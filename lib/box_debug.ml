open Format_

let css =
  {|
  .box {
    border: 2px solid black;
    display: inline-block;
    font-family: courier;
    margin: 0;
    padding: 4px;
  }
  .box:hover {
    border-color: red;
  }
  .name {
    font-family: arial;
    font-style: italic;
    font-weight: lighter;
    font-size: 10px;
    padding: 1px;
    margin: 0 0 4px 0;
  }
  .break {
    background-color: black;
    color: white;
    display: inline-block;
    font-size: 10px;
    padding: 2px;
  }
  .cbreak {
    background-color: purple;
  }
  .keyword {
    background-color: yellow;
  }
  .if_newline {
    background-color: green;
  }
  .break_unless_newline {
    background-color: blue;
  }
  .fits_or_breaks {
    background-color: red;
  }
  .tooltiptext {
    visibility: hidden;
    width: 120px;
    background-color: black;
    color: #fff;
    text-align: center;
    padding: 5px 0;
    border-radius: 6px;
    position: absolute;
    z-index: 1;
  }
  .break:hover .tooltiptext {
    visibility: visible;
  }
|}

let debug = ref false

let fprintf_as_0 fs fmt = Format_.kasprintf (Format_.pp_print_as fs 0) fmt

let debugf fs fmt =
  (* Print the debug as length 0 to not disturb complex breaks. *)
  if !debug then fprintf_as_0 fs fmt else Format_.ifprintf fs fmt

let with_box k fs =
  let g = !debug in
  debug := true ;
  fprintf_as_0 fs
    {|
<html>
  <head>
    <style>
      %s
    </style>
  </head>
  <body>
|}
    css ;
  k fs ;
  fprintf_as_0 fs {|
  </body>
</html>
|} ;
  debug := g

let pp_box_name fs = function
  | Some n -> Format_.fprintf fs ":%s" n
  | None -> ()

let pp_box_indent fs = function 0 -> () | i -> Format_.fprintf fs "(%d)" i

let box_open ?name box_kind n fs =
  debugf fs "<div class=\"box\"><p class=\"name\">%s%a%a</p>" box_kind
    pp_box_name name pp_box_indent n

let box_close fs = debugf fs "</div>"

let break fs n o =
  debugf fs
    "<div class=\"break\">(%i,%i)<span class=\"tooltiptext\">break %i \
     %i</span></div>"
    n o n o
<<<<<<< HEAD
=======

let space_break fs =
  debugf fs "<div class=\"break space_break\">space_break</div>"

let cut_break fs = debugf fs "<div class=\"break cut_break\">cut_break</div>"

let force_newline fs =
  debugf fs "<div class=\"break force_newline\">force_newline</div>"
>>>>>>> 2677e07a

let pp_keyword fs s = fprintf_as_0 fs "<span class=\"keyword\">%s</span>" s

let _pp_format_lit fs =
  let open CamlinternalFormatBasics in
  function
  | Close_box -> pp_keyword fs "@]"
  | Close_tag -> pp_keyword fs "@}"
  | Break (str, _, _) -> pp_keyword fs str
  | FFlush -> pp_keyword fs "@?"
  | Force_newline -> pp_keyword fs "@\\n"
  | Flush_newline -> pp_keyword fs "@."
  | Magic_size (str, _) -> pp_keyword fs str
  | Escaped_at -> fprintf fs "@@"
  | Escaped_percent -> fprintf fs "@@%%"
  | Scan_indic c -> pp_keyword fs ("@" ^ String.make 1 c)

let rec _format_string : type a b c d e f.
    _ -> (a, b, c, d, e, f) CamlinternalFormatBasics.fmt -> unit =
  let open CamlinternalFormatBasics in
  fun fs -> function
    | String_literal (s, tl) -> fprintf fs "%s%a" s _format_string tl
    | Char_literal (c, tl) -> fprintf fs "%c%a" c _format_string tl
    | Formatting_lit (lit, tl) ->
        fprintf fs "%a%a" _pp_format_lit lit _format_string tl
    | Formatting_gen (Open_box (Format (n, _)), tl) ->
        pp_keyword fs "@[" ; _format_string fs n ; _format_string fs tl
    | Formatting_gen (Open_tag (Format (n, _)), tl) ->
        pp_keyword fs "@{" ; _format_string fs n ; _format_string fs tl
    | End_of_format -> ()
    | _ -> pp_keyword fs "??"

(** Returns a boolean to signal the caller not to render the format string
    again. *)
let fmt fs f =
  let open CamlinternalFormatBasics in
  if !debug then (
    let (Format (fmt, _)) = f in
    _format_string fs fmt ; true )
  else false

let cbreak fs ~fits:(s1, i, s2) ~breaks:(s3, j, s4) =
  debugf fs
    "<div class=\"break cbreak\">(%s,%i,%s) (%s,%i,%s)<span \
     class=\"tooltiptext\">cbreak ~fits:(%S, %i, %S) ~breaks:(%S, %i, \
     %S)</span></div>"
    s1 i s2 s3 j s4 s1 i s2 s3 j s4

let if_newline fs s =
  debugf fs
    "<div class=\"break if_newline\">(%s)<span \
     class=\"tooltiptext\">if_newline %S</span></div>"
    s s

let break_unless_newline fs n o =
  debugf fs
    "<div class=\"break break_unless_newline\">(%i,%i)<span \
     class=\"tooltiptext\">break_unless_newline %i %i</span></div>"
    n o n o

let fits_or_breaks fs fits n o breaks =
  debugf fs
    "<div class=\"break fits_or_breaks\">(%s,%i,%i,%s)<span \
     class=\"tooltiptext\">fits_or_breaks %S %i %i %S</span></div>"
    fits n o breaks fits n o breaks<|MERGE_RESOLUTION|>--- conflicted
+++ resolved
@@ -104,8 +104,6 @@
     "<div class=\"break\">(%i,%i)<span class=\"tooltiptext\">break %i \
      %i</span></div>"
     n o n o
-<<<<<<< HEAD
-=======
 
 let space_break fs =
   debugf fs "<div class=\"break space_break\">space_break</div>"
@@ -114,7 +112,6 @@
 
 let force_newline fs =
   debugf fs "<div class=\"break force_newline\">force_newline</div>"
->>>>>>> 2677e07a
 
 let pp_keyword fs s = fprintf_as_0 fs "<span class=\"keyword\">%s</span>" s
 
