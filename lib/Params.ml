(**************************************************************************)
(*                                                                        *)
(*                              OCamlFormat                               *)
(*                                                                        *)
(*            Copyright (c) Facebook, Inc. and its affiliates.            *)
(*                                                                        *)
(*      This source code is licensed under the MIT license found in       *)
(*      the LICENSE file in the root directory of this source tree.       *)
(*                                                                        *)
(**************************************************************************)

module Location = Migrate_ast.Location
open Extended_ast
open Asttypes
open Fmt
open Ast

(** Shorthand for a commonly used option. *)
let ocp c = c.Conf.fmt_opts.ocp_indent_compat.v

(** Whether [exp] occurs in [args] as a labelled argument. *)
let is_labelled_arg args exp =
  List.exists
    ~f:(function
      | Nolabel, _ -> false
      | Labelled _, x | Optional _, x -> phys_equal x exp )
    args

let ctx_is_infix = function
  | Exp {pexp_desc= Pexp_infix ({txt= ":="; _}, _, _); _} -> false
  | Exp {pexp_desc= Pexp_infix _; _} -> true
  | _ -> false

(** Return [None] if [ctx0] is not an application or [ctx] is not one of its
    argument. *)
let ctx_is_apply_and_exp_is_arg ~ctx ctx0 =
  match (ctx, ctx0) with
  | Exp exp, Exp {pexp_desc= Pexp_apply (_, args); _} ->
      let last_lbl, last_arg = List.last_exn args in
      if phys_equal last_arg exp then Some (last_lbl, exp, true)
      else
        List.find_map
          ~f:(fun (lbl, x) ->
            if phys_equal x exp then Some (lbl, exp, false) else None )
          args
  | _ -> None

let ctx_is_apply_and_exp_is_func ~ctx ctx0 =
  match (ctx, ctx0) with
  | Exp exp, Exp {pexp_desc= Pexp_apply (func, _); _} -> phys_equal func exp
  | _ -> false

let ctx_is_apply_and_exp_is_last_arg_and_other_args_are_simple c ~ctx ctx0 =
  match (ctx, ctx0) with
  | Exp exp, Exp {pexp_desc= Pexp_apply (_, args); _} ->
      let (_lbl, last_arg), args_before =
        match List.rev args with
        | [] -> assert false
        | hd :: tl -> (hd, List.rev tl)
      in
      let args_are_simple =
        List.for_all args_before ~f:(fun (_, eI) ->
            is_simple c (fun _ -> 0) (sub_exp ~ctx:ctx0 eI) )
      in
      Poly.equal last_arg exp && args_are_simple
  | _ -> false

(** [ctx_is_let_or_fun ~ctx ctx0] checks whether [ctx0] is a let binding containing
    [ctx] or a [fun] with [ctx] on the RHS. *)
let ctx_is_let_or_fun ~ctx = function
  | Str {pstr_desc= Pstr_value _; _} -> true
  | Str _ -> false
  | Lb _ | Bo _ -> true
  | Exp {pexp_desc= Pexp_let (_, rhs, _); _} -> (
    match ctx with Exp exp -> not (phys_equal rhs exp) | _ -> false )
  | Exp {pexp_desc= Pexp_function (_, _, Pfunction_body rhs); _} -> (
    match ctx with Exp exp -> phys_equal rhs exp | _ -> false )
  | _ -> false

let parens_if parens (c : Conf.t) ?(disambiguate = false) k =
  if disambiguate && c.fmt_opts.disambiguate_non_breaking_match.v then
    wrap_if_fits_or parens "(" ")" k
  else if not parens then k
  else
    match c.fmt_opts.indicate_multiline_delimiters.v with
    | `Space ->
        Fmt.fits_breaks "(" "(" $ k $ Fmt.fits_breaks ")" ~hint:(1, 0) ")"
    | `Closing_on_separate_line ->
        Fmt.fits_breaks "(" "(" $ k $ Fmt.fits_breaks ")" ~hint:(1000, 0) ")"
    | `No -> wrap (str "(") (str ")") k

let parens c ?disambiguate k = parens_if true c ?disambiguate k

module Exp = struct
  module Infix_op_arg = struct
    let wrap (c : Conf.t) ?(parens_nested = false) ~parens k =
      if parens || parens_nested then
        let opn, hint, cls =
          if parens || Poly.(c.fmt_opts.infix_precedence.v = `Parens) then
            match c.fmt_opts.indicate_multiline_delimiters.v with
            | `Space -> ("( ", Some (1, 0), ")")
            | `No -> ("(", Some (0, 0), ")")
            | `Closing_on_separate_line -> ("(", Some (1000, 0), ")")
          else ("", None, "")
        in
        wrap_if (parens || parens_nested) (Fmt.fits_breaks "(" opn)
          (Fmt.fits_breaks ")" ?hint cls)
          k
      else k

    let dock (c : Conf.t) xarg =
      if not c.fmt_opts.ocp_indent_compat.v then false
      else
        match xarg.ast.pexp_desc with
        | Pexp_apply (_, args) -> (
          (* Rhs is an apply and it ends with a [fun]. *)
          match List.last_exn args with
          | _, {pexp_desc= Pexp_function _; _} -> true
          | _ -> false )
        | Pexp_match _ | Pexp_try _ -> true
        | _ -> false
  end

  let wrap (c : Conf.t) ?(disambiguate = false) ?(fits_breaks = true)
      ?(offset_closing_paren = 0) ~parens k =
    if disambiguate && c.fmt_opts.disambiguate_non_breaking_match.v then
      wrap_if_fits_or parens "(" ")" k
    else if not parens then k
    else if fits_breaks then wrap_fits_breaks ~space:false c "(" ")" k
    else
      match c.fmt_opts.indicate_multiline_delimiters.v with
      | `Space ->
          Fmt.fits_breaks "(" "(" $ k $ Fmt.fits_breaks ")" ~hint:(1, 0) ")"
      | `Closing_on_separate_line ->
          Fmt.fits_breaks "(" "(" $ k
          $ Fmt.fits_breaks ")" ~hint:(1000, offset_closing_paren) ")"
      | `No -> wrap (str "(") (str ")") k

  let box_fun_decl_args ~ctx ?(kw_in_box = true) ?epi c ~parens ~kw ~args
      ~annot =
    let is_let_func =
      match ctx with
      | Ast.Str _ ->
          (* special case than aligns the arguments of [let _ = fun ...] *)
          true
      | _ -> false
    in
    let name = "Params.box_fun_decl_args" in
    let box_decl, should_box_args =
      if ocp c then (hvbox ~name (if parens then 1 else 2), false)
      else
        ( ( if is_let_func then hovbox ~name 4
            else hvbox ~name (if parens then 1 else 2) )
        , not c.fmt_opts.wrap_fun_args.v )
    in
    let box_decl = if not kw_in_box then hvbox ~name 0 else box_decl in
    let kw_out_of_box, kw_in_box =
      if kw_in_box then (noop, kw) else (kw, noop)
    in
    kw_out_of_box
    $ box_decl
        ( kw_in_box
        $ hvbox_if should_box_args 0 args
        $ fmt_opt annot $ fmt_opt epi )

  let box_fun_expr (c : Conf.t) ~source ~ctx0 ~ctx ~has_label:_ =
    let indent =
      if ctx_is_infix ctx0 then 0
      else if Poly.equal c.fmt_opts.function_indent_nested.v `Always then
        c.fmt_opts.function_indent.v
      else if ctx_is_let_or_fun ~ctx ctx0 then
        if c.fmt_opts.let_binding_deindent_fun.v then 1 else 0
      else if ocp c then
        let begins_line loc =
          Source.begins_line ~ignore_spaces:true source loc
        in
        match ctx_is_apply_and_exp_is_arg ~ctx ctx0 with
        | Some (Nolabel, fun_exp, is_last_arg) ->
            if begins_line fun_exp.pexp_loc then if is_last_arg then 5 else 3
            else 2
        | Some ((Labelled x | Optional x), fun_exp, is_last_arg) ->
            if begins_line fun_exp.pexp_loc then
              (* The [fun] had to break after the label, nested boxes must be
                 indented less. The last argument is special as the box
                 structure is different. *)
              if is_last_arg then 4 else 2
            else if begins_line x.loc then 4
            else 2
        | None -> if ctx_is_apply_and_exp_is_func ~ctx ctx0 then 3 else 2
      else if
        ctx_is_apply_and_exp_is_last_arg_and_other_args_are_simple c ~ctx
          ctx0
      then 4
      else 2
    in
    let name = "Params.box_fun_expr" in
    let mkbox = match ctx0 with Str _ -> hvbox | _ -> hovbox in
    (mkbox ~name indent, ~-indent)

  (* if the function is the last argument of an apply and no other arguments
     are "complex" (approximation). *)
  let function_attrs_sp c ~ctx0 ~ctx =
    let arg_is_simple_approx (_, exp) =
      Ast.is_simple c (fun _ -> 0) (sub_exp ~ctx:ctx0 exp)
    in
    match (ctx0, ctx) with
    | Exp {pexp_desc= Pexp_apply (_, args); _}, Exp exp -> (
      match List.rev args with
      | [] -> false
      | (_, last_arg) :: other_args ->
          phys_equal exp last_arg
          && List.for_all ~f:arg_is_simple_approx other_args )
    | _ -> false

  let break_fun_decl_args ~ctx ~last_arg ~has_label =
    match ctx with
    | Ast.Str _ ->
        (* special case that break the arrow in [let _ = fun ... ->] *)
        str " "
    | _ -> break 1 (if last_arg && has_label then 0 else -2)

  let single_line_function ~ctx ~ctx0 ~args =
    match ctx_is_apply_and_exp_is_arg ~ctx ctx0 with
    | Some (_, _, true) -> List.is_empty args
    | _ -> false

<<<<<<< HEAD
  let box_function_cases c ~ctx ~ctx0 =
    match ctx0 with
    | Exp {pexp_desc= Pexp_ifthenelse _; _}
      when Stdlib.(Conf.(c.fmt_opts.if_then_else.v) = `Compact) ->
        hvbox ~name:"cases box" 0
    | _ ->
        if
          ctx_is_apply_and_exp_is_last_arg_and_other_args_are_simple c ~ctx
            ctx0
          || ctx_is_let_or_fun ~ctx ctx0
        then Fn.id
        else hvbox 0
=======
  let box_fun_decl c k = if ocp c then hvbox 2 k else hvbox 2 k
>>>>>>> 6930d766
end

module Mod = struct
  type args = {dock: bool; arg_psp: Fmt.t; indent: int; align: bool}

  let arg_is_sig arg =
    match arg.txt with
    | Named
        ( _
        , { pmty_desc=
              Pmty_signature _ | Pmty_typeof {pmod_desc= Pmod_structure _; _}
          ; _ } ) ->
        true
    | _ -> false

  let get_args (c : Conf.t) args =
    let indent, psp_indent = if ocp c then (2, 2) else (0, 4) in
    let dock =
      (* ocp-indent-compat: Dock only one argument to avoid alignment of
         subsequent arguments. *)
      if ocp c then match args with [arg] -> arg_is_sig arg | _ -> false
      else List.for_all ~f:arg_is_sig args
    in
    let arg_psp = if dock then str " " else break 1 psp_indent in
    let align = (not dock) && ocp c in
    {dock; arg_psp; indent; align}

  let break_constraint c ~rhs =
    if ocp c then
      match rhs.pmty_desc with
      | Pmty_signature _ when ocp c -> break 1 0
      | _ -> break 1 2
    else break 1 2
end

module Pcty = struct
  let is_sig rhs =
    match rhs.pcty_desc with Pcty_signature _ -> true | _ -> false

  let arrow (c : Conf.t) ~rhs =
    let pre, post =
      match c.fmt_opts.break_separators.v with
      | `Before -> (space_break, str " ")
      | `After -> (str " ", space_break)
    in
    let post = if is_sig rhs then break 1 ~-2 else post in
    pre $ str "->" $ post

  let break_let_open _conf ~rhs = break 1000 (if is_sig rhs then ~-2 else 0)
end

let get_or_pattern_sep ?(cmts_before = false) ?(space = false) (c : Conf.t)
    ~ctx =
  let nspaces = if cmts_before then 1000 else 1 in
  match ctx with
  | Ast.Exp {pexp_desc= Pexp_function _ | Pexp_match _ | Pexp_try _; _} -> (
    match c.fmt_opts.break_cases.v with
    | `Nested -> break nspaces 0 $ str "| "
    | _ -> (
        let nspaces =
          match c.fmt_opts.break_cases.v with
          | `All | `Vertical -> 1000
          | _ -> nspaces
        in
        match c.fmt_opts.indicate_nested_or_patterns.v with
        | `Space ->
            cbreak ~fits:("", nspaces, "| ")
              ~breaks:("", 0, if space then " | " else " |")
        | `Unsafe_no -> break nspaces 0 $ str "| " ) )
  | _ -> break nspaces 0 $ str "| "

type cases =
  { leading_space: Fmt.t
  ; bar: Fmt.t
  ; box_all: Fmt.t -> Fmt.t
  ; box_pattern_arrow: Fmt.t -> Fmt.t
  ; break_before_arrow: Fmt.t
  ; break_after_arrow: Fmt.t
  ; open_paren_branch: Fmt.t
  ; break_after_opening_paren: Fmt.t
  ; expr_parens: bool option
  ; expr_eol: Fmt.t option
  ; branch_expr: expression Ast.xt
  ; close_paren_branch: Fmt.t }

let get_cases (c : Conf.t) ~ctx ~first ~last ~cmts_before
    ~xbch:({ast; _} as xast) =
  let indent =
    match (c.fmt_opts.cases_matching_exp_indent.v, (ctx, ast.pexp_desc)) with
    | ( `Compact
      , ( Exp {pexp_desc= Pexp_function _ | Pexp_match _ | Pexp_try _; _}
        , (Pexp_match _ | Pexp_try _ | Pexp_beginend _) ) ) ->
        2
    | _, _ -> c.fmt_opts.cases_exp_indent.v
  in
  let align_nested_match =
    match (ast.pexp_desc, c.fmt_opts.nested_match.v) with
    | (Pexp_match _ | Pexp_try _), `Align -> last
    | _ -> false
  in
  let body_has_parens =
    match ast.pexp_desc with
    | Pexp_tuple _ when Poly.(c.fmt_opts.parens_tuple.v = `Always) ->
        (* [fmt_expression] doesn't respect [~parens] for tuples when this
           option is set to [always]. *)
        true
    | _ -> Ast.Exp.is_symbol ast
  in
  let parens_branch, expr_parens =
    if align_nested_match then (false, Some false)
    else if c.fmt_opts.leading_nested_match_parens.v then (false, None)
    else (parenze_exp xast && not body_has_parens, Some false)
  in
  let indent = if align_nested_match then 0 else indent in
  let open_paren_branch, close_paren_branch, branch_expr =
    match ast with
    | {pexp_desc= Pexp_beginend nested_exp; pexp_attributes= []; _}
      when not cmts_before ->
        let close_paren =
          let offset =
            match c.fmt_opts.break_cases.v with `Nested -> 0 | _ -> -2
          in
          fits_breaks " end" ~level:1 ~hint:(1000, offset) "end"
        in
        ( break 1 0 $ str "begin"
        , close_paren
        , sub_exp ~ctx:(Exp ast) nested_exp )
    | _ ->
        let close_paren =
          fmt_if parens_branch
            ( match c.fmt_opts.indicate_multiline_delimiters.v with
            | `Space -> space_break $ str ")"
            | `No -> cut_break $ str ")"
            | `Closing_on_separate_line -> break 1000 (-2) $ str ")" )
        in
        (fmt_if parens_branch (str " ("), close_paren, xast)
  in
  let expr_eol = Option.some_if cmts_before force_break in
  match c.fmt_opts.break_cases.v with
  | `Fit ->
      { leading_space= fmt_if (not first) space_break
      ; bar= fmt_or first (if_newline "| ") (str "| ")
      ; box_all= hvbox indent
      ; box_pattern_arrow= hovbox 2
      ; break_before_arrow= break 1 0
      ; break_after_arrow= noop
      ; open_paren_branch
      ; break_after_opening_paren= space_break
      ; expr_parens
      ; expr_eol
      ; branch_expr
      ; close_paren_branch }
  | `Nested ->
      { leading_space= fmt_if (not first) space_break
      ; bar= fmt_or first (if_newline "| ") (str "| ")
      ; box_all= Fn.id
      ; box_pattern_arrow= hovbox 0
      ; break_before_arrow= break 1 2
      ; break_after_arrow= fmt_if (not parens_branch) (break 0 3)
      ; open_paren_branch
      ; break_after_opening_paren=
          fmt_or (indent > 2) (break 1 4) (break 1 2)
      ; expr_parens
      ; expr_eol
      ; branch_expr
      ; close_paren_branch }
  | `Fit_or_vertical ->
      { leading_space= break_unless_newline 1000 0
      ; bar= str "| "
      ; box_all= hovbox indent
      ; box_pattern_arrow= hovbox 0
      ; break_before_arrow= break 1 2
      ; break_after_arrow= fmt_if (not parens_branch) (break 0 3)
      ; open_paren_branch
      ; break_after_opening_paren= space_break
      ; expr_parens
      ; expr_eol
      ; branch_expr
      ; close_paren_branch }
  | `Toplevel | `All ->
      { leading_space= break_unless_newline 1000 0
      ; bar= str "| "
      ; box_all= hvbox indent
      ; box_pattern_arrow= hovbox 0
      ; break_before_arrow= break 1 2
      ; break_after_arrow= fmt_if (not parens_branch) (break 0 3)
      ; open_paren_branch
      ; break_after_opening_paren= space_break
      ; expr_parens
      ; expr_eol
      ; branch_expr
      ; close_paren_branch }
  | `Vertical ->
      { leading_space= break_unless_newline 1000 0
      ; bar= str "| "
      ; box_all= hvbox indent
      ; box_pattern_arrow= hovbox 0
      ; break_before_arrow= break 1 2
      ; break_after_arrow= fmt_if (not parens_branch) (break 0 3)
      ; open_paren_branch
      ; break_after_opening_paren= break 1000 0
      ; expr_parens
      ; expr_eol
      ; branch_expr
      ; close_paren_branch }

let wrap_collec c ~space_around opn cls =
  if space_around then wrap (str opn $ char ' ') (break 1 0 $ str cls)
  else wrap_fits_breaks c opn cls

let wrap_record (c : Conf.t) =
  wrap_collec c ~space_around:c.fmt_opts.space_around_records.v "{" "}"

let wrap_tuple (c : Conf.t) ~parens ~no_parens_if_break items =
  let tuple_sep =
    match c.fmt_opts.break_separators.v with
    | `Before -> fits_breaks ", " ~hint:(1000, -2) ", "
    | `After -> str "," $ space_break
  in
  let k = list items tuple_sep Fn.id in
  if parens then wrap_fits_breaks c "(" ")" (hvbox 0 k)
  else if no_parens_if_break then k
  else fits_breaks "" "( " $ hvbox 0 k $ fits_breaks "" ~hint:(1, 0) ")"

type record_type =
  { docked_before: Fmt.t
  ; break_before: Fmt.t
  ; box_record: Fmt.t -> Fmt.t
  ; box_spaced: bool
  ; sep_before: Fmt.t
  ; sep_after: Fmt.t
  ; break_after: Fmt.t
  ; docked_after: Fmt.t }

let get_record_type (c : Conf.t) =
  let sparse_type_decl = Poly.(c.fmt_opts.type_decl.v = `Sparse) in
  let space = if c.fmt_opts.space_around_records.v then 1 else 0 in
  let dock = c.fmt_opts.dock_collection_brackets.v in
  let break_before, sep_before, sep_after =
    match c.fmt_opts.break_separators.v with
    | `Before ->
        ( fmt_or dock (break space 2) space_break
        , fmt_or sparse_type_decl
            (force_break $ str "; ")
            (cut_break $ str "; ")
        , noop )
    | `After ->
        ( fmt_or dock (break space 0) space_break
        , noop
        , fmt_or dock
            (fmt_or sparse_type_decl force_break space_break)
            (fmt_or sparse_type_decl (break 1000 2) (break 1 2)) )
  in
  { docked_before= fmt_if dock (str " {")
  ; break_before
  ; box_record= (fun k -> if dock then k else hvbox 0 (wrap_record c k))
  ; box_spaced= c.fmt_opts.space_around_records.v
  ; sep_before
  ; sep_after
  ; break_after= fmt_if dock (break space (-2))
  ; docked_after= fmt_if dock (str "}") }

type elements_collection =
  { box: Fmt.t -> Fmt.t
  ; sep_before: Fmt.t
  ; sep_after_non_final: Fmt.t
  ; sep_after_final: Fmt.t }

type elements_collection_record_expr = {break_after_with: Fmt.t}

let get_record_expr (c : Conf.t) =
  let space = if c.fmt_opts.space_around_records.v then 1 else 0 in
  let dock = c.fmt_opts.dock_collection_brackets.v in
  let box k =
    if dock then
      hvbox 0 (wrap (str "{") (str "}") (break space 2 $ k $ break space 0))
    else hvbox 0 (wrap_record c k)
  in
  ( ( match c.fmt_opts.break_separators.v with
    | `Before ->
        { box
        ; sep_before= cut_break $ str "; "
        ; sep_after_non_final= noop
        ; sep_after_final= noop }
    | `After ->
        { box
        ; sep_before= noop
        ; sep_after_non_final= str ";" $ break 1 2
        ; sep_after_final= fmt_if dock (fits_breaks ~level:0 "" ";") } )
  , {break_after_with= break 1 2} )

let box_collec (c : Conf.t) =
  match c.fmt_opts.break_collection_expressions.v with
  | `Wrap -> hovbox
  | `Fit_or_vertical -> hvbox

let collection_expr (c : Conf.t) ~space_around opn cls =
  let space = if space_around then 1 else 0 in
  let dock = c.fmt_opts.dock_collection_brackets.v in
  let offset = if dock then -2 else String.length opn - 1 in
  match c.fmt_opts.break_separators.v with
  | `Before ->
      { box=
          (fun k ->
            if dock then
              hvbox 0
                (wrap (str opn) (str cls)
                   ( break space (String.length opn + 1)
                   $ box_collec c 0 k $ break space 0 ) )
            else box_collec c 0 (wrap_collec c ~space_around opn cls k) )
      ; sep_before= break 0 offset $ str "; "
      ; sep_after_non_final= noop
      ; sep_after_final= noop }
  | `After ->
      { box=
          (fun k ->
            if dock then
              hvbox 0
                (wrap (str opn) (str cls)
                   (break space 2 $ box_collec c 0 k $ break space 0) )
            else box_collec c 0 (wrap_collec c ~space_around opn cls k) )
      ; sep_before= noop
      ; sep_after_non_final=
          fmt_or dock
            (str ";" $ break 1 0)
            (char ';' $ break 1 (String.length opn + 1))
      ; sep_after_final= fmt_if dock (fits_breaks ~level:1 "" ";") }

let get_list_expr (c : Conf.t) =
  collection_expr c ~space_around:c.fmt_opts.space_around_lists.v "[" "]"

let get_array_expr (c : Conf.t) =
  collection_expr c ~space_around:c.fmt_opts.space_around_arrays.v "[|" "|]"

let box_pattern_docked (c : Conf.t) ~ctx ~space_around opn cls k =
  let space = if space_around then 1 else 0 in
  let indent_opn, indent_cls =
    match (ctx, c.fmt_opts.break_separators.v) with
    | Ast.Exp {pexp_desc= Pexp_match _ | Pexp_try _; _}, `Before ->
        (String.length opn - 3, 1 - String.length opn)
    | Ast.Exp {pexp_desc= Pexp_match _ | Pexp_try _; _}, `After -> (-3, 1)
    | Ast.Exp {pexp_desc= Pexp_let _; _}, _ -> (-4, 0)
    | _ -> (0, 0)
  in
  hvbox indent_opn
    (wrap (str opn) (str cls) (break space 2 $ k $ break space indent_cls))

let get_record_pat (c : Conf.t) ~ctx =
  let params, _ = get_record_expr c in
  let box =
    if c.fmt_opts.dock_collection_brackets.v then
      box_pattern_docked c ~ctx
        ~space_around:c.fmt_opts.space_around_records.v "{" "}"
    else params.box
  in
  {params with box}

let collection_pat (c : Conf.t) ~ctx ~space_around opn cls =
  let params = collection_expr c ~space_around opn cls in
  let box =
    if c.fmt_opts.dock_collection_brackets.v then
      box_collec c 0 >> box_pattern_docked c ~ctx ~space_around opn cls
    else params.box
  in
  {params with box}

let get_list_pat (c : Conf.t) ~ctx =
  collection_pat c ~ctx ~space_around:c.fmt_opts.space_around_lists.v "[" "]"

let get_array_pat (c : Conf.t) ~ctx =
  collection_pat c ~ctx ~space_around:c.fmt_opts.space_around_arrays.v "[|"
    "|]"

type if_then_else =
  { box_branch: Fmt.t -> Fmt.t
  ; cond: Fmt.t
  ; box_keyword_and_expr: Fmt.t -> Fmt.t
  ; branch_pro: Fmt.t
  ; wrap_parens: Fmt.t -> Fmt.t
  ; box_expr: bool option
  ; expr_pro: Fmt.t option
  ; expr_eol: Fmt.t option
  ; branch_expr: expression Ast.xt
  ; break_end_branch: Fmt.t
  ; space_between_branches: Fmt.t }

let get_if_then_else (c : Conf.t) ~first ~last ~parens_bch ~parens_prev_bch
    ~xcond ~xbch ~expr_loc ~fmt_extension_suffix ~fmt_attributes ~fmt_cond =
  let imd = c.fmt_opts.indicate_multiline_delimiters.v in
  let beginend, branch_expr =
    let ast = xbch.Ast.ast in
    match ast with
    | {pexp_desc= Pexp_beginend nested_exp; pexp_attributes= []; _} ->
        (true, sub_exp ~ctx:(Exp ast) nested_exp)
    | _ -> (false, xbch)
  in
  let wrap_parens ~wrap_breaks k =
    if beginend then wrap (str "begin") (str "end") (wrap_breaks k)
    else if parens_bch then wrap (str "(") (str ")") (wrap_breaks k)
    else k
  in
  let get_parens_breaks ~opn_hint_indent ~cls_hint:(ch_sp, ch_sl) =
    let brk hint = fits_breaks "" ~hint "" in
    let oh_other = ((if beginend then 1 else 0), opn_hint_indent) in
    if beginend then
      let _, offset = ch_sl in
      wrap (brk oh_other) (break 1000 offset)
    else
      match imd with
      | `Space -> wrap (brk (1, opn_hint_indent)) (brk ch_sp)
      | `No -> wrap (brk oh_other) noop
      | `Closing_on_separate_line -> wrap (brk oh_other) (brk ch_sl)
  in
  let cond () =
    match xcond with
    | Some xcnd ->
        hvbox 0
          ( hvbox 2
              ( fmt_if (not first) (str "else ")
              $ str "if"
              $ fmt_if first (fmt_opt fmt_extension_suffix)
              $ fmt_attributes $ space_break $ fmt_cond xcnd )
          $ space_break $ str "then" )
    | None -> str "else"
  in
  let branch_pro = fmt_or (beginend || parens_bch) (str " ") (break 1 2) in
  match c.fmt_opts.if_then_else.v with
  | `Compact ->
      { box_branch= hovbox ~name:"Params.get_if_then_else `Compact" 2
      ; cond= cond ()
      ; box_keyword_and_expr= Fn.id
      ; branch_pro= fmt_or (beginend || parens_bch) (str " ") space_break
      ; wrap_parens=
          wrap_parens
            ~wrap_breaks:
              (get_parens_breaks ~opn_hint_indent:0
                 ~cls_hint:((1, 0), (1000, -2)) )
      ; box_expr= Some false
      ; expr_pro= None
      ; expr_eol= None
      ; branch_expr
      ; break_end_branch= noop
      ; space_between_branches= space_break }
  | `K_R ->
      { box_branch= Fn.id
      ; cond= cond ()
      ; box_keyword_and_expr= Fn.id
      ; branch_pro
      ; wrap_parens= wrap_parens ~wrap_breaks:(wrap (break 1000 2) noop)
      ; box_expr= Some false
      ; expr_pro= None
      ; expr_eol= Some (break 1 2)
      ; branch_expr
      ; break_end_branch=
          fmt_if (parens_bch || beginend || not last) (break 1000 0)
      ; space_between_branches= fmt_if (beginend || parens_bch) (str " ") }
  | `Fit_or_vertical ->
      { box_branch=
          hovbox
            ( match imd with
            | `Closing_on_separate_line when parens_prev_bch -> -2
            | _ -> 0 )
      ; cond= cond ()
      ; box_keyword_and_expr= Fn.id
      ; branch_pro
      ; wrap_parens=
          wrap_parens
            ~wrap_breaks:
              (get_parens_breaks ~opn_hint_indent:2
                 ~cls_hint:((1, 0), (1000, 0)) )
      ; box_expr= Some false
      ; expr_pro=
          Some
            (fmt_if
               (not (Location.is_single_line expr_loc c.fmt_opts.margin.v))
               (break_unless_newline 1000 2) )
      ; expr_eol= Some (break 1 2)
      ; branch_expr
      ; break_end_branch= noop
      ; space_between_branches=
          ( match imd with
          | `Closing_on_separate_line when beginend || parens_bch -> str " "
          | _ -> space_break ) }
  | `Vertical ->
      { box_branch= Fn.id
      ; cond= cond ()
      ; box_keyword_and_expr= Fn.id
      ; branch_pro
      ; wrap_parens=
          wrap_parens
            ~wrap_breaks:
              (get_parens_breaks ~opn_hint_indent:2
                 ~cls_hint:((1, 0), (1000, 0)) )
      ; box_expr= None
      ; expr_pro= Some (break_unless_newline 1000 2)
      ; expr_eol= None
      ; branch_expr
      ; break_end_branch= noop
      ; space_between_branches=
          ( match imd with
          | `Closing_on_separate_line when parens_bch -> str " "
          | _ -> space_break ) }
  | `Keyword_first ->
      { box_branch= Fn.id
      ; cond=
          opt xcond (fun xcnd ->
              hvbox 2
                ( fmt_or first
                    (str "if" $ fmt_opt fmt_extension_suffix)
                    (str "else if")
                $ fmt_attributes $ space_break $ fmt_cond xcnd )
              $ space_break )
      ; box_keyword_and_expr=
          (fun k ->
            hvbox 2
              (fmt_or (Option.is_some xcond) (str "then") (str "else") $ k) )
      ; branch_pro= fmt_or (beginend || parens_bch) (str " ") space_break
      ; wrap_parens=
          wrap_parens
            ~wrap_breaks:
              (get_parens_breaks ~opn_hint_indent:0
                 ~cls_hint:((1, 0), (1000, -2)) )
      ; box_expr= None
      ; expr_pro= None
      ; expr_eol= None
      ; branch_expr
      ; break_end_branch= noop
      ; space_between_branches= space_break }

let match_indent ?(default = 0) (c : Conf.t) ~parens ~(ctx : Ast.t) =
  match (c.fmt_opts.match_indent_nested.v, ctx) with
  | `Always, _ | _, (Top | Sig _ | Str _) -> c.fmt_opts.match_indent.v
  | _, Exp {pexp_desc= Pexp_infix _; _}
    when c.fmt_opts.ocp_indent_compat.v && parens ->
      2 (* Match is docked *)
  | _ -> default

let comma_sep (c : Conf.t) : Fmt.t =
  match c.fmt_opts.break_separators.v with
  | `Before -> cut_break $ str ", "
  | `After -> str "," $ break 1 2

module Align = struct
  let general (c : Conf.t) t =
    hvbox_if (not c.fmt_opts.align_symbol_open_paren.v) 0 t

  let infix_op = general

  let match_ (c : Conf.t) ~xexp:{ast; ctx} t =
    (* Matches on the RHS of an infix are docked in ocp-indent-compat. *)
    let docked =
      match ctx with
      | Exp {pexp_desc= Pexp_infix (_, _, rhs); _} when phys_equal rhs ast ->
          c.fmt_opts.ocp_indent_compat.v
      | _ -> false
    in
    let align = (not c.fmt_opts.align_symbol_open_paren.v) && not docked in
    hvbox_if align 0 t

  let function_ (c : Conf.t) ~parens ~(ctx0 : Ast.t) ~self t =
    let align =
      match ctx0 with
      | Exp {pexp_desc= Pexp_infix (_, _, {pexp_desc= Pexp_function _; _}); _}
        ->
          false
      | Exp {pexp_desc= Pexp_apply (_, args); _}
        when is_labelled_arg args self ->
          false
      | _ -> parens && not c.fmt_opts.align_symbol_open_paren.v
    in
    hvbox_if align 0 t

  let fun_decl (c : Conf.t) ~decl ~pattern ~args =
    if c.fmt_opts.ocp_indent_compat.v then
      hovbox 4 (decl $ hvbox 2 (pattern $ args))
    else hovbox 4 (decl $ pattern) $ args

  let module_pack (c : Conf.t) ~me =
    if not c.fmt_opts.ocp_indent_compat.v then false
    else
      (* Align when the constraint is not desugared. *)
      match me.pmod_desc with
      | Pmod_structure _ | Pmod_ident _ -> false
      | _ -> true
end

module Indent = struct
  let function_ ?(default = 0) (c : Conf.t) ~ctx ~ctx0 ~parens ~has_label =
    if ctx_is_infix ctx0 then if has_label then 2 else 0
    else
      let extra =
        if c.fmt_opts.wrap_fun_args.v then 0
        else match ctx0 with Str _ -> 2 | _ -> 2
      in
      if Poly.equal c.fmt_opts.function_indent_nested.v `Always then
        c.fmt_opts.function_indent.v + extra
      else
        match ctx_is_apply_and_exp_is_arg ~ctx ctx0 with
        | Some _ -> default + 2 + if ocp c then 0 else extra
        | None ->
            if parens && not has_label then
              if ocp c then default + 2 else default
            else if ocp c then default
            else default + extra

  let fun_type_annot c = if ocp c then 2 else 4

  let fun_args c = if ocp c then 6 else 4

  let docked_function_after_fun (_c : Conf.t) ~ctx0 ~parens:_ ~has_label:_ =
    if ctx_is_infix ctx0 then 0 else 2

  let fun_args_group (c : Conf.t) ~lbl exp =
    if not (ocp c) then 2
    else
      match exp.pexp_desc with
      | Pexp_function ([], None, Pfunction_cases _) -> 2
      | _ -> ( match lbl with Nolabel -> 3 | _ -> 2 )

  let record_docstring (c : Conf.t) =
    if ocp c then
      match c.fmt_opts.break_separators.v with `Before -> 0 | `After -> 2
    else 4

  let constructor_docstring c = if ocp c then 0 else 4

  let exp_constraint c = if ocp c then 1 else 2

  let assignment_operator_bol c = if ocp c then 0 else 2

  let mod_constraint c ~lhs =
    if ocp c then match lhs.pmod_desc with Pmod_structure _ -> 0 | _ -> 2
    else 2

  let mod_unpack_annot c = if ocp c then 0 else 2

  let mty_with c = if ocp c then 0 else 2

  let type_constr c = if ocp c then 2 else 0

  let variant c ~parens = if ocp c && parens then 3 else 2

  let variant_type_arg c = if ocp c then 2 else 0
end<|MERGE_RESOLUTION|>--- conflicted
+++ resolved
@@ -224,7 +224,6 @@
     | Some (_, _, true) -> List.is_empty args
     | _ -> false
 
-<<<<<<< HEAD
   let box_function_cases c ~ctx ~ctx0 =
     match ctx0 with
     | Exp {pexp_desc= Pexp_ifthenelse _; _}
@@ -237,9 +236,7 @@
           || ctx_is_let_or_fun ~ctx ctx0
         then Fn.id
         else hvbox 0
-=======
   let box_fun_decl c k = if ocp c then hvbox 2 k else hvbox 2 k
->>>>>>> 6930d766
 end
 
 module Mod = struct
