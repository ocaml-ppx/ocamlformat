(**************************************************************************)
(*                                                                        *)
(*                              OCamlFormat                               *)
(*                                                                        *)
(*            Copyright (c) Facebook, Inc. and its affiliates.            *)
(*                                                                        *)
(*      This source code is licensed under the MIT license found in       *)
(*      the LICENSE file in the root directory of this source tree.       *)
(*                                                                        *)
(**************************************************************************)

module Location = Migrate_ast.Location
open Extended_ast
open Asttypes
open Fmt
open Ast

<<<<<<< HEAD
(** Whether [exp] occurs in [args] as a labelled argument. *)
let is_labelled_arg args exp =
  List.exists
    ~f:(function
      | Nolabel, _ -> false
      | Labelled _, x | Optional _, x -> phys_equal x exp )
    args

let is_labelled_arg' xexp =
  match xexp.Ast.ctx with
  | Exp {pexp_desc= Pexp_apply (_, args); _} -> is_labelled_arg args xexp.ast
  | _ -> false
=======
let ocp c = c.Conf.fmt_opts.ocp_indent_compat.v
>>>>>>> 8081b27e

let parens_if parens (c : Conf.t) ?(disambiguate = false) k =
  if disambiguate && c.fmt_opts.disambiguate_non_breaking_match.v then
    wrap_if_fits_or parens "(" ")" k
  else if not parens then k
  else
    match c.fmt_opts.indicate_multiline_delimiters.v with
    | `Space ->
        Fmt.fits_breaks "(" "(" $ k $ Fmt.fits_breaks ")" ~hint:(1, 0) ")"
    | `Closing_on_separate_line ->
        Fmt.fits_breaks "(" "(" $ k $ Fmt.fits_breaks ")" ~hint:(1000, 0) ")"
    | `No -> wrap "(" ")" k

let parens c ?disambiguate k = parens_if true c ?disambiguate k

module Exp = struct
  module Infix_op_arg = struct
    let wrap (c : Conf.t) ?(parens_nested = false) ~parens k =
      if parens || parens_nested then
        let opn, hint, cls =
          if parens || Poly.(c.fmt_opts.infix_precedence.v = `Parens) then
            match c.fmt_opts.indicate_multiline_delimiters.v with
            | `Space -> ("( ", Some (1, 0), ")")
            | `No -> ("(", Some (0, 0), ")")
            | `Closing_on_separate_line -> ("(", Some (1000, 0), ")")
          else ("", None, "")
        in
        wrap_if_k (parens || parens_nested) (Fmt.fits_breaks "(" opn)
          (Fmt.fits_breaks ")" ?hint cls)
          k
      else k

    let dock (c : Conf.t) xarg =
      if not c.fmt_opts.ocp_indent_compat.v then false
      else
        match xarg.ast.pexp_desc with
        | Pexp_apply (_, args) -> (
          (* Rhs is an apply and it ends with a [fun]. *)
          match List.last_exn args with
          | _, {pexp_desc= Pexp_fun _ | Pexp_newtype _ | Pexp_function _; _}
            ->
              true
          | _ -> false )
        | Pexp_match _ | Pexp_try _ -> true
        | _ -> false
  end

  let wrap (c : Conf.t) ?(disambiguate = false) ?(fits_breaks = true)
      ?(offset_closing_paren = 0) ~parens k =
    if disambiguate && c.fmt_opts.disambiguate_non_breaking_match.v then
      wrap_if_fits_or parens "(" ")" k
    else if not parens then k
    else if fits_breaks then wrap_fits_breaks ~space:false c "(" ")" k
    else
      match c.fmt_opts.indicate_multiline_delimiters.v with
      | `Space ->
          Fmt.fits_breaks "(" "(" $ k $ Fmt.fits_breaks ")" ~hint:(1, 0) ")"
      | `Closing_on_separate_line ->
          Fmt.fits_breaks "(" "(" $ k
          $ Fmt.fits_breaks ")" ~hint:(1000, offset_closing_paren) ")"
      | `No -> wrap "(" ")" k
end

module Mod = struct
  type args = {dock: bool; arg_psp: Fmt.t; indent: int}

  let arg_is_sig arg =
    match arg.txt with
    | Named
        ( _
        , { pmty_desc=
              Pmty_signature _ | Pmty_typeof {pmod_desc= Pmod_structure _; _}
          ; _ } ) ->
        true
    | _ -> false

  let get_args (c : Conf.t) args =
    let indent, psp_indent = if ocp c then (2, 2) else (0, 4) in
    let dock =
      (* ocp-indent-compat: Dock only one argument to avoid alignment of
         subsequent arguments. *)
      if ocp c then match args with [arg] -> arg_is_sig arg | _ -> false
      else List.for_all ~f:arg_is_sig args
    in
    let arg_psp = if dock then str " " else break 1 psp_indent in
    {dock; arg_psp; indent}
end

let get_or_pattern_sep ?(cmts_before = false) ?(space = false) (c : Conf.t)
    ~ctx =
  let nspaces = if cmts_before then 1000 else 1 in
  match ctx with
  | Ast.Exp {pexp_desc= Pexp_function _ | Pexp_match _ | Pexp_try _; _} -> (
    match c.fmt_opts.break_cases.v with
    | `Nested -> break nspaces 0 $ str "| "
    | _ -> (
        let nspaces =
          match c.fmt_opts.break_cases.v with
          | `All | `Vertical -> 1000
          | _ -> nspaces
        in
        match c.fmt_opts.indicate_nested_or_patterns.v with
        | `Space ->
            cbreak ~fits:("", nspaces, "| ")
              ~breaks:("", 0, if space then " | " else " |")
        | `Unsafe_no -> break nspaces 0 $ str "| " ) )
  | _ -> break nspaces 0 $ str "| "

type cases =
  { leading_space: Fmt.t
  ; bar: Fmt.t
  ; box_all: Fmt.t -> Fmt.t
  ; box_pattern_arrow: Fmt.t -> Fmt.t
  ; break_before_arrow: Fmt.t
  ; break_after_arrow: Fmt.t
  ; open_paren_branch: Fmt.t
  ; break_after_opening_paren: Fmt.t
  ; expr_parens: bool option
  ; close_paren_branch: Fmt.t }

let get_cases (c : Conf.t) ~ctx ~first ~last ~xbch:({ast; _} as xast) =
  let indent =
    match (c.fmt_opts.cases_matching_exp_indent.v, (ctx, ast.pexp_desc)) with
    | ( `Compact
      , ( Exp {pexp_desc= Pexp_function _ | Pexp_match _ | Pexp_try _; _}
        , (Pexp_match _ | Pexp_try _ | Pexp_beginend _) ) ) ->
        2
    | _, _ -> c.fmt_opts.cases_exp_indent.v
  in
  let align_nested_match =
    match (ast.pexp_desc, c.fmt_opts.nested_match.v) with
    | (Pexp_match _ | Pexp_try _), `Align -> last
    | _ -> false
  in
  let body_has_parens =
    match ast.pexp_desc with
    | Pexp_tuple _ when Poly.(c.fmt_opts.parens_tuple.v = `Always) ->
        (* [fmt_expression] doesn't respect [~parens] for tuples when this
           option is set to [always]. *)
        true
    | _ -> Ast.Exp.is_symbol ast
  in
  let parens_branch, expr_parens =
    if align_nested_match then (false, Some false)
    else if c.fmt_opts.leading_nested_match_parens.v then (false, None)
    else (parenze_exp xast && not body_has_parens, Some false)
  in
  let indent = if align_nested_match then 0 else indent in
  let beginend =
    match ast with {pexp_desc= Pexp_beginend _; _} -> true | _ -> false
  in
  let open_paren_branch =
    if beginend then fmt "@;<1 0>begin" else fmt_if parens_branch " ("
  in
  let close_paren_branch =
    if beginend then
      let offset =
        match c.fmt_opts.break_cases.v with `Nested -> 0 | _ -> -2
      in
      fits_breaks " end" ~level:1 ~hint:(1000, offset) "end"
    else
      fmt_if_k parens_branch
        ( match c.fmt_opts.indicate_multiline_delimiters.v with
        | `Space -> fmt "@ )"
        | `No -> fmt "@,)"
        | `Closing_on_separate_line -> fmt "@;<1000 -2>)" )
  in
  match c.fmt_opts.break_cases.v with
  | `Fit ->
      { leading_space= fmt_if (not first) "@ "
      ; bar= fmt_or_k first (if_newline "| ") (str "| ")
      ; box_all= hvbox indent
      ; box_pattern_arrow= hovbox 2
      ; break_before_arrow= fmt "@;<1 0>"
      ; break_after_arrow= noop
      ; open_paren_branch
      ; break_after_opening_paren= fmt "@ "
      ; expr_parens
      ; close_paren_branch }
  | `Nested ->
      { leading_space= fmt_if (not first) "@ "
      ; bar= fmt_or_k first (if_newline "| ") (str "| ")
      ; box_all= Fn.id
      ; box_pattern_arrow= hovbox 0
      ; break_before_arrow= fmt "@;<1 2>"
      ; break_after_arrow= fmt_if (not parens_branch) "@;<0 3>"
      ; open_paren_branch
      ; break_after_opening_paren= fmt_or (indent > 2) "@;<1 4>" "@;<1 2>"
      ; expr_parens
      ; close_paren_branch }
  | `Fit_or_vertical ->
      { leading_space= break_unless_newline 1000 0
      ; bar= str "| "
      ; box_all= hovbox indent
      ; box_pattern_arrow= hovbox 0
      ; break_before_arrow= fmt "@;<1 2>"
      ; break_after_arrow= fmt_if (not parens_branch) "@;<0 3>"
      ; open_paren_branch
      ; break_after_opening_paren= fmt "@ "
      ; expr_parens
      ; close_paren_branch }
  | `Toplevel | `All ->
      { leading_space= break_unless_newline 1000 0
      ; bar= str "| "
      ; box_all= hvbox indent
      ; box_pattern_arrow= hovbox 0
      ; break_before_arrow= fmt "@;<1 2>"
      ; break_after_arrow= fmt_if (not parens_branch) "@;<0 3>"
      ; open_paren_branch
      ; break_after_opening_paren= fmt "@ "
      ; expr_parens
      ; close_paren_branch }
  | `Vertical ->
      { leading_space= break_unless_newline 1000 0
      ; bar= str "| "
      ; box_all= hvbox indent
      ; box_pattern_arrow= hovbox 0
      ; break_before_arrow= fmt "@;<1 2>"
      ; break_after_arrow= fmt_if (not parens_branch) "@;<0 3>"
      ; open_paren_branch
      ; break_after_opening_paren= break 1000 0
      ; expr_parens
      ; close_paren_branch }

let wrap_collec c ~space_around opn cls =
  if space_around then wrap_k (str opn $ char ' ') (break 1 0 $ str cls)
  else wrap_fits_breaks c opn cls

let wrap_record (c : Conf.t) =
  wrap_collec c ~space_around:c.fmt_opts.space_around_records.v "{" "}"

let wrap_tuple (c : Conf.t) ~parens ~no_parens_if_break k =
  if parens then wrap_fits_breaks c "(" ")" (hvbox 0 k)
  else if no_parens_if_break then k
  else fits_breaks "" "( " $ hvbox 0 k $ fits_breaks "" ~hint:(1, 0) ")"

let tuple_sep (c : Conf.t) =
  match c.fmt_opts.break_separators.v with
  | `Before -> fits_breaks ", " ~hint:(1000, -2) ", "
  | `After -> fmt ",@ "

type record_type =
  { docked_before: Fmt.t
  ; break_before: Fmt.t
  ; box_record: Fmt.t -> Fmt.t
  ; box_spaced: bool
  ; sep_before: Fmt.t
  ; sep_after: Fmt.t
  ; break_after: Fmt.t
  ; docked_after: Fmt.t }

let get_record_type (c : Conf.t) =
  let sparse_type_decl = Poly.(c.fmt_opts.type_decl.v = `Sparse) in
  let space = if c.fmt_opts.space_around_records.v then 1 else 0 in
  let dock = c.fmt_opts.dock_collection_brackets.v in
  let break_before, sep_before, sep_after =
    match c.fmt_opts.break_separators.v with
    | `Before ->
        ( fmt_or_k dock (break space 2) (fmt "@ ")
        , fmt_or sparse_type_decl "@;<1000 0>; " "@,; "
        , noop )
    | `After ->
        ( fmt_or_k dock (break space 0) (fmt "@ ")
        , noop
        , fmt_or_k dock
            (fmt_or sparse_type_decl "@;<1000 0>" "@ ")
            (fmt_or sparse_type_decl "@;<1000 2>" "@;<1 2>") )
  in
  { docked_before= fmt_if dock " {"
  ; break_before
  ; box_record= (fun k -> if dock then k else hvbox 0 (wrap_record c k))
  ; box_spaced= c.fmt_opts.space_around_records.v
  ; sep_before
  ; sep_after
  ; break_after= fmt_if_k dock (break space (-2))
  ; docked_after= fmt_if dock "}" }

type elements_collection =
  { box: Fmt.t -> Fmt.t
  ; sep_before: Fmt.t
  ; sep_after_non_final: Fmt.t
  ; sep_after_final: Fmt.t }

type elements_collection_record_expr = {break_after_with: Fmt.t}

type elements_collection_record_pat = {wildcard: Fmt.t}

let get_record_expr (c : Conf.t) =
  let space = if c.fmt_opts.space_around_records.v then 1 else 0 in
  let dock = c.fmt_opts.dock_collection_brackets.v in
  let box k =
    if dock then hvbox 0 (wrap "{" "}" (break space 2 $ k $ break space 0))
    else hvbox 0 (wrap_record c k)
  in
  ( ( match c.fmt_opts.break_separators.v with
    | `Before ->
        { box
        ; sep_before= fmt "@,; "
        ; sep_after_non_final= noop
        ; sep_after_final= noop }
    | `After ->
        { box
        ; sep_before= noop
        ; sep_after_non_final= fmt ";@;<1 2>"
        ; sep_after_final= fmt_if_k dock (fits_breaks ~level:0 "" ";") } )
  , {break_after_with= break 1 2} )

let box_collec (c : Conf.t) =
  match c.fmt_opts.break_collection_expressions.v with
  | `Wrap -> hovbox
  | `Fit_or_vertical -> hvbox

let collection_expr (c : Conf.t) ~space_around opn cls =
  let space = if space_around then 1 else 0 in
  let dock = c.fmt_opts.dock_collection_brackets.v in
  let offset = if dock then -2 else String.length opn - 1 in
  match c.fmt_opts.break_separators.v with
  | `Before ->
      { box=
          (fun k ->
            if dock then
              hvbox 0
                (wrap_k (str opn) (str cls)
                   ( break space (String.length opn + 1)
                   $ box_collec c 0 k $ break space 0 ) )
            else box_collec c 0 (wrap_collec c ~space_around opn cls k) )
      ; sep_before= break 0 offset $ str "; "
      ; sep_after_non_final= noop
      ; sep_after_final= noop }
  | `After ->
      { box=
          (fun k ->
            if dock then
              hvbox 0
                (wrap_k (str opn) (str cls)
                   (break space 2 $ box_collec c 0 k $ break space 0) )
            else box_collec c 0 (wrap_collec c ~space_around opn cls k) )
      ; sep_before= noop
      ; sep_after_non_final=
          fmt_or_k dock (fmt ";@;<1 0>")
            (char ';' $ break 1 (String.length opn + 1))
      ; sep_after_final= fmt_if_k dock (fits_breaks ~level:1 "" ";") }

let get_list_expr (c : Conf.t) =
  collection_expr c ~space_around:c.fmt_opts.space_around_lists.v "[" "]"

let get_array_expr (c : Conf.t) =
  collection_expr c ~space_around:c.fmt_opts.space_around_arrays.v "[|" "|]"

let box_pattern_docked (c : Conf.t) ~ctx ~space_around opn cls k =
  let space = if space_around then 1 else 0 in
  let indent_opn, indent_cls =
    match (ctx, c.fmt_opts.break_separators.v) with
    | Ast.Exp {pexp_desc= Pexp_match _ | Pexp_try _; _}, `Before ->
        (String.length opn - 3, 1 - String.length opn)
    | Ast.Exp {pexp_desc= Pexp_match _ | Pexp_try _; _}, `After -> (-3, 1)
    | Ast.Exp {pexp_desc= Pexp_let _; _}, _ -> (-4, 0)
    | _ -> (0, 0)
  in
  hvbox indent_opn
    (wrap_k (str opn) (str cls) (break space 2 $ k $ break space indent_cls))

let get_record_pat (c : Conf.t) ~ctx =
  let params, _ = get_record_expr c in
  let box =
    if c.fmt_opts.dock_collection_brackets.v then
      box_pattern_docked c ~ctx
        ~space_around:c.fmt_opts.space_around_records.v "{" "}"
    else params.box
  in
  ( {params with box}
  , {wildcard= params.sep_before $ str "_" $ params.sep_after_final} )

let collection_pat (c : Conf.t) ~ctx ~space_around opn cls =
  let params = collection_expr c ~space_around opn cls in
  let box =
    if c.fmt_opts.dock_collection_brackets.v then
      box_collec c 0 >> box_pattern_docked c ~ctx ~space_around opn cls
    else params.box
  in
  {params with box}

let get_list_pat (c : Conf.t) ~ctx =
  collection_pat c ~ctx ~space_around:c.fmt_opts.space_around_lists.v "[" "]"

let get_array_pat (c : Conf.t) ~ctx =
  collection_pat c ~ctx ~space_around:c.fmt_opts.space_around_arrays.v "[|"
    "|]"

type if_then_else =
  { box_branch: Fmt.t -> Fmt.t
  ; cond: Fmt.t
  ; box_keyword_and_expr: Fmt.t -> Fmt.t
  ; branch_pro: Fmt.t
  ; wrap_parens: Fmt.t -> Fmt.t
  ; box_expr: bool option
  ; expr_pro: Fmt.t option
  ; expr_eol: Fmt.t option
  ; break_end_branch: Fmt.t
  ; space_between_branches: Fmt.t }

let get_if_then_else (c : Conf.t) ~first ~last ~parens_bch ~parens_prev_bch
    ~xcond ~xbch ~expr_loc ~fmt_extension_suffix ~fmt_attributes ~fmt_cond =
  let imd = c.fmt_opts.indicate_multiline_delimiters.v in
  let beginend =
    match xbch.Ast.ast with
    | {pexp_desc= Pexp_beginend _; _} -> true
    | _ -> false
  in
  let wrap_parens ~wrap_breaks k =
    if beginend then wrap "begin" "end" (wrap_breaks k)
    else if parens_bch then wrap "(" ")" (wrap_breaks k)
    else k
  in
  let get_parens_breaks ~opn_hint:(oh_space, oh_other)
      ~cls_hint:(ch_sp, ch_sl) =
    let brk hint = fits_breaks "" ~hint "" in
    if beginend then
      let _, offset = ch_sl in
      wrap_k (brk oh_other) (break 1000 offset)
    else
      match imd with
      | `Space -> wrap_k (brk oh_space) (brk ch_sp)
      | `No -> wrap_k (brk oh_other) noop
      | `Closing_on_separate_line -> wrap_k (brk oh_other) (brk ch_sl)
  in
  let cond () =
    match xcond with
    | Some xcnd ->
        hvbox 0
          ( hvbox 2
              ( fmt_if (not first) "else "
              $ str "if"
              $ fmt_if_k first (fmt_opt fmt_extension_suffix)
              $ fmt_attributes $ fmt "@ " $ fmt_cond xcnd )
          $ fmt "@ then" )
    | None -> str "else"
  in
  let branch_pro = fmt_or (beginend || parens_bch) " " "@;<1 2>" in
  match c.fmt_opts.if_then_else.v with
  | `Compact ->
      { box_branch= hovbox 2
      ; cond= cond ()
      ; box_keyword_and_expr= Fn.id
      ; branch_pro= fmt_or (beginend || parens_bch) " " "@ "
      ; wrap_parens=
          wrap_parens
            ~wrap_breaks:
              (get_parens_breaks
                 ~opn_hint:((1, 0), (0, 0))
                 ~cls_hint:((1, 0), (1000, -2)) )
      ; box_expr= Some false
      ; expr_pro= None
      ; expr_eol= None
      ; break_end_branch= noop
      ; space_between_branches= fmt "@ " }
  | `K_R ->
      { box_branch= Fn.id
      ; cond= cond ()
      ; box_keyword_and_expr= Fn.id
      ; branch_pro
      ; wrap_parens= wrap_parens ~wrap_breaks:(wrap_k (break 1000 2) noop)
      ; box_expr= Some false
      ; expr_pro= None
      ; expr_eol= Some (fmt "@;<1 2>")
      ; break_end_branch=
          fmt_if_k (parens_bch || beginend || not last) (break 1000 0)
      ; space_between_branches= fmt_if (beginend || parens_bch) " " }
  | `Fit_or_vertical ->
      { box_branch=
          hovbox
            ( match imd with
            | `Closing_on_separate_line when parens_prev_bch -> -2
            | _ -> 0 )
      ; cond= cond ()
      ; box_keyword_and_expr= Fn.id
      ; branch_pro
      ; wrap_parens=
          wrap_parens
            ~wrap_breaks:
              (get_parens_breaks
                 ~opn_hint:((1, 2), (0, 2))
                 ~cls_hint:((1, 0), (1000, 0)) )
      ; box_expr= Some false
      ; expr_pro=
          Some
            (fmt_if_k
               (not (Location.is_single_line expr_loc c.fmt_opts.margin.v))
               (break_unless_newline 1000 2) )
      ; expr_eol= Some (fmt "@;<1 2>")
      ; break_end_branch= noop
      ; space_between_branches=
          fmt
            ( match imd with
            | `Closing_on_separate_line when beginend || parens_bch -> " "
            | _ -> "@ " ) }
  | `Vertical ->
      { box_branch= Fn.id
      ; cond= cond ()
      ; box_keyword_and_expr= Fn.id
      ; branch_pro
      ; wrap_parens=
          wrap_parens
            ~wrap_breaks:
              (get_parens_breaks
                 ~opn_hint:((1, 2), (0, 2))
                 ~cls_hint:((1, 0), (1000, 0)) )
      ; box_expr= None
      ; expr_pro= Some (break_unless_newline 1000 2)
      ; expr_eol= None
      ; break_end_branch= noop
      ; space_between_branches=
          fmt
            ( match imd with
            | `Closing_on_separate_line when parens_bch -> " "
            | _ -> "@ " ) }
  | `Keyword_first ->
      { box_branch= Fn.id
      ; cond=
          opt xcond (fun xcnd ->
              hvbox 2
                ( fmt_or_k first
                    (str "if" $ fmt_opt fmt_extension_suffix)
                    (str "else if")
                $ fmt_attributes
                $ fmt_or (Option.is_some fmt_extension_suffix) "@ " " "
                $ fmt_cond xcnd )
              $ fmt "@ " )
      ; box_keyword_and_expr=
          (fun k -> hvbox 2 (fmt_or (Option.is_some xcond) "then" "else" $ k))
      ; branch_pro= fmt_or (beginend || parens_bch) " " "@ "
      ; wrap_parens=
          wrap_parens
            ~wrap_breaks:
              (get_parens_breaks
                 ~opn_hint:((1, 0), (0, 0))
                 ~cls_hint:((1, 0), (1000, -2)) )
      ; box_expr= Some false
      ; expr_pro= None
      ; expr_eol= None
      ; break_end_branch= noop
      ; space_between_branches= fmt "@ " }

let match_indent ?(default = 0) (c : Conf.t) ~parens ~(ctx : Ast.t) =
  match (c.fmt_opts.match_indent_nested.v, ctx) with
  | `Always, _ | _, (Top | Sig _ | Str _) -> c.fmt_opts.match_indent.v
  | _, Exp {pexp_desc= Pexp_infix _; _}
    when c.fmt_opts.ocp_indent_compat.v && parens ->
      2 (* Match is docked *)
  | _ -> default

let function_indent ?(default = 0) (c : Conf.t) ~parens ~xexp =
  match c.fmt_opts.function_indent_nested.v with
  | `Always -> c.fmt_opts.function_indent.v
  | _
    when c.fmt_opts.ocp_indent_compat.v && parens
         && not (is_labelled_arg' xexp) ->
      default + 1
  | _ -> default

let comma_sep (c : Conf.t) : Fmt.s =
  match c.fmt_opts.break_separators.v with
  | `Before -> "@,, "
  | `After -> ",@;<1 2>"

let semi_sep (c : Conf.t) : Fmt.s =
  match c.fmt_opts.break_separators.v with
  | `Before -> "@,; "
  | `After -> ";@;<1 2>"

module Align = struct
  let general (c : Conf.t) t =
    hvbox_if (not c.fmt_opts.align_symbol_open_paren.v) 0 t

  let infix_op = general

  let match_ (c : Conf.t) ~xexp:{ast; ctx} t =
    (* Matches on the RHS of an infix are docked in ocp-indent-compat. *)
    let docked =
      match ctx with
      | Exp {pexp_desc= Pexp_infix (_, _, rhs); _} when phys_equal rhs ast ->
          c.fmt_opts.ocp_indent_compat.v
      | _ -> false
    in
    let align = (not c.fmt_opts.align_symbol_open_paren.v) && not docked in
    hvbox_if align 0 t

  let function_ (c : Conf.t) ~parens ~(ctx0 : Ast.t) ~self t =
    let align =
      match ctx0 with
      | Exp {pexp_desc= Pexp_infix (_, _, {pexp_desc= Pexp_function _; _}); _}
        ->
          false
      | Exp {pexp_desc= Pexp_apply (_, args); _}
        when is_labelled_arg args self ->
          false
      | _ -> parens && not c.fmt_opts.align_symbol_open_paren.v
    in
    hvbox_if align 0 t

  let fun_decl (c : Conf.t) ~decl ~pattern ~args =
    if c.fmt_opts.ocp_indent_compat.v then
      hovbox 4 (decl $ hvbox 2 (pattern $ args))
    else hovbox 4 (decl $ pattern) $ args

  let module_pack (c : Conf.t) ~me =
    if not c.fmt_opts.ocp_indent_compat.v then false
    else
      (* Align when the constraint is not desugared. *)
      match me.pmod_desc with
      | Pmod_structure _ | Pmod_ident _ -> false
      | _ -> true
end<|MERGE_RESOLUTION|>--- conflicted
+++ resolved
@@ -15,7 +15,6 @@
 open Fmt
 open Ast
 
-<<<<<<< HEAD
 (** Whether [exp] occurs in [args] as a labelled argument. *)
 let is_labelled_arg args exp =
   List.exists
@@ -28,9 +27,8 @@
   match xexp.Ast.ctx with
   | Exp {pexp_desc= Pexp_apply (_, args); _} -> is_labelled_arg args xexp.ast
   | _ -> false
-=======
+
 let ocp c = c.Conf.fmt_opts.ocp_indent_compat.v
->>>>>>> 8081b27e
 
 let parens_if parens (c : Conf.t) ?(disambiguate = false) k =
   if disambiguate && c.fmt_opts.disambiguate_non_breaking_match.v then
