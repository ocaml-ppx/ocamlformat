(**************************************************************************)
(*                                                                        *)
(*                              OCamlFormat                               *)
(*                                                                        *)
(*            Copyright (c) Facebook, Inc. and its affiliates.            *)
(*                                                                        *)
(*      This source code is licensed under the MIT license found in       *)
(*      the LICENSE file in the root directory of this source tree.       *)
(*                                                                        *)
(**************************************************************************)

module Location = Migrate_ast.Location
open Extended_ast
open Asttypes
open Fmt
open Ast

let ocp c = c.Conf.fmt_opts.ocp_indent_compat.v

let parens_if parens (c : Conf.t) ?(disambiguate = false) k =
  if disambiguate && c.fmt_opts.disambiguate_non_breaking_match.v then
    wrap_if_fits_or parens "(" ")" k
  else if not parens then k
  else
    match c.fmt_opts.indicate_multiline_delimiters.v with
    | `Space ->
        Fmt.fits_breaks "(" "(" $ k $ Fmt.fits_breaks ")" ~hint:(1, 0) ")"
    | `Closing_on_separate_line ->
        Fmt.fits_breaks "(" "(" $ k $ Fmt.fits_breaks ")" ~hint:(1000, 0) ")"
    | `No -> wrap "(" ")" k

let parens c ?disambiguate k = parens_if true c ?disambiguate k

module Exp = struct
  module Infix_op_arg = struct
    let wrap (c : Conf.t) ?(parens_nested = false) ~parens k =
      if parens || parens_nested then
        let opn, hint, cls =
          if parens || Poly.(c.fmt_opts.infix_precedence.v = `Parens) then
            match c.fmt_opts.indicate_multiline_delimiters.v with
            | `Space -> ("( ", Some (1, 0), ")")
            | `No -> ("(", Some (0, 0), ")")
            | `Closing_on_separate_line -> ("(", Some (1000, 0), ")")
          else ("", None, "")
        in
        wrap_if_k (parens || parens_nested) (Fmt.fits_breaks "(" opn)
          (Fmt.fits_breaks ")" ?hint cls)
          k
      else k

    let dock (c : Conf.t) xarg =
      if not c.fmt_opts.ocp_indent_compat.v then false
      else
        match xarg.ast.pexp_desc with
        | Pexp_apply (_, args) -> (
          (* Rhs is an apply and it ends with a [fun]. *)
          match List.last_exn args with
          | _, {pexp_desc= Pexp_fun _ | Pexp_newtype _ | Pexp_function _; _}
            ->
              true
          | _ -> false )
        | Pexp_match _ | Pexp_try _ -> true
        | _ -> false
  end

  let wrap (c : Conf.t) ?(disambiguate = false) ?(fits_breaks = true)
      ?(offset_closing_paren = 0) ~parens k =
    if disambiguate && c.fmt_opts.disambiguate_non_breaking_match.v then
      wrap_if_fits_or parens "(" ")" k
    else if not parens then k
    else if fits_breaks then wrap_fits_breaks ~space:false c "(" ")" k
    else
      match c.fmt_opts.indicate_multiline_delimiters.v with
      | `Space ->
          Fmt.fits_breaks "(" "(" $ k $ Fmt.fits_breaks ")" ~hint:(1, 0) ")"
      | `Closing_on_separate_line ->
          Fmt.fits_breaks "(" "(" $ k
          $ Fmt.fits_breaks ")" ~hint:(1000, offset_closing_paren) ")"
      | `No -> wrap "(" ")" k
end

module Mod = struct
  type args = {dock: bool; arg_psp: Fmt.t; indent: int; align: bool}

  let arg_is_sig arg =
    match arg.txt with
    | Named
        ( _
        , { pmty_desc=
              Pmty_signature _ | Pmty_typeof {pmod_desc= Pmod_structure _; _}
          ; _ } ) ->
        true
    | _ -> false

  let get_args (c : Conf.t) args =
    let dock =
      (* ocp-indent-compat: Dock only one argument to avoid alignment of
         subsequent arguments. *)
      if ocp c then match args with [arg] -> arg_is_sig arg | _ -> false
      else List.for_all ~f:arg_is_sig args
    in
<<<<<<< HEAD
    let arg_psp = if dock then str " " else break 1 0 in
    let indent = if dock then 0 else 4 in
    let align = ocp c && not dock in
    {dock; arg_psp; indent; align}
end

module Mty = struct
  let dock_functor_rhs (_c : Conf.t) ~rhs =
    match rhs.pmty_desc with
    | Pmty_signature _ | Pmty_with _ -> true
    | _ -> false
=======
    let arg_psp = if dock then str " " else break 1 psp_indent in
    let align = ocp c in
    {dock; arg_psp; indent; align}
>>>>>>> bc8b336c
end

let get_or_pattern_sep ?(cmts_before = false) ?(space = false) (c : Conf.t)
    ~ctx =
  let nspaces = if cmts_before then 1000 else 1 in
  match ctx with
  | Ast.Exp {pexp_desc= Pexp_function _ | Pexp_match _ | Pexp_try _; _} -> (
    match c.fmt_opts.break_cases.v with
    | `Nested -> break nspaces 0 $ str "| "
    | _ -> (
        let nspaces =
          match c.fmt_opts.break_cases.v with
          | `All | `Vertical -> 1000
          | _ -> nspaces
        in
        match c.fmt_opts.indicate_nested_or_patterns.v with
        | `Space ->
            cbreak ~fits:("", nspaces, "| ")
              ~breaks:("", 0, if space then " | " else " |")
        | `Unsafe_no -> break nspaces 0 $ str "| " ) )
  | _ -> break nspaces 0 $ str "| "

type cases =
  { leading_space: Fmt.t
  ; bar: Fmt.t
  ; box_all: Fmt.t -> Fmt.t
  ; box_pattern_arrow: Fmt.t -> Fmt.t
  ; break_before_arrow: Fmt.t
  ; break_after_arrow: Fmt.t
  ; open_paren_branch: Fmt.t
  ; break_after_opening_paren: Fmt.t
  ; expr_parens: bool option
  ; close_paren_branch: Fmt.t }

let get_cases (c : Conf.t) ~ctx ~first ~last ~xbch:({ast; _} as xast) =
  let indent =
    match (c.fmt_opts.cases_matching_exp_indent.v, (ctx, ast.pexp_desc)) with
    | ( `Compact
      , ( Exp {pexp_desc= Pexp_function _ | Pexp_match _ | Pexp_try _; _}
        , (Pexp_match _ | Pexp_try _ | Pexp_beginend _) ) ) ->
        2
    | _, _ -> c.fmt_opts.cases_exp_indent.v
  in
  let align_nested_match =
    match (ast.pexp_desc, c.fmt_opts.nested_match.v) with
    | (Pexp_match _ | Pexp_try _), `Align -> last
    | _ -> false
  in
  let body_has_parens =
    match ast.pexp_desc with
    | Pexp_tuple _ when Poly.(c.fmt_opts.parens_tuple.v = `Always) ->
        (* [fmt_expression] doesn't respect [~parens] for tuples when this
           option is set to [always]. *)
        true
    | _ -> Ast.Exp.is_symbol ast
  in
  let parens_branch, expr_parens =
    if align_nested_match then (false, Some false)
    else if c.fmt_opts.leading_nested_match_parens.v then (false, None)
    else (parenze_exp xast && not body_has_parens, Some false)
  in
  let indent = if align_nested_match then 0 else indent in
  let beginend =
    match ast with {pexp_desc= Pexp_beginend _; _} -> true | _ -> false
  in
  let open_paren_branch =
    if beginend then fmt "@;<1 0>begin" else fmt_if parens_branch " ("
  in
  let close_paren_branch =
    if beginend then
      let offset =
        match c.fmt_opts.break_cases.v with `Nested -> 0 | _ -> -2
      in
      fits_breaks " end" ~level:1 ~hint:(1000, offset) "end"
    else
      fmt_if_k parens_branch
        ( match c.fmt_opts.indicate_multiline_delimiters.v with
        | `Space -> fmt "@ )"
        | `No -> fmt "@,)"
        | `Closing_on_separate_line -> fmt "@;<1000 -2>)" )
  in
  match c.fmt_opts.break_cases.v with
  | `Fit ->
      { leading_space= fmt_if (not first) "@ "
      ; bar= fmt_or_k first (if_newline "| ") (str "| ")
      ; box_all= hvbox indent
      ; box_pattern_arrow= hovbox 2
      ; break_before_arrow= fmt "@;<1 0>"
      ; break_after_arrow= noop
      ; open_paren_branch
      ; break_after_opening_paren= fmt "@ "
      ; expr_parens
      ; close_paren_branch }
  | `Nested ->
      { leading_space= fmt_if (not first) "@ "
      ; bar= fmt_or_k first (if_newline "| ") (str "| ")
      ; box_all= Fn.id
      ; box_pattern_arrow= hovbox 0
      ; break_before_arrow= fmt "@;<1 2>"
      ; break_after_arrow= fmt_if (not parens_branch) "@;<0 3>"
      ; open_paren_branch
      ; break_after_opening_paren= fmt_or (indent > 2) "@;<1 4>" "@;<1 2>"
      ; expr_parens
      ; close_paren_branch }
  | `Fit_or_vertical ->
      { leading_space= break_unless_newline 1000 0
      ; bar= str "| "
      ; box_all= hovbox indent
      ; box_pattern_arrow= hovbox 0
      ; break_before_arrow= fmt "@;<1 2>"
      ; break_after_arrow= fmt_if (not parens_branch) "@;<0 3>"
      ; open_paren_branch
      ; break_after_opening_paren= fmt "@ "
      ; expr_parens
      ; close_paren_branch }
  | `Toplevel | `All ->
      { leading_space= break_unless_newline 1000 0
      ; bar= str "| "
      ; box_all= hvbox indent
      ; box_pattern_arrow= hovbox 0
      ; break_before_arrow= fmt "@;<1 2>"
      ; break_after_arrow= fmt_if (not parens_branch) "@;<0 3>"
      ; open_paren_branch
      ; break_after_opening_paren= fmt "@ "
      ; expr_parens
      ; close_paren_branch }
  | `Vertical ->
      { leading_space= break_unless_newline 1000 0
      ; bar= str "| "
      ; box_all= hvbox indent
      ; box_pattern_arrow= hovbox 0
      ; break_before_arrow= fmt "@;<1 2>"
      ; break_after_arrow= fmt_if (not parens_branch) "@;<0 3>"
      ; open_paren_branch
      ; break_after_opening_paren= break 1000 0
      ; expr_parens
      ; close_paren_branch }

let wrap_collec c ~space_around opn cls =
  if space_around then wrap_k (str opn $ char ' ') (break 1 0 $ str cls)
  else wrap_fits_breaks c opn cls

let wrap_record (c : Conf.t) =
  wrap_collec c ~space_around:c.fmt_opts.space_around_records.v "{" "}"

let wrap_tuple (c : Conf.t) ~parens ~no_parens_if_break =
  if parens then wrap_fits_breaks c "(" ")"
  else if no_parens_if_break then Fn.id
  else wrap_k (fits_breaks "" "( ") (fits_breaks "" ~hint:(1, 0) ")")

type record_type =
  { docked_before: Fmt.t
  ; break_before: Fmt.t
  ; box_record: Fmt.t -> Fmt.t
  ; box_spaced: bool
  ; sep_before: Fmt.t
  ; sep_after: Fmt.t
  ; break_after: Fmt.t
  ; docked_after: Fmt.t }

let get_record_type (c : Conf.t) =
  let sparse_type_decl = Poly.(c.fmt_opts.type_decl.v = `Sparse) in
  let space = if c.fmt_opts.space_around_records.v then 1 else 0 in
  let dock = c.fmt_opts.dock_collection_brackets.v in
  let break_before, sep_before, sep_after =
    match c.fmt_opts.break_separators.v with
    | `Before ->
        ( fmt_or_k dock (break space 2) (fmt "@ ")
        , fmt_or sparse_type_decl "@;<1000 0>; " "@,; "
        , noop )
    | `After ->
        ( fmt_or_k dock (break space 0) (fmt "@ ")
        , noop
        , fmt_or_k dock
            (fmt_or sparse_type_decl "@;<1000 0>" "@ ")
            (fmt_or sparse_type_decl "@;<1000 2>" "@;<1 2>") )
  in
  { docked_before= fmt_if dock " {"
  ; break_before
  ; box_record= (fun k -> if dock then k else hvbox 0 (wrap_record c k))
  ; box_spaced= c.fmt_opts.space_around_records.v
  ; sep_before
  ; sep_after
  ; break_after= fmt_if_k dock (break space (-2))
  ; docked_after= fmt_if dock "}" }

type elements_collection =
  { box: Fmt.t -> Fmt.t
  ; sep_before: Fmt.t
  ; sep_after_non_final: Fmt.t
  ; sep_after_final: Fmt.t }

type elements_collection_record_expr = {break_after_with: Fmt.t}

type elements_collection_record_pat = {wildcard: Fmt.t}

let get_record_expr (c : Conf.t) =
  let space = if c.fmt_opts.space_around_records.v then 1 else 0 in
  let dock = c.fmt_opts.dock_collection_brackets.v in
  let box k =
    if dock then hvbox 0 (wrap "{" "}" (break space 2 $ k $ break space 0))
    else hvbox 0 (wrap_record c k)
  in
  ( ( match c.fmt_opts.break_separators.v with
    | `Before ->
        { box
        ; sep_before= fmt "@,; "
        ; sep_after_non_final= noop
        ; sep_after_final= noop }
    | `After ->
        { box
        ; sep_before= noop
        ; sep_after_non_final= fmt ";@;<1 2>"
        ; sep_after_final= fmt_if_k dock (fits_breaks ~level:0 "" ";") } )
  , {break_after_with= break 1 2} )

let box_collec (c : Conf.t) =
  match c.fmt_opts.break_collection_expressions.v with
  | `Wrap -> hovbox
  | `Fit_or_vertical -> hvbox

let collection_expr (c : Conf.t) ~space_around opn cls =
  let space = if space_around then 1 else 0 in
  let dock = c.fmt_opts.dock_collection_brackets.v in
  let offset = if dock then -2 else String.length opn - 1 in
  match c.fmt_opts.break_separators.v with
  | `Before ->
      { box=
          (fun k ->
            if dock then
              hvbox 0
                (wrap_k (str opn) (str cls)
                   ( break space (String.length opn + 1)
                   $ box_collec c 0 k $ break space 0 ) )
            else box_collec c 0 (wrap_collec c ~space_around opn cls k) )
      ; sep_before= break 0 offset $ str "; "
      ; sep_after_non_final= noop
      ; sep_after_final= noop }
  | `After ->
      { box=
          (fun k ->
            if dock then
              hvbox 0
                (wrap_k (str opn) (str cls)
                   (break space 2 $ box_collec c 0 k $ break space 0) )
            else box_collec c 0 (wrap_collec c ~space_around opn cls k) )
      ; sep_before= noop
      ; sep_after_non_final=
          fmt_or_k dock (fmt ";@;<1 0>")
            (char ';' $ break 1 (String.length opn + 1))
      ; sep_after_final= fmt_if_k dock (fits_breaks ~level:1 "" ";") }

let get_list_expr (c : Conf.t) =
  collection_expr c ~space_around:c.fmt_opts.space_around_lists.v "[" "]"

let get_array_expr (c : Conf.t) =
  collection_expr c ~space_around:c.fmt_opts.space_around_arrays.v "[|" "|]"

let box_pattern_docked (c : Conf.t) ~ctx ~space_around opn cls k =
  let space = if space_around then 1 else 0 in
  let indent_opn, indent_cls =
    match (ctx, c.fmt_opts.break_separators.v) with
    | Ast.Exp {pexp_desc= Pexp_match _ | Pexp_try _; _}, `Before ->
        (String.length opn - 3, 1 - String.length opn)
    | Ast.Exp {pexp_desc= Pexp_match _ | Pexp_try _; _}, `After -> (-3, 1)
    | Ast.Exp {pexp_desc= Pexp_let _; _}, _ -> (-4, 0)
    | _ -> (0, 0)
  in
  hvbox indent_opn
    (wrap_k (str opn) (str cls) (break space 2 $ k $ break space indent_cls))

let get_record_pat (c : Conf.t) ~ctx =
  let params, _ = get_record_expr c in
  let box =
    if c.fmt_opts.dock_collection_brackets.v then
      box_pattern_docked c ~ctx
        ~space_around:c.fmt_opts.space_around_records.v "{" "}"
    else params.box
  in
  ( {params with box}
  , {wildcard= params.sep_before $ str "_" $ params.sep_after_final} )

let collection_pat (c : Conf.t) ~ctx ~space_around opn cls =
  let params = collection_expr c ~space_around opn cls in
  let box =
    if c.fmt_opts.dock_collection_brackets.v then
      box_collec c 0 >> box_pattern_docked c ~ctx ~space_around opn cls
    else params.box
  in
  {params with box}

let get_list_pat (c : Conf.t) ~ctx =
  collection_pat c ~ctx ~space_around:c.fmt_opts.space_around_lists.v "[" "]"

let get_array_pat (c : Conf.t) ~ctx =
  collection_pat c ~ctx ~space_around:c.fmt_opts.space_around_arrays.v "[|"
    "|]"

type if_then_else =
  { box_branch: Fmt.t -> Fmt.t
  ; cond: Fmt.t
  ; box_keyword_and_expr: Fmt.t -> Fmt.t
  ; branch_pro: Fmt.t
  ; wrap_parens: Fmt.t -> Fmt.t
  ; box_expr: bool option
  ; expr_pro: Fmt.t option
  ; expr_eol: Fmt.t option
  ; break_end_branch: Fmt.t
  ; space_between_branches: Fmt.t }

let get_if_then_else (c : Conf.t) ~first ~last ~parens_bch ~parens_prev_bch
    ~xcond ~xbch ~expr_loc ~fmt_extension_suffix ~fmt_attributes ~fmt_cond =
  let imd = c.fmt_opts.indicate_multiline_delimiters.v in
  let beginend =
    match xbch.Ast.ast with
    | {pexp_desc= Pexp_beginend _; _} -> true
    | _ -> false
  in
  let wrap_parens ~wrap_breaks k =
    if beginend then wrap "begin" "end" (wrap_breaks k)
    else if parens_bch then wrap "(" ")" (wrap_breaks k)
    else k
  in
  let get_parens_breaks ~opn_hint_indent ~cls_hint:(ch_sp, ch_sl) =
    let brk hint = fits_breaks "" ~hint "" in
    let oh_other = ((if beginend then 1 else 0), opn_hint_indent) in
    if beginend then
      let _, offset = ch_sl in
      wrap_k (brk oh_other) (break 1000 offset)
    else
      match imd with
      | `Space -> wrap_k (brk (1, opn_hint_indent)) (brk ch_sp)
      | `No -> wrap_k (brk oh_other) noop
      | `Closing_on_separate_line -> wrap_k (brk oh_other) (brk ch_sl)
  in
  let cond () =
    match xcond with
    | Some xcnd ->
        hvbox 0
          ( hvbox 2
              ( fmt_if (not first) "else "
              $ str "if"
              $ fmt_if_k first (fmt_opt fmt_extension_suffix)
              $ fmt_attributes $ fmt "@ " $ fmt_cond xcnd )
          $ fmt "@ then" )
    | None -> str "else"
  in
  let branch_pro = fmt_or (beginend || parens_bch) " " "@;<1 2>" in
  match c.fmt_opts.if_then_else.v with
  | `Compact ->
      { box_branch= hovbox 2
      ; cond= cond ()
      ; box_keyword_and_expr= Fn.id
      ; branch_pro= fmt_or (beginend || parens_bch) " " "@ "
      ; wrap_parens=
          wrap_parens
            ~wrap_breaks:
              (get_parens_breaks ~opn_hint_indent:0
                 ~cls_hint:((1, 0), (1000, -2)) )
      ; box_expr= Some false
      ; expr_pro= None
      ; expr_eol= None
      ; break_end_branch= noop
      ; space_between_branches= fmt "@ " }
  | `K_R ->
      { box_branch= Fn.id
      ; cond= cond ()
      ; box_keyword_and_expr= Fn.id
      ; branch_pro
      ; wrap_parens= wrap_parens ~wrap_breaks:(wrap_k (break 1000 2) noop)
      ; box_expr= Some false
      ; expr_pro= None
      ; expr_eol= Some (fmt "@;<1 2>")
      ; break_end_branch=
          fmt_if_k (parens_bch || beginend || not last) (break 1000 0)
      ; space_between_branches= fmt_if (beginend || parens_bch) " " }
  | `Fit_or_vertical ->
      { box_branch=
          hovbox
            ( match imd with
            | `Closing_on_separate_line when parens_prev_bch -> -2
            | _ -> 0 )
      ; cond= cond ()
      ; box_keyword_and_expr= Fn.id
      ; branch_pro
      ; wrap_parens=
          wrap_parens
            ~wrap_breaks:
              (get_parens_breaks ~opn_hint_indent:2
                 ~cls_hint:((1, 0), (1000, 0)) )
      ; box_expr= Some false
      ; expr_pro=
          Some
            (fmt_if_k
               (not (Location.is_single_line expr_loc c.fmt_opts.margin.v))
               (break_unless_newline 1000 2) )
      ; expr_eol= Some (fmt "@;<1 2>")
      ; break_end_branch= noop
      ; space_between_branches=
          fmt
            ( match imd with
            | `Closing_on_separate_line when beginend || parens_bch -> " "
            | _ -> "@ " ) }
  | `Vertical ->
      { box_branch= Fn.id
      ; cond= cond ()
      ; box_keyword_and_expr= Fn.id
      ; branch_pro
      ; wrap_parens=
          wrap_parens
            ~wrap_breaks:
              (get_parens_breaks ~opn_hint_indent:2
                 ~cls_hint:((1, 0), (1000, 0)) )
      ; box_expr= None
      ; expr_pro= Some (break_unless_newline 1000 2)
      ; expr_eol= None
      ; break_end_branch= noop
      ; space_between_branches=
          fmt
            ( match imd with
            | `Closing_on_separate_line when parens_bch -> " "
            | _ -> "@ " ) }
  | `Keyword_first ->
      { box_branch= Fn.id
      ; cond=
          opt xcond (fun xcnd ->
              hvbox 2
                ( fmt_or_k first
                    (str "if" $ fmt_opt fmt_extension_suffix)
                    (str "else if")
                $ fmt_attributes
                $ fmt_or (Option.is_some fmt_extension_suffix) "@ " " "
                $ fmt_cond xcnd )
              $ fmt "@ " )
      ; box_keyword_and_expr=
          (fun k -> hvbox 2 (fmt_or (Option.is_some xcond) "then" "else" $ k))
      ; branch_pro= fmt_or (beginend || parens_bch) " " "@ "
      ; wrap_parens=
          wrap_parens
            ~wrap_breaks:
              (get_parens_breaks ~opn_hint_indent:0
                 ~cls_hint:((1, 0), (1000, -2)) )
      ; box_expr= Some false
      ; expr_pro= None
      ; expr_eol= None
      ; break_end_branch= noop
      ; space_between_branches= fmt "@ " }

let match_indent ?(default = 0) (c : Conf.t) ~parens ~(ctx : Ast.t) =
  match (c.fmt_opts.match_indent_nested.v, ctx) with
  | `Always, _ | _, (Top | Sig _ | Str _) -> c.fmt_opts.match_indent.v
  | _, Exp {pexp_desc= Pexp_infix _; _}
    when c.fmt_opts.ocp_indent_compat.v && parens ->
      2 (* Match is docked *)
  | _ -> default

let function_indent ?(default = 0) (c : Conf.t) ~(ctx : Ast.t) =
  match (c.fmt_opts.function_indent_nested.v, ctx) with
  | `Always, _ | _, (Top | Sig _ | Str _) -> c.fmt_opts.function_indent.v
  | _ -> default

let comma_sep (c : Conf.t) : Fmt.s =
  match c.fmt_opts.break_separators.v with
  | `Before -> "@,, "
  | `After -> ",@;<1 2>"

module Align = struct
  (** Whether [exp] occurs in [args] as a labelled argument. *)
  let is_labelled_arg args exp =
    List.exists
      ~f:(function
        | Nolabel, _ -> false
        | Labelled _, x | Optional _, x -> phys_equal x exp )
      args

  let general (c : Conf.t) t =
    hvbox_if (not c.fmt_opts.align_symbol_open_paren.v) 0 t

  let infix_op = general

  let match_ (c : Conf.t) ~xexp:{ast; ctx} t =
    (* Matches on the RHS of an infix are docked in ocp-indent-compat. *)
    let docked =
      match ctx with
      | Exp {pexp_desc= Pexp_infix (_, _, rhs); _} when phys_equal rhs ast ->
          c.fmt_opts.ocp_indent_compat.v
      | _ -> false
    in
    let align = (not c.fmt_opts.align_symbol_open_paren.v) && not docked in
    hvbox_if align 0 t

  let function_ (c : Conf.t) ~parens ~(ctx0 : Ast.t) ~self t =
    let align =
      match ctx0 with
      | Exp {pexp_desc= Pexp_infix (_, _, {pexp_desc= Pexp_function _; _}); _}
        ->
          false
      | Exp {pexp_desc= Pexp_apply (_, args); _}
        when is_labelled_arg args self ->
          false
      | _ -> parens && not c.fmt_opts.align_symbol_open_paren.v
    in
    hvbox_if align 0 t
end<|MERGE_RESOLUTION|>--- conflicted
+++ resolved
@@ -93,16 +93,15 @@
     | _ -> false
 
   let get_args (c : Conf.t) args =
+    let indent, psp_indent = if ocp c then (2, 2) else (0, 4) in
     let dock =
       (* ocp-indent-compat: Dock only one argument to avoid alignment of
          subsequent arguments. *)
       if ocp c then match args with [arg] -> arg_is_sig arg | _ -> false
       else List.for_all ~f:arg_is_sig args
     in
-<<<<<<< HEAD
-    let arg_psp = if dock then str " " else break 1 0 in
-    let indent = if dock then 0 else 4 in
-    let align = ocp c && not dock in
+    let arg_psp = if dock then str " " else break 1 psp_indent in
+    let align = ocp c in
     {dock; arg_psp; indent; align}
 end
 
@@ -111,11 +110,6 @@
     match rhs.pmty_desc with
     | Pmty_signature _ | Pmty_with _ -> true
     | _ -> false
-=======
-    let arg_psp = if dock then str " " else break 1 psp_indent in
-    let align = ocp c in
-    {dock; arg_psp; indent; align}
->>>>>>> bc8b336c
 end
 
 let get_or_pattern_sep ?(cmts_before = false) ?(space = false) (c : Conf.t)
