--- conflicted
+++ resolved
@@ -3318,7 +3318,6 @@
      eventual comment placed after the previous constructor *)
   fmt_if_k (not first) (fmt_or (sparse || has_cmt_before) "@;<1000 0>" "@ ")
   $ Cmts.fmt_before ~epi:(break 1000 0) c pcd_loc
-<<<<<<< HEAD
   $ hvbox ~name:"constructor_decl" 2
       ( hovbox
           (Params.Indent.constructor_docstring c.conf)
@@ -3327,15 +3326,6 @@
               $ Cmts.fmt_before c loc
               $ hvbox 2
                   ( hovbox ~name:"constructor_decl_name" 2
-=======
-  $ fmt_or_k first (if_newline "| ") (str "| ")
-  $ hvbox ~name:"constructor_decl" 0
-      ( hovbox 2
-          ( hvbox 0
-              ( Cmts.fmt_before c loc
-              $ hvbox 2
-                  ( hovbox ~name:"constructor_decl_name" 0
->>>>>>> bdf44bef
                       ( wrap_if
                           (Std_longident.String_id.is_symbol txt)
                           "( " " )" (str txt)
