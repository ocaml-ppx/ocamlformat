--- conflicted
+++ resolved
@@ -1465,11 +1465,7 @@
       | Pexp_fun _ | Pexp_function _ -> Some false
       | _ -> None
     in
-<<<<<<< HEAD
-    let epi =
-=======
     let break_after =
->>>>>>> ed30ab82
       match (ast.pexp_desc, c.conf.fmt_opts.break_string_literals.v) with
       | Pexp_constant _, `Auto when not last ->
           fits_breaks "" ~hint:(1000, -2) ""
@@ -1477,11 +1473,7 @@
     in
     hovbox
       (Params.Indent.fun_args_group c.conf ~lbl ast)
-<<<<<<< HEAD
-      (fmt_label_arg c ?box (lbl, xarg) $ epi)
-=======
       (fmt_label_arg c ?box (lbl, xarg) $ break_after)
->>>>>>> ed30ab82
     $ fmt_if_k (not last) (break_unless_newline 1 0)
   in
   let fmt_args ~first ~last args =
@@ -2331,7 +2323,6 @@
         | Pmod_apply _ | Pmod_apply_unit _ -> true
         | _ -> false
       in
-<<<<<<< HEAD
       pro
       $ hvbox 0
           ( Params.parens_if
@@ -2339,24 +2330,12 @@
               c.conf
               ( hvbox 2
                   (fmt_module c ctx keyword ~eqty:":" name args (Some xbody)
-                     xmty [] ~epi:(str "in") ~can_sparse ?ext ~rec_flag:false )
+                     xmty
+                     ~attrs:(Ast_helper.Attr.ext_attrs ?ext ())
+                     ~epi:(str "in") ~can_sparse ~rec_flag:false )
               $ fmt "@;<1000 0>"
               $ fmt_expression c (sub_exp ~ctx exp) )
           $ fmt_atrs )
-=======
-      hvbox 0
-        ( Params.parens_if
-            (parens || not (List.is_empty pexp_attributes))
-            c.conf
-            ( hvbox 2
-                (fmt_module c ctx keyword ~eqty:":" name args (Some xbody)
-                   xmty
-                   ~attrs:(Ast_helper.Attr.ext_attrs ?ext ())
-                   ~epi:(str "in") ~can_sparse ~rec_flag:false )
-            $ fmt "@;<1000 0>"
-            $ fmt_expression c (sub_exp ~ctx exp) )
-        $ fmt_atrs )
->>>>>>> ed30ab82
   | Pexp_open (lid, e0) ->
       let can_skip_parens =
         (not (Cmts.has_before c.cmts e0.pexp_loc))
