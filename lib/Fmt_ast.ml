(**************************************************************************)
(*                                                                        *)
(*                              OCamlFormat                               *)
(*                                                                        *)
(*            Copyright (c) Facebook, Inc. and its affiliates.            *)
(*                                                                        *)
(*      This source code is licensed under the MIT license found in       *)
(*      the LICENSE file in the root directory of this source tree.       *)
(*                                                                        *)
(**************************************************************************)

(** Format OCaml Ast *)

open Migrate_ast
open Extended_ast
open Asttypes
open Ast
open Fmt

type c =
  { conf: Conf.t
  ; debug: bool
  ; source: Source.t
  ; cmts: Cmts.t
  ; fmt_code: Fmt_odoc.fmt_code }

module Cmts = struct
  include Cmts

  let fmt_before c = fmt_before c.cmts c.conf ~fmt_code:c.fmt_code

  let fmt_within c = fmt_within c.cmts c.conf ~fmt_code:c.fmt_code

  let fmt_after c = fmt_after c.cmts c.conf ~fmt_code:c.fmt_code

  let fmt c ?pro ?epi ?eol ?adj loc =
    (* remove the before comments from the map first *)
    let before = fmt_before c ?pro ?epi ?eol ?adj loc in
    (* remove the within comments from the map by accepting the
       continuation *)
    fun inner ->
      (* delay the after comments until the within comments have been
         removed *)
      let after = fmt_after c ?pro ?epi loc in
      let open Fmt in
      before $ inner $ after

  module Toplevel = struct
    let fmt_before c = Toplevel.fmt_before c.cmts c.conf ~fmt_code:c.fmt_code

    let fmt_after c = Toplevel.fmt_after c.cmts c.conf ~fmt_code:c.fmt_code
  end
end

let cmt_checker {cmts; _} =
  { cmts_before= Cmts.has_before cmts
  ; cmts_within= Cmts.has_within cmts
  ; cmts_after= Cmts.has_after cmts }

let break_between c = Ast.break_between c.source (cmt_checker c)

type block =
  { opn: Fmt.t option
  ; pro: Fmt.t option
  ; psp: Fmt.t
  ; bdy: Fmt.t
  ; cls: Fmt.t
  ; esp: Fmt.t
  ; epi: Fmt.t option }

let empty =
  { opn= None
  ; pro= None
  ; psp= noop
  ; bdy= noop
  ; cls= noop
  ; esp= noop
  ; epi= None }

let blk_box ?(box = true) blk k =
  match blk.opn with Some opn -> wrap_if box opn blk.cls k | None -> k

let compose_module' ?box ?pro ?epi ({psp; bdy; esp; _} as blk) =
  ( blk_box ?box blk (fmt_opt pro $ (fmt_opt blk.pro $ psp $ bdy)) $ esp
  , fmt_opt blk.epi $ fmt_opt epi )

let compose_module ?box ?pro ?epi blk ~f =
  let bdy, epi' = compose_module' ?box ?pro blk in
  f (bdy $ epi') $ fmt_opt epi

(* Debug: catch and report failures at nearest enclosing Ast.t *)

let protect =
  let first = ref true in
  fun c ast pp ->
    Fmt.protect pp ~on_error:(fun exc ->
        if !first && c.debug then (
          let bt = Stdlib.Printexc.get_backtrace () in
          Stdlib.Format.eprintf "@\nFAIL@\n%a@\n%s@.%!" Ast.dump ast bt ;
          first := false ) ;
        raise exc )

let update_config ?quiet c l =
  {c with conf= List.fold ~init:c.conf l ~f:(Conf.update ?quiet)}

let update_config_attrs ?quiet c {attrs_before; attrs_after; _} =
  update_config ?quiet (update_config ?quiet c attrs_before) attrs_after

(* Preserve the position of comments located after the last element of a
   list/array (after `;`), otherwise comments are picked up by
   `fmt_expression` and printed before `;`. *)
let collection_last_cmt ?pro c (loc : Location.t) locs =
  let filter = function Parser.SEMI -> true | _ -> false in
  opt (List.last locs) (fun (last : Location.t) ->
      match
        Source.tokens_between c.source last.loc_end loc.loc_end ~filter
      with
      | [] -> noop
      | (_, semicolon_loc) :: _ ->
          Cmts.fmt_after ?pro c last ~filter:(fun cmt ->
              Location.compare (Cmt.loc cmt) semicolon_loc >= 0 ) )

let fmt_elements_collection ?pro ?(first_sep = true) ?(last_sep = true) c
    (p : Params.elements_collection) f loc fmt_x xs =
  let fmt_one ~first ~last x =
    fmt_if (not (first && first_sep)) p.sep_before
    $ fmt_x x
    $ fmt_or (last && last_sep) p.sep_after_final p.sep_after_non_final
  in
  list_fl xs fmt_one $ collection_last_cmt ?pro c loc (List.map ~f xs)

let fmt_expressions c width sub_exp exprs fmt_expr p loc =
  match c.conf.fmt_opts.break_collection_expressions.v with
  | `Fit_or_vertical ->
      fmt_elements_collection c p Exp.location loc fmt_expr exprs
  | `Wrap ->
      let is_simple x = is_simple c.conf width (sub_exp x) in
      let break x1 x2 = not (is_simple x1 && is_simple x2) in
      let grps = List.group exprs ~break in
      let fmt_grp ~first:first_grp ~last:last_grp exprs =
        fmt_elements_collection c ~first_sep:first_grp ~last_sep:last_grp p
          Exp.location loc fmt_expr exprs
      in
      list_fl grps fmt_grp

(** Handle the `break-fun-decl` option *)
let wrap_fun_decl_args c k =
  match c.conf.fmt_opts.break_fun_decl.v with
  | `Wrap | `Fit_or_vertical -> k
  | `Smart -> hvbox 0 k

let box_fun_decl_args c =
  match c.conf.fmt_opts.break_fun_decl.v with
  | `Fit_or_vertical -> hvbox
  | `Wrap | `Smart -> hovbox

(** Handle the `break-fun-sig` option *)
let box_fun_sig_args c =
  match c.conf.fmt_opts.break_fun_sig.v with
  | _ when c.conf.fmt_opts.ocp_indent_compat.v -> hvbox
  | `Fit_or_vertical -> hvbox
  | `Wrap | `Smart -> hovbox

let closing_paren ?(force_space = false) ?force ?(offset = 0) c =
  if force_space then str " )"
  else
    match c.conf.fmt_opts.indicate_multiline_delimiters.v with
    | `No -> str ")"
    | `Space -> fits_breaks ")" " )" ?force
    | `Closing_on_separate_line -> fits_breaks ")" ")" ~hint:(1000, offset)

let maybe_disabled_k c (loc : Location.t) (l : attributes) f k =
  if not c.conf.opr_opts.disable.v then f c
  else
    let loc = Source.extend_loc_to_include_attributes loc l in
    Cmts.drop_inside c.cmts loc ;
    let s = Source.string_at c.source loc in
    k (Cmts.fmt c loc (str s))

let maybe_disabled c loc l f = maybe_disabled_k c loc l f Fn.id

let update_config_maybe_disabled c loc l f =
  let c = update_config c l in
  maybe_disabled c loc l f

let update_config_maybe_disabled_k c loc l ~if_disabled enabled =
  let c = update_config c l in
  maybe_disabled_k c loc l enabled if_disabled

let update_config_maybe_disabled_attrs c loc attrs f =
  let l = attrs.attrs_before @ attrs.attrs_after in
  update_config_maybe_disabled c loc l f

let update_config_maybe_disabled_block c loc l f =
  let fmt bdy = {empty with opn= Some (open_vbox 2); bdy; cls= close_box} in
  let c = update_config c l in
  maybe_disabled_k c loc l f fmt

let update_items_config c items update_config =
  let with_config c i =
    let c = update_config c i in
    (c, (i, c))
  in
  let _, items = List.fold_map items ~init:c ~f:with_config in
  items

let box_semisemi c ~parent_ctx b k =
  let space = Poly.(c.conf.fmt_opts.sequence_style.v = `Separator) in
  match parent_ctx with
  | _ when not b -> k
  | Rep -> k $ fmt_if space (str " ") $ str ";;"
  | _ -> hvbox 0 (k $ fmt_or space space_break cut_break $ str ";;")

let fmt_hole () = str "_"

let fmt_item_list c ctx0 update_config ast fmt_item items =
  let items = update_items_config c items update_config in
  let break_struct = c.conf.fmt_opts.break_struct.v || is_top ctx0 in
  hvbox 0 @@ list_pn items
  @@ fun ~prev (itm, c) ~next ->
  let ctx = ast itm in
  let loc = Ast.location ctx in
  maybe_disabled c loc [] (fun c -> fmt_item c ctx ~prev ~next itm)
  $ opt next (fun (i_n, c_n) ->
        fmt_or
          (break_between c (ctx, c.conf) (ast i_n, c_n.conf))
          (str "\n" $ force_break)
          (fmt_or break_struct force_break space_break) )

let fmt_recmodule c ctx items fmt_item ast sub =
  let update_config c i = update_config c (Ast.attributes (ast i)) in
  let fmt_item c ctx ~prev ~next:_ i =
    fmt_item c ~rec_flag:true ~first:(Option.is_none prev) (sub ~ctx i)
  in
  fmt_item_list c ctx update_config ast fmt_item items

(* In several places, naked newlines (i.e. not "@\n") are used to avoid
   trailing space in open lines. *)
(* In several places, a break such as [Fmt.force_break] is used to force the
   enclosing box to break across multiple lines. *)

let rec fmt_longident (li : Longident.t) =
  let fmt_id id =
    wrap_if
      (Std_longident.String_id.is_symbol id)
      (str "( ") (str " )") (str id)
  in
  match li with
  | Lident id -> fmt_id id
  | Ldot (li, id) ->
      hvbox 0 (fmt_longident li $ cut_break $ str "." $ fmt_id id)
  | Lapply (li1, li2) ->
      hvbox 2
        ( fmt_longident li1
        $ wrap (cut_break $ str "(") (str ")") (fmt_longident li2) )

let fmt_longident_loc c ?pre {txt; loc} =
  Cmts.fmt c loc (opt pre str $ fmt_longident txt)

let str_longident x =
  Format_.asprintf "%a" (fun fs x -> eval fs (fmt_longident x)) x

let fmt_str_loc c ?pre {txt; loc} = Cmts.fmt c loc (opt pre str $ str txt)

let fmt_str_loc_opt c ?pre ?(default = "_") {txt; loc} =
  Cmts.fmt c loc (opt pre str $ str (Option.value ~default txt))

let variant_var c ({txt= x; loc} : variant_var) =
  Cmts.fmt c loc @@ (str "`" $ fmt_str_loc c x)

let fmt_constant c ?epi {pconst_desc; pconst_loc= loc} =
  Cmts.fmt c loc
  @@
  match pconst_desc with
  | Pconst_integer (lit, suf) | Pconst_float (lit, suf) ->
      str lit $ opt suf char
  | Pconst_char (_, s) -> wrap (str "'") (str "'") @@ str s
  | Pconst_string (s, loc', Some delim) ->
      Cmts.fmt c loc'
      @@
      (* If a multiline string has newlines in it, the configuration might
         specify it should get treated as a "long" box element. To do so, we
         pretend it is 1000 characters long. *)
      ( if
          c.conf.fmt_opts.break_around_multiline_strings.v
          && String.mem s '\n'
        then str_as 1000
        else str )
        (Format_.sprintf "{%s|%s|%s}" delim s delim)
  | Pconst_string (orig_s, loc', None) -> (
      let delim = ["@,"; "@;"] in
      let contains_pp_commands s =
        let is_substring substring = String.is_substring s ~substring in
        List.exists delim ~f:is_substring
      in
      let fmt_string_auto ~break_on_newlines s =
        let fmt_words ~epi s =
          let words = String.split s ~on:' ' in
          let fmt_word ~prev:_ curr ~next =
            match next with
            | Some "" -> str curr $ str " "
            | Some _ ->
                str curr $ cbreak ~fits:("", 1, "") ~breaks:(" \\", 0, "")
            | None -> str curr
          in
          hovbox_if (List.length words > 1) 0 (list_pn words fmt_word $ epi)
        in
        let fmt_line ~epi ~prev:_ curr ~next =
          let not_suffix suffix = not (String.is_suffix curr ~suffix) in
          let print_ln =
            List.for_all delim ~f:not_suffix || not break_on_newlines
          in
          let fmt_next next =
            if String.is_empty next then fmt_if print_ln (str "\\n")
            else if Char.equal next.[0] ' ' then
              fmt_if print_ln (str "\\n")
              $ cbreak ~fits:("", 0, "") ~breaks:("\\", -1, "\\")
            else
              fmt_if print_ln (str "\\n")
              $ cbreak ~fits:("", 0, "") ~breaks:("\\", 0, "")
          in
          let epi = match next with Some _ -> noop | None -> epi in
          fmt_words ~epi curr $ opt next fmt_next
        in
        let lines = String.split ~on:'\n' s in
        let lines =
          if break_on_newlines then lines
          else
            let n_lines = List.length lines in
            (* linebreaks are merged with the preceding line when possible
               instead of having a blank line in the list *)
            List.foldi lines ~init:[] ~f:(fun i acc -> function
              | "" when i < n_lines - 1 -> (
                match acc with [] -> [""] | h :: t -> (h ^ "\\n") :: t )
              | line -> line :: acc )
            |> List.rev
        in
        let epi = str "\"" $ fmt_opt epi in
        hvbox 1 (str "\"" $ list_pn lines (fmt_line ~epi))
      in
      let preserve_or_normalize =
        match c.conf.fmt_opts.break_string_literals.v with
        | `Never -> `Preserve
        | `Auto -> `Normalize
      in
      let s =
        if loc.loc_ghost then String.escaped orig_s
        else Source.string_literal c.source preserve_or_normalize loc
      in
      Cmts.fmt c loc'
      @@
      match c.conf.fmt_opts.break_string_literals.v with
      | `Auto when contains_pp_commands s ->
          let break_on_pp_commands in_ pattern =
            String.substr_replace_all in_ ~pattern ~with_:(pattern ^ "\n")
          in
          List.fold_left delim ~init:s ~f:break_on_pp_commands
          |> fmt_string_auto ~break_on_newlines:true
      | `Auto -> fmt_string_auto ~break_on_newlines:false s
      | `Never -> wrap (str "\"") (str "\"") (str s) )

let fmt_variance_injectivity c vc = hvbox 0 (list vc noop (fmt_str_loc c))

let fmt_label lbl sep =
  (* No comment can be attached here. *)
  match lbl with
  | Nolabel -> noop
  | Labelled l -> str "~" $ str l.txt $ sep
  | Optional l -> str "?" $ str l.txt $ sep

let fmt_direction_flag = function
  | Upto -> space_break $ str "to "
  | Downto -> space_break $ str "downto "

let fmt_private ?(pro = space_break) c loc =
  pro $ hvbox 0 @@ Cmts.fmt c loc @@ str "private"

let fmt_virtual ?(pro = space_break) c loc =
  pro $ hvbox 0 @@ Cmts.fmt c loc @@ str "virtual"

let fmt_mutable ?(pro = space_break) ?(epi = noop) c loc =
  pro $ hvbox 0 (Cmts.fmt c loc (str "mutable")) $ epi

let fmt_private_flag c = function
  | Private loc -> fmt_private c loc
  | Public -> noop

let fmt_virtual_flag c = function
  | Virtual loc -> fmt_virtual c loc
  | Concrete -> noop

let fmt_mutable_flag ?pro ?epi c = function
  | Mutable loc -> fmt_mutable ?pro ?epi c loc
  | Immutable -> noop

let fmt_mutable_virtual_flag c = function
  | {mv_mut= Some m; mv_virt= Some v} when Location.compare_start v m < 1 ->
      fmt_virtual c v $ fmt_mutable c m
  | {mv_mut; mv_virt} ->
      opt mv_mut (fmt_mutable c) $ opt mv_virt (fmt_virtual c)

let fmt_private_virtual_flag c = function
  | {pv_priv= Some p; pv_virt= Some v} when Location.compare_start v p < 1 ->
      fmt_virtual c v $ fmt_private c p
  | {pv_priv; pv_virt} ->
      opt pv_priv (fmt_private c) $ opt pv_virt (fmt_virtual c)

let virtual_or_override = function
  | Cfk_virtual _ -> noop
  | Cfk_concrete (Override, _, _) -> str "!"
  | Cfk_concrete (Fresh, _, _) -> noop

(** Format the [:] before a type constraint. *)
let fmt_constraint_sep ?(pro_space = true) c sep =
  match c.conf.fmt_opts.break_colon.v with
  | `Before -> fmt_if pro_space space_break $ str sep $ str " "
  | `After -> fmt_if pro_space (str " ") $ str sep $ space_break

let fmt_parsed_docstring c ~loc ?pro ~epi input parsed =
  assert (not (String.is_empty input)) ;
  let offset =
    let pos = loc.Location.loc_start in
    pos.pos_cnum - pos.pos_bol + 3
  and fmt_code = c.fmt_code in
  let doc = Fmt_odoc.fmt_parsed c.conf ~fmt_code ~offset ~input parsed in
  Cmts.fmt c loc
  @@ vbox_if (Option.is_none pro) 0
       (fmt_opt pro $ hovbox 0 (str "(**" $ doc $ str "*)") $ epi)

let docstring_epi ~standalone ~next ~epi ~floating =
  let epi = if Option.is_some next then force_newline else fmt_opt epi in
  match next with
  | (None | Some (_, false)) when floating && not standalone ->
      str "\n" $ epi
  | _ -> epi

let fmt_docstring c ?(standalone = false) ?pro ?epi doc =
  list_pn (Option.value ~default:[] doc)
    (fun ~prev:_ ({txt; loc}, floating) ~next ->
      let epi = docstring_epi ~standalone ~next ~epi ~floating in
      fmt_parsed_docstring c ~loc ?pro ~epi txt (Docstring.parse ~loc txt) )

let fmt_docstring_around_item' ?(is_val = false) ?(force_before = false)
    ?(fit = false) c doc1 doc2 =
  match (doc1, doc2) with
  | Some _, Some _ ->
      ( fmt_docstring c ~epi:force_newline doc1
      , fmt_docstring c ~pro:force_newline doc2 )
  | None, None -> (noop, noop)
  | None, Some doc | Some doc, None -> (
      let is_tag_only =
        List.for_all ~f:(function
          | Ok es, _ -> Docstring.is_tag_only es
          | _ -> false )
      in
      let fmt_doc ?epi ?pro doc =
        list_pn doc (fun ~prev:_ (parsed, ({txt; loc}, floating)) ~next ->
            let next = Option.map next ~f:snd in
            let epi = docstring_epi ~standalone:false ~next ~epi ~floating in
            fmt_parsed_docstring c ~loc ~epi ?pro txt parsed )
      in
      let floating_doc, doc =
        doc
        |> List.map ~f:(fun (({txt; loc}, _) as doc) ->
               (Docstring.parse ~loc txt, doc) )
        |> List.partition_tf ~f:(fun (_, (_, floating)) -> floating)
      in
      let placement =
        if force_before then `Before
        else if
          Poly.( = ) c.conf.fmt_opts.doc_comments_tag_only.v `Fit
          && fit && is_tag_only doc
        then `Fit
        else
          let ((`Before | `After) as conf) =
            match c.conf.fmt_opts.doc_comments.v with
            | `After_when_possible -> `After
            | `Before_except_val when is_val -> `After
            | `Before_except_val -> `Before
            | `Before -> `Before
          in
          conf
      in
      let floating_doc = fmt_doc ~epi:force_newline floating_doc in
      match placement with
      | `Before -> (floating_doc $ fmt_doc ~epi:force_newline doc, noop)
      | `After -> (floating_doc, fmt_doc ~pro:force_newline doc)
      | `Fit ->
          ( floating_doc
          , fmt_doc ~pro:(break c.conf.fmt_opts.doc_comments_padding.v 0) doc
          ) )

(** There can be up to two doc comments. *)
let extract_doc_attrs docs attrs =
  let extract_once acc attrs =
    if List.length acc >= 2 then (acc, attrs)
    else
      let doc, attrs = doc_atrs attrs in
      let acc = match doc with Some doc -> doc :: acc | None -> acc in
      (acc, attrs)
  in
  let docs, attrs = extract_once docs attrs in
  let docs, attrs = extract_once docs attrs in
  (List.rev docs, attrs)

(** Formats docstrings and decides where to place them Handles the
    [doc-comments] and [doc-comment-tag-only] options Returns the tuple
    [doc_before, doc_after, attrs] *)
let fmt_docstring_around_item ?is_val ?force_before ?fit c attrs =
  let doc1, attrs = doc_atrs attrs in
  let doc2, attrs = doc_atrs attrs in
  let doc_before, doc_after =
    fmt_docstring_around_item' ?is_val ?force_before ?fit c doc1 doc2
  in
  (doc_before, doc_after, attrs)

(** Returns the documentation before and after the item as well as the
    [ext_attrs] before and after attributes, modified.
    It is assumed that docstrings can only occurs in [attrs_after]. *)
let fmt_docstring_around_item_attrs ?is_val ?force_before ?fit c attrs =
  let doc_before, doc_after, attrs_after =
    fmt_docstring_around_item ?is_val ?force_before ?fit c attrs.attrs_after
  in
  (doc_before, doc_after, attrs.attrs_before, attrs_after)

let fmt_extension_suffix ?epi c ext =
  opt ext (fun name -> str "%" $ fmt_str_loc c name $ fmt_opt epi)

let is_arrow_or_poly = function
  | {ptyp_desc= Ptyp_arrow _ | Ptyp_poly _; _} -> true
  | _ -> false

let fmt_assign_arrow c =
  match c.conf.fmt_opts.assignment_operator.v with
  | `Begin_line ->
      break 1 (Params.Indent.assignment_operator_bol c.conf) $ str "<- "
  | `End_line -> str " <-" $ break 1 2

let arrow_sep c ~parens : Fmt.t =
  match c.conf.fmt_opts.break_separators.v with
  | `Before ->
      if parens then break 1 1 $ str "-> " else space_break $ str "-> "
  | `After -> str " ->" $ break 1 0

let fmt_docstring_padded c doc =
  fmt_docstring c ~pro:(break c.conf.fmt_opts.doc_comments_padding.v 0) doc

let sequence_blank_line c (l1 : Location.t) (l2 : Location.t) =
  match c.conf.fmt_opts.sequence_blank_line.v with
  | `Preserve_one ->
      let rec loop prev_pos = function
        | cmt :: tl ->
            let loc = Cmt.loc cmt in
            (* Check empty line before each comment *)
            Source.empty_line_between c.source prev_pos loc.loc_start
            || loop loc.loc_end tl
        | [] ->
            (* Check empty line after all comments *)
            Source.empty_line_between c.source prev_pos l2.loc_start
      in
      loop l1.loc_end (Cmts.remaining_before c.cmts l2)
  | `Compact -> false

let fmt_quoted_string c key ext s maybe_delim =
  ( if c.conf.fmt_opts.break_around_multiline_strings.v && String.mem s '\n'
    then str_as 1000
    else str )
  @@
  match maybe_delim with
  | None -> Format_.sprintf "{%s%s|%s|}" key ext s
  | Some delim ->
      let ext_and_delim =
        if String.is_empty delim then ext
        else Format_.sprintf "%s %s" ext delim
      in
      Format_.sprintf "{%s%s|%s|%s}" key ext_and_delim s delim

let fmt_type_var s =
  str "'"
  (* [' a'] is a valid type variable, the space is required to not lex as a
     char. https://github.com/ocaml/ocaml/pull/2034 *)
  $ fmt_if (String.length s > 1 && Char.equal s.[1] '\'') (str " ")
  $ str s

let rec fmt_extension_aux c ctx ~key (ext, pld) =
  match (ext.txt, pld, ctx) with
  (* Quoted extensions (since ocaml 4.11). *)
  | ( ext
    , PStr
        [ { pstr_desc=
              Pstr_eval
                ( { pexp_desc=
                      Pexp_constant
                        {pconst_desc= Pconst_string (str, loc, delim); _}
                  ; pexp_loc
                  ; pexp_loc_stack= _
                  ; pexp_attributes= [] }
                , [] )
          ; pstr_loc } ]
    , _ )
    when Source.is_quoted_string c.source pstr_loc ->
      (* Comments and attributes are not allowed by the parser *)
      assert (not (Cmts.has_before c.cmts loc)) ;
      assert (not (Cmts.has_after c.cmts loc)) ;
      assert (not (Cmts.has_before c.cmts pexp_loc)) ;
      assert (not (Cmts.has_after c.cmts pexp_loc)) ;
      assert (not (Cmts.has_before c.cmts pstr_loc)) ;
      assert (not (Cmts.has_after c.cmts pstr_loc)) ;
      hvbox 0 (fmt_quoted_string c (Ext.Key.to_string key) ext str delim)
  | _, PStr [({pstr_loc; _} as si)], (Pld _ | Str _ | Top)
    when Source.extension_using_sugar ~name:ext ~payload:pstr_loc ->
      fmt_structure_item c ~last:true ~semisemi:false (sub_str ~ctx si)
  | _, PSig [({psig_loc; _} as si)], (Pld _ | Sig _ | Top)
    when Source.extension_using_sugar ~name:ext ~payload:psig_loc ->
      fmt_signature_item c (sub_sig ~ctx si)
  | _, PPat (({ppat_loc; _} as pat), _), (Pld _ | Top)
    when Source.extension_using_sugar ~name:ext ~payload:ppat_loc ->
      fmt_pattern c ~ext (sub_pat ~ctx pat)
  | _ ->
      let box =
        if c.conf.fmt_opts.ocp_indent_compat.v then
          match pld with
          | PStr [{pstr_desc= Pstr_eval _; _}] | PTyp _ | PPat _ ->
              hvbox c.conf.fmt_opts.extension_indent.v
          | PSig _ | PStr _ ->
              hvbox c.conf.fmt_opts.stritem_extension_indent.v
        else Fn.id
      in
      box
        (wrap (str "[") (str "]")
           ( str (Ext.Key.to_string key)
           $ fmt_str_loc c ext
           $ fmt_payload c (Pld pld) pld
           $ fmt_if (Exposed.Right.payload pld) (str " ") ) )

and fmt_extension = fmt_extension_aux ~key:Ext.Key.Regular

and fmt_item_extension = fmt_extension_aux ~key:Ext.Key.Item

and fmt_attribute c ~key {attr_name; attr_payload; attr_loc} =
  hvbox 0 @@ Cmts.fmt c attr_loc
  @@
  match (attr_name, attr_payload) with
  | ( {txt= ("ocaml.doc" | "ocaml.text") as txt; loc= {loc_ghost= true; _}}
    , PStr
        [ { pstr_desc=
              Pstr_eval
                ( { pexp_desc=
                      Pexp_constant
                        {pconst_desc= Pconst_string (doc, _, None); _}
                  ; pexp_attributes= []
                  ; _ }
                , [] )
          ; _ } ] ) ->
      fmt_or (String.equal txt "ocaml.text") space_break (str " ")
      $ wrap (str "(**") (str "*)") (str doc)
  | name, pld ->
      let indent =
        match (pld, key) with
        | (PStr _ | PSig _), Attr.Key.Floating ->
            c.conf.fmt_opts.stritem_extension_indent.v
        | _ -> c.conf.fmt_opts.extension_indent.v
      in
      hvbox indent
        (wrap (str "[") (str "]")
           ( str (Attr.Key.to_string key)
           $ fmt_str_loc c name
           $ fmt_payload c (Pld pld) pld
           $ fmt_if (Exposed.Right.payload pld) (str " ") ) )

and fmt_attributes_aux c ?pre ?suf ~key attrs =
  let num = List.length attrs in
  fmt_if (num > 0)
    ( opt pre sp
    $ hvbox_if (num > 1) 0
        ( hvbox 0 (list attrs space_break (fmt_attribute c ~key))
        $ opt suf str ) )

and fmt_attributes = fmt_attributes_aux ~key:Attr.Key.Regular

and fmt_infix_ext_attrs c ~pro {infix_ext; infix_attrs} =
  let cmts_before = opt infix_ext (fun ext -> Cmts.fmt_before c ext.loc) in
  cmts_before $ pro
  $ fmt_extension_suffix c infix_ext
  $ fmt_attributes c infix_attrs

and fmt_item_attributes = fmt_attributes_aux ~key:Attr.Key.Item

and fmt_attributes_and_docstrings_aux c ~key attrs =
  let standalone, pro, space =
    match key with
    | Attr.Key.Regular | Attr.Key.Item ->
        (false, break c.conf.fmt_opts.doc_comments_padding.v 0, break 1 0)
    | Attr.Key.Floating -> (true, noop, noop)
  in
  let aux = function
    | { attr_name=
          {txt= "ocaml.doc" | "ocaml.text"; loc= {loc_ghost= true; _}}
      ; attr_payload=
          PStr
            [ { pstr_desc=
                  Pstr_eval
                    ( { pexp_desc=
                          Pexp_constant
                            {pconst_desc= Pconst_string (txt, _, None); _}
                      ; pexp_loc= loc
                      ; pexp_attributes= []
                      ; _ }
                    , [] )
              ; _ } ]
      ; _ } ->
        fmt_docstring c ~standalone ~pro (Some [({txt; loc}, standalone)])
    | attr -> space $ fmt_attribute c ~key attr
  in
  list attrs noop aux

and fmt_attributes_and_docstrings =
  fmt_attributes_and_docstrings_aux ~key:Attr.Key.Regular

and fmt_floating_attributes_and_docstrings =
  fmt_attributes_and_docstrings_aux ~key:Attr.Key.Floating

and fmt_payload c ctx pld =
  protect c (Pld pld)
  @@
  match pld with
  | PStr mex ->
      fmt_if (not (List.is_empty mex)) space_break $ fmt_structure c ctx mex
  | PSig mty ->
      str ":"
      $ fmt_if (not (List.is_empty mty)) space_break
      $ fmt_signature c ctx mty
  | PTyp typ -> str ":" $ space_break $ fmt_core_type c (sub_typ ~ctx typ)
  | PPat (pat, exp) ->
      let fmt_when exp =
        str " when " $ fmt_expression c (sub_exp ~ctx exp)
      in
      str "?" $ space_break
      $ fmt_pattern c (sub_pat ~ctx pat)
      $ opt exp fmt_when

and fmt_record_field c ?typ1 ?typ2 ?rhs lid1 =
  let field_space =
    match c.conf.fmt_opts.field_space.v with
    | `Loose | `Tight_decl -> str " "
    | `Tight -> noop
  in
  let t1 = Option.map typ1 ~f:(fun x -> str ": " $ fmt_core_type c x) in
  let t2 = Option.map typ2 ~f:(fun x -> str ":> " $ fmt_core_type c x) in
  let r = Option.map rhs ~f:(fun x -> str "=" $ break 1 2 $ cbox 0 x) in
  let fmt_type_rhs =
    match List.filter_opt [t1; t2; r] with
    | [] -> noop
    | l -> field_space $ list l space_break Fn.id
  in
  Cmts.fmt_before c lid1.loc
  $ cbox 0
      (fmt_longident_loc c lid1 $ Cmts.fmt_after c lid1.loc $ fmt_type_rhs)

and fmt_type_cstr c ?(pro = ":") ?constraint_ctx xtyp =
  let colon_before = Poly.(c.conf.fmt_opts.break_colon.v = `Before) in
  let wrap, inner_pro, box =
    match xtyp.ast.ptyp_desc with
    | (Ptyp_poly _ | Ptyp_arrow _) when colon_before ->
        let outer_pro =
          match (xtyp.ast.ptyp_desc, c.conf.fmt_opts.break_separators.v) with
          | ( (Ptyp_poly (_, {ptyp_desc= Ptyp_arrow _; _}) | Ptyp_arrow _)
            , `Before ) ->
              fits_breaks (pro ^ " ") (pro ^ "  ")
          | _ -> str pro $ str " "
        in
        let pre_break =
          if colon_before then fits_breaks " " ~hint:(1000, 0) ""
          else break 0 ~-1
        in
        let wrap x = pre_break $ hvbox 0 (outer_pro $ x) in
        (wrap, None, false)
    | _ ->
        ( (fun k ->
            fmt_or colon_before
              (fits_breaks " " ~hint:(1000, 0) "")
              (break 0 (-1))
            $ cbox_if colon_before 0 k )
        , Some pro
        , true )
  in
  wrap
    (fmt_core_type c ?pro:inner_pro ~pro_space:(not colon_before)
       ?constraint_ctx ~box xtyp )

and fmt_type_pcstr c ~ctx ?constraint_ctx cstr =
  let fmt_typ ~pro t =
    fmt_type_cstr c ~pro ?constraint_ctx (sub_typ ~ctx t)
  in
  match cstr with
  | Pconstraint t -> fmt_typ ~pro:":" t
  | Pcoerce (t1, t2) -> opt t1 (fmt_typ ~pro:":") $ fmt_typ ~pro:":>" t2

and fmt_arrow_param c ctx {pap_label= lI; pap_loc= locI; pap_type= tI} =
  let arg_label lbl =
    match lbl with
    | Nolabel -> None
    | Labelled l -> Some (str l.txt $ str ":" $ cut_break)
    | Optional l -> Some (str "?" $ str l.txt $ str ":" $ cut_break)
  in
  let xtI = sub_typ ~ctx tI in
  let arg =
    match arg_label lI with
    | None -> fmt_core_type c xtI
    | Some f -> hovbox 2 (f $ fmt_core_type c xtI)
  in
  hvbox 0 (Cmts.fmt_before c locI $ arg)

(** Format [Ptyp_arrow]. [indent] can be used to override the indentation
    added for the break-separators option. [parent_has_parens] is used to
    align arrows to parentheses. *)
and fmt_arrow_type c ~ctx ?indent ~parens ~parent_has_parens args fmt_ret_typ
    =
  let indent =
    match indent with
    | Some k -> k
    | None ->
        fmt_if
          Poly.(c.conf.fmt_opts.break_separators.v = `Before)
          (fmt_or c.conf.fmt_opts.ocp_indent_compat.v (fits_breaks "" "")
             (fits_breaks "" "   ") )
  and ret_typ =
    match fmt_ret_typ with
    | Some k -> arrow_sep c ~parens:parent_has_parens $ k
    | None -> noop
  in
  indent
  $ wrap_if parens (str "(") (str ")")
      ( list args
          (arrow_sep c ~parens:parent_has_parens)
          (fmt_arrow_param c ctx)
      $ ret_typ )

(* The context of [xtyp] refers to the RHS of the expression (namely
   Pexp_constraint) and does not give a relevant information as to whether
   [xtyp] should be parenthesized. [constraint_ctx] gives the higher context
   of the expression, i.e. if the expression is part of a `fun`
   expression. *)
and fmt_core_type c ?(box = true) ?pro ?(pro_space = true) ?constraint_ctx
    ({ast= typ; ctx= ctx0} as xtyp) =
  protect c (Typ typ)
  @@
  let {ptyp_desc; ptyp_attributes; ptyp_loc; _} = typ in
  update_config_maybe_disabled c ptyp_loc ptyp_attributes
  @@ fun c ->
  ( match pro with
  | Some pro -> fmt_constraint_sep ~pro_space c pro
  | None -> noop )
  $
  let doc, atrs = doc_atrs ptyp_attributes in
  Cmts.fmt c ptyp_loc
  @@ (fun k -> k $ fmt_docstring c ~pro:space_break doc)
  @@ ( if List.is_empty atrs then Fn.id
       else fun k ->
         hvbox 0 (Params.parens c.conf (k $ fmt_attributes c ~pre:Cut atrs))
     )
  @@
  let parens = parenze_typ xtyp in
  hvbox_if box 0
  @@ Params.parens_if
       (match typ.ptyp_desc with Ptyp_tuple _ -> false | _ -> parens)
       c.conf
  @@
  let in_type_declaration =
    match ctx0 with
    | Td {ptype_manifest= Some t; _} -> phys_equal t typ
    | _ -> false
  in
  let ctx = Typ typ in
  let parenze_constraint_ctx =
    match constraint_ctx with
    | Some `Fun when not parens -> true
    | _ -> false
  in
  match ptyp_desc with
  | Ptyp_alias (typ, str) ->
      hvbox 0
        (wrap_if parenze_constraint_ctx (Fmt.str "(") (Fmt.str ")")
           ( fmt_core_type c (sub_typ ~ctx typ)
           $ space_break $ Fmt.str "as" $ space_break
           $ Cmts.fmt c str.loc @@ fmt_type_var str.txt ) )
  | Ptyp_any -> str "_"
  | Ptyp_arrow (args, ret_typ) ->
      Cmts.relocate c.cmts ~src:ptyp_loc
        ~before:(List.hd_exn args).pap_type.ptyp_loc ~after:ret_typ.ptyp_loc ;
      let indent =
        match pro with
        | Some pro when c.conf.fmt_opts.ocp_indent_compat.v ->
            let indent =
              if Poly.(c.conf.fmt_opts.break_separators.v = `Before) then 2
              else 0
            in
            Some
              (fits_breaks ""
                 (String.make (Int.max 1 (indent - String.length pro)) ' ') )
        | _ -> None
      in
      let fmt_ret_typ = fmt_core_type c (sub_typ ~ctx ret_typ) in
      fmt_arrow_type c ~ctx ?indent ~parens:parenze_constraint_ctx
        ~parent_has_parens:parens args (Some fmt_ret_typ)
  | Ptyp_constr (lid, []) -> fmt_longident_loc c lid
  | Ptyp_constr (lid, [t1]) ->
      hvbox
        (Params.Indent.type_constr c.conf)
        ( fmt_core_type c (sub_typ ~ctx t1)
        $ space_break $ fmt_longident_loc c lid )
  | Ptyp_constr (lid, t1N) ->
      hvbox
        (Params.Indent.type_constr c.conf)
        ( wrap_fits_breaks c.conf "(" ")"
            (list t1N (Params.comma_sep c.conf)
               (sub_typ ~ctx >> fmt_core_type c) )
        $ space_break $ fmt_longident_loc c lid )
  | Ptyp_extension ext ->
      hvbox c.conf.fmt_opts.extension_indent.v (fmt_extension c ctx ext)
  | Ptyp_package (id, cnstrs, attrs) ->
      hvbox 2
        ( hovbox 0 (str "module" $ space_break $ fmt_longident_loc c id)
        $ fmt_package_type c ctx cnstrs
        $ fmt_attributes c attrs )
  | Ptyp_open (lid, typ) ->
      hvbox 2
        ( hvbox 0 (fmt_longident_loc c lid $ str ".(")
        $ break 0 0
        $ fmt_core_type c (sub_typ ~ctx typ)
        $ str ")" )
  | Ptyp_poly ([], _) ->
      impossible "produced by the parser, handled elsewhere"
  | Ptyp_poly (a1N, t) ->
      let ctx_is_value_constraint = function Vc _ -> true | _ -> false in
      let break, box_core_type =
        match
          (c.conf.fmt_opts.break_separators.v, c.conf.fmt_opts.break_colon.v)
        with
        | `Before, `Before when ctx_is_value_constraint ctx0 ->
            (* Special formatting for leading [->] in let bindings. *)
            let indent =
              match t.ptyp_desc with Ptyp_arrow _ -> 3 | _ -> 2
            in
            (break 1 indent, Some false)
        | _ -> (space_break, None)
      in
      hovbox_if box 0
        ( hovbox 0
            ( list a1N space_break (fun {txt; _} -> fmt_type_var txt)
            $ str "." )
        $ break
        $ fmt_core_type c ?box:box_core_type ~pro_space:false
            (sub_typ ~ctx t) )
  | Ptyp_tuple typs ->
      hvbox 0
        (wrap_if parenze_constraint_ctx (str "(") (str ")")
           (wrap_fits_breaks_if ~space:false c.conf parens "(" ")"
              (list typs
                 (space_break $ str "* ")
                 (sub_typ ~ctx >> fmt_core_type c) ) ) )
  | Ptyp_var s -> fmt_type_var s
  | Ptyp_variant (rfs, flag, lbls) ->
      let row_fields rfs =
        match rfs with
        | [] -> Cmts.fmt_within c ~pro:noop ptyp_loc
        | _ ->
            list rfs
              ( if
                  in_type_declaration
                  && Poly.(c.conf.fmt_opts.type_decl.v = `Sparse)
                then force_break $ str "| "
                else space_break $ str "| " )
              (fmt_row_field c ctx)
      in
      let protect_token = Exposed.Right.(list ~elt:row_field) rfs in
      let space_around = c.conf.fmt_opts.space_around_variants.v in
      let closing =
        let empty = List.is_empty rfs in
        let force =
          match c.conf.fmt_opts.type_decl.v with
          | `Sparse -> Option.some_if space_around Break
          | `Compact -> None
        in
        let nspaces = if empty then 0 else 1 in
        let space = (protect_token || space_around) && not empty in
        fits_breaks
          (if space && not empty then " ]" else "]")
          ~hint:(nspaces, 0) "]" ?force
      in
      hvbox 0
        ( match (flag, lbls, rfs) with
        | Closed, None, [{prf_desc= Rinherit _; _}] ->
            str "[ | " $ row_fields rfs $ closing
        | Closed, None, _ ->
            let opening = if space_around then "[ " else "[" in
            fits_breaks opening "[ " $ row_fields rfs $ closing
        | Open, None, _ -> str "[> " $ row_fields rfs $ closing
        | Closed, Some [], _ -> str "[< " $ row_fields rfs $ closing
        | Closed, Some ls, _ ->
            str "[< " $ row_fields rfs $ str " > "
            $ list ls space_break (variant_var c)
            $ closing
        | Open, Some _, _ -> impossible "not produced by parser" )
  | Ptyp_object ([], closed_flag) ->
      wrap
        (str "<" $ space_break)
        (str ">")
        ( match closed_flag with
        | OClosed -> Cmts.fmt_within c ~pro:noop ~epi:(str " ") ptyp_loc
        | OOpen loc -> Cmts.fmt c loc (str "..") $ space_break )
  | Ptyp_object (fields, closed_flag) ->
      let fmt_field {pof_desc; pof_attributes; pof_loc} =
        let fmt_field =
          match pof_desc with
          | Otag (lab_loc, typ) ->
              (* label loc * attributes * core_type -> object_field *)
              let field_loose =
                match c.conf.fmt_opts.field_space.v with
                | `Loose | `Tight_decl -> true
                | `Tight -> false
              in
              fmt_str_loc c lab_loc
              $ fmt_if field_loose (str " ")
              $ str ":" $ space_break
              $ fmt_core_type c (sub_typ ~ctx typ)
          | Oinherit typ -> fmt_core_type c (sub_typ ~ctx typ)
        in
        Cmts.fmt c pof_loc
        @@ hvbox 4
             ( hvbox 2 fmt_field
             $ fmt_attributes_and_docstrings c pof_attributes )
      in
      hvbox 0
        (wrap (str "< ") (str " >")
           ( list fields (space_break $ str "; ") fmt_field
           $
           match closed_flag with
           | OClosed -> noop
           | OOpen loc -> space_break $ str "; " $ Cmts.fmt c loc @@ str ".."
           ) )
  | Ptyp_class (lid, []) -> fmt_longident_loc c ~pre:"#" lid
  | Ptyp_class (lid, [t1]) ->
      fmt_core_type c (sub_typ ~ctx t1)
      $ space_break
      $ fmt_longident_loc c ~pre:"#" lid
  | Ptyp_class (lid, t1N) ->
      wrap_fits_breaks c.conf "(" ")"
        (list t1N (Params.comma_sep c.conf)
           (sub_typ ~ctx >> fmt_core_type c) )
      $ space_break
      $ fmt_longident_loc c ~pre:"#" lid

and fmt_package_type c ctx cnstrs =
  let fmt_cstr ~first ~last:_ (lid, typ) =
    fmt_or first (break 1 0) (break 1 1)
    $ hvbox 2
        ( fmt_or first (str "with type ") (str "and type ")
        $ fmt_longident_loc c lid $ str " =" $ space_break
        $ fmt_core_type c (sub_typ ~ctx typ) )
  in
  list_fl cnstrs fmt_cstr

and fmt_row_field c ctx {prf_desc; prf_attributes; prf_loc} =
  let c = update_config c prf_attributes in
  let row =
    match prf_desc with
    | Rtag (name, const, typs) ->
        variant_var c name
        $ fmt_if (not (const && List.is_empty typs)) (str " of" $ space_break)
        $ fmt_if (const && not (List.is_empty typs)) (str " & ")
        $ list typs (space_break $ str "& ") (sub_typ ~ctx >> fmt_core_type c)
    | Rinherit typ -> fmt_core_type c (sub_typ ~ctx typ)
  in
  hvbox 0
    ( Cmts.fmt c prf_loc (hvbox (Params.Indent.variant_type_arg c.conf) row)
    $ fmt_attributes_and_docstrings c prf_attributes )

and fmt_pattern_attributes c xpat k =
  match xpat.ast.ppat_attributes with
  | [] -> k
  | attrs ->
      let parens_attr =
        match xpat.ast.ppat_desc with
        | Ppat_or _ -> (
          match xpat.ctx with
          | Pat {ppat_desc= Ppat_construct _; _}
           |Pat {ppat_desc= Ppat_variant _; _} ->
              true
          | _ -> false )
        | _ -> (
          match xpat.ctx with
          | Exp {pexp_desc= Pexp_object _; _}
           |Cl {pcl_desc= Pcl_structure _; _} ->
              false
          | _ -> true )
      in
      let box =
        match (xpat.ast.ppat_desc, c.conf.fmt_opts.sequence_style.v) with
        | (Ppat_record _ | Ppat_array _ | Ppat_list _), `Terminator -> hovbox
        | _ -> hvbox
      in
      box
        (if parens_attr then 1 else 0)
        (Params.parens_if parens_attr c.conf
           (k $ fmt_attributes c ~pre:Space attrs) )

and fmt_pattern ?ext c ?pro ?parens ?(box = false)
    ({ctx= ctx0; ast= pat} as xpat) =
  protect c (Pat pat)
  @@
  let ctx = Pat pat in
  let {ppat_desc; ppat_attributes; ppat_loc; _} = pat in
  update_config_maybe_disabled c ppat_loc ppat_attributes
  @@ fun c ->
  let parens = match parens with Some b -> b | None -> parenze_pat xpat in
  (match ctx0 with Pat {ppat_desc= Ppat_tuple _; _} -> hvbox 0 | _ -> Fn.id)
  @@ ( match ppat_desc with
     | Ppat_or _ -> fun k -> Cmts.fmt c ppat_loc @@ k
     | _ -> fun k -> Cmts.fmt c ppat_loc @@ (fmt_opt pro $ k) )
  @@ hovbox_if box 0
  @@ fmt_pattern_attributes c xpat
  @@
  match ppat_desc with
  | Ppat_any -> str "_"
  | Ppat_var {txt; loc} ->
      Cmts.fmt c loc
      @@ wrap_if
           (Std_longident.String_id.is_symbol txt)
           (str "( ") (str " )") (str txt)
  | Ppat_alias (pat, {txt; loc}) ->
      let paren_pat =
        match pat.ppat_desc with
        | Ppat_or _ | Ppat_tuple _ -> Some true
        | _ -> None
      in
      hovbox 0
        (wrap_fits_breaks_if ~space:false c.conf parens "(" ")"
           (hovbox 0
              ( fmt_pattern c ?parens:paren_pat (sub_pat ~ctx pat)
              $ space_break $ str "as" $ space_break
              $ Cmts.fmt c loc
                  (wrap_if
                     (Std_longident.String_id.is_symbol txt)
                     (str "( ") (str " )") (str txt) ) ) ) )
  | Ppat_constant const -> fmt_constant c const
  | Ppat_interval (l, u) -> fmt_constant c l $ str " .. " $ fmt_constant c u
  | Ppat_tuple pats ->
      let parens =
        parens || Poly.(c.conf.fmt_opts.parens_tuple_patterns.v = `Always)
      in
      hvbox 0
        (Params.wrap_tuple ~parens ~no_parens_if_break:false c.conf
           (List.map pats ~f:(sub_pat ~ctx >> fmt_pattern c)) )
  | Ppat_construct ({txt= Lident (("()" | "[]") as txt); loc}, None) ->
      let opn = txt.[0] and cls = txt.[1] in
      Cmts.fmt c loc
        (hvbox 0
           (wrap (char opn) (char cls)
              (Cmts.fmt_within c ~pro:(str " ") ~epi:(str " ") ppat_loc) ) )
  | Ppat_construct (lid, None) -> fmt_longident_loc c lid
  | Ppat_cons lp ->
      Cmts.fmt c ppat_loc
        (hvbox 0 (fmt_pat_cons c ~parens (List.map lp ~f:(sub_pat ~ctx))))
  | Ppat_construct (lid, Some (exists, pat)) ->
      cbox
        (Params.Indent.variant c.conf ~parens)
        (Params.parens_if parens c.conf
           (hvbox 2
              ( fmt_longident_loc c lid $ space_break
              $ ( match exists with
                | [] -> noop
                | names ->
                    hvbox 0
                      (Params.parens c.conf
                         ( str "type "
                         $ list names space_break (fmt_str_loc c) ) )
                    $ space_break )
              $ fmt_pattern c (sub_pat ~ctx pat) ) ) )
  | Ppat_variant (lbl, None) -> variant_var c lbl
  | Ppat_variant (lbl, Some pat) ->
      cbox
        (Params.Indent.variant c.conf ~parens)
        (Params.parens_if parens c.conf
           (hvbox 2
              ( variant_var c lbl $ space_break
              $ fmt_pattern c (sub_pat ~ctx pat) ) ) )
  | Ppat_record (flds, closed_flag) ->
      let fmt_field (lid, typ1, pat) =
        let typ1 = Option.map typ1 ~f:(sub_typ ~ctx) in
        let rhs =
          Option.map pat ~f:(fun p -> fmt_pattern c (sub_pat ~ctx p))
        in
        hvbox 0 @@ Cmts.fmt c ppat_loc @@ fmt_record_field c ?typ1 ?rhs lid
      in
      let p = Params.get_record_pat c.conf ~ctx:ctx0 pat in
      let last_sep, fmt_underscore =
        match closed_flag with
        | OClosed -> (true, noop)
        | OOpen loc ->
            let underscore =
              p.sep_before
              $ hvbox 0 (Cmts.fmt c loc (str "_"))
              $ p.sep_after_final
            in
            (false, underscore)
      in
      let last_loc (lid, t, pat) =
        match (t, pat) with
        | _, Some pat -> pat.ppat_loc
        | Some t, _ -> t.ptyp_loc
        | _ -> lid.loc
      in
      let fmt_fields =
        fmt_elements_collection c ~last_sep p last_loc ppat_loc fmt_field
          flds
      in
      hvbox_if parens 0
        (Params.parens_if parens c.conf
           (p.box (fmt_fields $ fmt_underscore)) )
  | Ppat_array [] ->
      hvbox 0
        (wrap_fits_breaks c.conf "[|" "|]" (Cmts.fmt_within c ppat_loc))
  | Ppat_array pats ->
      let p = Params.get_array_pat c.conf ~ctx:ctx0 pat in
      p.box
        (fmt_elements_collection c p Pat.location ppat_loc
           (sub_pat ~ctx >> fmt_pattern c >> hvbox 0)
           pats )
  | Ppat_list pats ->
      let p = Params.get_list_pat c.conf ~ctx:ctx0 pat in
      p.box
        (fmt_elements_collection c p Pat.location ppat_loc
           (sub_pat ~ctx >> fmt_pattern c >> hvbox 0)
           pats )
  | Ppat_or pats ->
      Cmts.relocate c.cmts ~src:ppat_loc ~before:(List.hd_exn pats).ppat_loc
        ~after:(List.last_exn pats).ppat_loc ;
      let nested = Params.get_or_pattern_is_nested ~ctx:ctx0 pat in
      let xpats = List.map ~f:(sub_pat ~ctx) pats in
      let space p =
        match p.ppat_desc with
        | Ppat_constant
            {pconst_desc= Pconst_integer (i, _) | Pconst_float (i, _); _}
          -> (
          match i.[0] with '-' | '+' -> true | _ -> false )
        | _ -> false
      in
      let break {ast= p1; _} {ast= p2; _} =
        Poly.(c.conf.fmt_opts.break_cases.v = `Nested)
        || (not (Pat.is_simple p1))
        || (not (Pat.is_simple p2))
        || Cmts.has_after c.cmts p1.ppat_loc
      in
      let open_box =
        match c.conf.fmt_opts.break_cases.v with
        | `Fit_or_vertical | `Vertical -> open_hvbox
        | `Fit | `Nested | `Toplevel | `All -> open_hovbox
      in
      hvbox 0
        ( list_fl (List.group xpats ~break)
            (fun ~first:first_grp ~last:_ xpat_grp ->
              list_fl xpat_grp (fun ~first ~last:_ xpat ->
                  (* side effects of Cmts.fmt_before before [fmt_pattern] is
                     important *)
                  let loc = xpat.ast.ppat_loc in
                  let cmts_before = Cmts.has_before c.cmts loc in
                  let leading_cmt =
                    let pro, adj =
                      if first_grp && first then (noop, space_break)
                      else (space_break, noop)
                    in
                    Cmts.fmt_before ~pro c loc ~adj ~eol:noop
                  in
                  let pro =
                    if first_grp && first then
                      fmt_opt pro
                      $ fits_breaks
                          (if parens then "(" else "")
                          (if nested then "( " else "")
                      $ open_box (-2)
                    else if first then
                      Params.get_or_pattern_sep c.conf ~nested ~cmts_before
                      $ open_box (-2)
                    else
                      Params.get_or_pattern_sep c.conf ~nested ~cmts_before
                        ~space:(space xpat.ast)
                  in
                  leading_cmt $ fmt_pattern c ~box:true ~pro xpat )
              $ close_box )
        $ fmt_or nested
            (fits_breaks (if parens then ")" else "") ~hint:(1, 2) ")")
            (fits_breaks (if parens then ")" else "") "") )
  | Ppat_constraint (pat, typ) ->
      hvbox 2
        (Params.parens_if parens c.conf
           ( fmt_pattern c (sub_pat ~ctx pat)
           $ ( match ctx0 with
             | Exp {pexp_desc= Pexp_let _; _} -> space_break $ str ": "
             | _ -> str " :" $ space_break )
           $ fmt_core_type c (sub_typ ~ctx typ) ) )
  | Ppat_type lid -> fmt_longident_loc c ~pre:"#" lid
  | Ppat_lazy pat ->
      cbox 2
        (Params.parens_if parens c.conf
           ( str "lazy"
           $ fmt_extension_suffix c ext
           $ space_break
           $ fmt_pattern c (sub_pat ~ctx pat) ) )
  | Ppat_unpack (name, pt) ->
      let fmt_constraint_opt pt k =
        match pt with
        | Some (id, cnstrs, attrs) ->
            hovbox 0
              (Params.parens_if parens c.conf
                 (hvbox 1
                    ( hovbox 0
                        (k $ space_break $ str ": " $ fmt_longident_loc c id)
                    $ fmt_package_type c ctx cnstrs
                    $ fmt_attributes c attrs ) ) )
        | None -> wrap_fits_breaks_if ~space:false c.conf parens "(" ")" k
      in
      fmt_constraint_opt pt
        ( str "module"
        $ fmt_extension_suffix c ext
        $ char ' ' $ fmt_str_loc_opt c name )
  | Ppat_exception pat ->
      cbox 2
        (Params.parens_if parens c.conf
           ( str "exception"
           $ fmt_extension_suffix c ext
           $ space_break
           $ fmt_pattern c (sub_pat ~ctx pat) ) )
  | Ppat_effect (pat1, pat2) ->
      cbox 2
        (Params.parens_if parens c.conf
           ( str "effect"
           $ fmt_extension_suffix c ext
           $ space_break
           $ fmt_pattern c (sub_pat ~ctx pat1)
           $ str ", "
           $ fmt_pattern c (sub_pat ~ctx pat2) ) )
  | Ppat_extension
      ( ext
      , PPat
          ( ( { ppat_desc=
                  ( Ppat_lazy _ | Ppat_unpack _ | Ppat_exception _
                  | Ppat_effect _ )
              ; ppat_loc
              ; ppat_attributes= []
              ; _ } as pat )
          , _ ) )
    when Source.extension_using_sugar ~name:ext ~payload:ppat_loc ->
      hvbox 0 (fmt_pattern ~ext c ~box (sub_pat ~ctx pat))
  | Ppat_extension ext ->
      hvbox c.conf.fmt_opts.extension_indent.v (fmt_extension c ctx ext)
  | Ppat_open (lid, pat) ->
      let can_skip_parens =
        match pat.ppat_desc with
        | Ppat_array _ | Ppat_list _ | Ppat_record _ -> true
        | Ppat_tuple _ ->
            Poly.(c.conf.fmt_opts.parens_tuple_patterns.v = `Always)
        | Ppat_construct ({txt= Lident "[]"; _}, None) -> true
        | _ -> false
      in
      let opn, cls = if can_skip_parens then (".", "") else (".(", ")") in
      cbox 0
        ( fmt_longident_loc c lid
        $ wrap (str opn) (str cls)
            (break 0 2 $ fmt_pattern c (sub_pat ~ctx pat)) )

and fmt_param_val c ctx : pparam_val -> _ = function
  | ( ((Labelled l | Optional l) as lbl)
    , None
    , ( { ppat_desc=
            ( Ppat_var {txt; loc= _}
            | Ppat_constraint
                ( {ppat_desc= Ppat_var {txt; loc= _}; ppat_attributes= []; _}
                , _ ) )
        ; ppat_attributes= []
        ; _ } as pat ) )
    when String.equal l.txt txt ->
      let symbol = match lbl with Labelled _ -> "~" | _ -> "?" in
      let xpat = sub_pat ~ctx pat in
      cbox 0 (str symbol $ fmt_pattern ~box:true c xpat)
  | (Optional _ as lbl), None, pat ->
      let xpat = sub_pat ~ctx pat in
      let has_attr = not (List.is_empty pat.ppat_attributes) in
      let outer_parens, inner_parens =
        match pat.ppat_desc with
        | Ppat_any | Ppat_var _ -> (false, false)
        | Ppat_unpack _ -> (not has_attr, true)
        | Ppat_tuple _ -> (false, true)
        | Ppat_or _ -> (has_attr, true)
        | _ -> (not has_attr, false)
      in
      cbox 2
        ( fmt_label lbl (str ":" $ cut_break)
        $ hovbox 0
          @@ Params.parens_if outer_parens c.conf
               (fmt_pattern ~parens:inner_parens c xpat) )
  | ((Labelled _ | Nolabel) as lbl), None, pat ->
      let xpat = sub_pat ~ctx pat in
      cbox 2 (fmt_label lbl (str ":" $ cut_break) $ fmt_pattern c xpat)
  | ( Optional l
    , Some exp
    , ({ppat_desc= Ppat_var {txt; loc= _}; ppat_attributes= []; _} as pat) )
    when String.equal l.txt txt ->
      let xexp = sub_exp ~ctx exp in
      let xpat = sub_pat ~ctx pat in
      cbox 0
        (wrap (str "?(") (str ")")
           ( fmt_pattern c ~box:true xpat
           $ str " =" $ break 1 2
           $ hovbox 2 (fmt_expression c xexp) ) )
  | ( Optional l
    , Some exp
    , ( { ppat_desc=
            Ppat_constraint ({ppat_desc= Ppat_var {txt; loc= _}; _}, _)
        ; ppat_attributes= []
        ; _ } as pat ) )
    when String.equal l.txt txt ->
      let xexp = sub_exp ~ctx exp in
      let xpat = sub_pat ~ctx pat in
      cbox 0
        (wrap (str "?(") (str ")")
           ( fmt_pattern c ~parens:false ~box:true xpat
           $ str " =" $ break 1 2 $ fmt_expression c xexp ) )
  | Optional l, Some exp, pat ->
      let xexp = sub_exp ~ctx exp in
      let xpat = sub_pat ~ctx pat in
      let parens =
        match xpat.ast.ppat_desc with
        | Ppat_unpack _ -> None
        | _ -> Some false
      in
      cbox 2
        ( str "?" $ str l.txt
        $ wrap
            (str ":" $ cut_break $ str "(")
            (str ")")
            ( fmt_pattern c ?parens ~box:true xpat
            $ str " =" $ break 1 2 $ fmt_expression c xexp ) )
  | (Labelled _ | Nolabel), Some _, _ -> impossible "not accepted by parser"

and fmt_param_newtype c = function
  | [] -> impossible "not accepted by parser"
  | names ->
      cbox 0
        (Params.parens c.conf
           (str "type " $ list names space_break (fmt_str_loc c)) )

and fmt_expr_fun_arg c fp =
  let ctx = Fpe fp in
  Cmts.fmt c fp.pparam_loc
  @@
  match fp.pparam_desc with
  | Pparam_val x -> fmt_param_val c ctx x
  | Pparam_newtype x -> fmt_param_newtype c x

and fmt_class_fun_arg c fp =
  let ctx = Fpc fp in
  Cmts.fmt c fp.pparam_loc @@ fmt_param_val c ctx fp.pparam_desc

and fmt_expr_fun_args c args = list args space_break (fmt_expr_fun_arg c)

and fmt_class_fun_args c args = list args space_break (fmt_class_fun_arg c)

and fmt_indexop_access c ctx ~fmt_atrs ~has_attr ~parens x =
  let {pia_lhs; pia_kind; pia_paren; pia_rhs} = x in
  let wrap_paren =
    match pia_paren with
    | Paren -> wrap (str "(") (str ")")
    | Bracket -> wrap (str "[") (str "]")
    | Brace -> wrap (str "{") (str "}")
  in
  let inner_wrap = has_attr && Option.is_some pia_rhs in
  Params.parens_if parens c.conf
    (hovbox 0
       ( Params.parens_if inner_wrap c.conf
           ( fmt_expression c (sub_exp ~ctx pia_lhs)
           $ str "."
           $ ( match pia_kind with
             | Builtin idx ->
                 wrap_paren (fmt_expression c (sub_exp ~ctx idx))
             | Dotop (path, op, [idx]) ->
                 opt path (fun x -> fmt_longident_loc c x $ str ".")
                 $ str op
                 $ wrap_paren (fmt_expression c (sub_exp ~ctx idx))
             | Dotop (path, op, idx) ->
                 opt path (fun x -> fmt_longident_loc c x $ str ".")
                 $ str op
                 $ wrap_paren
                     (list idx
                        (str ";" $ space_break)
                        (sub_exp ~ctx >> fmt_expression c) ) )
           $ opt pia_rhs (fun e ->
                 fmt_assign_arrow c $ fmt_expression c (sub_exp ~ctx e) ) )
       $ fmt_atrs ) )

(** Format a [Pexp_function]. [wrap_intro] wraps up to after the [->] and is
    responsible for breaking. *)
<<<<<<< HEAD
and fmt_function ?(last_arg = false) ?force_closing_paren ~ctx ~ctx0 ?pro
    ~wrap_intro ?box:(should_box = true) ~label ?(parens = false) ~attrs
    ~infix_ext_attrs ~loc c (args, typ, body) =
  let has_outer_attrs = not (List.is_empty attrs) in
  let attr_parens = parens && has_outer_attrs in
  let parens = parens || has_outer_attrs in
=======
and fmt_function ?force_closing_paren ~ctx ~ctx0 ?pro ~wrap_intro
    ?box:(should_box = true) ?(parens = false) ?ext ~attrs ~loc c
    (args, typ, body) =
  let last_arg =
    Params.Exp.ctx_is_apply_and_exp_is_last_arg_and_other_args_are_simple
      c.conf ~ctx ~ctx0
  in
>>>>>>> f7107102
  let should_box =
    should_box
    ||
    match (args, typ, body) with
    | _ :: _, _, Pfunction_cases _ -> true
    | _ -> false
  in
  let has_label =
    Params.Exp.ctx_is_apply_and_exp_is_arg_with_label ~ctx ~ctx0
  in
  (* Make sure the comment is placed after the eventual label but not into
     the inner box if no label is present. Side effects of Cmts.fmt c.cmts
     before Sugar.fun_ is important. *)
  let has_cmts_outer, cmts_outer, cmts_inner =
    let eol = if has_label then Some cut_break else None in
    let has_cmts = Cmts.has_before c.cmts loc in
    let cmts = Cmts.fmt_before ?eol c loc in
    if has_label then (false, noop, cmts) else (has_cmts, cmts, noop)
  in
  let break_fun = Params.Exp.break_fun_kw c.conf ~ctx ~ctx0 ~last_arg in
  let fmt_typ typ = fmt_type_pcstr c ~ctx ~constraint_ctx:`Fun typ in
  let fmt_fun_args_typ args typ =
    let kw =
      fmt_infix_ext_attrs c ~pro:(str "fun") infix_ext_attrs $ break_fun
    and args = fmt_expr_fun_args c args
    and annot = Option.map ~f:fmt_typ typ
    and epi =
      Params.Exp.break_fun_decl_args c.conf ~ctx:ctx0 ~last_arg $ str "->"
    in
    Params.Exp.box_fun_decl_args ~last_arg ~ctx ~ctx0 c.conf ~parens ~kw
      ~args ~annot ~epi
  in
  let lead_with_function_kw =
    match (args, body) with [], Pfunction_cases _ -> true | _ -> false
  in
  (* [head] is [fun args ->] or [function]. [body] is an expression or the
     cases. *)
  let head, body, box, closing_paren_offset =
    match (args, typ, body) with
    | _ :: _, _, Pfunction_body body ->
        (* Only [fun]. *)
        let head = fmt_fun_args_typ args typ in
        let body ~pro = pro $ fmt_expression c (sub_exp ~ctx body) in
        let box, closing_paren_offset =
          Params.Exp.box_fun_expr c.conf ~source:c.source ~ctx0 ~ctx
        in
        let closing_paren_offset =
          if should_box then closing_paren_offset else ~-2
        in
        (head, body, box, closing_paren_offset)
    | [], _, Pfunction_body _ -> assert false
    | args, typ, Pfunction_cases (cs, function_loc, cs_infix_ext_attrs) ->
        (* [fun _ -> function] or [function]. [spilled_attrs] are extra attrs
           to add to the [function] keyword. *)
        let fun_, spilled_infix_ext_attrs, box =
          match (args, typ) with
          | [], None ->
              ( noop
              , Some infix_ext_attrs
              , hvbox (Params.Indent.function_ c.conf ~ctx ~ctx0 ~parens) )
          | [], Some _ -> assert false
          | args, typ ->
              ( fmt_fun_args_typ args typ $ space_break
              , None
              , hvbox
                  (Params.Indent.docked_function_after_fun c.conf ~parens
                     ~ctx0 ~ctx ) )
        in
        let function_ =
          let infix_ext_attrs =
            match spilled_infix_ext_attrs with
            | Some {infix_ext= None; infix_attrs= []} -> cs_infix_ext_attrs
            | Some iea ->
                assert (Infix_ext_attrs.is_empty cs_infix_ext_attrs) ;
                iea
            | None -> cs_infix_ext_attrs
          in
          let function_ =
            hvbox_if
              (Cmts.has_before c.cmts function_loc)
              0
              (Cmts.fmt_before c function_loc $ str "function")
          in
          fmt_infix_ext_attrs c ~pro:function_ infix_ext_attrs
        in
        let box_cases ~pro cases =
          let pro_inner, pro_outer, indent =
            (* Formatting of if-then-else relies on the ~box argument. *)
            match (args, should_box) with
            | [], true -> (pro, noop, None)
            | _ -> (noop, pro, Some 0)
          in
          pro_outer
          $ Params.Exp.box_function_cases c.conf ?indent ~ctx ~ctx0 ~parens
              (pro_inner $ cases)
        in
        let box, cases =
          match cs with
          | [{pc_lhs; pc_guard= _; pc_rhs}]
            when Params.Exp.single_line_function ~ctx ~ctx0 ~args ->
              ( hovbox 4
              , hvbox 0
                  ( fmt_pattern c ~pro:(if_newline "| ") (sub_pat ~ctx pc_lhs)
                  $ space_break $ str "->" )
                $ space_break
                $ cbox 0 (fmt_expression c (sub_exp ~ctx pc_rhs)) )
          | _ -> (box, fmt_cases c ctx cs)
        in
        (fun_ $ function_, box_cases cases, box, 0)
  in
  let space_opn_parens, space_cls_parens =
    match ctx0 with
    | Exp {pexp_desc= Pexp_infix _; _}
      when lead_with_function_kw
           && not c.conf.fmt_opts.break_infix_before_func.v ->
        (str " ", true)
    | _ -> (noop, false)
  in
  let opn_paren, cls_paren =
    if parens then
      ( str "(" $ space_opn_parens
      , closing_paren c ~force_space:space_cls_parens
          ?force:force_closing_paren ~offset:closing_paren_offset )
    else (noop, noop)
  in
  let opn_attr_paren, cls_attr_paren =
    if attr_parens then
      ( str "(" $ space_opn_parens
      , closing_paren c ~force_space:space_cls_parens
          ?force:force_closing_paren ~offset:closing_paren_offset )
    else (noop, noop)
  in
  (* When the option disambiguate_non_breaking_match is set, if the function
     fits on one line it has to have parens. [fit_breaks] is used for that.
     It cannot be used directly with [opn_paren] because its deep inside
     other boxes that will not be broken. Because of this we wrap the whole
     with another pair of parens, although only if the regular one are
     absent. *)
  let disambiguate_parens_wrap =
    if (not parens) && c.conf.fmt_opts.disambiguate_non_breaking_match.v then
      wrap (fits_breaks "(" "") (fits_breaks ")" "")
    else Fn.id
  in
  let pro_outer, pro_inner =
    let pro = fmt_opt pro in
    if Params.Exp.function_inner_pro ~has_cmts_outer ~ctx0 then (noop, pro)
    else (pro, noop)
  in
  let body =
    let pro =
      wrap_intro
        ( pro_outer
        $ hvbox_if has_cmts_outer 0
            ( cmts_outer
            $ Params.Exp.box_fun_decl ~ctx0 c.conf
<<<<<<< HEAD
                ( pro_inner $ fmt_label label label_sep $ cmts_inner
                $ opn_attr_paren $ opn_paren $ head ) ) )
=======
                (pro_inner $ cmts_inner $ opn_paren $ head) ) )
>>>>>>> f7107102
    in
    body ~pro $ cls_paren
    $ fmt_attributes c ~pre:Space attrs
    $ cls_attr_paren
  in
  let box k = if should_box then box k else k in
  box (disambiguate_parens_wrap body) $ Cmts.fmt_after c loc

and fmt_label_arg ?(box = true) ?eol c (lbl, ({ast= arg; _} as xarg)) =
  match (lbl, arg.pexp_desc) with
  | (Labelled l | Optional l), Pexp_ident {txt= Lident i; loc}
    when String.equal l.txt i && List.is_empty arg.pexp_attributes ->
      Cmts.fmt c loc @@ Cmts.fmt c ?eol arg.pexp_loc @@ fmt_label lbl noop
  | ( (Labelled l | Optional l)
    , Pexp_constraint ({pexp_desc= Pexp_ident {txt= Lident i; _}; _}, _) )
    when String.equal l.txt i
         && List.is_empty arg.pexp_attributes
         && Ocaml_version.(
              compare c.conf.opr_opts.ocaml_version.v Releases.v4_14_0 >= 0 )
    ->
      let lbl =
        match lbl with
        | Labelled _ -> str "~"
        | Optional _ -> str "?"
        | Nolabel -> noop
      in
      lbl $ fmt_expression c ~box xarg
  | (Labelled _ | Optional _), _ when Cmts.has_after c.cmts xarg.ast.pexp_loc
    ->
      let cmts_after = Cmts.fmt_after c xarg.ast.pexp_loc in
      hvbox_if box 2
        ( hvbox_if box 0
            (fmt_expression c
               ~pro:(fmt_label lbl (str ":" $ break 0 2))
               ~box xarg )
        $ cmts_after )
  | (Labelled _ | Optional _), Pexp_beginend _ ->
      let pro = fmt_label lbl (str ":") in
      fmt_expression c ~box ~pro xarg
  | ( (Labelled _ | Optional _)
    , Pexp_function (args, typ, body, infix_ext_attrs) ) ->
      let wrap_intro x = hovbox 2 x $ space_break in
<<<<<<< HEAD
      fmt_function ~box ~ctx:(Exp arg) ~wrap_intro ~ctx0:xarg.ctx ~label:lbl
        ~parens:true ~attrs:arg.pexp_attributes ~infix_ext_attrs
        ~loc:arg.pexp_loc c (args, typ, body)
=======
      let label_sep = Params.Exp.fun_label_sep c.conf in
      let pro = fmt_label lbl label_sep in
      fmt_function ~pro ~box ~ctx:(Exp arg) ~wrap_intro ~ctx0:xarg.ctx
        ~parens:true ~attrs:arg.pexp_attributes ~loc:arg.pexp_loc c
        (args, typ, body)
>>>>>>> f7107102
  | _ ->
      let label_sep : t =
        if box || c.conf.fmt_opts.wrap_fun_args.v then str ":" $ cut_break
        else str ":"
      in
      fmt_label lbl label_sep $ fmt_expression c ~box xarg

and expression_width c xe =
  String.length
    (Cmts.preserve ~cache_key:(Expression xe.ast)
       (fun () -> fmt_expression c xe)
       c.cmts )

and fmt_args_grouped ?epi:(global_epi = noop) c ctx args =
  let fmt_arg c ~first:_ ~last (lbl, arg) =
    let ({ast; _} as xarg) = sub_exp ~ctx arg in
    let box =
      match ast.pexp_desc with Pexp_function _ -> Some false | _ -> None
    in
    let break_after =
      match (ast.pexp_desc, c.conf.fmt_opts.break_string_literals.v) with
      | Pexp_constant _, `Auto when not last ->
          fits_breaks "" ~hint:(1000, -2) ""
      | _ -> noop
    in
    hovbox
      (Params.Indent.fun_args_group c.conf ~lbl ast)
      (fmt_label_arg c ?box (lbl, xarg) $ break_after)
    $ fmt_if (not last) (break_unless_newline 1 0)
  in
  let fmt_args ~first ~last args =
    hovbox
      (if first then 2 else 0)
      (list_fl args (fmt_arg c) $ fmt_if last global_epi)
    $ fmt_if (not last) (break 1 0)
  in
  let is_simple (lbl, x) =
    let xexp = sub_exp ~ctx x in
    let output =
      Cmts.preserve
        ~cache_key:(Arg (lbl, x))
        (fun () ->
          let cmts = Cmts.drop_before c.cmts x.pexp_loc in
          fmt_arg ~first:false ~last:false {c with cmts} (lbl, x) )
        c.cmts
    in
    let breaks = String.(rstrip output |> is_substring ~substring:"\n   ") in
    is_simple c.conf (expression_width c) xexp && not breaks
  in
  let break x y =
    Cmts.has_after c.cmts (snd x).pexp_loc || not (is_simple x && is_simple y)
  in
  let groups =
    if c.conf.fmt_opts.wrap_fun_args.v then List.group args ~break
    else List.map args ~f:(fun x -> [x])
  in
  list_fl groups fmt_args

and fmt_sequence c ?ext ~has_attr parens width xexp fmt_atrs =
  let fmt_sep c ?(force_break = false) xe1 ext xe2 =
    let break =
      let l1 = xe1.ast.pexp_loc and l2 = xe2.ast.pexp_loc in
      if sequence_blank_line c l1 l2 then str "\n" $ Fmt.force_break
      else if c.conf.fmt_opts.break_sequences.v || force_break then
        Fmt.force_break
      else if parens && Poly.(c.conf.fmt_opts.sequence_style.v = `Before)
      then break 1 (-2)
      else break 1 0
    in
    match c.conf.fmt_opts.sequence_style.v with
    | `Before ->
        break $ str ";"
        $ fmt_extension_suffix c ext
        $ fmt_or (Option.is_some ext)
            (fmt_or parens space_break (Fmt.break 1 2))
            (str " ")
    | `Separator -> str " ;" $ fmt_extension_suffix c ext $ break
    | `Terminator -> str ";" $ fmt_extension_suffix c ext $ break
  in
  let is_simple x = is_simple c.conf width x in
  let break (_, xexp1) (_, xexp2) =
    not (is_simple xexp1 && is_simple xexp2)
  in
  let elts = Sugar.sequence c.cmts xexp in
  ( match elts with
  | (None, _) :: (first_ext, _) :: _ ->
      let compare {txt= x; _} {txt= y; _} = String.compare x y in
      assert (Option.compare compare first_ext ext = 0)
  | _ -> impossible "at least two elements" ) ;
  let grps = List.group elts ~break in
  let fmt_seq ~prev (ext, curr) ~next:_ =
    let f (_, prev) = fmt_sep c prev ext curr in
    opt prev f $ fmt_expression c curr
  in
  let fmt_seq_list ~prev x ~next:_ =
    let f prev =
      let prev = snd (List.last_exn prev) in
      let ext, curr = List.hd_exn x in
      fmt_sep c ~force_break:true prev ext curr
    in
    opt prev f $ list_pn x fmt_seq
  in
  hvbox 0
    (Params.Exp.wrap c.conf ~parens
       ( Params.parens_if has_attr c.conf
           (hvbox_if (parens || has_attr) 0 @@ list_pn grps fmt_seq_list)
       $ fmt_atrs ) )

and fmt_infix_op_args c ~parens xexp op_args =
  let op_prec = prec_ast (Exp xexp.ast) in
  let op_prec_higher_than_apply =
    match op_prec with Some p -> Prec.compare p Apply > 0 | None -> false
  in
  let groups =
    let width xe = expression_width c xe in
    let not_simple arg = not (is_simple c.conf width arg) in
    let break (cmts_before1, _, (_, arg1)) (_, _, (_, arg2)) =
      Option.is_some cmts_before1 || not_simple arg1 || not_simple arg2
    in
    let break_infix =
      match c.conf.fmt_opts.break_infix.v with
      | `Wrap -> `Wrap
      | `Fit_or_vertical -> `Fit_or_vertical
      | `Wrap_or_vertical -> (
        match op_prec with
        | Some p when Prec.compare p InfixOp1 < 0 -> `Fit_or_vertical
        | Some _ ->
            if
              List.exists op_args ~f:(fun (_, _, (_, {ast= arg; _})) ->
                  match Ast.prec_ast (Exp arg) with
                  | Some p when Prec.compare p Apply <= 0 -> true
                  | Some _ -> false
                  | None -> false )
            then `Fit_or_vertical
            else `Wrap
        | None -> impossible "Pexp_apply expressions always have a prec" )
    in
    match break_infix with
    | `Wrap -> List.group op_args ~break
    | `Fit_or_vertical -> List.map ~f:(fun x -> [x]) op_args
  in
  let is_not_indented {ast= exp; _} =
    match exp.pexp_desc with
    | Pexp_letop _ | Pexp_letexception _ | Pexp_letmodule _ ->
        (* In 0.25.1 and before, these used to not break and were aligned at
           the end of the operator. Preserve the break to avoid introducing
           large diffs while allowing consistent formatting. *)
        Source.begins_line c.source exp.pexp_loc
    | Pexp_ifthenelse _ | Pexp_let _ | Pexp_match _ | Pexp_sequence _
     |Pexp_try _ | Pexp_letopen _ ->
        true
    | _ -> false
  in
  let fmt_arg ~pro ~very_last xarg =
    let parens =
      ((not very_last) && exposed_right_exp Ast.Non_apply xarg.ast)
      || parenze_exp xarg
    in
    if Params.Exp.Infix_op_arg.dock c.conf xarg then
      (* Indentation of docked fun or function start before the operator. *)
      hovbox 2 (fmt_expression c ~parens ~box:false ~pro xarg)
    else
      match xarg.ast.pexp_desc with
      | Pexp_function _ | Pexp_beginend _ ->
          hvbox 0 (fmt_expression c ~pro ~parens xarg)
      | _ ->
          hvbox 0
            ( pro
            $ hovbox_if (not very_last) 2 (fmt_expression c ~parens xarg) )
  in
  let fmt_op_arg_group ~first:first_grp ~last:last_grp args =
    let indent = if first_grp && parens then -2 else 0 in
    hovbox indent
      (list_fl args
         (fun ~first ~last (cmts_before, cmts_after, (op, xarg)) ->
           let very_first = first_grp && first in
           let very_last = last_grp && last in
           let pro, before_arg =
             let break =
               if very_last && is_not_indented xarg then space_break
               else
                 fmt_if
                   ((not very_first) && not op_prec_higher_than_apply)
                   (str " ")
             in
             match cmts_after with
             | Some c -> (noop, hovbox 0 (op $ space_break $ c))
             | None -> (op $ break, noop)
           in
           fmt_opt cmts_before $ before_arg
           $ fmt_arg ~pro ~very_last xarg
           $ fmt_if ((not last) && not op_prec_higher_than_apply) (break 1 0) )
      )
    $ fmt_if ((not last_grp) && not op_prec_higher_than_apply) (break 1 0)
  in
  Params.Exp.Infix_op_arg.wrap c.conf ~parens
    ~parens_nested:(Ast.parenze_nested_exp xexp)
    (Params.Align.infix_op c.conf (list_fl groups fmt_op_arg_group))

and fmt_pat_cons c ~parens args =
  let groups =
    let not_simple arg = not (Pat.is_simple arg.ast) in
    let break args1 args2 = not_simple args1 || not_simple args2 in
    (* [break-infix = wrap-or-vertical] is not applicable for patterns as
       there are no infix operators allowed besides [::], falling back on
       [fit-or-vertical] is arbitrary. *)
    match c.conf.fmt_opts.break_infix.v with
    | `Wrap -> List.group args ~break
    | `Fit_or_vertical | `Wrap_or_vertical -> List.map ~f:(fun x -> [x]) args
  in
  let fmt_op_arg_group ~first:first_grp ~last:last_grp args =
    let indent = if first_grp && parens then -2 else 0 in
    hovbox indent
      (list_fl args (fun ~first ~last xarg ->
           let very_first = first_grp && first in
           let very_last = last_grp && last in
           hvbox 0
             ( fmt_if (not very_first) (str ":: ")
             $ hovbox_if (not very_last) 2 (fmt_pattern c ~box:true xarg) )
           $ fmt_if (not last) (break 1 0) ) )
    $ fmt_if (not last_grp) (break 1 0)
  in
  Params.Exp.Infix_op_arg.wrap c.conf ~parens ~parens_nested:false
    (list_fl groups fmt_op_arg_group)

and fmt_match c ?pro ?eol ~loc ~parens ~infix_ext_attrs ctx xexp cs e0
    keyword =
  let outer_attributes = xexp.ast.pexp_attributes in
  let has_outer_attributes = not (List.is_empty outer_attributes) in
  let outer_parens = parens && has_outer_attributes in
  let parens = parens || has_outer_attributes in
  let cmts_before = Cmts.fmt_before c ?eol loc in
  let ctx0 = xexp.ctx in
  let indent = Params.match_indent c.conf ~parens ~ctx:ctx0 in
  let pro_outer, pro_inner =
    let pro = fmt_opt pro in
    if Params.Exp.match_inner_pro ~ctx0 ~parens then (noop, pro)
    else (pro, noop)
  in
  hvbox indent
    ( cmts_before $ pro_outer
    $ Params.Exp.wrap c.conf ~parens:outer_parens
        ( Params.Exp.wrap c.conf ~parens ~disambiguate:(not outer_parens)
            ( Params.Align.match_ c.conf ~xexp
            @@ ( hvbox 0
                   ( fmt_infix_ext_attrs c
                       ~pro:(hvbox 0 (pro_inner $ keyword))
                       infix_ext_attrs
                   $ break 1 2
                   $ fmt_expression c (sub_exp ~ctx e0)
                   $ space_break $ str "with" )
               $ space_break $ fmt_cases c ctx cs ) )
        $ fmt_attributes c ~pre:Space outer_attributes ) )

and fmt_expression c ?(box = true) ?(pro = noop) ?eol ?parens
    ?(indent_wrap = 0) ({ast= exp; ctx= ctx0} as xexp) =
  protect c (Exp exp)
  @@
  let {pexp_desc; pexp_loc; pexp_attributes; _} = exp in
  update_config_maybe_disabled c pexp_loc
    (Ast.Infix_ext_attrs.extract_attrs exp.pexp_desc @ pexp_attributes)
  @@ fun c ->
  Cmts.relocate_wrongfully_attached_cmts c.cmts c.source exp ;
  let pro =
    (* Some expressions format the 'pro' and comments differently. *)
    let cmts_in_pro =
      match exp.pexp_desc with
      | Pexp_function _ | Pexp_match _ | Pexp_try _ | Pexp_beginend _
       |Pexp_ifthenelse _ ->
          noop
      | _ -> Cmts.fmt_before c ?eol pexp_loc
    in
    cmts_in_pro $ pro
  in
  let fmt_cmts_after k = k $ Cmts.fmt_after c pexp_loc in
  let fmt_atrs = fmt_attributes c ~pre:Space pexp_attributes in
  let has_attr = not (List.is_empty pexp_attributes) in
  let parens = Option.value parens ~default:(parenze_exp xexp) in
  let ctx = Exp exp in
  let fmt_args_grouped ?epi e0 a1N =
    fmt_args_grouped c ctx ?epi ((Nolabel, e0) :: a1N)
  in
  hvbox_if box 0 ~name:"expr"
  @@ fmt_cmts_after
  @@
  match pexp_desc with
  | Pexp_apply (_, []) -> impossible "not produced by parser"
  | Pexp_sequence
      ( { pexp_desc=
            Pexp_extension
              ( name
              , PStr
                  [ ( { pstr_desc=
                          Pstr_eval
                            ( ( { pexp_desc=
                                    Pexp_function
                                      ( args
                                      , typ
                                      , (Pfunction_body _ as body)
                                      , infix_ext_attrs )
                                ; _ } as call )
                            , [] )
                      ; pstr_loc= _ } as _pld ) ] )
        ; _ }
      , e2
      , ext ) ->
      let is_simple x = is_simple c.conf (expression_width c) x in
      let break xexp1 xexp2 = not (is_simple xexp1 && is_simple xexp2) in
      let grps =
        List.group
          (List.map ~f:snd (Sugar.sequence c.cmts (sub_exp ~ctx e2)))
          ~break
      in
      let fmt_grp grp =
        list grp (str " ;" $ space_break) (fmt_expression c)
      in
      pro
      $ hvbox 0
          (Params.parens_if parens c.conf
             ( hvbox c.conf.fmt_opts.extension_indent.v
                 (wrap (str "[") (str "]")
                    (fmt_function ~ctx:(Exp call) ~ctx0
                       ~wrap_intro:(fun x ->
                         str "%"
                         $ hovbox 2 (fmt_str_loc c name $ space_break $ x)
                         $ space_break )
<<<<<<< HEAD
                       ~label:Nolabel ~parens:false
                       ~attrs:call.pexp_attributes ~infix_ext_attrs
                       ~loc:call.pexp_loc c (args, typ, body) ) )
             $ space_break $ str ";"
             $ fmt_extension_suffix c ext
             $ space_break
=======
                       ~parens:false ~attrs:call.pexp_attributes
                       ~loc:call.pexp_loc c (args, typ, body) ) )
             $ space_break $ str ";" $ space_break
>>>>>>> f7107102
             $ list grps (str " ;" $ force_break) fmt_grp ) )
  | Pexp_infix
      ( {txt= "|>"; loc}
      , e0
      , { pexp_desc=
            Pexp_extension
              ( name
              , PStr
                  [ ( { pstr_desc=
                          Pstr_eval
                            ( ( { pexp_desc=
                                    Pexp_function
                                      ( args
                                      , typ
                                      , (Pfunction_body _ as body)
                                      , infix_ext_attrs )
                                ; _ } as retn )
                            , [] )
                      ; pstr_loc= _ } as _pld ) ] )
        ; _ } ) ->
      pro
      $ hvbox 0
          (Params.Exp.wrap c.conf ~parens
             ( fmt_expression c (sub_exp ~ctx e0)
             $ force_newline
             $ Cmts.fmt c loc (str "|>" $ force_newline)
             $ hvbox c.conf.fmt_opts.extension_indent.v
<<<<<<< HEAD
                 ( str "["
                 $ fmt_function ~ctx:(Exp retn) ~ctx0
                     ~wrap_intro:(fun x ->
                       str "%"
                       $ hovbox 2 (fmt_str_loc c name $ space_break $ x)
                       $ space_break )
                     ~label:Nolabel ~parens:false ~attrs:retn.pexp_attributes
                     ~infix_ext_attrs ~loc:retn.pexp_loc c (args, typ, body)
                 $ str "]" ) ) )
=======
                 (wrap (str "[") (str "]")
                    (fmt_function ~ctx:(Exp retn) ~ctx0
                       ~wrap_intro:(fun x ->
                         str "%"
                         $ hovbox 2 (fmt_str_loc c name $ space_break $ x)
                         $ space_break )
                       ~parens:false ~attrs:retn.pexp_attributes
                       ~loc:retn.pexp_loc c (args, typ, body) ) ) ) )
>>>>>>> f7107102
  | Pexp_infix ({txt= ":="; loc}, r, v)
    when is_simple c.conf (expression_width c) (sub_exp ~ctx r) ->
      let bol_indent = Params.Indent.assignment_operator_bol c.conf in
      let has_cmts_before = Cmts.has_before c.cmts loc in
      let cmts_before =
        let indent =
          (* Use the same break for comment and operator. Comments are placed
             according to indentation. *)
          match c.conf.fmt_opts.assignment_operator.v with
          | `Begin_line -> bol_indent
          | `End_line -> 0
        in
        Cmts.fmt_before c loc ~pro:(break 1 indent) ~epi:noop ~adj:noop
      in
      let cmts_after = Cmts.fmt_after c loc ~pro:noop ~epi:noop in
      pro
      $ Params.parens_if parens c.conf
          (hovbox 0
             ( match c.conf.fmt_opts.assignment_operator.v with
             | `Begin_line ->
                 hvbox 0 (fmt_expression c (sub_exp ~ctx r) $ cmts_before)
                 $ break 1 bol_indent $ str ":= " $ cmts_after
                 $ hvbox 2 (fmt_expression c (sub_exp ~ctx v))
             | `End_line ->
                 let break_infix =
                   if has_cmts_before then break 1 0 else str " "
                 in
                 hvbox 0
                   ( fmt_expression c (sub_exp ~ctx r)
                   $ cmts_before $ break_infix $ str ":=" )
                 $ break 1 2 $ cmts_after
                 $ hvbox 2 (fmt_expression c (sub_exp ~ctx v)) ) )
  | Pexp_prefix ({txt= ("~-" | "~-." | "~+" | "~+.") as op; loc}, e1) ->
      let op =
        if Location.width loc = String.length op - 1 then
          String.sub op ~pos:1 ~len:(String.length op - 1)
        else op
      in
      let spc = fmt_if (Exp.exposed_left e1) space_break in
      pro
      $ Params.parens_if parens c.conf
          ( Cmts.fmt c pexp_loc
            @@ hvbox 2 (str op $ spc $ fmt_expression c (sub_exp ~ctx e1))
          $ fmt_atrs )
  | Pexp_infix (({txt= id; _} as op), l, ({pexp_desc= Pexp_ident _; _} as r))
    when Std_longident.String_id.is_hash_getter id ->
      pro
      $ Params.parens_if parens c.conf
          ( fmt_expression c (sub_exp ~ctx l)
          $ hvbox 0 (fmt_str_loc c op)
          $ fmt_expression c (sub_exp ~ctx r) )
  | Pexp_infix
      ( op
      , l
      , ( {pexp_desc= Pexp_function (args, typ, body, infix_ext_attrs); _} as
          r ) )
    when not c.conf.fmt_opts.break_infix_before_func.v ->
      let xr = sub_exp ~ctx r in
      let parens_r = parenze_exp xr in
      let indent_wrap = if parens then -2 else 0 in
      let followed_by_infix_op =
        match body with
        | Pfunction_body
            {pexp_desc= Pexp_infix (_, _, {pexp_desc= Pexp_function _; _}); _}
          ->
            true
        | _ -> false
      in
      pro
      $ wrap_fits_breaks_if c.conf parens "(" ")"
          ( fmt_function ~ctx:(Exp r)
              ~ctx0:ctx (*~box:false to fix regression on infix *)
              ~parens:parens_r
              ~wrap_intro:(fun intro ->
                hvbox indent_wrap
                  ( fmt_if has_attr (str "(")
                  $ fmt_expression ~indent_wrap c (sub_exp ~ctx l)
                  $ space_break
                  $ hovbox 0 (fmt_str_loc c op $ space_break $ intro) )
                $ fmt_or followed_by_infix_op force_break space_break )
<<<<<<< HEAD
              ~label:Nolabel ~attrs:r.pexp_attributes ~infix_ext_attrs
              ~loc:r.pexp_loc c (args, typ, body)
=======
              ~attrs:r.pexp_attributes ~loc:r.pexp_loc c (args, typ, body)
>>>>>>> f7107102
          $ fmt_if has_attr (str ")")
          $ fmt_atrs )
  | Pexp_infix _ ->
      let op_args = Sugar.Exp.infix c.cmts (prec_ast (Exp exp)) xexp in
      let inner_wrap = parens || has_attr in
      let outer_wrap =
        match ctx0 with
        (* infix operator used to build a function *)
        | Exp {pexp_desc= Pexp_apply (f, _); _} when phys_equal f exp ->
            has_attr && parens
        | Exp
            { pexp_desc=
                Pexp_apply ({pexp_desc= Pexp_ident {txt= id; loc= _}; _}, _)
            ; _ }
          when not (Std_longident.is_infix id) ->
            has_attr && parens
        | Lb {pvb_body= Pfunction_body body; _} when phys_equal body exp ->
            has_attr && parens
        | _ -> has_attr && not parens
      in
      let infix_op_args =
        List.map op_args ~f:(fun (op, arg) ->
            match op with
            | Some op ->
                (* side effects of Cmts.fmt_before before fmt_expression is
                   important *)
                let adj = force_break in
                let fmt_before_cmts =
                  if Cmts.has_before c.cmts op.loc then
                    Some (Cmts.fmt_before ~adj c op.loc)
                  else None
                in
                (* The comments before the first arg are put there, so that
                   they are printed after the operator and the box is
                   correctly broken before the following arguments. Keeping
                   the comments in the arg box would not break properly the
                   current box. OTOH, relocating the comments would put them
                   before the operator in some cases and make the formatting
                   unstable. *)
                let fmt_after_cmts =
                  if
                    Cmts.has_after c.cmts op.loc
                    || Cmts.has_before c.cmts arg.ast.pexp_loc
                  then
                    Some
                      ( Cmts.fmt_after c ~epi:adj op.loc
                      $ Cmts.fmt_before ~adj ~epi:adj c arg.ast.pexp_loc )
                  else None
                in
                let fmt_op = fmt_str_loc c op in
                (fmt_before_cmts, fmt_after_cmts, (fmt_op, arg))
            | None -> (None, None, (noop, arg)) )
      in
      pro
      $ hvbox_if outer_wrap 0
          (Params.parens_if outer_wrap c.conf
             (hvbox indent_wrap
                ( fmt_infix_op_args ~parens:inner_wrap c xexp infix_op_args
                $ fmt_atrs ) ) )
  | Pexp_prefix (op, e) ->
      let has_cmts = Cmts.has_before c.cmts e.pexp_loc in
      pro
      $ hvbox 2
          (Params.Exp.wrap c.conf ~parens
             ( fmt_str_loc c op $ fmt_if has_cmts cut_break
             $ fmt_expression c ~box (sub_exp ~ctx e)
             $ fmt_atrs ) )
  | Pexp_apply (e0, e1N1) -> (
      let wrap =
        if c.conf.fmt_opts.wrap_fun_args.v then hovbox 2 else hvbox 2
      in
      let (lbl, last_arg), args_before =
        match List.rev e1N1 with
        | [] -> assert false
        | hd :: tl -> (hd, List.rev tl)
      in
      let intro_epi, expr_epi =
        (* [intro_epi] should be placed inside the inner most box but before
           anything. [expr_epi] is placed in the outermost box, outside of
           parenthesis. *)
        let dock_fun_arg =
          (* Do not dock the arguments when there's more than one. *)
          (not c.conf.fmt_opts.ocp_indent_compat.v)
          || Location.line_difference e0.pexp_loc last_arg.pexp_loc = 0
        in
        if parens || not dock_fun_arg then (noop, pro) else (pro, noop)
      in
      match last_arg.pexp_desc with
      | Pexp_function (largs, ltyp, lbody, infix_ext_attrs)
        when List.for_all args_before ~f:(fun (_, eI) ->
                 is_simple c.conf (fun _ -> 0) (sub_exp ~ctx eI) ) ->
          let inner_ctx = Exp last_arg in
          let inner_parens, outer_parens =
            (* Don't disambiguate parentheses in some cases, also affect
               indentation. *)
            match lbody with
            | Pfunction_cases _ when not c.conf.fmt_opts.ocp_indent_compat.v
              ->
                (parens, false)
            | _ -> (false, parens)
          in
          let args =
            let wrap_intro x =
              fmt_if inner_parens (str "(")
              $ hvbox 0
                  ( intro_epi
                  $ wrap
                      ( fmt_args_grouped e0 args_before
                      $ break 1 0 $ hvbox 0 x ) )
              $ break 1 0
            in
            let force_closing_paren =
              if Location.is_single_line pexp_loc c.conf.fmt_opts.margin.v
              then Fit
              else Break
            in
<<<<<<< HEAD
            fmt_function ~last_arg:true ~force_closing_paren ~ctx:inner_ctx
              ~ctx0:ctx ~wrap_intro ~label:lbl ~parens:true
              ~attrs:last_arg.pexp_attributes ~infix_ext_attrs
=======
            let label_sep = Params.Exp.fun_label_sep c.conf in
            let pro = fmt_label lbl label_sep in
            fmt_function ~pro ~force_closing_paren ~ctx:inner_ctx ~ctx0:ctx
              ~wrap_intro ~parens:true ~attrs:last_arg.pexp_attributes
>>>>>>> f7107102
              ~loc:last_arg.pexp_loc c (largs, ltyp, lbody)
          in
          hvbox_if has_attr 0
            ( expr_epi
            $ Params.parens_if outer_parens c.conf
                (args $ fmt_atrs $ fmt_if inner_parens (str ")")) )
      | _ ->
          let fmt_atrs =
            fmt_attributes c ~pre:(Break (1, -2)) pexp_attributes
          in
          let force =
            if Location.is_single_line pexp_loc c.conf.fmt_opts.margin.v then
              Fit
            else Break
          in
          pro
          $ fmt_if parens (str "(")
          $ hvbox 2
              ( fmt_args_grouped ~epi:fmt_atrs e0 e1N1
              $ fmt_if parens (closing_paren c ~force ~offset:(-3)) ) )
  | Pexp_array [] ->
      pro
      $ hvbox 0
          (Params.parens_if parens c.conf
             ( wrap_fits_breaks c.conf "[|" "|]" (Cmts.fmt_within c pexp_loc)
             $ fmt_atrs ) )
  | Pexp_array e1N ->
      let p = Params.get_array_expr c.conf in
      pro
      $ hvbox_if has_attr 0
          (Params.parens_if parens c.conf
             ( p.box
                 (fmt_expressions c (expression_width c) (sub_exp ~ctx) e1N
                    (sub_exp ~ctx >> fmt_expression c)
                    p pexp_loc )
             $ fmt_atrs ) )
  | Pexp_list e1N ->
      let p = Params.get_list_expr c.conf in
      let offset =
        if c.conf.fmt_opts.dock_collection_brackets.v then 0 else 2
      in
      let cmt_break = break 1 offset in
      pro
      $ hvbox_if has_attr 0
          (Params.parens_if parens c.conf
             ( p.box
                 (fmt_expressions c (expression_width c) (sub_exp ~ctx) e1N
                    (fun e ->
                      let fmt_cmts = Cmts.fmt c ~eol:cmt_break e.pexp_loc in
                      fmt_cmts @@ (sub_exp ~ctx >> fmt_expression c) e )
                    p pexp_loc )
             $ fmt_atrs ) )
  | Pexp_assert (e0, infix_ext_attrs) ->
      let paren_body =
        if Exp.is_symbol e0 || Exp.is_monadic_binding e0 then
          not (List.is_empty e0.pexp_attributes)
        else parenze_exp (sub_exp ~ctx e0)
      in
      pro
      $ hovbox 0
          (Params.parens_if parens c.conf
             (hvbox 0
                ( hvbox 2
                    ( fmt_infix_ext_attrs c ~pro:(str "assert")
                        infix_ext_attrs
                    $ fmt_or paren_body (str " (" $ cut_break) space_break
                    $ fmt_expression c ~parens:false (sub_exp ~ctx e0) )
                $ fmt_if paren_body (closing_paren c)
                $ fmt_atrs ) ) )
  | Pexp_constant const ->
      pro
      $ Params.parens_if
          (parens || not (List.is_empty pexp_attributes))
          c.conf
          (fmt_constant c const $ fmt_atrs)
  | Pexp_constraint (e, t) ->
      pro
      $ hvbox
          (Params.Indent.exp_constraint c.conf)
          (Params.parens_if parens c.conf
             ( wrap_fits_breaks ~space:false c.conf "(" ")"
                 ( fmt_expression c (sub_exp ~ctx e)
                 $ space_break $ str ": "
                 $ fmt_core_type c (sub_typ ~ctx t) )
             $ fmt_atrs ) )
  | Pexp_construct ({txt= Lident (("()" | "[]") as txt); loc}, None) ->
      let opn = char txt.[0] and cls = char txt.[1] in
      pro
      $ Cmts.fmt c loc
        @@ hvbox 0
             (Params.parens_if parens c.conf
                ( wrap opn cls
                    (Cmts.fmt_within c ~pro:(str " ") ~epi:(str " ") pexp_loc)
                $ fmt_atrs ) )
  | Pexp_construct (lid, None) ->
      pro
      $ Params.parens_if parens c.conf (fmt_longident_loc c lid $ fmt_atrs)
  | Pexp_cons l ->
      pro
      $ Cmts.fmt c pexp_loc
          ( hvbox indent_wrap
              (fmt_infix_op_args c ~parens xexp
                 (List.mapi l ~f:(fun i e ->
                      ( None
                      , None
                      , (fmt_if (i > 0) (str "::"), sub_exp ~ctx e) ) ) ) )
          $ fmt_atrs )
  | Pexp_construct (lid, Some arg) ->
      pro
      $ Params.parens_if parens c.conf
          ( hvbox 2
              ( fmt_longident_loc c lid $ space_break
              $ fmt_expression c (sub_exp ~ctx arg) )
          $ fmt_atrs )
  | Pexp_variant (s, arg) ->
      pro
      $ Params.parens_if parens c.conf
          (hvbox
             (Params.Indent.variant c.conf ~parens)
             ( variant_var c s
             $ opt arg (space_break >$ (sub_exp ~ctx >> fmt_expression c))
             $ fmt_atrs ) )
  | Pexp_field (exp, lid) ->
      pro
      $ hvbox 2
          (Params.parens_if parens c.conf
             ( fmt_expression c (sub_exp ~ctx exp)
             $ cut_break $ str "." $ fmt_longident_loc c lid $ fmt_atrs ) )
  | Pexp_function (args, typ, body, infix_ext_attrs) ->
      let wrap_intro intro =
        hovbox ~name:"fmt_expression | Pexp_function" 2 intro $ space_break
      in
<<<<<<< HEAD
      fmt_function ~pro ~wrap_intro ~box ~ctx ~ctx0 ~label:Nolabel ~parens
        ~attrs:pexp_attributes ~infix_ext_attrs ~loc:pexp_loc c
        (args, typ, body)
=======
      fmt_function ~pro ~wrap_intro ~box ~ctx ~ctx0 ~parens ?ext
        ~attrs:pexp_attributes ~loc:pexp_loc c (args, typ, body)
>>>>>>> f7107102
  | Pexp_ident {txt; loc} ->
      let outer_parens = has_attr && parens in
      pro
      $ Cmts.fmt c loc
        @@ wrap_if outer_parens (str "(") (str ")")
        @@ (fmt_longident txt $ Cmts.fmt_within c loc $ fmt_atrs)
  | Pexp_ifthenelse (if_branches, else_) ->
      let outer_parens = parens && has_attr in
      let parens = parens || has_attr in
      let cmts_before = Cmts.fmt_before c ?eol pexp_loc in
      let pro_outer, pro_inner =
        if Params.Exp.ifthenelse_inner_pro ~parens ~ctx0 then (noop, pro)
        else (pro, noop)
      in
      let last_loc =
        match else_ with
        | Some (e, _) -> e.pexp_loc
        | None -> (List.last_exn if_branches).if_body.pexp_loc
      in
      Cmts.relocate c.cmts ~src:pexp_loc ~before:pexp_loc ~after:last_loc ;
      let parens_prev_bch = ref false in
      let cnd_exps =
        let with_conds =
          List.map if_branches ~f:(fun x ->
              ( Some (sub_exp ~ctx x.if_cond)
              , x.if_loc_then
              , sub_exp ~ctx x.if_body
              , x.if_attrs ) )
        in
        match else_ with
        | Some (x, loc_else) ->
            List.rev
              ( ( None
                , loc_else
                , sub_exp ~ctx x
                , Ast_helper.Attr.empty_infix_ext_attrs )
              :: List.rev with_conds )
        | None -> with_conds
      in
      cmts_before $ pro_outer
      $ hvbox 0
          (Params.Exp.wrap c.conf ~parens:outer_parens
             ( Params.Exp.wrap c.conf ~parens
                 (hvbox 0
                    (list_fl cnd_exps
                       (fun
                         ~first
                         ~last
                         (xcond, keyword_loc, xbch, infix_ext_attrs)
                       ->
                         let symbol_parens = Exp.is_symbol xbch.ast in
                         let parens_bch =
                           parenze_exp xbch && not symbol_parens
                         in
                         let cmts_before_kw =
                           Cmts.fmt_before c keyword_loc
                         in
                         let cmts_after_kw =
                           if Cmts.has_after c.cmts keyword_loc then
                             Some (Cmts.fmt_after c keyword_loc)
                           else None
                         in
                         let p =
                           Params.get_if_then_else c.conf
                             ~pro:(fmt_if first pro_inner) ~first ~last
                             ~parens_bch ~parens_prev_bch:!parens_prev_bch
                             ~xcond ~xbch ~expr_loc:pexp_loc
                             ~fmt_infix_ext_attrs:(fun ~pro iea ->
                               fmt_infix_ext_attrs c ~pro iea )
                             ~infix_ext_attrs
                             ~fmt_cond:(fmt_expression ~box:false c)
                             ~cmts_before_kw ~cmts_after_kw
                         in
                         parens_prev_bch := parens_bch ;
                         p.box_branch
                           ( p.cond
                           $ p.box_keyword_and_expr
                               ( p.branch_pro
                               $ p.wrap_parens
                                   ( fmt_expression c ?box:p.box_expr
                                       ~parens:false ?pro:p.expr_pro
                                       ?eol:p.expr_eol p.branch_expr
                                   $ p.break_end_branch ) ) )
                         $ fmt_if (not last) p.space_between_branches ) ) )
             $ fmt_atrs ) )
  | Pexp_let (lbs, body, loc_in) ->
      let bindings =
        Sugar.Let_binding.of_let_bindings ~ctx lbs.pvbs_bindings
      in
      let fmt_expr = fmt_expression c (sub_exp ~ctx body) in
      pro
      $ fmt_let_bindings c ~ctx0:ctx ~parens ~fmt_atrs ~fmt_expr ~has_attr
          ~loc_in lbs.pvbs_rec bindings body
  | Pexp_letop {let_; ands; body; loc_in} ->
      let bd = Sugar.Let_binding.of_binding_ops (let_ :: ands) in
      let fmt_expr = fmt_expression c (sub_exp ~ctx body) in
      pro
      $ fmt_let_bindings c ~ctx0:ctx ~parens ~fmt_atrs ~fmt_expr ~has_attr
          ~loc_in Nonrecursive bd body
  | Pexp_letexception (ext_cstr, exp, infix_ext_attrs) ->
      let pre =
        fmt_infix_ext_attrs c ~pro:(str "let exception") infix_ext_attrs
        $ space_break
      in
      pro
      $ hvbox 0
          ( Params.parens_if
              (parens || not (List.is_empty pexp_attributes))
              c.conf
              ( hvbox 0
                  ( hvbox 2
                      (hvbox 2
                         (pre $ fmt_extension_constructor c ctx ext_cstr) )
                  $ space_break $ str "in" )
              $ force_break
              $ fmt_expression c (sub_exp ~ctx exp) )
          $ fmt_atrs )
  | Pexp_letmodule (name, args, pmod, exp, {infix_ext; infix_attrs}) ->
      let keyword = "let module" in
      let xbody = sub_mod ~ctx pmod in
      let xbody, xmty =
        match xbody.ast with
        | { pmod_desc= Pmod_constraint (body_me, body_mt)
          ; pmod_loc
          ; pmod_attributes= [] } ->
            Cmts.relocate c.cmts ~src:pmod_loc ~before:body_me.pmod_loc
              ~after:body_mt.pmty_loc ;
            (sub_mod ~ctx body_me, Some (sub_mty ~ctx body_mt))
        | _ -> (xbody, None)
      in
      let can_sparse =
        match xbody.ast.pmod_desc with
        | Pmod_apply _ | Pmod_apply_unit _ -> true
        | _ -> false
      in
      pro
      $ hvbox 0
          ( Params.parens_if (parens || has_attr) c.conf
              ( hvbox 2
                  (fmt_module c ctx keyword ~eqty:":" name args (Some xbody)
                     xmty
                     ~attrs:
                       (Ast_helper.Attr.ext_attrs ?ext:infix_ext
                          ~before:infix_attrs () )
                     ~epi:(str "in") ~can_sparse ~rec_flag:false )
              $ force_break
              $ fmt_expression c (sub_exp ~ctx exp) )
          $ fmt_atrs )
  | Pexp_open (lid, e0) ->
      let can_skip_parens =
        (not (Cmts.has_before c.cmts e0.pexp_loc))
        && (not (Cmts.has_after c.cmts e0.pexp_loc))
        &&
        match e0.pexp_desc with
        | (Pexp_array _ | Pexp_list _ | Pexp_record _)
          when List.is_empty e0.pexp_attributes ->
            true
        | Pexp_tuple _ -> Poly.(c.conf.fmt_opts.parens_tuple.v = `Always)
        | Pexp_construct ({txt= Lident "[]"; _}, None) -> true
        | _ -> false
      in
      let outer_parens = has_attr && parens in
      let inner_parens = not can_skip_parens in
      pro
      $ hovbox 0
          (Params.parens_if outer_parens c.conf
             ( hvbox 0
                 ( hvbox 0
                     ( fmt_longident_loc c lid $ str "."
                     $ fmt_if inner_parens (str "(") )
                 $ break 0 2
                 $ fmt_expression c (sub_exp ~ctx e0)
                 $ fmt_if inner_parens (closing_paren c) )
             $ fmt_atrs ) )
  | Pexp_letopen
      ( { popen_override= flag
        ; popen_expr
        ; popen_attributes= attributes
        ; popen_loc }
      , e0
      , infix_ext_attrs ) ->
      let override = is_override flag in
      let outer_parens = has_attr && parens in
      let inner_parens = has_attr || parens in
      (* [let open] extensions are external for now. *)
      (* let ext = attributes.attrs_extension in *)
      pro
      $ hovbox 0
          (Params.Exp.wrap c.conf ~parens:outer_parens ~fits_breaks:false
             ( hvbox 0
                 (Params.Exp.wrap c.conf ~parens:inner_parens
                    ~fits_breaks:false
                    (vbox 0
                       ( hvbox 0
                           ( fmt_module_statement c ~attributes
                               ~keyword:
                                 (let kw =
                                    str "let" $ break 1 0
                                    $ Cmts.fmt_before c popen_loc
                                    $ fmt_or override (str "open!")
                                        (str "open")
                                    $ fmt_if
                                        ( override
                                        && Option.is_some
                                             infix_ext_attrs.infix_ext )
                                        (str " ")
                                  in
                                  hvbox 0
                                    (fmt_infix_ext_attrs c ~pro:kw
                                       infix_ext_attrs ) )
                               (sub_mod ~ctx popen_expr)
                           $ Cmts.fmt_after c popen_loc
                           $ str " in" )
                       $ force_break
                       $ fmt_expression c (sub_exp ~ctx e0) ) ) )
             $ fmt_atrs ) )
  | Pexp_try (e0, [{pc_lhs; pc_guard; pc_rhs}], infix_ext_attrs)
    when Poly.(
           c.conf.fmt_opts.single_case.v = `Compact
           && c.conf.fmt_opts.break_cases.v <> `All
           && c.conf.fmt_opts.break_cases.v <> `Vertical ) ->
      let outer_parens = parens && has_attr in
      let parens = parens || has_attr in
      let cmts_before = Cmts.fmt_before c ?eol pexp_loc in
      let pro_outer, pro_inner =
        if Params.Exp.match_inner_pro ~ctx0 ~parens then (noop, pro)
        else (pro, noop)
      in
      (* side effects of Cmts.fmt_before before [fmt_pattern] is important *)
      let xpc_rhs = sub_exp ~ctx pc_rhs in
      let leading_cmt = Cmts.fmt_before c pc_lhs.ppat_loc in
      let parens_here, parens_for_exp =
        if c.conf.fmt_opts.leading_nested_match_parens.v then (false, None)
        else (parenze_exp xpc_rhs, Some false)
      in
      cmts_before $ pro_outer
      $ Params.Exp.wrap c.conf ~parens:outer_parens
          ( Params.Exp.wrap c.conf ~parens ~disambiguate:(not outer_parens)
              (hvbox 2
                 ( hvbox 0
                     ( fmt_infix_ext_attrs c
                         ~pro:(hvbox 0 (pro_inner $ str "try"))
                         infix_ext_attrs
                     $ break 1 2
                     $ fmt_expression c (sub_exp ~ctx e0) )
                 $ break 1 (-2)
                 $ hvbox 0
                     ( hvbox 0
                         ( str "with" $ space_break $ leading_cmt
                         $ hvbox 0
                             ( fmt_pattern c ~pro:(if_newline "| ")
                                 (sub_pat ~ctx pc_lhs)
                             $ opt pc_guard (fun g ->
                                   space_break $ str "when "
                                   $ fmt_expression c (sub_exp ~ctx g) )
                             $ space_break $ str "->"
                             $ fmt_if parens_here (str " (") ) )
                     $ break 1 2
                     $ cbox 0
                         (fmt_expression c ?parens:parens_for_exp xpc_rhs) )
                 $ fmt_if parens_here
                     ( match
                         c.conf.fmt_opts.indicate_multiline_delimiters.v
                       with
                     | `No -> str ")"
                     | `Space -> str " )"
                     | `Closing_on_separate_line -> break 1000 (-2) $ str ")"
                     ) ) )
          $ fmt_atrs )
  | Pexp_match (e0, cs, infix_ext_attrs) ->
      fmt_match c ?eol ~loc:pexp_loc ~pro ~parens ~infix_ext_attrs ctx xexp
        cs e0 (str "match")
  | Pexp_try (e0, cs, infix_ext_attrs) ->
      fmt_match c ?eol ~loc:pexp_loc ~pro ~parens ~infix_ext_attrs ctx xexp
        cs e0 (str "try")
  | Pexp_pack (me, pt, infix_ext_attrs) ->
      let outer_pro = pro in
      let outer_parens = parens && has_attr in
      let blk = fmt_module_expr c (sub_mod ~ctx me) in
      let align = Params.Align.module_pack c.conf ~me in
      let opn_paren =
        match c.conf.fmt_opts.indicate_multiline_delimiters.v with
        | `No | `Closing_on_separate_line -> str "("
        | `Space ->
            let level =
              if Option.is_none pt then 1
              else if Option.is_some blk.opn then 3
              else 2
            in
            fits_breaks ~level "(" "( "
      and cls_paren = closing_paren c ~offset:(-2) in
      let pro =
        fmt_if (not align) opn_paren
        $ fmt_infix_ext_attrs c ~pro:(str "module") infix_ext_attrs
        $ char ' '
      (* todo: with a long list of infix attrs, no break could be ugly. *)
      and epi = cls_paren in
      let fmt_mod m =
        match pt with
        | Some (id, cnstrs, attrs) ->
            hvbox 2
              ( hovbox 0 (m $ space_break $ str ": " $ fmt_longident_loc c id)
              $ fmt_package_type c ctx cnstrs
              $ fmt_attributes c attrs )
        | None -> m
      in
      outer_pro
      $ hvbox 0
          (Params.parens_if outer_parens c.conf
             ( fmt_if align opn_paren
             $ compose_module ~pro ~epi blk ~f:fmt_mod
             $ fmt_atrs ) )
  | Pexp_record (flds, default) ->
      let fmt_field (lid, tc, exp) =
        let typ1, typ2 =
          match tc with
          | Some (Pconstraint t1) -> (Some t1, None)
          | Some (Pcoerce (t1, t2)) -> (t1, Some t2)
          | None -> (None, None)
        in
        let typ1 = Option.map typ1 ~f:(sub_typ ~ctx) in
        let typ2 = Option.map typ2 ~f:(sub_typ ~ctx) in
        let rhs =
          Option.map exp ~f:(fun e -> fmt_expression c (sub_exp ~ctx e))
        in
        hvbox 0 @@ fmt_record_field c ?typ1 ?typ2 ?rhs lid
      in
      let p1, p2 = Params.get_record_expr c.conf in
      let last_loc (lid, tc, e) =
        match (tc, e) with
        | _, Some e -> e.pexp_loc
        | Some (Pcoerce (_, t2)), None -> t2.ptyp_loc
        | Some (Pconstraint t1), None -> t1.ptyp_loc
        | None, None -> lid.loc
      in
      let fmt_fields =
        fmt_elements_collection c p1 last_loc pexp_loc fmt_field flds
          ~pro:(break 1 2)
      in
      pro
      $ hvbox_if has_attr 0
          ( p1.box
              ( opt default (fun d ->
                    hvbox 2 (fmt_expression c (sub_exp ~ctx d) $ break 1 (-2))
                    $ str "with" $ p2.break_after_with )
              $ fmt_fields )
          $ fmt_atrs )
  | Pexp_sequence (_, _, ext) ->
      pro
      $ fmt_sequence ~has_attr c parens (expression_width c) xexp fmt_atrs
          ?ext
  | Pexp_setfield (e1, lid, e2) ->
      pro
      $ hvbox 0
          (Params.Exp.wrap c.conf ~parens
             ( Params.parens_if has_attr c.conf
                 ( fmt_expression c (sub_exp ~ctx e1)
                 $ str "." $ fmt_longident_loc c lid $ fmt_assign_arrow c
                 $ fmt_expression c (sub_exp ~ctx e2) )
             $ fmt_atrs ) )
  | Pexp_tuple es ->
      let parens =
        match xexp.ctx with
        | Str {pstr_desc= Pstr_eval _; pstr_loc= _} -> false
        | Exp {pexp_desc= Pexp_indexop_access {pia_kind= Builtin idx; _}; _}
          when phys_equal exp idx ->
            false
        | Exp
            { pexp_desc= Pexp_indexop_access {pia_kind= Dotop (_, _, idx); _}
            ; _ }
          when List.exists idx ~f:(phys_equal exp) ->
            false
        | _ -> parens || Poly.(c.conf.fmt_opts.parens_tuple.v = `Always)
      in
      let no_parens_if_break =
        match xexp.ctx with
        | Exp {pexp_desc= Pexp_extension _; _} -> true
        | Pld _ -> true
        | Str {pstr_desc= Pstr_eval _; _} -> true
        | _ -> false
      in
      let outer_wrap = has_attr && parens in
      let inner_wrap = has_attr || parens in
      pro
      $ hvbox_if outer_wrap 0
          (Params.parens_if outer_wrap c.conf
             ( hvbox 0
                 (Params.wrap_tuple ~parens:inner_wrap ~no_parens_if_break
                    c.conf
                    (List.map es ~f:(sub_exp ~ctx >> fmt_expression c)) )
             $ fmt_atrs ) )
  | Pexp_lazy (e, infix_ext_attrs) ->
      fmt_lazy c ~ctx ~pro ~fmt_atrs ~infix_ext_attrs ~parens e
  | Pexp_extension ext ->
      pro
      $ hvbox 0
          (Params.Exp.wrap c.conf ~parens
             ( hvbox c.conf.fmt_opts.extension_indent.v
                 (fmt_extension c ctx ext)
             $ fmt_atrs ) )
  | Pexp_for (p1, e1, e2, dir, e3, infix_ext_attrs) ->
      pro
      $ hvbox 0
          (Params.Exp.wrap c.conf ~parens
             ( hovbox 0
                 ( hvbox 2
                     ( hvbox 0
                         ( fmt_infix_ext_attrs c ~pro:(str "for")
                             infix_ext_attrs
                         $ break 1 2
                         $ hovbox 0
                             ( fmt_pattern c (sub_pat ~ctx p1)
                             $ space_break $ str "=" $ break 1 2
                             $ fmt_expression c (sub_exp ~ctx e1)
                             $ fmt_direction_flag dir
                             $ fmt_expression c (sub_exp ~ctx e2) )
                         $ space_break $ str "do" )
                     $ force_break
                     $ fmt_expression c (sub_exp ~ctx e3) )
                 $ force_break $ str "done" )
             $ fmt_atrs ) )
  | Pexp_coerce (e1, t1, t2) ->
      pro
      $ hvbox 2
          (Params.parens_if (parens && has_attr) c.conf
             ( wrap_fits_breaks ~space:false c.conf "(" ")"
                 ( fmt_expression c (sub_exp ~ctx e1)
                 $ opt t1
                     ( space_break $ str ": "
                     >$ (sub_typ ~ctx >> fmt_core_type c) )
                 $ space_break $ str ":> "
                 $ fmt_core_type c (sub_typ ~ctx t2) )
             $ fmt_atrs ) )
  | Pexp_while (e1, e2, infix_ext_attrs) ->
      pro
      $ hvbox 0
          (Params.Exp.wrap c.conf ~parens
             ( hovbox 0
                 ( hvbox 2
                     ( hvbox 0
                         ( fmt_infix_ext_attrs c ~pro:(str "while")
                             infix_ext_attrs
                         $ break 1 2
                         $ fmt_expression c (sub_exp ~ctx e1)
                         $ space_break $ str "do" )
                     $ force_break
                     $ fmt_expression c (sub_exp ~ctx e2) )
                 $ force_break $ str "done" )
             $ fmt_atrs ) )
  | Pexp_unreachable -> pro $ str "."
  | Pexp_send (exp, meth) ->
      pro
      $ hvbox 2
          (Params.parens_if parens c.conf
             ( fmt_expression c (sub_exp ~ctx exp)
             $ cut_break $ str "#" $ fmt_str_loc c meth $ fmt_atrs ) )
  | Pexp_new ({txt; loc}, infix_ext_attrs) ->
      pro
      $ Cmts.fmt c loc
        @@ hvbox 2
             (Params.parens_if parens c.conf
                ( fmt_infix_ext_attrs c ~pro:(str "new") infix_ext_attrs
                $ space_break $ fmt_longident txt $ fmt_atrs ) )
  | Pexp_object ({pcstr_self; pcstr_fields}, infix_ext_attrs) ->
      pro
      $ hvbox 0
          (Params.parens_if parens c.conf
             ( fmt_class_structure c ~ctx ~infix_ext_attrs pcstr_self
                 pcstr_fields
             $ fmt_atrs ) )
  | Pexp_override l -> (
      let fmt_field ({txt; loc}, f) =
        let eol = break 1 3 in
        let txt = Longident.lident txt in
        match f.pexp_desc with
        | Pexp_ident {txt= txt'; loc}
          when Std_longident.field_alias ~field:txt txt'
               && List.is_empty f.pexp_attributes ->
            Cmts.fmt c ~eol loc @@ fmt_longident txt'
        | _ ->
            Cmts.fmt c ~eol loc @@ fmt_longident txt
            $ str " = "
            $ fmt_expression c (sub_exp ~ctx f)
      in
      match l with
      | [] ->
          pro
          $ Params.parens_if parens c.conf
              ( wrap (str "{<") (str ">}") (Cmts.fmt_within c pexp_loc)
              $ fmt_atrs )
      | _ ->
          pro
          $ hvbox 0
              (Params.parens_if parens c.conf
                 ( wrap_fits_breaks ~space:false c.conf "{<" ">}"
                     (list l (break 0 1 $ str "; ") fmt_field)
                 $ fmt_atrs ) ) )
  | Pexp_setinstvar (name, expr) ->
      pro
      $ hvbox 0
          (Params.Exp.wrap c.conf ~parens
             ( Params.parens_if has_attr c.conf
                 ( fmt_str_loc c name $ fmt_assign_arrow c
                 $ hvbox 2 (fmt_expression c (sub_exp ~ctx expr)) )
             $ fmt_atrs ) )
  | Pexp_indexop_access x ->
      pro $ fmt_indexop_access c ctx ~fmt_atrs ~has_attr ~parens x
  | Pexp_hole -> pro $ hvbox 0 (fmt_hole () $ fmt_atrs)
  | Pexp_beginend (e, infix_ext_attrs) ->
      fmt_beginend c ~loc:pexp_loc ~box ~pro ~ctx ~fmt_atrs ~infix_ext_attrs
        ~indent_wrap ?eol e
  | Pexp_parens e ->
      pro
      $ hvbox 0
          (fmt_expression c ~box ?eol ~parens:true ~indent_wrap
             (sub_exp ~ctx e) )
      $ fmt_atrs
  | Pexp_construct_unit_beginend infix_ext_attrs ->
      let cmts_before = Cmts.fmt_before c ?eol pexp_loc in
      let begin_ =
        fmt_infix_ext_attrs c ~pro:(str "begin") infix_ext_attrs $ fmt_atrs
      and end_ = str "end" in
      cmts_before $ pro $ hvbox 0 (hvbox 2 begin_ $ break 1 0 $ end_)

and fmt_lazy c ~ctx ?(pro = noop) ~fmt_atrs ~infix_ext_attrs ~parens e =
  let lazy_ = fmt_infix_ext_attrs c ~pro:(str "lazy") infix_ext_attrs in
  let kw_outer, kw_inner =
    match e.pexp_desc with
    | Pexp_beginend _ ->
        (* having an unbreakable space is useful for [lazy begin fun ...]
           when the function has a long list of arguments. *)
        (noop, lazy_ $ str " ")
    | _ -> (lazy_ $ space_break, noop)
  in
  pro
  $ hvbox 2
      (Params.Exp.wrap c.conf ~parens
         ( kw_outer
         $ fmt_expression c ~pro:kw_inner (sub_exp ~ctx e)
         $ fmt_atrs ) )

and fmt_beginend c ~loc ?(box = true) ?(pro = noop) ~ctx ~fmt_atrs
    ~infix_ext_attrs ~indent_wrap ?eol e =
  let cmts_before = Cmts.fmt_before c ?eol loc in
  let begin_ = fmt_infix_ext_attrs c ~pro:(str "begin") infix_ext_attrs
  and end_ = str "end" $ fmt_atrs in
  cmts_before
  $
  match e.pexp_desc with
  | Pexp_match _ | Pexp_try _ | Pexp_function _ | Pexp_ifthenelse _ ->
      hvbox 0
        ( fmt_expression c
            ~pro:(pro $ begin_ $ str " ")
            ~box ?eol ~parens:false ~indent_wrap (sub_exp ~ctx e)
        $ break 1 0 $ end_ )
  | _ ->
      hvbox 0
        ( hvbox 0 (pro $ begin_)
        $ break 1 2
        $ fmt_expression c ~box ?eol ~parens:false ~indent_wrap
            (sub_exp ~ctx e)
        $ force_break $ end_ )

and fmt_let_bindings c ~ctx0 ~parens ~has_attr ~fmt_atrs ~fmt_expr ~loc_in
    rec_flag bindings body =
  let indent_after_in =
    match body.pexp_desc with
    | Pexp_let _ | Pexp_letmodule _
     |Pexp_extension
        ( _
        , PStr
            [ { pstr_desc=
                  Pstr_eval
                    ( { pexp_desc= Pexp_let _ | Pexp_letmodule _
                      ; pexp_attributes= []
                      ; _ }
                    , _ )
              ; pstr_loc= _ } ] ) ->
        0
    | _ -> c.conf.fmt_opts.indent_after_in.v
  in
  fmt_let c ~ctx0 ~rec_flag ~bindings ~parens ~has_attr ~fmt_atrs ~fmt_expr
    ~loc_in ~body_loc:body.pexp_loc ~indent_after_in

and fmt_class_structure c ~ctx ~infix_ext_attrs self_ fields =
  let update_config c i =
    match i.pcf_desc with
    | Pcf_attribute atr -> update_config c [atr]
    | _ -> c
  in
  let self_ =
    opt self_ (fun self_ ->
        space_break
        $ Params.parens c.conf
            (fmt_pattern c ~parens:false (sub_pat ~ctx self_)) )
  in
  let fmt_item c ctx ~prev:_ ~next:_ i = fmt_class_field c (sub_cf ~ctx i) in
  let ast x = Clf x in
  hvbox 2
    ( hvbox 0
        (fmt_infix_ext_attrs c ~pro:(str "object") infix_ext_attrs $ self_)
    $ ( match fields with
      | {pcf_desc= Pcf_attribute a; _} :: _ when Attr.is_doc a -> str "\n"
      | _ -> noop )
    $ fmt_or (List.is_empty fields)
        (Cmts.fmt_within ~epi:noop c (Ast.location ctx))
        force_break
    $ fmt_item_list c ctx update_config ast fmt_item fields )
  $ fmt_or (List.is_empty fields) space_break force_break
  $ str "end"

(** [epi] is a function to ensure ordered access to comments. *)
and fmt_class_signature c ~ctx ~pro ~epi ?ext self_ fields =
  let update_config c i =
    match i.pctf_desc with
    | Pctf_attribute atr -> update_config c [atr]
    | _ -> c
  in
  let self_ =
    opt self_ (fun self_ ->
        let no_attr typ = List.is_empty typ.ptyp_attributes in
        space_break
        $ Params.parens_if (no_attr self_) c.conf
            (fmt_core_type c (sub_typ ~ctx self_)) )
  in
  let fmt_item c ctx ~prev:_ ~next:_ i =
    fmt_class_type_field c (sub_ctf ~ctx i)
  in
  let ast x = Ctf x in
  let cmts_within =
    if List.is_empty fields then
      (* Side effect order is important. *)
      Cmts.fmt_within ~pro:noop c (Ast.location ctx)
    else noop
  in
  hvbox 2
    ( hvbox 2 (pro $ str "object" $ fmt_extension_suffix c ext $ self_)
    $ space_break $ cmts_within
    $ fmt_item_list c ctx update_config ast fmt_item fields
    $ fmt_if (not (List.is_empty fields)) (break 1000 (-2))
    $ hvbox 0 (str "end" $ epi ()) )

and fmt_class_type ?(pro = noop) c ({ast= typ; _} as xtyp) =
  protect c (Cty typ)
  @@
  let {pcty_desc; pcty_loc; pcty_attributes} = typ in
  update_config_maybe_disabled_k c pcty_loc pcty_attributes
    ~if_disabled:(fun fmt -> vbox 2 (pro $ fmt) )
  @@ fun c ->
  let doc, atrs = doc_atrs pcty_attributes in
  let parens = parenze_cty xtyp in
  let ctx = Cty typ in
  let pro ~cmt =
    pro
    $ (if cmt then Cmts.fmt_before c pcty_loc else noop)
    $ fmt_if parens (str "(")
  and epi ~attrs =
    fmt_if parens (str ")")
    $ (if attrs then fmt_attributes c atrs else noop)
    $ Cmts.fmt_after c pcty_loc
    $ fmt_docstring c ~pro:space_break doc
  in
  match pcty_desc with
  | Pcty_constr (name, params) ->
      let params = List.map params ~f:(fun x -> (x, [])) in
      hvbox 2
        ( pro ~cmt:false
        $ Cmts.fmt_before c pcty_loc
        $ hovbox 0
            ( fmt_class_params c ctx params
            $ fmt_longident_loc c name $ epi ~attrs:true ) )
  | Pcty_signature {pcsig_self; pcsig_fields} ->
      let pro = pro ~cmt:true in
      let epi () = epi ~attrs:true in
      fmt_class_signature c ~ctx ~pro ~epi pcsig_self pcsig_fields
  | Pcty_arrow (args, rhs) ->
      Cmts.relocate c.cmts ~src:pcty_loc
        ~before:(List.hd_exn args).pap_type.ptyp_loc ~after:rhs.pcty_loc ;
      let pro =
        pro ~cmt:true
        $ fmt_arrow_type c ~ctx ~parens:false ~parent_has_parens:parens args
            None
        $ Params.Pcty.arrow c.conf ~rhs
      in
      fmt_class_type c ~pro (sub_cty ~ctx rhs) $ epi ~attrs:true
  | Pcty_extension ext ->
      hvbox 2 (pro ~cmt:true $ fmt_extension c ctx ext $ epi ~attrs:true)
  | Pcty_open (popen, cl) ->
      let pro =
        pro ~cmt:true
        $ fmt_open_description c ~keyword:"let open" ~kw_attributes:atrs
            popen
        $ str " in"
        $ Params.Pcty.break_let_open c.conf ~rhs:cl
      in
      fmt_class_type c ~pro (sub_cty ~ctx cl) $ epi ~attrs:false

and fmt_class_expr c ({ast= exp; ctx= ctx0} as xexp) =
  protect c (Cl exp)
  @@
  let {pcl_desc; pcl_loc; pcl_attributes} = exp in
  update_config_maybe_disabled c pcl_loc pcl_attributes
  @@ fun c ->
  let parens = parenze_cl xexp in
  let ctx = Cl exp in
  let fmt_args_grouped e0 a1N =
    (* TODO: consider [e0] when grouping *)
    fmt_class_expr c (sub_cl ~ctx e0)
    $ space_break
    $ fmt_args_grouped c ctx a1N
  in
  let fmt_cmts = Cmts.fmt c pcl_loc in
  let fmt_atrs = fmt_attributes c ~pre:Space pcl_attributes in
  hvbox 0 @@ fmt_cmts
  @@
  match pcl_desc with
  | Pcl_constr (name, params) ->
      let params = List.map params ~f:(fun x -> (x, [])) in
      fmt_class_params c ctx params $ fmt_longident_loc c name $ fmt_atrs
  | Pcl_structure {pcstr_fields; pcstr_self} ->
      hvbox 0
        (Params.parens_if parens c.conf
           ( fmt_class_structure c ~ctx
               ~infix_ext_attrs:{infix_ext= None; infix_attrs= []}
               pcstr_self pcstr_fields
           $ fmt_atrs ) )
  | Pcl_fun (xargs, body) ->
      let indent =
        match ctx0 with
        | Cl {pcl_desc= Pcl_fun _; _} -> 0
        | Cl _ -> 3
        | _ -> 0
      in
      hvbox indent
        (Params.parens_if parens c.conf
           ( hovbox 2
               ( box_fun_decl_args c 0
                   ( str "fun "
                   $ fmt_attributes c pcl_attributes ~suf:" "
                   $ wrap_fun_decl_args c (fmt_class_fun_args c xargs)
                   $ space_break )
               $ str "->" )
           $ space_break
           $ fmt_class_expr c (sub_cl ~ctx body) ) )
  | Pcl_apply (e0, e1N1) ->
      Params.parens_if parens c.conf
        (hvbox 2 (fmt_args_grouped e0 e1N1) $ fmt_atrs)
  | Pcl_let (lbs, body, loc_in) ->
      let indent_after_in =
        match body.pcl_desc with
        | Pcl_let _ -> 0
        | _ -> c.conf.fmt_opts.indent_after_in.v
      in
      let bindings =
        Sugar.Let_binding.of_let_bindings ~ctx lbs.pvbs_bindings
      in
      let fmt_expr = fmt_class_expr c (sub_cl ~ctx body) in
      let has_attr = not (List.is_empty pcl_attributes) in
      fmt_let c ~ctx0:ctx ~rec_flag:lbs.pvbs_rec ~bindings ~parens ~loc_in
        ~has_attr ~fmt_atrs ~fmt_expr ~body_loc:body.pcl_loc ~indent_after_in
  | Pcl_constraint (e, t) ->
      hvbox 2
        (wrap_fits_breaks ~space:false c.conf "(" ")"
           ( fmt_class_expr c (sub_cl ~ctx e)
           $ str " :" $ space_break
           $ fmt_class_type c (sub_cty ~ctx t) ) )
      $ fmt_atrs
  | Pcl_extension ext -> fmt_extension c ctx ext $ fmt_atrs
  | Pcl_open (popen, cl) ->
      hvbox 0
        ( fmt_open_description c ~keyword:"let open"
            ~kw_attributes:pcl_attributes popen
        $ str " in" $ force_break
        $ fmt_class_expr c (sub_cl ~ctx cl) )

and fmt_type_constraint c ctx = function
  | Pconstraint t1 ->
      space_break $ str ": " $ fmt_core_type c (sub_typ ~ctx t1)
  | Pcoerce (t1, t2) ->
      opt t1 (fun t ->
          space_break $ str ": " $ fmt_core_type c (sub_typ ~ctx t) )
      $ str " :> "
      $ fmt_core_type c (sub_typ ~ctx t2)

and fmt_class_field_virtual c ctx typ =
  (space_break $ str ": " $ fmt_core_type c (sub_typ ~ctx typ), noop, noop)

and fmt_class_field_value_kind c ctx = function
  | Cfk_virtual typ -> fmt_class_field_virtual c ctx typ
  | Cfk_concrete (_, tc, e) ->
      ( opt tc (fmt_type_constraint c ctx)
      , break 1 2 $ str "="
      , space_break $ fmt_expression c (sub_exp ~ctx e) )

and fmt_class_field_method_kind c ctx = function
  | Cfk_virtual typ -> fmt_class_field_virtual c ctx typ
  | Cfk_concrete (_, (args, t), e) ->
      let fmt_newtypes, fmt_cstr = fmt_value_constraint c t in
      ( fmt_if (not (List.is_empty args)) space_break
        $ wrap_fun_decl_args c (fmt_expr_fun_args c args)
        $ fmt_newtypes $ fmt_cstr
      , break 1 2 $ str "="
      , space_break $ fmt_expression c (sub_exp ~ctx e) )

and fmt_class_field c {ast= cf; _} =
  protect c (Clf cf)
  @@
  let fmt_cmts_before = Cmts.Toplevel.fmt_before c cf.pcf_loc in
  let fmt_cmts_after = Cmts.Toplevel.fmt_after c cf.pcf_loc in
  let doc_before, doc_after, atrs =
    fmt_docstring_around_item ~fit:true c cf.pcf_attributes
  in
  let fmt_atrs = fmt_item_attributes c ~pre:(Break (1, 0)) atrs in
  let ctx = Clf cf in
  (fun k ->
    fmt_cmts_before
    $ hvbox 0 ~name:"clf"
        (hvbox 0 (doc_before $ k $ fmt_atrs $ doc_after) $ fmt_cmts_after) )
  @@
  match cf.pcf_desc with
  | Pcf_inherit (override, cl, parent) ->
      hovbox 2
        ( str "inherit"
        $ fmt_if (is_override override) (str "!")
        $ space_break
        $ ( fmt_class_expr c (sub_cl ~ctx cl)
          $ opt parent (fun p -> str " as " $ fmt_str_loc c p) ) )
  | Pcf_method (name, pv, kind) ->
      let typ, eq, expr = fmt_class_field_method_kind c ctx kind in
      hvbox 2
        ( hovbox 2
            ( hovbox 4
                (box_fun_decl_args c
                   (Params.Indent.fun_args c.conf)
                   (box_fun_sig_args c
                      (Params.Indent.fun_type_annot c.conf)
                      ( str "method" $ virtual_or_override kind
                      $ fmt_private_virtual_flag c pv
                      $ str " " $ fmt_str_loc c name $ typ ) ) )
            $ eq )
        $ expr )
  | Pcf_val (name, mv, kind) ->
      let typ, eq, expr = fmt_class_field_value_kind c ctx kind in
      hvbox 2
        ( hovbox 2
            ( hovbox 4
                (box_fun_decl_args c 4
                   (box_fun_sig_args c 4
                      ( str "val" $ virtual_or_override kind
                      $ fmt_mutable_virtual_flag c mv
                      $ str " " $ fmt_str_loc c name $ typ ) ) )
            $ eq )
        $ expr )
  | Pcf_constraint (t1, t2) ->
      str "constraint" $ space_break
      $ fmt_core_type c (sub_typ ~ctx t1)
      $ str " = "
      $ fmt_core_type c (sub_typ ~ctx t2)
  | Pcf_initializer e ->
      str "initializer" $ break 1 2 $ fmt_expression c (sub_exp ~ctx e)
  | Pcf_attribute attr -> fmt_floating_attributes_and_docstrings c [attr]
  | Pcf_extension ext -> fmt_item_extension c ctx ext

and fmt_class_type_field c {ast= cf; _} =
  protect c (Ctf cf)
  @@
  let fmt_cmts_before = Cmts.Toplevel.fmt_before c cf.pctf_loc in
  let fmt_cmts_after = Cmts.Toplevel.fmt_after c cf.pctf_loc in
  let doc_before, doc_after, atrs =
    fmt_docstring_around_item ~is_val:true ~fit:true c cf.pctf_attributes
  in
  let fmt_atrs = fmt_item_attributes c ~pre:(Break (1, 0)) atrs in
  let ctx = Ctf cf in
  (fun k ->
    fmt_cmts_before
    $ hvbox 0 ~name:"ctf"
        ( hvbox 0 (doc_before $ hvbox 0 k $ fmt_atrs $ doc_after)
        $ fmt_cmts_after ) )
  @@
  match cf.pctf_desc with
  | Pctf_inherit ct ->
      hovbox 2
        (str "inherit" $ space_break $ fmt_class_type c (sub_cty ~ctx ct))
  | Pctf_method (name, pv, ty) ->
      box_fun_sig_args c 2
        ( hovbox 4
            ( str "method"
            $ fmt_private_virtual_flag c pv
            $ space_break $ fmt_str_loc c name )
        $ str " :" $ space_break
        $ fmt_core_type c (sub_typ ~ctx ty) )
  | Pctf_val (name, mv, ty) ->
      box_fun_sig_args c 2
        ( hovbox 4
            ( str "val"
            $ fmt_mutable_virtual_flag c mv
            $ space_break $ fmt_str_loc c name )
        $ str " :" $ space_break
        $ fmt_core_type c (sub_typ ~ctx ty) )
  | Pctf_constraint (t1, t2) ->
      str "constraint" $ space_break
      $ fmt_core_type c (sub_typ ~ctx t1)
      $ str " = "
      $ fmt_core_type c (sub_typ ~ctx t2)
  | Pctf_attribute attr -> fmt_floating_attributes_and_docstrings c [attr]
  | Pctf_extension ext -> fmt_item_extension c ctx ext

and fmt_cases c ctx cs = list_fl cs (fmt_case c ctx)

and fmt_case c ctx ~first ~last case =
  let {pc_lhs; pc_guard; pc_rhs} = case in
  let xrhs = sub_exp ~ctx pc_rhs in
  (* side effects of Cmts.fmt_before before [fmt_lhs] is important *)
  let leading_cmt = Cmts.fmt_before c pc_lhs.ppat_loc in
  let xlhs = sub_pat ~ctx pc_lhs in
  let paren_lhs =
    match pc_lhs.ppat_desc with
    | Ppat_or _ when Option.is_some pc_guard -> true
    | _ -> parenze_pat xlhs
  in
  let cmts_before = Cmts.has_before c.cmts pc_rhs.pexp_loc in
  let p =
    Params.get_cases c.conf
      ~fmt_infix_ext_attrs:(fun ~pro iea -> fmt_infix_ext_attrs c ~pro iea)
      ~ctx ~first ~last ~cmts_before ~xbch:xrhs
  in
  p.leading_space $ leading_cmt
  $ p.box_all
      ( p.box_pattern_arrow
          ( hvbox 0
              ( fmt_pattern c ~pro:p.bar ~parens:paren_lhs xlhs
              $ opt pc_guard (fun g ->
                    break 1 2 $ str "when "
                    $ fmt_expression c (sub_exp ~ctx g) ) )
          $ p.break_before_arrow $ str "->" $ p.break_after_arrow
          $ p.open_paren_branch )
      $ p.break_after_opening_paren
      $ hovbox 0
          ( fmt_expression ?eol:p.expr_eol c ?parens:p.expr_parens
              p.branch_expr
          $ p.close_paren_branch ) )

and fmt_value_description c ctx vd =
  let {pval_name= {txt; loc}; pval_type; pval_prim; pval_attributes; pval_loc}
      =
    vd
  in
  update_config_maybe_disabled_attrs c pval_loc pval_attributes
  @@ fun c ->
  let pre = if List.is_empty pval_prim then "val" else "external" in
  let doc_before, doc_after, attrs_before, attrs_after =
    fmt_docstring_around_item_attrs ~is_val:true c pval_attributes
  in
  let ext = pval_attributes.attrs_extension in
  let fmt_val_prim {txt= s; loc} =
    hvbox 0 @@ Cmts.fmt c loc
    @@
    if String.exists s ~f:(function ' ' | '\n' -> true | _ -> false) then
      wrap (str "{|") (str "|}") (str s)
    else wrap (str "\"") (str "\"") (str (String.escaped s))
  in
  hvbox 0
    ( doc_before
    $ box_fun_sig_args c 2
        ( str pre
        $ fmt_extension_suffix c ext
        $ fmt_attributes c ~pre:(Break (1, 0)) attrs_before
        $ str " "
        $ Cmts.fmt c loc
            (wrap_if
               (Std_longident.String_id.is_symbol txt)
               (str "( ") (str " )") (str txt) )
        $ fmt_core_type c ~pro:":"
            ~box:
              (not
                 ( c.conf.fmt_opts.ocp_indent_compat.v
                 && is_arrow_or_poly pval_type ) )
            (sub_typ ~ctx pval_type)
        $ fmt_if (not (List.is_empty pval_prim)) (space_break $ str "= ")
        $ hvbox_if (List.length pval_prim > 1) 0
          @@ list pval_prim space_break fmt_val_prim )
    $ fmt_item_attributes c ~pre:(Break (1, 0)) attrs_after
    $ doc_after )

and fmt_tydcl_params c ctx params =
  fmt_if
    (not (List.is_empty params))
    ( wrap_fits_breaks_if ~space:false c.conf
        (List.length params > 1)
        "(" ")"
        (list params (Params.comma_sep c.conf) (fun (ty, vc) ->
             fmt_variance_injectivity c vc
             $ fmt_core_type c (sub_typ ~ctx ty) ) )
    $ space_break )

and fmt_class_params c ctx params =
  let fmt_param ~first ~last (ty, vc) =
    fmt_if (first && Exposed.Left.core_type ty) (str " ")
    $ fmt_if (not first) (Params.comma_sep c.conf)
    $ fmt_variance_injectivity c vc
    $ fmt_core_type c (sub_typ ~ctx ty)
    $ fmt_if (last && Exposed.Right.core_type ty) (str " ")
  in
  fmt_if
    (not (List.is_empty params))
    (hvbox 0
       ( wrap_fits_breaks c.conf "[" "]" (list_fl params fmt_param)
       $ space_break ) )

and fmt_type_declaration c ?(pre = "") ?name ?(eq = "=") {ast= decl; _} =
  protect c (Td decl)
  @@
  let { ptype_name= {txt; loc}
      ; ptype_params
      ; ptype_cstrs
      ; ptype_kind
      ; ptype_private= priv
      ; ptype_manifest= m
      ; ptype_attributes
      ; ptype_loc } =
    decl
  in
  update_config_maybe_disabled_attrs c ptype_loc ptype_attributes
  @@ fun c ->
  let ctx = Td decl in
  let fmt_abstract_manifest = function
    | Some m ->
        str " " $ str eq $ fmt_private_flag c priv $ space_break
        $ fmt_core_type c (sub_typ ~ctx m)
    | None -> noop
  in
  let fmt_manifest = function
    | Some m ->
        str " " $ str eq $ break 1 4
        $ fmt_core_type c (sub_typ ~ctx m)
        $ str " =" $ fmt_private_flag c priv
    | None -> str " " $ str eq $ fmt_private_flag c priv
  in
  let ext = ptype_attributes.attrs_extension in
  (* Docstring cannot be placed after variant declarations *)
  let force_before =
    match ptype_kind with Ptype_variant _ -> true | _ -> false
  in
  let doc_before, doc_after, attrs_before, attrs_after =
    let fit = Tyd.is_simple decl in
    fmt_docstring_around_item_attrs ~force_before ~fit c ptype_attributes
  in
  let box_manifest k =
    hvbox c.conf.fmt_opts.type_decl_indent.v
      ( str pre
      $ fmt_extension_suffix c ext
      $ fmt_attributes c attrs_before
      $ str " "
      $ hvbox_if
          (not (List.is_empty ptype_params))
          0
          ( fmt_tydcl_params c ctx ptype_params
          $ Option.value_map name ~default:(str txt) ~f:(fmt_longident_loc c)
          )
      $ k )
  in
  let fmt_manifest_kind =
    match ptype_kind with
    | Ptype_abstract -> box_manifest (fmt_abstract_manifest m)
    | Ptype_variant [] ->
        box_manifest (fmt_manifest m) $ space_break $ str "|"
    | Ptype_variant ctor_decls ->
        box_manifest (fmt_manifest m)
        $ space_break
        $ list_fl ctor_decls (fmt_constructor_declaration c ctx)
    | Ptype_record lbl_decls ->
        let p = Params.get_record_type c.conf in
        let fmt_decl ~first ~last x =
          fmt_if (not first) p.sep_before
          $ fmt_label_declaration c ctx x ~last
          $ fmt_if
              ( last && (not p.box_spaced)
              && Exposed.Right.label_declaration x )
              (str " ")
          $ fmt_if (not last) p.sep_after
        in
        box_manifest (fmt_manifest m $ p.docked_before)
        $ p.break_before
        $ p.box_record (list_fl lbl_decls fmt_decl)
        $ p.break_after $ p.docked_after
    | Ptype_open -> box_manifest (fmt_manifest m $ str " ..")
  in
  let fmt_cstr (t1, t2, loc) =
    Cmts.fmt c loc
      (hvbox 2
         ( str "constraint" $ space_break
         $ fmt_core_type c (sub_typ ~ctx t1)
         $ str " =" $ space_break
         $ fmt_core_type c (sub_typ ~ctx t2) ) )
  in
  let fmt_cstrs cstrs =
    fmt_if
      (not (List.is_empty cstrs))
      (space_break $ hvbox 0 (list cstrs space_break fmt_cstr))
  in
  Cmts.fmt c loc @@ Cmts.fmt c ptype_loc
  @@ hvbox 0
       ( doc_before
       $ hvbox 0
           ( hvbox c.conf.fmt_opts.type_decl_indent.v
               (fmt_manifest_kind $ fmt_cstrs ptype_cstrs)
           $ fmt_item_attributes c ~pre:(Break (1, 0)) attrs_after )
       $ doc_after )

and fmt_label_declaration c ctx ?(last = false) decl =
  let {pld_mutable; pld_name; pld_type; pld_loc; pld_attributes} = decl in
  update_config_maybe_disabled c pld_loc pld_attributes
  @@ fun c ->
  let doc, atrs = doc_atrs pld_attributes in
  let cmt_after_type = Cmts.fmt_after c pld_type.ptyp_loc in
  let field_loose =
    match c.conf.fmt_opts.field_space.v with
    | `Loose -> true
    | `Tight_decl | `Tight -> false
  in
  let fmt_semicolon =
    match c.conf.fmt_opts.break_separators.v with
    | `Before -> noop
    | `After ->
        fmt_or last
          (fmt_if c.conf.fmt_opts.dock_collection_brackets.v
             (fits_breaks ~level:5 "" ";") )
          (str ";")
  in
  let indent_cmts = Params.Indent.record_docstring c.conf in
  hovbox 0
    ( Cmts.fmt_before c pld_loc
    $ hvbox indent_cmts
        ( hvbox 3
            ( hvbox indent_cmts
                ( hvbox 2
                    ( hovbox 2
                        ( fmt_mutable_flag ~pro:noop ~epi:space_break c
                            pld_mutable
                        $ fmt_str_loc c pld_name
                        $ fmt_if field_loose (str " ")
                        $ str ":" )
                    $ space_break
                    $ fmt_core_type c (sub_typ ~ctx pld_type)
                    $ fmt_semicolon )
                $ cmt_after_type )
            $ fmt_attributes c ~pre:(Break (1, 1)) atrs )
        $ fmt_docstring_padded c doc
        $ Cmts.fmt_after c pld_loc ) )

and fmt_constructor_declaration c ctx ~first ~last:_ cstr_decl =
  let { pcd_name= {txt; loc}
      ; pcd_vars
      ; pcd_args
      ; pcd_res
      ; pcd_attributes
      ; pcd_loc } =
    cstr_decl
  in
  update_config_maybe_disabled c pcd_loc pcd_attributes
  @@ fun c ->
  let has_cmt_before = Cmts.has_before c.cmts pcd_loc in
  let sparse = Poly.( = ) c.conf.fmt_opts.type_decl.v `Sparse in
  (* Force break if comment before pcd_loc, it would interfere with an
     eventual comment placed after the previous constructor *)
  fmt_if (not first)
    (fmt_or (sparse || has_cmt_before) force_break space_break)
  $ Cmts.fmt_before ~epi:force_break c pcd_loc
  $ hvbox ~name:"constructor_decl" 2
      ( hovbox
          (Params.Indent.constructor_docstring c.conf)
          ( hvbox 2
              ( fmt_or first (if_newline "| ") (str "| ")
              $ Cmts.fmt_before c loc
              $ hvbox 2
                  ( hovbox ~name:"constructor_decl_name" 2
                      ( wrap_if
                          (Std_longident.String_id.is_symbol txt)
                          (str "( ") (str " )") (str txt)
                      $ Cmts.fmt_after c loc )
                  $ fmt_constructor_arguments_result c ctx pcd_vars pcd_args
                      pcd_res ) )
          $ fmt_attributes_and_docstrings c pcd_attributes )
      $ Cmts.fmt_after c pcd_loc )

and fmt_constructor_arguments ?vars c ctx ~pre = function
  | Pcstr_tuple typs ->
      let vars =
        match vars with Some vars -> space_break $ vars | None -> noop
      and typs =
        match typs with
        | [] -> noop
        | _ :: _ ->
            space_break
            $ hvbox 0
                (list typs
                   (space_break $ str "* ")
                   (sub_typ ~ctx >> fmt_core_type c) )
      in
      pre $ vars $ typs
  | Pcstr_record (loc, lds) ->
      let p = Params.get_record_type c.conf in
      let fmt_ld ~first ~last x =
        fmt_if (not first) p.sep_before
        $ fmt_label_declaration c ctx x ~last
        $ fmt_if
            (last && (not p.box_spaced) && Exposed.Right.label_declaration x)
            (str " ")
        $ fmt_if (not last) p.sep_after
      in
      pre
      $ Cmts.fmt c loc ~pro:(break 1 0) ~epi:noop
        @@ wrap p.docked_before p.docked_after
        @@ wrap p.break_before p.break_after
        @@ p.box_record @@ list_fl lds fmt_ld

and fmt_constructor_arguments_result c ctx vars args res =
  let before_type, pre =
    match (args, res) with
    | Pcstr_tuple [], Some _ -> (noop, str " :")
    | Pcstr_tuple [], None -> (noop, noop)
    | _ -> (str "-> ", fmt_or (Option.is_none res) (str " of") (str " :"))
  in
  let fmt_type typ =
    space_break $ before_type $ fmt_core_type c (sub_typ ~ctx typ)
  in
  let fmt_vars =
    match vars with
    | [] -> None
    | _ ->
        Some
          ( hvbox 0 (list vars space_break (fun {txt; _} -> fmt_type_var txt))
          $ str "." )
  in
  fmt_constructor_arguments c ctx ~pre ?vars:fmt_vars args $ opt res fmt_type

and fmt_type_extension c ctx
    { ptyext_attributes
    ; ptyext_params
    ; ptyext_path
    ; ptyext_constructors
    ; ptyext_private
    ; ptyext_loc } =
  let c = update_config_attrs c ptyext_attributes in
  let ext = ptyext_attributes.attrs_extension in
  let doc, _doc_after, attrs_before, attrs_after =
    fmt_docstring_around_item_attrs ~force_before:true c ptyext_attributes
  in
  let fmt_ctor ctor = hvbox 0 (fmt_extension_constructor c ctx ctor) in
  Cmts.fmt c ptyext_loc
  @@ hvbox 2
       ( doc
       $ hvbox c.conf.fmt_opts.type_decl_indent.v
           ( str "type"
           $ fmt_extension_suffix c ext
           $ fmt_attributes c ~pre:(Break (1, 0)) attrs_before
           $ str " "
           $ hvbox_if
               (not (List.is_empty ptyext_params))
               0
               (fmt_tydcl_params c ctx ptyext_params)
           $ fmt_longident_loc c ptyext_path
           $ str " +="
           $ fmt_private_flag c ptyext_private
           $ list_fl ptyext_constructors (fun ~first ~last:_ x ->
                 let bar_fits = if first then "" else "| " in
                 cbreak ~fits:("", 1, bar_fits) ~breaks:("", 0, "| ")
                 $ fmt_ctor x ) )
       $ fmt_item_attributes c ~pre:(Break (1, 0)) attrs_after )

and fmt_type_exception ~pre c ctx
    {ptyexn_attributes= item_attrs; ptyexn_constructor; ptyexn_loc} =
  let {pext_attributes= cons_attrs; _} = ptyexn_constructor in
  (* Here, the order is very important. We need the attrs_after to be at the
     end of the list. *)
  (* On 4.08 the doc is attached to the constructor *)
  let docs, cons_attrs = extract_doc_attrs [] cons_attrs in
  let docs, attrs_after = extract_doc_attrs docs item_attrs.attrs_after in
  let docs, attrs_before = extract_doc_attrs docs item_attrs.attrs_before in
  let doc1, doc2 =
    match docs with
    | [] -> (None, None)
    | [elt] -> (Some elt, None)
    | [doc1; doc2] -> (Some doc1, Some doc2)
    | _ -> assert false
  in
  let doc_before, doc_after = fmt_docstring_around_item' c doc1 doc2 in
  let ptyexn_constructor =
    {ptyexn_constructor with pext_attributes= cons_attrs}
  in
  let ext = item_attrs.attrs_extension in
  Cmts.fmt c ptyexn_loc
    (hvbox 0
       ( doc_before
       $ hvbox 2
           ( pre
           $ fmt_extension_suffix c ext
           $ fmt_attributes c ~pre:(Break (1, 0)) attrs_before
           $ space_break
           $ fmt_extension_constructor c ctx ptyexn_constructor )
       $ fmt_item_attributes c ~pre:(Break (1, 0)) attrs_after
       $ doc_after ) )

and fmt_extension_constructor c ctx ec =
  let {pext_name; pext_kind; pext_attributes; pext_loc} = ec in
  update_config_maybe_disabled c pext_loc pext_attributes
  @@ fun c ->
  let sep =
    match pext_kind with
    | Pext_decl (_, _, Some _) -> str " :" $ space_break
    | Pext_decl (_, _, None) | Pext_rebind _ -> str " of" $ space_break
  in
  Cmts.fmt c pext_loc
  @@ hvbox 4
       ( hvbox 2
           ( fmt_str_loc c pext_name
           $
           match pext_kind with
           | Pext_decl (_, (Pcstr_tuple [] | Pcstr_record (_, [])), None) ->
               noop
           | Pext_decl (_, (Pcstr_tuple [] | Pcstr_record (_, [])), Some res)
             ->
               sep $ fmt_core_type c (sub_typ ~ctx res)
           | Pext_decl (vars, args, res) ->
               fmt_constructor_arguments_result c ctx vars args res
           | Pext_rebind lid -> str " = " $ fmt_longident_loc c lid )
       $ fmt_attributes_and_docstrings c pext_attributes )

and fmt_functor_param c ctx {loc; txt= arg} =
  match arg with
  | Unit -> Cmts.fmt c loc (wrap (str "(") (str ")") (Cmts.fmt_within c loc))
  | Named (name, mt) ->
      let xmt = sub_mty ~ctx mt in
      hvbox 0
        (Cmts.fmt c loc
           (wrap (str "(") (str ")")
              (hovbox 0
                 ( hovbox 0 (fmt_str_loc_opt c name $ space_break $ str ": ")
                 $ compose_module (fmt_module_type c xmt) ~f:Fn.id ) ) ) )

and fmt_module_type c ?(rec_ = false) ({ast= mty; _} as xmty) =
  let ctx = Mty mty in
  let {pmty_desc; pmty_loc; pmty_attributes} = mty in
  update_config_maybe_disabled_block c pmty_loc pmty_attributes
  @@ fun c ->
  let parens =
    parenze_mty xmty
    || match pmty_desc with Pmty_with _ when rec_ -> true | _ -> false
  in
  match pmty_desc with
  | Pmty_ident lid ->
      { empty with
        bdy= fmt_longident_loc c lid
      ; epi= Some (fmt_attributes c pmty_attributes ~pre:(Break (1, 0))) }
  | Pmty_signature s ->
      let empty = List.is_empty s && not (Cmts.has_within c.cmts pmty_loc) in
      let before = Cmts.fmt_before c pmty_loc in
      let within = Cmts.fmt_within c ~pro:noop pmty_loc in
      let after = Cmts.fmt_after c pmty_loc in
      { opn= None
      ; pro= Some (before $ str "sig" $ fmt_if empty (str " "))
      ; psp=
          fmt_if (not empty)
            ( if c.conf.fmt_opts.break_struct.v then break 1000 2
              else break 1 2 )
      ; bdy= (within $ if empty then noop else fmt_signature c ctx s)
      ; cls= noop
      ; esp=
          fmt_if (not empty)
            ( if c.conf.fmt_opts.break_struct.v then force_break
              else break 1 0 )
      ; epi=
          Some
            ( str "end" $ after
            $ fmt_attributes_and_docstrings c pmty_attributes ) }
  | Pmty_functor (args, mt, short) ->
      let keyword =
        if short && List.is_empty pmty_attributes then noop
        else
          str "functor"
          $ fmt_attributes c ~pre:Blank pmty_attributes
          $ break 1 2
      in
      let blk = fmt_module_type c (sub_mty ~ctx mt) in
      { blk with
        pro=
          Some
            ( Cmts.fmt_before c pmty_loc
            $ keyword
            $ list args (break 1 2) (fmt_functor_param c ctx)
            $ break 1 2 $ str "->"
            $ opt blk.pro (fun pro -> str " " $ pro) )
      ; epi= Some (fmt_opt blk.epi $ Cmts.fmt_after c pmty_loc)
      ; psp=
          fmt_or (Option.is_none blk.pro)
            (fits_breaks " " ~hint:(1, 2) "")
            blk.psp }
  | Pmty_with _ ->
      let wcs, mt = Sugar.mod_with (sub_mty ~ctx mty) in
      let fmt_cstr ~first ~last:_ wc =
        let pre = if first then "with" else " and" in
        fmt_or first space_break cut_break
        $ fmt_with_constraint c ctx ~pre wc
      in
      let fmt_cstrs ~first:_ ~last:_ (wcs_and, loc, attr) =
        Cmts.fmt c loc
          ( list_fl wcs_and fmt_cstr
          $ fmt_attributes c ~pre:(Break (1, -1)) attr )
      in
      let {pro; psp; bdy; esp; epi; opn= _; cls= _} = fmt_module_type c mt in
      { empty with
        pro=
          Option.map pro ~f:(fun pro ->
              open_hvbox 0 $ fmt_if parens (str "(") $ pro )
      ; psp
      ; bdy=
          fmt_if (Option.is_none pro)
            ( open_hvbox (Params.Indent.mty_with c.conf)
            $ fmt_if parens (str "(") )
          $ hvbox 0 bdy
          $ fmt_if (Option.is_some epi) esp
          $ fmt_opt epi $ list_fl wcs fmt_cstrs
          $ fmt_if parens (str ")")
          $ close_box
      ; esp= fmt_if (Option.is_none epi) esp
      ; epi= Some (Cmts.fmt_after c pmty_loc) }
  | Pmty_typeof me -> (
      let blk = fmt_module_expr c (sub_mod ~ctx me) in
      let epi =
        fmt_opt blk.epi $ Cmts.fmt_after c pmty_loc
        $ fmt_if parens (str ")")
        $ fmt_attributes c pmty_attributes ~pre:(Break (1, 0))
      in
      match blk.pro with
      | Some pro ->
          { blk with
            pro=
              Some
                ( Cmts.fmt_before c pmty_loc
                $ fmt_if parens (str "(")
                $ str "module type of " $ pro )
          ; epi= Some epi }
      | _ ->
          { blk with
            bdy=
              Cmts.fmt c pmty_loc
              @@ hvbox 2
                   ( fmt_if parens (str "(")
                   $ str "module type of" $ space_break $ blk.bdy )
          ; epi= Some epi } )
  | Pmty_extension ext ->
      { empty with
        bdy= fmt_extension c ctx ext
      ; epi= Some (fmt_attributes c pmty_attributes ~pre:(Break (1, 0))) }
  | Pmty_alias lid ->
      { empty with
        bdy= fmt_longident_loc c lid
      ; epi= Some (fmt_attributes c pmty_attributes ~pre:(Break (1, 0))) }

and fmt_signature c ctx itms =
  let update_config c i =
    match i.psig_desc with
    | Psig_attribute atr -> update_config c [atr]
    | _ -> c
  in
  let fmt_item c ctx ~prev:_ ~next:_ i =
    fmt_signature_item c (sub_sig ~ctx i)
  in
  let ast x = Sig x in
  fmt_item_list c ctx update_config ast fmt_item itms

and fmt_signature_item c {ast= si; _} =
  protect c (Sig si)
  @@
  let fmt_cmts_before = Cmts.Toplevel.fmt_before c si.psig_loc in
  let fmt_cmts_after = Cmts.Toplevel.fmt_after c si.psig_loc in
  (fun k -> fmt_cmts_before $ hvbox 0 (k $ fmt_cmts_after))
  @@
  let ctx = Sig si in
  match si.psig_desc with
  | Psig_attribute attr -> fmt_floating_attributes_and_docstrings c [attr]
  | Psig_exception exc ->
      let pre = str "exception" in
      hvbox 2 (fmt_type_exception ~pre c ctx exc)
  | Psig_extension (ext, atrs) ->
      let doc_before, doc_after, atrs = fmt_docstring_around_item c atrs in
      let box =
        match snd ext with
        | PTyp _ | PPat _ | PStr [_] | PSig [_] -> true
        | PStr _ | PSig _ -> false
      in
      hvbox_if box c.conf.fmt_opts.stritem_extension_indent.v
        ( doc_before
        $ hvbox_if (not box) 0 (fmt_item_extension c ctx ext)
        $ fmt_item_attributes c ~pre:(Break (1, 0)) atrs
        $ doc_after )
  | Psig_include {pincl_mod; pincl_attributes; pincl_loc} ->
      update_config_maybe_disabled_attrs c pincl_loc pincl_attributes
      @@ fun c ->
      let ext = pincl_attributes.attrs_extension in
      let doc_before, doc_after, attrs_before, attrs_after =
        let force_before = not (Mty.is_simple pincl_mod) in
        fmt_docstring_around_item_attrs c ~force_before ~fit:true
          pincl_attributes
      in
      let keyword, ({pro; psp; bdy; esp; epi; _} as blk) =
        let kwd = str "include" $ fmt_extension_suffix c ext in
        match pincl_mod with
        | {pmty_desc= Pmty_typeof me; pmty_loc; pmty_attributes= _} ->
            ( kwd
              $ Cmts.fmt c ~pro:(str " ") ~epi:noop pmty_loc
                  (space_break $ str "module type of")
            , fmt_module_expr c (sub_mod ~ctx me) )
        | _ -> (kwd, fmt_module_type c (sub_mty ~ctx pincl_mod))
      in
      let box = blk_box blk in
      hvbox 0
        ( doc_before
        $ hvbox 0
            ( box
                ( hvbox 2
                    ( keyword
                    $ fmt_attributes c ~pre:(Break (1, 0)) attrs_before
                    $ opt pro (fun pro -> str " " $ pro) )
                $ fmt_or (Option.is_some pro) psp (break 1 2)
                $ bdy )
            $ esp $ fmt_opt epi
            $ fmt_item_attributes c ~pre:(Break (1, 0)) attrs_after )
        $ doc_after )
  | Psig_modtype mtd -> fmt_module_type_declaration c ctx mtd
  | Psig_modtypesubst mtd -> fmt_module_type_declaration ~eqty:":=" c ctx mtd
  | Psig_module md ->
      hvbox 0
        (fmt_module_declaration c ~rec_flag:false ~first:true
           (sub_md ~ctx md) )
  | Psig_modsubst ms -> hvbox 0 (fmt_module_substitution c ctx ms)
  | Psig_open od -> fmt_open_description c ~kw_attributes:[] od
  | Psig_recmodule mds ->
      fmt_recmodule c ctx mds fmt_module_declaration (fun x -> Md x) sub_md
  | Psig_type (rec_flag, decls) -> fmt_type c rec_flag decls ctx
  | Psig_typext te -> fmt_type_extension c ctx te
  | Psig_value vd -> fmt_value_description c ctx vd
  | Psig_class cl -> fmt_class_types c ~pre:"class" ~sep:":" cl
  | Psig_class_type cl -> fmt_class_types c ~pre:"class type" ~sep:"=" cl
  | Psig_typesubst decls -> fmt_type c ~eq:":=" Recursive decls ctx

and fmt_class_types c ~pre ~sep cls =
  list_fl cls (fun ~first ~last:_ cl ->
      update_config_maybe_disabled_attrs c cl.pci_loc cl.pci_attributes
      @@ fun c ->
      let ctx = Ctd cl in
      let doc_before, doc_after, attrs_before, attrs_after =
        let force_before = not (Cty.is_simple cl.pci_expr) in
        fmt_docstring_around_item_attrs ~force_before c cl.pci_attributes
      in
      let ext = cl.pci_attributes.attrs_extension in
      let class_types =
        let pro =
          hovbox 2
            ( str (if first then pre else "and")
            $ fmt_if first (fmt_extension_suffix c ext)
            $ fmt_attributes c ~pre:(Break (1, 0)) attrs_before
            $ fmt_virtual_flag c cl.pci_virt
            $ space_break
            $ fmt_class_params c ctx cl.pci_params
            $ fmt_str_loc c cl.pci_name $ str " " $ str sep )
          $ space_break
        in
        hovbox 2
          ( fmt_class_type c ~pro (sub_cty ~ctx cl.pci_expr)
          $ fmt_item_attributes c ~pre:(Break (1, 0)) attrs_after )
      in
      fmt_if (not first) (str "\n" $ force_break)
      $ hovbox 0
        @@ Cmts.fmt c cl.pci_loc (doc_before $ class_types $ doc_after) )

and fmt_class_exprs c cls =
  hvbox 0
  @@ list_fl cls (fun ~first ~last:_ cl ->
         update_config_maybe_disabled_attrs c cl.pci_loc cl.pci_attributes
         @@ fun c ->
         let ctx = Cd cl in
         let xargs = cl.pci_args in
         let ext = cl.pci_attributes.attrs_extension in
         let doc_before, doc_after, attrs_before, attrs_after =
           let force_before = not (Cl.is_simple cl.pci_expr) in
           fmt_docstring_around_item_attrs ~force_before c cl.pci_attributes
         in
         let class_expr =
           let pro =
             box_fun_decl_args c 2
               ( hovbox 2
                   ( str (if first then "class" else "and")
                   $ fmt_if first (fmt_extension_suffix c ext)
                   $ fmt_attributes c ~pre:(Break (1, 0)) attrs_before
                   $ fmt_virtual_flag c cl.pci_virt
                   $ space_break
                   $ fmt_class_params c ctx cl.pci_params
                   $ fmt_str_loc c cl.pci_name )
               $ fmt_if (not (List.is_empty xargs)) space_break
               $ wrap_fun_decl_args c (fmt_class_fun_args c xargs) )
           in
           let intro =
             match cl.pci_constraint with
             | Some ty ->
                 fmt_class_type c
                   ~pro:(pro $ str " :" $ space_break)
                   (sub_cty ~ctx ty)
             | None -> pro
           in
           hovbox 2
             ( hovbox 2 (intro $ space_break $ str "=")
             $ space_break
             $ fmt_class_expr c (sub_cl ~ctx cl.pci_expr) )
           $ fmt_item_attributes c ~pre:(Break (1, 0)) attrs_after
         in
         fmt_if (not first) (str "\n" $ force_break)
         $ hovbox 0
           @@ Cmts.fmt c cl.pci_loc (doc_before $ class_expr $ doc_after) )

and fmt_module c ctx ?rec_ ?epi ?(can_sparse = false) keyword ?(eqty = "=")
    name xargs xbody xmty ~attrs ~rec_flag =
  let ext = attrs.attrs_extension in
  let blk_t =
    Option.value_map xmty ~default:empty ~f:(fun xmty ->
        let blk = fmt_module_type ?rec_ c xmty in
        { blk with
          pro=
            Some (str " " $ str eqty $ opt blk.pro (fun pro -> str " " $ pro))
        ; psp= fmt_if (Option.is_none blk.pro) (break 1 2) $ blk.psp } )
  in
  let blk_b = Option.value_map xbody ~default:empty ~f:(fmt_module_expr c) in
  let args_p = Params.Mod.get_args c.conf xargs in
  let fmt_name_and_mt ~pro ~loc name mt =
    let xmt = sub_mty ~ctx mt in
    let blk = fmt_module_type c ?rec_ xmt in
    let align_opn, align_cls =
      if args_p.align then (open_hvbox 0, close_box) else (noop, noop)
    in
    let pro =
      hovbox 1
        ( pro
        $ Cmts.fmt_before c ~epi:space_break loc
        $ str "(" $ align_opn $ fmt_str_loc_opt c name $ str " :" )
      $ fmt_or (Option.is_some blk.pro) (str " ") (break 1 2)
    and epi = str ")" $ Cmts.fmt_after c loc $ align_cls in
    compose_module' ~box:false ~pro ~epi blk
  in
  (* Carry the [epi] to be placed in the next argument's box. *)
  let fmt_arg ~pro {loc; txt} =
    let pro = pro $ args_p.arg_psp in
    match txt with
    | Unit ->
        ( pro
          $ Cmts.fmt c loc (wrap (str "(") (str ")") (Cmts.fmt_within c loc))
        , noop )
    | Named (name, mt) ->
        if args_p.dock then
          (* All signatures, put the [epi] into the box of the next arg and
             don't break. *)
          fmt_name_and_mt ~pro ~loc name mt
        else
          let bdy, epi = fmt_name_and_mt ~pro:noop ~loc name mt in
          let bdy_indent = if args_p.align then 1 else 0 in
          (pro $ hvbox bdy_indent bdy $ epi, noop)
  in
  let rec fmt_args ~pro = function
    | [] -> pro
    | hd :: tl ->
        let bdy, epi = fmt_arg ~pro hd in
        bdy $ fmt_args ~pro:epi tl
  in
  let single_line =
    Option.for_all xbody ~f:(fun x -> Mod.is_simple x.ast)
    && Option.for_all xmty ~f:(fun x -> Mty.is_simple x.ast)
    && List.for_all xargs ~f:(function {txt= Unit; _} -> true | _ -> false)
  in
  let doc_before, doc_after, attrs_before, attrs_after =
    fmt_docstring_around_item_attrs c ~force_before:(not single_line)
      ~fit:true attrs
  in
  let intro =
    hvbox 2
      ( str keyword
      $ fmt_extension_suffix c ext
      $ fmt_attributes c ~pre:(Break (1, 0)) attrs_before
      $ fmt_if rec_flag (str " rec")
      $ space_break $ fmt_str_loc_opt c name )
  in
  let compact =
    Poly.(c.conf.fmt_opts.let_module.v = `Compact) || not can_sparse
  in
  let fmt_pro = opt blk_b.pro (fun pro -> space_break $ pro) in
  hvbox
    (if compact then 0 else 2)
    ( doc_before
    $ blk_box blk_b
        ( (if Option.is_some blk_t.epi then hovbox else hvbox)
            0
            ( blk_box blk_t
                ( hvbox args_p.indent
                    (fmt_args ~pro:intro xargs $ fmt_opt blk_t.pro)
                $ blk_t.psp $ blk_t.bdy )
            $ blk_t.esp $ fmt_opt blk_t.epi
            $ fmt_if (Option.is_some xbody) (str " =")
            $ fmt_if compact fmt_pro )
        $ fmt_if (not compact) fmt_pro
        $ blk_b.psp
        $ fmt_if
            (Option.is_none blk_b.pro && Option.is_some xbody)
            space_break
        $ blk_b.bdy )
    $ blk_b.esp $ fmt_opt blk_b.epi
    $ fmt_item_attributes c ~pre:(Break (1, 0)) attrs_after
    $ doc_after
    $ opt epi (fun epi ->
          fmt_or compact
            (fmt_or
               ( Option.is_some blk_b.epi
               && not c.conf.fmt_opts.ocp_indent_compat.v )
               (str " ") space_break )
            (break 1 (-2))
          $ epi ) )

and fmt_module_declaration c ~rec_flag ~first {ast= pmd; _} =
  protect c (Md pmd)
  @@
  let {pmd_name; pmd_args; pmd_type; pmd_ext_attrs= attrs; pmd_loc} = pmd in
  update_config_maybe_disabled_attrs c pmd_loc attrs
  @@ fun c ->
  let ctx = Md pmd in
  let keyword = if first then "module" else "and" in
  let xmty = sub_mty ~ctx pmd_type in
  let eqty =
    match xmty.ast.pmty_desc with Pmty_alias _ -> None | _ -> Some ":"
  in
  Cmts.fmt c pmd_loc
    (fmt_module ~rec_:rec_flag c ctx keyword pmd_name pmd_args None ?eqty
       (Some xmty) ~rec_flag:(rec_flag && first) ~attrs )

and fmt_module_substitution c ctx pms =
  let {pms_name; pms_manifest; pms_ext_attrs= attrs; pms_loc} = pms in
  update_config_maybe_disabled_attrs c pms_loc attrs
  @@ fun c ->
  let xmty =
    (* TODO: improve *)
    sub_mty ~ctx
      { pmty_desc= Pmty_ident pms_manifest
      ; pmty_loc= pms_loc
      ; pmty_attributes= [] }
  in
  let pms_name = {pms_name with txt= Some pms_name.txt} in
  Cmts.fmt c pms_loc
    (fmt_module c ctx "module" ~eqty:":=" pms_name [] None (Some xmty) ~attrs
       ~rec_flag:false )

and fmt_module_type_declaration ?eqty c ctx pmtd =
  let {pmtd_name; pmtd_type; pmtd_ext_attrs= attrs; pmtd_loc} = pmtd in
  update_config_maybe_disabled_attrs c pmtd_loc attrs
  @@ fun c ->
  let pmtd_name = {pmtd_name with txt= Some pmtd_name.txt} in
  fmt_module ?eqty c ctx "module type" pmtd_name [] None ~rec_flag:false
    (Option.map pmtd_type ~f:(sub_mty ~ctx))
    ~attrs

and fmt_open_description c ?(keyword = "open") ~kw_attributes
    {popen_expr= popen_lid; popen_override; popen_attributes; popen_loc} =
  update_config_maybe_disabled_attrs c popen_loc popen_attributes
  @@ fun c ->
  let ext = popen_attributes.attrs_extension in
  let doc_before, doc_after, attrs_before, attrs_after =
    fmt_docstring_around_item_attrs ~fit:true c popen_attributes
  in
  let keyword =
    fmt_or
      (is_override popen_override)
      ( str keyword $ str "!"
      $ opt ext (fun _ -> str " " $ fmt_extension_suffix c ext) )
      (str keyword $ fmt_extension_suffix c ext)
  in
  hovbox 0
    ( doc_before $ keyword
    $ Cmts.fmt c popen_loc
        ( fmt_attributes c kw_attributes
        $ fmt_attributes c ~pre:(Break (1, 0)) attrs_before
        $ str " "
        $ fmt_longident_loc c popen_lid
        $ fmt_item_attributes c ~pre:Blank attrs_after )
    $ doc_after )

(** TODO: merge with `fmt_module_declaration` *)
and fmt_module_statement c ~attributes ?keyword mod_expr =
  let blk = fmt_module_expr c mod_expr in
  let force_before = not (Mod.is_simple mod_expr.ast) in
  let doc_before, doc_after, attrs_before, attrs_after =
    fmt_docstring_around_item_attrs ~force_before ~fit:true c attributes
  in
  let has_kwd = Option.is_some keyword in
  let kwd_and_pro = Option.is_some blk.pro && has_kwd in
  doc_before
  $ blk_box blk
      (hvbox_if (Option.is_none blk.pro) 2
         ( hvbox_if kwd_and_pro 2
             ( fmt_opt keyword
             $ fmt_extension_suffix c attributes.attrs_extension
             $ fmt_attributes c ~pre:(Break (1, 0)) attrs_before
             $ space_break $ fmt_opt blk.pro )
         $ blk.psp $ blk.bdy ) )
  $ blk.esp $ fmt_opt blk.epi
  $ fmt_item_attributes c ~pre:Blank attrs_after
  $ doc_after

and fmt_with_constraint c ctx ~pre = function
  | Pwith_type (lid, td) ->
      fmt_type_declaration ~pre:(pre ^ " type") c ~name:lid (sub_td ~ctx td)
  | Pwith_module (m1, m2) ->
      str pre $ str " module " $ fmt_longident_loc c m1 $ str " = "
      $ fmt_longident_loc c m2
  | Pwith_typesubst (lid, td) ->
      fmt_type_declaration ~pre:(pre ^ " type") c ~eq:":=" ~name:lid
        (sub_td ~ctx td)
  | Pwith_modsubst (m1, m2) ->
      str pre $ str " module " $ fmt_longident_loc c m1 $ str " := "
      $ fmt_longident_loc c m2
  | Pwith_modtype (m1, m2) ->
      let m1 = {m1 with txt= Some (str_longident m1.txt)} in
      let m2 = Some (sub_mty ~ctx m2) in
      str pre $ break 1 2
      $ fmt_module c ctx "module type" m1 [] None ~rec_flag:false m2
          ~attrs:Ast_helper.Attr.empty_ext_attrs
  | Pwith_modtypesubst (m1, m2) ->
      let m1 = {m1 with txt= Some (str_longident m1.txt)} in
      let m2 = Some (sub_mty ~ctx m2) in
      str pre $ break 1 2
      $ fmt_module c ctx ~eqty:":=" "module type" m1 [] None ~rec_flag:false
          m2 ~attrs:Ast_helper.Attr.empty_ext_attrs

and fmt_mod_apply c ctx loc attrs ~parens ~dock_struct me_f arg =
  match me_f.pmod_desc with
  | Pmod_ident _ -> (
    match arg with
    | `Unit x ->
        { empty with
          bdy=
            Cmts.fmt c loc
              ( hvbox 2
                  ( compose_module
                      (fmt_module_expr c (sub_mod ~ctx me_f))
                      ~f:Fn.id
                  $ break 1 0 $ x )
              $ fmt_attributes_and_docstrings c attrs ) }
    | `Block (blk_a, arg_is_simple) ->
        let ocp_indent_compat blk =
          if c.conf.fmt_opts.ocp_indent_compat.v && not arg_is_simple then
            (* Indent body of docked struct. *)
            { blk with
              opn= Some (open_hvbox 2)
            ; psp= break 1000 2
            ; cls= close_box
            ; bdy= blk.bdy $ blk.esp $ fmt_opt blk.epi
            ; esp= noop
            ; epi= None }
          else blk
        in
        let fmt_rator =
          let break_struct =
            c.conf.fmt_opts.break_struct.v && (not dock_struct)
            && not arg_is_simple
          in
          compose_module (fmt_module_expr c (sub_mod ~ctx me_f)) ~f:Fn.id
          $ break (if break_struct then 1000 else 1) 0
          $ str "("
        in
        let epi =
          fmt_opt blk_a.epi $ str ")"
          $ fmt_attributes_and_docstrings c attrs
          $ Cmts.fmt_after c loc
        in
        if Option.is_some blk_a.pro then
          ocp_indent_compat
            { blk_a with
              pro=
                Some
                  ( Cmts.fmt_before c loc $ hvbox 2 fmt_rator
                  $ fmt_opt blk_a.pro )
            ; epi= Some epi }
        else
          { blk_a with
            opn= Some (open_hvbox 2 $ fmt_opt blk_a.opn)
          ; bdy= Cmts.fmt_before c loc $ open_hvbox 2 $ fmt_rator $ blk_a.bdy
          ; cls= close_box $ blk_a.cls $ close_box
          ; epi= Some epi } )
  | _ ->
      let blk_f = fmt_module_expr ~dock_struct:false c (sub_mod ~ctx me_f) in
      let has_epi = Cmts.has_after c.cmts loc || not (List.is_empty attrs) in
      { empty with
        opn= Some (fmt_opt blk_f.opn $ open_hvbox 2)
      ; bdy=
          hvbox 2
            ( Cmts.fmt_before c loc
            $ wrap_if parens (str "(") (str ")")
                (fmt_opt blk_f.pro $ blk_f.psp $ blk_f.bdy $ blk_f.esp)
            $ fmt_opt blk_f.epi $ break 1 0
            $
            match arg with
            | `Unit x -> x
            | `Block (x, _) ->
                wrap (str "(") (str ")") (compose_module x ~f:Fn.id) )
      ; cls= close_box $ blk_f.cls
      ; epi=
          Option.some_if has_epi
            (Cmts.fmt_after c loc $ fmt_attributes_and_docstrings c attrs) }

and fmt_module_expr ?(dock_struct = true) c ({ast= m; ctx= ctx0} as xmod) =
  let ctx = Mod m in
  let {pmod_desc; pmod_loc; pmod_attributes} = m in
  update_config_maybe_disabled_block c pmod_loc pmod_attributes
  @@ fun c ->
  let parens = parenze_mod xmod in
  match pmod_desc with
  | Pmod_apply_unit (me, loc) ->
      let arg =
        Cmts.fmt c loc @@ hvbox 0
        @@ wrap (str "(") (str ")")
        @@ Cmts.fmt_within c loc
      in
      fmt_mod_apply c ctx ~parens ~dock_struct pmod_loc pmod_attributes me
        (`Unit arg)
  | Pmod_apply (me_f, me_a) ->
      let dock_struct =
        match me_f.pmod_desc with
        | Pmod_apply _ -> false
        | Pmod_ident _ -> dock_struct
        | _ -> true
      in
      let blk_a = fmt_module_expr c (sub_mod ~ctx me_a) in
      fmt_mod_apply c ctx ~parens ~dock_struct pmod_loc pmod_attributes me_f
        (`Block (blk_a, Mod.is_simple me_a))
  | Pmod_constraint (me, mt) ->
      let parens =
        match ctx0 with
        | Mod {pmod_desc= Pmod_apply (f, _args); _} when not (phys_equal f m)
          ->
            (* Pmod_apply arguments always have parens around them, no need
               to add extra. That's not the case for the applied functor. *)
            false
        | _ -> true
      in
      let blk_e = fmt_module_expr c (sub_mod ~ctx me) in
      let blk_t = fmt_module_type c (sub_mty ~ctx mt) in
      let has_epi =
        Cmts.has_after c.cmts pmod_loc || not (List.is_empty pmod_attributes)
      in
      { opn=
          Some
            ( fmt_opt blk_t.opn $ fmt_opt blk_e.opn
            $ open_hovbox (Params.Indent.mod_constraint c.conf ~lhs:me) )
      ; pro= Some (Cmts.fmt_before c pmod_loc $ fmt_if parens (str "("))
      ; psp= cut_break
      ; bdy=
          hvbox 0
            ( fmt_opt blk_e.pro $ blk_e.psp $ blk_e.bdy $ blk_e.esp
            $ fmt_opt blk_e.epi $ str " :"
            $ Params.Mod.break_constraint c.conf ~rhs:mt
            $ hvbox 0
                ( fmt_opt blk_t.pro $ blk_t.psp $ blk_t.bdy $ blk_t.esp
                $ fmt_opt blk_t.epi ) )
          $ fmt_if parens (closing_paren c ~offset:(-2))
      ; cls= close_box $ blk_e.cls $ blk_t.cls
      ; esp= noop
      ; epi=
          Option.some_if has_epi
            ( Cmts.fmt_after c pmod_loc
            $ fmt_attributes_and_docstrings c pmod_attributes ) }
  | Pmod_functor (args, me) ->
      let doc, atrs = doc_atrs pmod_attributes in
      { empty with
        bdy=
          Cmts.fmt c pmod_loc
            ( fmt_docstring c ~epi:cut_break doc
            $ hvbox 0
                (wrap_if parens (str "(") (str ")")
                   ( str "functor"
                   $ fmt_attributes c ~pre:Blank atrs
                   $ break 1 2
                   $ list args (break 1 2) (fmt_functor_param c ctx)
                   $ break 1 2 $ str "->" $ break 1 2
                   $ compose_module
                       (fmt_module_expr c (sub_mod ~ctx me))
                       ~f:(hvbox 0) ) ) ) }
  | Pmod_ident lid ->
      { empty with
        opn= Some (open_hvbox 2)
      ; bdy=
          Cmts.fmt c pmod_loc
            ( fmt_longident_loc c lid
            $ fmt_attributes_and_docstrings c pmod_attributes )
      ; cls= close_box }
  | Pmod_structure sis ->
      let empty =
        List.is_empty sis && not (Cmts.has_within c.cmts pmod_loc)
      in
      let before = Cmts.fmt_before c pmod_loc in
      let within = Cmts.fmt_within c ~pro:noop pmod_loc in
      let after = Cmts.fmt_after c pmod_loc in
      { opn= None
      ; pro= Some (before $ str "struct" $ fmt_if empty (str " "))
      ; psp=
          fmt_if (not empty)
            ( if c.conf.fmt_opts.break_struct.v then break 1000 2
              else break 1 2 )
      ; bdy= within $ fmt_structure c ctx sis
      ; cls= noop
      ; esp=
          fmt_if (not empty)
            ( if c.conf.fmt_opts.break_struct.v then force_break
              else break 1 0 )
      ; epi=
          Some
            ( hovbox_if (not empty) 0
                (str "end" $ fmt_attributes_and_docstrings c pmod_attributes)
            $ after ) }
  | Pmod_unpack (e, ty1, ty2) ->
      let package_type sep (lid, cstrs, attrs) =
        break 1 (Params.Indent.mod_unpack_annot c.conf)
        $ hovbox 0
            ( hovbox 0 (str sep $ fmt_longident_loc c lid)
            $ fmt_package_type c ctx cstrs
            $ fmt_attributes c attrs )
      in
      { empty with
        opn= Some (open_hvbox 2)
      ; cls= close_box
      ; bdy=
          Cmts.fmt c pmod_loc
            ( hvbox 2
                (wrap_fits_breaks ~space:false c.conf "(" ")"
                   ( str "val "
                   $ fmt_expression c (sub_exp ~ctx e)
                   $ opt ty1 (package_type ": ")
                   $ opt ty2 (package_type ":> ") ) )
            $ fmt_attributes_and_docstrings c pmod_attributes ) }
  | Pmod_extension x1 ->
      { empty with
        opn= Some (open_hvbox 2)
      ; cls= close_box
      ; bdy=
          Cmts.fmt c pmod_loc
            ( fmt_extension c ctx x1
            $ fmt_attributes_and_docstrings c pmod_attributes ) }
  | Pmod_hole ->
      { empty with
        opn= Some (open_hvbox 2)
      ; cls= close_box
      ; bdy=
          Cmts.fmt c pmod_loc
            (fmt_hole () $ fmt_attributes_and_docstrings c pmod_attributes)
      }

and fmt_structure c ctx itms =
  let update_config c (i, _) =
    match i.pstr_desc with
    | Pstr_attribute atr -> update_config c [atr]
    | _ -> c
  in
  let rec get_semisemi itms =
    match itms with
    | [] -> []
    | item :: itms ->
        let next_no_doc =
          List.find itms ~f:(function
            | {pstr_desc= Pstr_attribute attr; _} when Ast.Attr.is_doc attr
              ->
                false
            | _ -> true )
        in
        let semisemi =
          match (next_no_doc, item.pstr_desc) with
          | _, Pstr_attribute attr when Ast.Attr.is_doc attr -> false
          | Some _, Pstr_eval _ | Some {pstr_desc= Pstr_eval _; _}, _ ->
              (* Pstr_eval is always preceded and followed by ";;" *)
              true
          | _ -> false
        in
        (item, semisemi) :: get_semisemi itms
  in
  let itms = get_semisemi itms in
  let fmt_item c ctx ~prev:_ ~next (i, semisemi) =
    fmt_structure_item c ~last:(Option.is_none next) ~semisemi
      (sub_str ~ctx i)
  in
  let ast (x, _) = Str x in
  fmt_item_list c ctx update_config ast fmt_item itms

and fmt_type c ?eq rec_flag decls ctx =
  let update_config c td = update_config_attrs c td.ptype_attributes in
  let is_rec = Asttypes.is_recursive rec_flag in
  let fmt_decl c ctx ~prev ~next:_ decl =
    let first = Option.is_none prev in
    let pre =
      if first then if is_rec then "type" else "type nonrec" else "and"
    in
    fmt_type_declaration c ~pre ?eq (sub_td ~ctx decl)
  in
  let ast x = Td x in
  fmt_item_list c ctx update_config ast fmt_decl decls

and fmt_structure_item c ~last:last_item ~semisemi {ctx= parent_ctx; ast= si}
    =
  protect c (Str si)
  @@
  let ctx = Str si in
  let fmt_cmts_before = Cmts.Toplevel.fmt_before c si.pstr_loc in
  let fmt_cmts_after = Cmts.Toplevel.fmt_after c si.pstr_loc in
  (fun k ->
    fmt_cmts_before
    $ hvbox 0 ~name:"stri"
        (box_semisemi c ~parent_ctx semisemi (k $ fmt_cmts_after)) )
  @@
  match si.pstr_desc with
  | Pstr_attribute attr -> fmt_floating_attributes_and_docstrings c [attr]
  | Pstr_eval (exp, atrs) ->
      let doc, atrs = doc_atrs atrs in
      fmt_docstring c doc
      $ cbox 0 ~name:"eval" (fmt_expression c (sub_exp ~ctx exp))
      $ fmt_item_attributes c ~pre:Space atrs
  | Pstr_exception extn_constr ->
      let pre = str "exception" in
      hvbox 2 ~name:"exn" (fmt_type_exception ~pre c ctx extn_constr)
  | Pstr_include {pincl_mod; pincl_attributes= attributes; pincl_loc} ->
      update_config_maybe_disabled_attrs c pincl_loc attributes
      @@ fun c ->
      let keyword = str "include" in
      fmt_module_statement c ~attributes ~keyword (sub_mod ~ctx pincl_mod)
  | Pstr_module mb ->
      fmt_module_binding c ~rec_flag:false ~first:true (sub_mb ~ctx mb)
  | Pstr_open
      {popen_expr; popen_override; popen_attributes= attributes; popen_loc}
    ->
      update_config_maybe_disabled_attrs c popen_loc attributes
      @@ fun c ->
      let keyword =
        fmt_or
          (is_override popen_override)
          ( str "open!"
          $ fmt_if (Option.is_some attributes.attrs_extension) space_break )
          (str "open")
      in
      fmt_module_statement c ~attributes ~keyword (sub_mod ~ctx popen_expr)
  | Pstr_primitive vd -> fmt_value_description c ctx vd
  | Pstr_recmodule mbs ->
      fmt_recmodule c ctx mbs fmt_module_binding (fun x -> Mb x) sub_mb
  | Pstr_type (rec_flag, decls) -> fmt_type c rec_flag decls ctx
  | Pstr_typext te -> fmt_type_extension c ctx te
  | Pstr_value {pvbs_rec= rec_flag; pvbs_bindings= bindings} ->
      let update_config c i =
        update_config ~quiet:true c
          (i.pvb_attributes.attrs_before @ i.pvb_attributes.attrs_after)
      in
      let ast x = Lb x in
      let fmt_item c ctx ~prev ~next b =
        let first = Option.is_none prev in
        let last = Option.is_none next in
        let b = Sugar.Let_binding.of_let_binding ~ctx ~first b in
        let epi =
          match c.conf.fmt_opts.let_binding_spacing.v with
          | `Compact -> None
          | `Sparse when last && last_item -> None
          | `Sparse -> Some (fits_breaks "" "\n")
          | `Double_semicolon ->
              Option.some_if (last && not semisemi)
                (fits_breaks "" ~hint:(1000, 0) ";;")
        in
        let rec_flag = first && Asttypes.is_recursive rec_flag in
        fmt_value_binding c ~ctx0:ctx ~rec_flag ?epi b
      in
      fmt_item_list c ctx update_config ast fmt_item bindings
  | Pstr_modtype mtd -> fmt_module_type_declaration c ctx mtd
  | Pstr_extension (ext, atrs) ->
      let doc_before, doc_after, atrs = fmt_docstring_around_item c atrs in
      let box =
        match snd ext with
        | PTyp _ | PPat _ | PStr [_] | PSig [_] -> true
        | PStr _ | PSig _ -> false
      in
      hvbox_if box c.conf.fmt_opts.stritem_extension_indent.v ~name:"ext1"
        ( doc_before
        $ hvbox_if (not box) 0 ~name:"ext2" (fmt_item_extension c ctx ext)
        $ fmt_item_attributes c ~pre:Space atrs
        $ doc_after )
  | Pstr_class_type cl -> fmt_class_types c ~pre:"class type" ~sep:"=" cl
  | Pstr_class cls -> fmt_class_exprs c cls

and fmt_let c ~ctx0 ~rec_flag ~bindings ~parens ~fmt_atrs ~fmt_expr ~loc_in
    ~body_loc ~has_attr ~indent_after_in =
  let fmt_in indent =
    match c.conf.fmt_opts.break_before_in.v with
    | `Fit_or_vertical -> break 1 (-indent) $ str "in"
    | `Auto -> fits_breaks " in" ~hint:(1, -indent) "in"
  in
  let fmt_binding ~first ~last binding =
    let in_ =
      if last then Some {txt= (fun indent -> fmt_in indent); loc= loc_in}
      else None
    in
    let rec_flag = first && Asttypes.is_recursive rec_flag in
    fmt_value_binding c ~ctx0 ~rec_flag ?in_ binding
    $ fmt_if (not last)
        ( match c.conf.fmt_opts.let_and.v with
        | `Sparse -> force_break
        | `Compact -> space_break )
  in
  let blank_line_after_in = sequence_blank_line c loc_in body_loc in
  Params.Exp.wrap c.conf ~parens ~fits_breaks:false
    ( Params.Exp.wrap c.conf ~parens:has_attr ~fits_breaks:false
        (vbox 0
           ( hvbox 0 (list_fl bindings fmt_binding)
           $ ( if blank_line_after_in then str "\n" $ cut_break
               else break 1000 indent_after_in )
           $ hvbox 0 fmt_expr ) )
    $ fmt_atrs )

and fmt_value_constraint c vc_opt =
  match vc_opt with
  | Some vc -> (
      let ctx = Vc vc in
      match vc with
      | Pvc_constraint {locally_abstract_univars= []; typ} ->
          (noop, fmt_type_cstr c (sub_typ ~ctx typ))
      | Pvc_constraint {locally_abstract_univars= pvars; typ} -> (
        match c.conf.fmt_opts.break_colon.v with
        | `Before ->
            ( noop
            , fmt_constraint_sep c ":"
              $ hvbox 0
                  ( str "type "
                  $ list pvars (str " ") (fmt_str_loc c)
                  $ str "." $ space_break
                  $ fmt_core_type c (sub_typ ~ctx typ) ) )
        | `After ->
            ( fmt_constraint_sep c ":"
              $ hvbox 0
                  ( str "type "
                  $ list pvars (str " ") (fmt_str_loc c)
                  $ str "." )
            , space_break $ fmt_core_type c (sub_typ ~ctx typ) ) )
      | Pvc_coercion {ground; coercion} ->
          ( noop
          , opt ground (fun ty ->
                fmt_constraint_sep c ":" $ fmt_core_type c (sub_typ ~ctx ty) )
            $ fmt_constraint_sep c ":>"
            $ fmt_core_type c (sub_typ ~ctx coercion) ) )
  | None -> (noop, noop)

and fmt_value_binding c ~ctx0 ~rec_flag ?in_ ?epi
    {lb_op; lb_pat; lb_args; lb_typ; lb_body; lb_attrs; lb_loc; lb_pun} =
  let in_, loc_in =
    match in_ with
    | None -> (None, None)
    | Some {txt; loc} -> (Some txt, Some loc)
  in
  let loc_with_in =
    match loc_in with
    | None -> lb_loc
    | Some loc_in ->
        { loc_start= lb_loc.loc_start
        ; loc_end= loc_in.loc_end
        ; loc_ghost= lb_loc.loc_ghost || loc_in.loc_ghost }
  in
  update_config_maybe_disabled_attrs c loc_with_in lb_attrs
  @@ fun c ->
  let lb_pun =
    Ocaml_version.(
      compare c.conf.opr_opts.ocaml_version.v Releases.v4_13_0 >= 0 )
    && lb_pun
  in
  let doc1, doc2, at_attrs, at_at_attrs =
    fmt_docstring_around_item_attrs ~force_before:true c lb_attrs
  in
  let fmt_newtypes, fmt_cstr = fmt_value_constraint c lb_typ in
  let indent, intro_as_pro =
    match (lb_args, lb_body.ast) with
    | _, Pfunction_cases _
     |( []
      , Pfunction_body
          { pexp_attributes= []
          ; pexp_desc= Pexp_function ([], None, Pfunction_cases _, _)
          ; _ } ) ->
        (c.conf.fmt_opts.function_indent.v, true)
    | _, Pfunction_body {pexp_desc= Pexp_function (_, _, _, _); _}
      when c.conf.fmt_opts.let_binding_deindent_fun.v ->
        (max (c.conf.fmt_opts.let_binding_indent.v - 1) 0, false)
    | _ -> (c.conf.fmt_opts.let_binding_indent.v, false)
  in
  let toplevel, in_, epi, cmts_before, cmts_after =
    match in_ with
    | Some in_ ->
        ( false
        , fmt_item_attributes c ~pre:(Break (1, 2)) at_at_attrs $ in_ indent
        , fmt_opt epi
        , Cmts.fmt_before c lb_loc
        , Cmts.fmt_after c lb_loc ~pro:force_break )
    | None ->
        let epi =
          fmt_item_attributes c ~pre:(Break (1, 0)) at_at_attrs $ fmt_opt epi
        in
        ( true
        , noop
        , epi
        , Cmts.Toplevel.fmt_before c lb_loc
        , Cmts.Toplevel.fmt_after c lb_loc )
  in
  let ext = lb_attrs.attrs_extension in
  let should_break_after_keyword =
    Cmts.has_before c.cmts lb_pat.ast.ppat_loc
    || Option.is_some ext
       &&
       match lb_pat.ast with
       | {ppat_desc= Ppat_record _ | Ppat_list _ | Ppat_array _; _}
         when c.conf.fmt_opts.dock_collection_brackets.v ->
           false
       | _ -> true
  in
  let decl =
    let decl =
      fmt_str_loc c lb_op
      $ fmt_extension_suffix c ext
      $ fmt_attributes c at_attrs
      $ fmt_if rec_flag (str " rec")
      $ fmt_or should_break_after_keyword space_break (str " ")
    and pattern = fmt_pattern c lb_pat
    and args =
      fmt_if
        (not (List.is_empty lb_args))
        (space_break $ wrap_fun_decl_args c (fmt_expr_fun_args c lb_args))
      $ fmt_newtypes
    in
    let decl_args =
      box_fun_decl_args c 4
        (Params.Align.fun_decl c.conf ~decl ~pattern ~args)
    in
    hovbox (Params.Indent.fun_type_annot c.conf) (decl_args $ fmt_cstr)
  in
  let decl_and_body =
    if lb_pun then decl
    else
      let fmt_body ?pro ?box {ast; ctx} =
        match ast with
        | Pfunction_cases _ as body ->
            let wrap_intro intro =
              hovbox 2 (fmt_opt pro $ intro) $ space_break
            in
<<<<<<< HEAD
            fmt_function ~ctx ~ctx0 ~wrap_intro ?box ~label:Nolabel ~attrs:[]
              ~loc:lb_loc c ([], None, body)
              ~infix_ext_attrs:
                { (* The infix ext and attrs are stored in Pfunction_cases. *)
                  infix_ext= None
                ; infix_attrs= [] }
=======
            fmt_function ~ctx ~ctx0 ~wrap_intro ?box ~attrs:[] ~loc:lb_loc c
              ([], None, body)
>>>>>>> f7107102
        | Pfunction_body body ->
            fmt_expression c ?pro ?box (sub_exp ~ctx body)
      in
      let pro =
        if c.conf.fmt_opts.ocp_indent_compat.v then
          let box =
            match lb_body.ast with Pfunction_cases _ -> false | _ -> true
          in
          hvbox_if box 2 (decl $ fits_breaks " =" ~hint:(1000, 0) "=")
          $ space_break
        else hovbox 2 (decl $ break 1 2 $ str "=") $ space_break
      in
      if intro_as_pro then fmt_body ~pro ~box:false lb_body
      else pro $ fmt_body lb_body
  in
  doc1 $ cmts_before
  $ hvbox 0
      ( hvbox indent
          ( hvbox_if toplevel 0
              ( hvbox_if toplevel indent decl_and_body
              $ cmts_after
              $ opt loc_in
                  (Cmts.fmt_before c ~pro:force_break ~epi:noop ~eol:noop) )
          $ in_ )
      $ opt loc_in (Cmts.fmt_after ~pro:force_break c)
      $ epi )
  $ doc2

and fmt_module_binding c ~rec_flag ~first {ast= pmb; _} =
  let {pmb_name; pmb_ext_attrs= attrs; _} = pmb in
  protect c (Mb pmb)
  @@ update_config_maybe_disabled_attrs c pmb.pmb_loc attrs
  @@ fun c ->
  let ctx = Mb pmb in
  let keyword = if first then "module" else "and" in
  let xbody = sub_mod ~ctx pmb.pmb_expr in
  let xbody, xmty =
    match xbody.ast with
    | { pmod_desc= Pmod_constraint (body_me, body_mt)
      ; pmod_loc
      ; pmod_attributes= [] } ->
        Cmts.relocate c.cmts ~src:pmod_loc ~before:body_me.pmod_loc
          ~after:body_mt.pmty_loc ;
        (sub_mod ~ctx body_me, Some (sub_mty ~ctx body_mt))
    | _ -> (xbody, None)
  in
  Cmts.fmt c pmb.pmb_loc
    (fmt_module ~rec_:rec_flag c ctx keyword ~rec_flag:(rec_flag && first)
       ~eqty:":" pmb_name pmb.pmb_args (Some xbody) xmty ~attrs )

let fmt_toplevel_directive c ~semisemi dir =
  let fmt_dir_arg = function
    | Pdir_string s -> str (Printf.sprintf "%S" s)
    | Pdir_int (lit, Some m) -> str (Printf.sprintf "%s%c" lit m)
    | Pdir_int (lit, None) -> str lit
    | Pdir_ident longident -> fmt_longident longident
    | Pdir_bool bool -> str (Bool.to_string bool)
  in
  let {pdir_name= name; pdir_arg; pdir_loc} = dir in
  let name = fmt_str_loc c name ~pre:"#" in
  let args =
    match pdir_arg with
    | None -> noop
    | Some {pdira_desc; pdira_loc; _} ->
        str " "
        $ Cmts.fmt_before ~epi:(str " ") c pdira_loc
        $ fmt_dir_arg pdira_desc
        $ Cmts.fmt_after c pdira_loc
  in
  Cmts.fmt c pdir_loc (box_semisemi c ~parent_ctx:Top semisemi (name $ args))

let flatten_ptop =
  List.concat_map ~f:(function
    | Ptop_def items -> List.map items ~f:(fun i -> `Item i)
    | Ptop_dir d -> [`Directive d] )

let fmt_toplevel ?(force_semisemi = false) c ctx itms =
  let itms = flatten_ptop itms in
  let update_config c = function
    | `Item {pstr_desc= Pstr_attribute atr; _}, _ -> update_config c [atr]
    | _ -> c
  in
  let rec get_semisemi itms =
    match itms with
    | [] -> []
    | item :: itms ->
        let next_no_doc =
          List.find itms ~f:(function
            | `Item {pstr_desc= Pstr_attribute attr; _}
              when Ast.Attr.is_doc attr ->
                false
            | _ -> true )
        in
        let semisemi =
          match (item, next_no_doc) with
          | `Item {pstr_desc= Pstr_attribute attr; _}, _
            when Ast.Attr.is_doc attr ->
              false
          | `Item {pstr_desc= Pstr_eval _; _}, Some _
           |_, Some (`Item {pstr_desc= Pstr_eval _; _}) ->
              (* Pstr_eval is always preceded and followed by ";;" *)
              true
          | `Item {pstr_desc= Pstr_attribute _; _}, _ -> false
          | `Item _, Some (`Directive _) -> true
          | _, None -> force_semisemi
          | _ -> false
        in
        (item, semisemi) :: get_semisemi itms
  in
  let itms = get_semisemi itms in
  let fmt_item c ctx ~prev:_ ~next (itm, semisemi) =
    let last = Option.is_none next in
    match itm with
    | `Item i -> fmt_structure_item c ~last ~semisemi (sub_str ~ctx i)
    | `Directive d -> fmt_toplevel_directive c ~semisemi d
  in
  let ast (x, _) = Tli x in
  fmt_item_list c ctx update_config ast fmt_item itms

let fmt_repl_phrase c ctx {prepl_phrase; prepl_output} =
  str "# "
  $ fmt_toplevel ~force_semisemi:true c ctx [prepl_phrase]
  $ fmt_if
      (not (String.is_empty prepl_output))
      (force_break $ str prepl_output)

let fmt_repl_file c _ itms =
  vbox 0 @@ list itms force_break @@ fmt_repl_phrase c Rep

(** Entry points *)

module Chunk = struct
  open Chunk

  let fmt_item (type a) (fg : a list item) : c -> Ast.t -> a list -> Fmt.t =
    match fg with
    | Structure -> fmt_structure
    | Signature -> fmt_signature
    | Use_file -> fmt_toplevel ?force_semisemi:None

  let update_conf c state = {c with conf= Conf.update_state c.conf state}

  let fmt fg c ctx chunks =
    List.foldi chunks ~init:(c, noop, [])
      ~f:(fun i (c, output, locs) chunk ->
        let c = update_conf c chunk.state in
        let output, locs =
          match chunk.state with
          | `Disable ->
              let output =
                output
                $ Cmts.fmt_before c chunk.attr_loc
                    ~eol:(str "\n" $ force_break)
                $ fmt_if (i > 0) (str "\n" $ force_break)
                $ str
                    (String.strip
                       (Source.string_at c.source chunk.chunk_loc) )
              in
              (output, chunk.chunk_loc :: locs)
          | `Enable ->
              let output =
                output
                $ fmt_if (i > 0) force_break
                $ fmt_item fg c ctx chunk.items
              in
              (output, locs)
        in
        (c, output, locs) )
    |> fun ((_ : c), output, locs) ->
    List.iter locs ~f:(Cmts.drop_inside c.cmts) ;
    output

  let split_and_fmt fg c ctx l =
    let state = if c.conf.opr_opts.disable.v then `Disable else `Enable in
    fmt fg c ctx @@ split fg l ~state
end

let fmt_file (type a) ~ctx ~fmt_code ~debug (fragment : a Extended_ast.t)
    source cmts conf (itms : a) =
  let c = {source; cmts; conf; debug; fmt_code} in
  match (fragment, itms) with
  | Structure, [] | Signature, [] | Use_file, [] ->
      Cmts.fmt_after ~pro:noop c Location.none
  | Structure, l -> Chunk.split_and_fmt Structure c ctx l
  | Signature, l -> Chunk.split_and_fmt Signature c ctx l
  | Use_file, l -> Chunk.split_and_fmt Use_file c ctx l
  | Core_type, ty -> fmt_core_type c (sub_typ ~ctx:(Pld (PTyp ty)) ty)
  | Module_type, mty ->
      compose_module ~f:Fn.id
        (fmt_module_type c (sub_mty ~ctx:(Mty mty) mty))
  | Expression, e ->
      fmt_expression c (sub_exp ~ctx:(Str (Ast_helper.Str.eval e)) e)
  | Pattern, p -> fmt_pattern c (sub_pat ~ctx:(Pld (PPat (p, None))) p)
  | Repl_file, l -> fmt_repl_file c ctx l
  | Documentation, d ->
      (* TODO: [source] and [cmts] should have never been computed when
         formatting doc. *)
      Fmt_odoc.fmt_ast c.conf ~fmt_code:c.fmt_code d

let fmt_parse_result conf ~debug ast_kind ast source comments
    ~set_margin:set_margin_p ~fmt_code =
  let cmts = Cmts.init ast_kind ~debug source ast comments in
  let ctx = Top in
  let code =
    fmt_if set_margin_p (set_margin conf.Conf.fmt_opts.margin.v)
    $ fmt_file ~ctx ~debug ast_kind source cmts conf ast ~fmt_code
  in
  Ok code

let fmt_code ~debug =
  let rec fmt_code (conf : Conf.t) ~offset ~set_margin s =
    let {Conf.fmt_opts; _} = conf in
    let conf =
      (* Adjust margin according to [offset]. *)
      let margin = {fmt_opts.margin with v= fmt_opts.margin.v - offset} in
      {conf with fmt_opts= {fmt_opts with margin}}
    in
    let warn = fmt_opts.parse_toplevel_phrases.v in
    let input_name = !Location.input_name in
    match
      Parse_with_comments.parse_toplevel ~disable_deprecated:true conf
        ~input_name ~source:s
    with
    | Either.First {ast; comments; source; prefix= _} ->
        fmt_parse_result conf ~debug Use_file ast source comments ~set_margin
          ~fmt_code
    | Second {ast; comments; source; prefix= _} ->
        fmt_parse_result conf ~debug Repl_file ast source comments
          ~set_margin ~fmt_code
    | exception Syntaxerr.Error (Expecting (_, x)) when warn ->
        Error (`Msg (Format.asprintf "expecting: %s" x))
    | exception Syntaxerr.Error (Not_expecting (_, x)) when warn ->
        Error (`Msg (Format.asprintf "not expecting: %s" x))
    | exception Syntaxerr.Error (Other _) when warn ->
        Error (`Msg (Format.asprintf "invalid toplevel or OCaml syntax"))
    | exception e when warn -> Error (`Msg (Format.asprintf "%a" Exn.pp e))
    | exception _ -> Error (`Msg "")
  in
  fmt_code

let fmt_ast fragment ~debug source cmts conf l =
  (* [Ast.init] should be called only once per file. In particular, we don't
     want to call it when formatting comments *)
  Ast.init conf ;
  let fmt_code = fmt_code ~debug in
  fmt_file ~ctx:Top ~fmt_code ~debug fragment source cmts conf l<|MERGE_RESOLUTION|>--- conflicted
+++ resolved
@@ -1500,22 +1500,16 @@
 
 (** Format a [Pexp_function]. [wrap_intro] wraps up to after the [->] and is
     responsible for breaking. *)
-<<<<<<< HEAD
-and fmt_function ?(last_arg = false) ?force_closing_paren ~ctx ~ctx0 ?pro
-    ~wrap_intro ?box:(should_box = true) ~label ?(parens = false) ~attrs
+and fmt_function ?force_closing_paren ~ctx ~ctx0 ?pro
+    ~wrap_intro ?box:(should_box = true) ?(parens = false) ~attrs
     ~infix_ext_attrs ~loc c (args, typ, body) =
   let has_outer_attrs = not (List.is_empty attrs) in
   let attr_parens = parens && has_outer_attrs in
   let parens = parens || has_outer_attrs in
-=======
-and fmt_function ?force_closing_paren ~ctx ~ctx0 ?pro ~wrap_intro
-    ?box:(should_box = true) ?(parens = false) ?ext ~attrs ~loc c
-    (args, typ, body) =
   let last_arg =
     Params.Exp.ctx_is_apply_and_exp_is_last_arg_and_other_args_are_simple
       c.conf ~ctx ~ctx0
   in
->>>>>>> f7107102
   let should_box =
     should_box
     ||
@@ -1671,12 +1665,8 @@
         $ hvbox_if has_cmts_outer 0
             ( cmts_outer
             $ Params.Exp.box_fun_decl ~ctx0 c.conf
-<<<<<<< HEAD
-                ( pro_inner $ fmt_label label label_sep $ cmts_inner
+                ( pro_inner $ cmts_inner
                 $ opn_attr_paren $ opn_paren $ head ) ) )
-=======
-                (pro_inner $ cmts_inner $ opn_paren $ head) ) )
->>>>>>> f7107102
     in
     body ~pro $ cls_paren
     $ fmt_attributes c ~pre:Space attrs
@@ -1719,17 +1709,11 @@
   | ( (Labelled _ | Optional _)
     , Pexp_function (args, typ, body, infix_ext_attrs) ) ->
       let wrap_intro x = hovbox 2 x $ space_break in
-<<<<<<< HEAD
-      fmt_function ~box ~ctx:(Exp arg) ~wrap_intro ~ctx0:xarg.ctx ~label:lbl
-        ~parens:true ~attrs:arg.pexp_attributes ~infix_ext_attrs
-        ~loc:arg.pexp_loc c (args, typ, body)
-=======
       let label_sep = Params.Exp.fun_label_sep c.conf in
       let pro = fmt_label lbl label_sep in
       fmt_function ~pro ~box ~ctx:(Exp arg) ~wrap_intro ~ctx0:xarg.ctx
-        ~parens:true ~attrs:arg.pexp_attributes ~loc:arg.pexp_loc c
-        (args, typ, body)
->>>>>>> f7107102
+        ~parens:true ~attrs:arg.pexp_attributes ~infix_ext_attrs
+        ~loc:arg.pexp_loc c (args, typ, body)
   | _ ->
       let label_sep : t =
         if box || c.conf.fmt_opts.wrap_fun_args.v then str ":" $ cut_break
@@ -2056,18 +2040,12 @@
                          str "%"
                          $ hovbox 2 (fmt_str_loc c name $ space_break $ x)
                          $ space_break )
-<<<<<<< HEAD
-                       ~label:Nolabel ~parens:false
+                       ~parens:false
                        ~attrs:call.pexp_attributes ~infix_ext_attrs
                        ~loc:call.pexp_loc c (args, typ, body) ) )
              $ space_break $ str ";"
              $ fmt_extension_suffix c ext
              $ space_break
-=======
-                       ~parens:false ~attrs:call.pexp_attributes
-                       ~loc:call.pexp_loc c (args, typ, body) ) )
-             $ space_break $ str ";" $ space_break
->>>>>>> f7107102
              $ list grps (str " ;" $ force_break) fmt_grp ) )
   | Pexp_infix
       ( {txt= "|>"; loc}
@@ -2095,26 +2073,15 @@
              $ force_newline
              $ Cmts.fmt c loc (str "|>" $ force_newline)
              $ hvbox c.conf.fmt_opts.extension_indent.v
-<<<<<<< HEAD
                  ( str "["
                  $ fmt_function ~ctx:(Exp retn) ~ctx0
                      ~wrap_intro:(fun x ->
                        str "%"
                        $ hovbox 2 (fmt_str_loc c name $ space_break $ x)
                        $ space_break )
-                     ~label:Nolabel ~parens:false ~attrs:retn.pexp_attributes
+                     ~parens:false ~attrs:retn.pexp_attributes
                      ~infix_ext_attrs ~loc:retn.pexp_loc c (args, typ, body)
                  $ str "]" ) ) )
-=======
-                 (wrap (str "[") (str "]")
-                    (fmt_function ~ctx:(Exp retn) ~ctx0
-                       ~wrap_intro:(fun x ->
-                         str "%"
-                         $ hovbox 2 (fmt_str_loc c name $ space_break $ x)
-                         $ space_break )
-                       ~parens:false ~attrs:retn.pexp_attributes
-                       ~loc:retn.pexp_loc c (args, typ, body) ) ) ) )
->>>>>>> f7107102
   | Pexp_infix ({txt= ":="; loc}, r, v)
     when is_simple c.conf (expression_width c) (sub_exp ~ctx r) ->
       let bol_indent = Params.Indent.assignment_operator_bol c.conf in
@@ -2195,12 +2162,8 @@
                   $ space_break
                   $ hovbox 0 (fmt_str_loc c op $ space_break $ intro) )
                 $ fmt_or followed_by_infix_op force_break space_break )
-<<<<<<< HEAD
-              ~label:Nolabel ~attrs:r.pexp_attributes ~infix_ext_attrs
+              ~attrs:r.pexp_attributes ~infix_ext_attrs
               ~loc:r.pexp_loc c (args, typ, body)
-=======
-              ~attrs:r.pexp_attributes ~loc:r.pexp_loc c (args, typ, body)
->>>>>>> f7107102
           $ fmt_if has_attr (str ")")
           $ fmt_atrs )
   | Pexp_infix _ ->
@@ -2317,16 +2280,11 @@
               then Fit
               else Break
             in
-<<<<<<< HEAD
-            fmt_function ~last_arg:true ~force_closing_paren ~ctx:inner_ctx
-              ~ctx0:ctx ~wrap_intro ~label:lbl ~parens:true
-              ~attrs:last_arg.pexp_attributes ~infix_ext_attrs
-=======
             let label_sep = Params.Exp.fun_label_sep c.conf in
             let pro = fmt_label lbl label_sep in
-            fmt_function ~pro ~force_closing_paren ~ctx:inner_ctx ~ctx0:ctx
-              ~wrap_intro ~parens:true ~attrs:last_arg.pexp_attributes
->>>>>>> f7107102
+            fmt_function ~pro ~force_closing_paren ~ctx:inner_ctx
+              ~ctx0:ctx ~wrap_intro ~parens:true
+              ~attrs:last_arg.pexp_attributes ~infix_ext_attrs
               ~loc:last_arg.pexp_loc c (largs, ltyp, lbody)
           in
           hvbox_if has_attr 0
@@ -2459,14 +2417,9 @@
       let wrap_intro intro =
         hovbox ~name:"fmt_expression | Pexp_function" 2 intro $ space_break
       in
-<<<<<<< HEAD
-      fmt_function ~pro ~wrap_intro ~box ~ctx ~ctx0 ~label:Nolabel ~parens
+      fmt_function ~pro ~wrap_intro ~box ~ctx ~ctx0 ~parens
         ~attrs:pexp_attributes ~infix_ext_attrs ~loc:pexp_loc c
         (args, typ, body)
-=======
-      fmt_function ~pro ~wrap_intro ~box ~ctx ~ctx0 ~parens ?ext
-        ~attrs:pexp_attributes ~loc:pexp_loc c (args, typ, body)
->>>>>>> f7107102
   | Pexp_ident {txt; loc} ->
       let outer_parens = has_attr && parens in
       pro
@@ -4819,17 +4772,12 @@
             let wrap_intro intro =
               hovbox 2 (fmt_opt pro $ intro) $ space_break
             in
-<<<<<<< HEAD
-            fmt_function ~ctx ~ctx0 ~wrap_intro ?box ~label:Nolabel ~attrs:[]
+            fmt_function ~ctx ~ctx0 ~wrap_intro ?box ~attrs:[]
               ~loc:lb_loc c ([], None, body)
               ~infix_ext_attrs:
                 { (* The infix ext and attrs are stored in Pfunction_cases. *)
                   infix_ext= None
                 ; infix_attrs= [] }
-=======
-            fmt_function ~ctx ~ctx0 ~wrap_intro ?box ~attrs:[] ~loc:lb_loc c
-              ([], None, body)
->>>>>>> f7107102
         | Pfunction_body body ->
             fmt_expression c ?pro ?box (sub_exp ~ctx body)
       in
