(**************************************************************************)
(*                                                                        *)
(*                              OCamlFormat                               *)
(*                                                                        *)
(*            Copyright (c) Facebook, Inc. and its affiliates.            *)
(*                                                                        *)
(*      This source code is licensed under the MIT license found in       *)
(*      the LICENSE file in the root directory of this source tree.       *)
(*                                                                        *)
(**************************************************************************)

(** Format OCaml Ast *)

open Migrate_ast
open Extended_ast
open Asttypes
open Ast
open Fmt

type c =
  { conf: Conf.t
  ; debug: bool
  ; source: Source.t
  ; cmts: Cmts.t
  ; fmt_code: Fmt_odoc.fmt_code }

module Cmts = struct
  include Cmts

  let fmt_before c = fmt_before c.cmts c.conf ~fmt_code:c.fmt_code

  let fmt_within c = fmt_within c.cmts c.conf ~fmt_code:c.fmt_code

  let fmt_after c = fmt_after c.cmts c.conf ~fmt_code:c.fmt_code

  let fmt c ?pro ?epi ?eol ?adj loc =
    (* remove the before comments from the map first *)
    let before = fmt_before c ?pro ?epi ?eol ?adj loc in
    (* remove the within comments from the map by accepting the
       continuation *)
    fun inner ->
      (* delay the after comments until the within comments have been
         removed *)
      let after = fmt_after c ?pro ?epi loc in
      let open Fmt in
      before $ inner $ after

  module Toplevel = struct
    let fmt_before c = Toplevel.fmt_before c.cmts c.conf ~fmt_code:c.fmt_code

    let fmt_after c = Toplevel.fmt_after c.cmts c.conf ~fmt_code:c.fmt_code
  end
end

let cmt_checker {cmts; _} =
  { cmts_before= Cmts.has_before cmts
  ; cmts_within= Cmts.has_within cmts
  ; cmts_after= Cmts.has_after cmts }

let break_between c = Ast.break_between c.source (cmt_checker c)

type block =
  { opn: Fmt.t option
  ; pro: Fmt.t option
  ; psp: Fmt.t
  ; bdy: Fmt.t
  ; cls: Fmt.t
  ; esp: Fmt.t
  ; epi: Fmt.t option }

let empty =
  { opn= None
  ; pro= None
  ; psp= noop
  ; bdy= noop
  ; cls= noop
  ; esp= noop
  ; epi= None }

let blk_box ?(box = true) blk k =
  match blk.opn with Some opn -> wrap_if_k box opn blk.cls k | None -> k

let compose_module' ?box ?pro ?epi ({psp; bdy; esp; _} as blk) =
  ( blk_box ?box blk (fmt_opt pro $ (fmt_opt blk.pro $ psp $ bdy)) $ esp
  , fmt_opt blk.epi $ fmt_opt epi )

let compose_module ?box ?pro ?epi blk ~f =
  let bdy, epi' = compose_module' ?box ?pro blk in
  f (bdy $ epi') $ fmt_opt epi

(* Debug: catch and report failures at nearest enclosing Ast.t *)

let protect =
  let first = ref true in
  fun c ast pp ->
    Fmt.protect pp ~on_error:(fun exc ->
        if !first && c.debug then (
          let bt = Stdlib.Printexc.get_backtrace () in
          Stdlib.Format.eprintf "@\nFAIL@\n%a@\n%s@.%!" Ast.dump ast bt ;
          first := false ) ;
        raise exc )

let update_config ?quiet c l =
  {c with conf= List.fold ~init:c.conf l ~f:(Conf.update ?quiet)}

(* Preserve the position of comments located after the last element of a
   list/array (after `;`), otherwise comments are picked up by
   `fmt_expression` and printed before `;`. *)
let collection_last_cmt ?pro c (loc : Location.t) locs =
  let filter = function Parser.SEMI -> true | _ -> false in
  opt (List.last locs) (fun (last : Location.t) ->
      match
        Source.tokens_between c.source last.loc_end loc.loc_end ~filter
      with
      | [] -> noop
      | (_, semicolon_loc) :: _ ->
          Cmts.fmt_after ?pro c last ~filter:(fun cmt ->
              Location.compare (Cmt.loc cmt) semicolon_loc >= 0 ) )

let fmt_elements_collection ?pro ?(first_sep = true) ?(last_sep = true) c
    (p : Params.elements_collection) f loc fmt_x xs =
  let fmt_one ~first ~last x =
    fmt_if_k (not (first && first_sep)) p.sep_before
    $ fmt_x x
    $ fmt_or_k (last && last_sep) p.sep_after_final p.sep_after_non_final
  in
  list_fl xs fmt_one $ collection_last_cmt ?pro c loc (List.map ~f xs)

let fmt_expressions c width sub_exp exprs fmt_expr p loc =
  match c.conf.fmt_opts.break_collection_expressions.v with
  | `Fit_or_vertical ->
      fmt_elements_collection c p Exp.location loc fmt_expr exprs
  | `Wrap ->
      let is_simple x = is_simple c.conf width (sub_exp x) in
      let break x1 x2 = not (is_simple x1 && is_simple x2) in
      let grps = List.group exprs ~break in
      let fmt_grp ~first:first_grp ~last:last_grp exprs =
        fmt_elements_collection c ~first_sep:first_grp ~last_sep:last_grp p
          Exp.location loc fmt_expr exprs
      in
      list_fl grps fmt_grp

(** Handle the `break-fun-decl` option *)
let wrap_fun_decl_args c k =
  match c.conf.fmt_opts.break_fun_decl.v with
  | `Wrap | `Fit_or_vertical -> k
  | `Smart -> hvbox 0 k

let box_fun_decl_args c =
  match c.conf.fmt_opts.break_fun_decl.v with
  | `Fit_or_vertical -> hvbox
  | `Wrap | `Smart -> hovbox

(** Handle the `break-fun-sig` option *)
let box_fun_sig_args c =
  match c.conf.fmt_opts.break_fun_sig.v with
  | _ when c.conf.fmt_opts.ocp_indent_compat.v -> hvbox
  | `Fit_or_vertical -> hvbox
  | `Wrap | `Smart -> hovbox

let closing_paren ?force ?(offset = 0) c =
  match c.conf.fmt_opts.indicate_multiline_delimiters.v with
  | `No -> str ")"
  | `Space -> fits_breaks ")" " )" ?force
  | `Closing_on_separate_line -> fits_breaks ")" ")" ~hint:(1000, offset)

let maybe_disabled_k c (loc : Location.t) (l : attributes) f k =
  if not c.conf.opr_opts.disable.v then f c
  else
    let loc = Source.extend_loc_to_include_attributes loc l in
    Cmts.drop_inside c.cmts loc ;
    let s = Source.string_at c.source loc in
    k (Cmts.fmt c loc (str s))

let maybe_disabled c loc l f = maybe_disabled_k c loc l f Fn.id

let update_config_maybe_disabled c loc l f =
  let c = update_config c l in
  maybe_disabled c loc l f

let update_config_maybe_disabled_attrs c loc attrs f =
  let l = attrs.attrs_before @ attrs.attrs_after in
  update_config_maybe_disabled c loc l f

let update_config_maybe_disabled_block c loc l f =
  let fmt bdy = {empty with opn= Some (open_vbox 2); bdy; cls= close_box} in
  let c = update_config c l in
  maybe_disabled_k c loc l f fmt

let update_items_config c items update_config =
  let with_config c i =
    let c = update_config c i in
    (c, (i, c))
  in
  let _, items = List.fold_map items ~init:c ~f:with_config in
  items

let box_semisemi c ~parent_ctx b k =
  let space = Poly.(c.conf.fmt_opts.sequence_style.v = `Separator) in
  match parent_ctx with
  | _ when not b -> k
  | Rep -> k $ fmt_if space " " $ str ";;"
  | _ -> hvbox 0 (k $ fmt_or space "@;" "@," $ str ";;")

let fmt_hole () = str "_"

let fmt_item_list c ctx update_config ast fmt_item items =
  let items = update_items_config c items update_config in
  let break_struct = c.conf.fmt_opts.break_struct.v || is_top ctx in
  hvbox 0 @@ list_pn items
  @@ fun ~prev (itm, c) ~next ->
  let loc = Ast.location (ast itm) in
  maybe_disabled c loc [] (fun c -> fmt_item c ctx ~prev ~next itm)
  $ opt next (fun (i_n, c_n) ->
        fmt_or_k
          (break_between c (ast itm, c.conf) (ast i_n, c_n.conf))
          (fmt "\n@;<1000 0>")
          (fmt_or break_struct "@;<1000 0>" "@ ") )

let fmt_recmodule c ctx items fmt_item ast sub =
  let update_config c i = update_config c (Ast.attributes (ast i)) in
  let fmt_item c ctx ~prev ~next:_ i =
    fmt_item c ~rec_flag:true ~first:(Option.is_none prev) (sub ~ctx i)
  in
  fmt_item_list c ctx update_config ast fmt_item items

(* In several places, naked newlines (i.e. not "@\n") are used to avoid
   trailing space in open lines. *)
(* In several places, a break such as "@;<1000 0>" is used to force the
   enclosing box to break across multiple lines. *)

let rec fmt_longident (li : Longident.t) =
  let fmt_id id =
    wrap_if (Std_longident.String_id.is_symbol id) "( " " )" (str id)
  in
  match li with
  | Lident id -> fmt_id id
  | Ldot (li, id) -> hvbox 0 (fmt_longident li $ fmt "@,." $ fmt_id id)
  | Lapply (li1, li2) ->
      hvbox 2 (fmt_longident li1 $ wrap "@,(" ")" (fmt_longident li2))

let fmt_longident_loc c ?pre {txt; loc} =
  Cmts.fmt c loc (opt pre str $ fmt_longident txt)

let str_longident x =
  Format_.asprintf "%a" (fun fs x -> eval fs (fmt_longident x)) x

let fmt_str_loc c ?pre {txt; loc} = Cmts.fmt c loc (opt pre str $ str txt)

let fmt_str_loc_opt c ?pre ?(default = "_") {txt; loc} =
  Cmts.fmt c loc (opt pre str $ str (Option.value ~default txt))

let variant_var c ({txt= x; loc} : variant_var) =
  Cmts.fmt c loc @@ (str "`" $ fmt_str_loc c x)

let fmt_constant c ?epi {pconst_desc; pconst_loc= loc} =
  Cmts.fmt c loc
  @@
  match pconst_desc with
  | Pconst_integer (lit, suf) | Pconst_float (lit, suf) ->
      str lit $ opt suf char
  | Pconst_char (_, s) -> wrap "'" "'" @@ str s
  | Pconst_string (s, loc', Some delim) ->
      Cmts.fmt c loc'
      @@
      (* If a multiline string has newlines in it, the configuration might
         specify it should get treated as a "long" box element. To do so, we
         pretend it is 1000 characters long. *)
      ( if
          c.conf.fmt_opts.break_around_multiline_strings.v
          && String.mem s '\n'
        then str_as 1000
        else str )
        (Format_.sprintf "{%s|%s|%s}" delim s delim)
  | Pconst_string (_, loc', None) -> (
      let delim = ["@,"; "@;"] in
      let contains_pp_commands s =
        let is_substring substring = String.is_substring s ~substring in
        List.exists delim ~f:is_substring
      in
      let fmt_string_auto ~break_on_newlines s =
        let fmt_words ~epi s =
          let words = String.split s ~on:' ' in
          let fmt_word ~prev:_ curr ~next =
            match next with
            | Some "" -> str curr $ str " "
            | Some _ ->
                str curr $ cbreak ~fits:("", 1, "") ~breaks:(" \\", 0, "")
            | None -> str curr
          in
          hovbox_if (List.length words > 1) 0 (list_pn words fmt_word $ epi)
        in
        let fmt_line ~epi ~prev:_ curr ~next =
          let not_suffix suffix = not (String.is_suffix curr ~suffix) in
          let print_ln =
            List.for_all delim ~f:not_suffix || not break_on_newlines
          in
          let fmt_next next =
            if String.is_empty next then fmt_if_k print_ln (str "\\n")
            else if Char.equal next.[0] ' ' then
              fmt_if_k print_ln (str "\\n")
              $ cbreak ~fits:("", 0, "") ~breaks:("\\", -1, "\\")
            else
              fmt_if_k print_ln (str "\\n")
              $ cbreak ~fits:("", 0, "") ~breaks:("\\", 0, "")
          in
          let epi = match next with Some _ -> noop | None -> epi in
          fmt_words ~epi curr $ opt next fmt_next
        in
        let lines = String.split ~on:'\n' s in
        let lines =
          if break_on_newlines then lines
          else
            let n_lines = List.length lines in
            (* linebreaks are merged with the preceding line when possible
               instead of having a blank line in the list *)
            List.foldi lines ~init:[] ~f:(fun i acc -> function
              | "" when i < n_lines - 1 -> (
                match acc with [] -> [""] | h :: t -> (h ^ "\\n") :: t )
              | line -> line :: acc )
            |> List.rev
        in
        let epi = str "\"" $ fmt_opt epi in
        hvbox 1 (str "\"" $ list_pn lines (fmt_line ~epi))
      in
      let preserve_or_normalize =
        match c.conf.fmt_opts.break_string_literals.v with
        | `Never -> `Preserve
        | `Auto -> `Normalize
      in
      let s = Source.string_literal c.source preserve_or_normalize loc in
      Cmts.fmt c loc'
      @@
      match c.conf.fmt_opts.break_string_literals.v with
      | `Auto when contains_pp_commands s ->
          let break_on_pp_commands in_ pattern =
            String.substr_replace_all in_ ~pattern ~with_:(pattern ^ "\n")
          in
          List.fold_left delim ~init:s ~f:break_on_pp_commands
          |> fmt_string_auto ~break_on_newlines:true
      | `Auto -> fmt_string_auto ~break_on_newlines:false s
      | `Never -> wrap "\"" "\"" (str s) )

let fmt_variance_injectivity c vc = hvbox 0 (list vc "" (fmt_str_loc c))

let fmt_label lbl sep =
  (* No comment can be attached here. *)
  match lbl with
  | Nolabel -> noop
  | Labelled l -> str "~" $ str l.txt $ fmt sep
  | Optional l -> str "?" $ str l.txt $ fmt sep

let fmt_direction_flag = function
  | Upto -> fmt "@ to "
  | Downto -> fmt "@ downto "

let fmt_private ?(pro = fmt "@ ") c loc =
  pro $ hvbox 0 @@ Cmts.fmt c loc @@ str "private"

let fmt_virtual ?(pro = fmt "@ ") c loc =
  pro $ hvbox 0 @@ Cmts.fmt c loc @@ str "virtual"

let fmt_mutable ?(pro = fmt "@ ") ?(epi = noop) c loc =
  pro $ hvbox 0 (Cmts.fmt c loc (str "mutable")) $ epi

let fmt_private_flag c = function
  | Private loc -> fmt_private c loc
  | Public -> noop

let fmt_virtual_flag c = function
  | Virtual loc -> fmt_virtual c loc
  | Concrete -> noop

let fmt_mutable_flag ?pro ?epi c = function
  | Mutable loc -> fmt_mutable ?pro ?epi c loc
  | Immutable -> noop

let fmt_mutable_virtual_flag c = function
  | {mv_mut= Some m; mv_virt= Some v} when Location.compare_start v m < 1 ->
      fmt_virtual c v $ fmt_mutable c m
  | {mv_mut; mv_virt} ->
      opt mv_mut (fmt_mutable c) $ opt mv_virt (fmt_virtual c)

let fmt_private_virtual_flag c = function
  | {pv_priv= Some p; pv_virt= Some v} when Location.compare_start v p < 1 ->
      fmt_virtual c v $ fmt_private c p
  | {pv_priv; pv_virt} ->
      opt pv_priv (fmt_private c) $ opt pv_virt (fmt_virtual c)

let virtual_or_override = function
  | Cfk_virtual _ -> noop
  | Cfk_concrete (Override, _) -> str "!"
  | Cfk_concrete (Fresh, _) -> noop

let fmt_parsed_docstring c ~loc ?pro ~epi input parsed =
  assert (not (String.is_empty input)) ;
  let offset =
    let pos = loc.Location.loc_start in
    pos.pos_cnum - pos.pos_bol + 3
  and fmt_code = c.fmt_code in
  let doc = Fmt_odoc.fmt_parsed c.conf ~fmt_code ~offset ~input parsed in
  Cmts.fmt c loc
  @@ vbox_if (Option.is_none pro) 0 (fmt_opt pro $ wrap "(**" "*)" doc $ epi)

let docstring_epi ~standalone ~next ~epi ~floating =
  let epi = if Option.is_some next then fmt "@\n" else fmt_opt epi in
  match next with
  | (None | Some (_, false)) when floating && not standalone ->
      str "\n" $ epi
  | _ -> epi

let fmt_docstring c ?(standalone = false) ?pro ?epi doc =
  list_pn (Option.value ~default:[] doc)
    (fun ~prev:_ ({txt; loc}, floating) ~next ->
      let epi = docstring_epi ~standalone ~next ~epi ~floating in
      fmt_parsed_docstring c ~loc ?pro ~epi txt (Docstring.parse ~loc txt) )

let fmt_docstring_around_item' ?(is_val = false) ?(force_before = false)
    ?(fit = false) c doc1 doc2 =
  match (doc1, doc2) with
  | Some _, Some _ ->
      ( fmt_docstring c ~epi:(fmt "@\n") doc1
      , fmt_docstring c ~pro:(fmt "@\n") doc2 )
  | None, None -> (noop, noop)
  | None, Some doc | Some doc, None -> (
      let is_tag_only =
        List.for_all ~f:(function
          | Ok es, _ -> Docstring.is_tag_only es
          | _ -> false )
      in
      let fmt_doc ?epi ?pro doc =
        list_pn doc (fun ~prev:_ (parsed, ({txt; loc}, floating)) ~next ->
            let next = Option.map next ~f:snd in
            let epi = docstring_epi ~standalone:false ~next ~epi ~floating in
            fmt_parsed_docstring c ~loc ~epi ?pro txt parsed )
      in
      let floating_doc, doc =
        doc
        |> List.map ~f:(fun (({txt; loc}, _) as doc) ->
               (Docstring.parse ~loc txt, doc) )
        |> List.partition_tf ~f:(fun (_, (_, floating)) -> floating)
      in
      let placement =
        if force_before then `Before
        else if
          Poly.( = ) c.conf.fmt_opts.doc_comments_tag_only.v `Fit
          && fit && is_tag_only doc
        then `Fit
        else
          let ((`Before | `After) as conf) =
            match c.conf.fmt_opts.doc_comments.v with
            | `After_when_possible -> `After
            | `Before_except_val when is_val -> `After
            | `Before_except_val -> `Before
            | `Before -> `Before
          in
          conf
      in
      let floating_doc = fmt_doc ~epi:(fmt "@\n") floating_doc in
      match placement with
      | `Before -> (floating_doc $ fmt_doc ~epi:(fmt "@\n") doc, noop)
      | `After -> (floating_doc, fmt_doc ~pro:(fmt "@\n") doc)
      | `Fit ->
          ( floating_doc
          , fmt_doc ~pro:(break c.conf.fmt_opts.doc_comments_padding.v 0) doc
          ) )

(** Formats docstrings and decides where to place them Handles the
    [doc-comments] and [doc-comment-tag-only] options Returns the tuple
    [doc_before, doc_after, attrs] *)
let fmt_docstring_around_item ?is_val ?force_before ?fit c attrs =
  let doc1, attrs = doc_atrs attrs in
  let doc2, attrs = doc_atrs attrs in
  let doc_before, doc_after =
    fmt_docstring_around_item' ?is_val ?force_before ?fit c doc1 doc2
  in
  (doc_before, doc_after, attrs)

(** Returns the documentation before and after the item as well as the
    [ext_attrs] before and after attributes, modified.
    It is assumed that docstrings can only occurs in [attrs_after]. *)
let fmt_docstring_around_item_attrs ?is_val ?force_before ?fit c attrs =
  let doc_before, doc_after, attrs_after =
    fmt_docstring_around_item ?is_val ?force_before ?fit c attrs.attrs_after
  in
  (doc_before, doc_after, attrs.attrs_before, attrs_after)

let fmt_extension_suffix c ext =
  opt ext (fun name -> str "%" $ fmt_str_loc c name)

let is_arrow_or_poly = function
  | {ptyp_desc= Ptyp_arrow _ | Ptyp_poly _; _} -> true
  | _ -> false

let fmt_assign_arrow c =
  match c.conf.fmt_opts.assignment_operator.v with
  | `Begin_line ->
      break 1 (Params.Indent.assignment_operator_bol c.conf) $ fmt "<- "
  | `End_line -> fmt " <-@;<1 2>"

let arrow_sep c ~parens : Fmt.s =
  match c.conf.fmt_opts.break_separators.v with
  | `Before -> if parens then "@;<1 1>-> " else "@ -> "
  | `After -> " ->@;<1 0>"

let fmt_docstring_padded c doc =
  fmt_docstring c ~pro:(break c.conf.fmt_opts.doc_comments_padding.v 0) doc

let sequence_blank_line c (l1 : Location.t) (l2 : Location.t) =
  match c.conf.fmt_opts.sequence_blank_line.v with
  | `Preserve_one ->
      let rec loop prev_pos = function
        | cmt :: tl ->
            let loc = Cmt.loc cmt in
            (* Check empty line before each comment *)
            Source.empty_line_between c.source prev_pos loc.loc_start
            || loop loc.loc_end tl
        | [] ->
            (* Check empty line after all comments *)
            Source.empty_line_between c.source prev_pos l2.loc_start
      in
      loop l1.loc_end (Cmts.remaining_before c.cmts l2)
  | `Compact -> false

let fmt_quoted_string c key ext s maybe_delim =
  ( if c.conf.fmt_opts.break_around_multiline_strings.v && String.mem s '\n'
    then str_as 1000
    else str )
  @@
  match maybe_delim with
  | None -> Format_.sprintf "{%s%s|%s|}" key ext s
  | Some delim ->
      let ext_and_delim =
        if String.is_empty delim then ext
        else Format_.sprintf "%s %s" ext delim
      in
      Format_.sprintf "{%s%s|%s|%s}" key ext_and_delim s delim

let fmt_type_var s =
  str "'"
  (* [' a'] is a valid type variable, the space is required to not lex as a
     char. https://github.com/ocaml/ocaml/pull/2034 *)
  $ fmt_if (String.length s > 1 && Char.equal s.[1] '\'') " "
  $ str s

let rec fmt_extension_aux c ctx ~key (ext, pld) =
  match (ext.txt, pld, ctx) with
  (* Quoted extensions (since ocaml 4.11). *)
  | ( ext
    , PStr
        [ { pstr_desc=
              Pstr_eval
                ( { pexp_desc=
                      Pexp_constant
                        {pconst_desc= Pconst_string (str, loc, delim); _}
                  ; pexp_loc
                  ; pexp_loc_stack= _
                  ; pexp_attributes= [] }
                , [] )
          ; pstr_loc } ]
    , _ )
    when Source.is_quoted_string c.source pstr_loc ->
      (* Comments and attributes are not allowed by the parser *)
      assert (not (Cmts.has_before c.cmts loc)) ;
      assert (not (Cmts.has_after c.cmts loc)) ;
      assert (not (Cmts.has_before c.cmts pexp_loc)) ;
      assert (not (Cmts.has_after c.cmts pexp_loc)) ;
      assert (not (Cmts.has_before c.cmts pstr_loc)) ;
      assert (not (Cmts.has_after c.cmts pstr_loc)) ;
      hvbox 0 (fmt_quoted_string c (Ext.Key.to_string key) ext str delim)
  | _, PStr [({pstr_loc; _} as si)], (Pld _ | Str _ | Top)
    when Source.extension_using_sugar ~name:ext ~payload:pstr_loc ->
      fmt_structure_item c ~last:true ~ext ~semisemi:false (sub_str ~ctx si)
  | _, PSig [({psig_loc; _} as si)], (Pld _ | Sig _ | Top)
    when Source.extension_using_sugar ~name:ext ~payload:psig_loc ->
      fmt_signature_item c ~ext (sub_sig ~ctx si)
  | _, PPat (({ppat_loc; _} as pat), _), (Pld _ | Top)
    when Source.extension_using_sugar ~name:ext ~payload:ppat_loc ->
      fmt_pattern c ~ext (sub_pat ~ctx pat)
  | _ ->
      let box =
        if c.conf.fmt_opts.ocp_indent_compat.v then
          match pld with
          | PStr [{pstr_desc= Pstr_eval _; _}] | PTyp _ | PPat _ ->
              hvbox c.conf.fmt_opts.extension_indent.v
          | PSig _ | PStr _ ->
              hvbox c.conf.fmt_opts.stritem_extension_indent.v
        else Fn.id
      in
      box
        (wrap "[" "]"
           ( str (Ext.Key.to_string key)
           $ fmt_str_loc c ext
           $ fmt_payload c (Pld pld) pld
           $ fmt_if (Exposed.Right.payload pld) " " ) )

and fmt_extension = fmt_extension_aux ~key:Ext.Key.Regular

and fmt_item_extension = fmt_extension_aux ~key:Ext.Key.Item

and fmt_attribute c ~key {attr_name; attr_payload; attr_loc} =
  hvbox 0 @@ Cmts.fmt c attr_loc
  @@
  match (attr_name, attr_payload) with
  | ( {txt= ("ocaml.doc" | "ocaml.text") as txt; loc= {loc_ghost= true; _}}
    , PStr
        [ { pstr_desc=
              Pstr_eval
                ( { pexp_desc=
                      Pexp_constant
                        {pconst_desc= Pconst_string (doc, _, None); _}
                  ; pexp_attributes= []
                  ; _ }
                , [] )
          ; _ } ] ) ->
      fmt_or (String.equal txt "ocaml.text") "@ " " "
      $ wrap "(**" "*)" (str doc)
  | name, pld ->
      let indent =
        match (pld, key) with
        | (PStr _ | PSig _), Attr.Key.Floating ->
            c.conf.fmt_opts.stritem_extension_indent.v
        | _ -> c.conf.fmt_opts.extension_indent.v
      in
      hvbox indent
        (wrap "[" "]"
           ( str (Attr.Key.to_string key)
           $ fmt_str_loc c name
           $ fmt_payload c (Pld pld) pld
           $ fmt_if (Exposed.Right.payload pld) " " ) )

and fmt_attributes_aux c ?pre ?suf ~key attrs =
  let num = List.length attrs in
  fmt_if_k (num > 0)
    ( opt pre sp
    $ hvbox_if (num > 1) 0
        (hvbox 0 (list attrs "@ " (fmt_attribute c ~key)) $ opt suf str) )

and fmt_attributes = fmt_attributes_aux ~key:Attr.Key.Regular

and fmt_item_attributes = fmt_attributes_aux ~key:Attr.Key.Item

and fmt_attributes_and_docstrings_aux c ~key attrs =
  let standalone, pro, space =
    match key with
    | Attr.Key.Regular | Attr.Key.Item ->
        (false, break c.conf.fmt_opts.doc_comments_padding.v 0, break 1 0)
    | Attr.Key.Floating -> (true, noop, noop)
  in
  let aux = function
    | { attr_name=
          {txt= "ocaml.doc" | "ocaml.text"; loc= {loc_ghost= true; _}}
      ; attr_payload=
          PStr
            [ { pstr_desc=
                  Pstr_eval
                    ( { pexp_desc=
                          Pexp_constant
                            {pconst_desc= Pconst_string (txt, _, None); _}
                      ; pexp_loc= loc
                      ; pexp_attributes= []
                      ; _ }
                    , [] )
              ; _ } ]
      ; _ } ->
        fmt_docstring c ~standalone ~pro (Some [({txt; loc}, standalone)])
    | attr -> space $ fmt_attribute c ~key attr
  in
  list attrs "" aux

and fmt_attributes_and_docstrings =
  fmt_attributes_and_docstrings_aux ~key:Attr.Key.Regular

and fmt_floating_attributes_and_docstrings =
  fmt_attributes_and_docstrings_aux ~key:Attr.Key.Floating

and fmt_payload c ctx pld =
  protect c (Pld pld)
  @@
  match pld with
  | PStr mex ->
      fmt_if (not (List.is_empty mex)) "@ " $ fmt_structure c ctx mex
  | PSig mty ->
      str ":"
      $ fmt_if (not (List.is_empty mty)) "@ "
      $ fmt_signature c ctx mty
  | PTyp typ -> fmt ":@ " $ fmt_core_type c (sub_typ ~ctx typ)
  | PPat (pat, exp) ->
      let fmt_when exp =
        str " when " $ fmt_expression c (sub_exp ~ctx exp)
      in
      fmt "?@ " $ fmt_pattern c (sub_pat ~ctx pat) $ opt exp fmt_when

and fmt_record_field c ?typ1 ?typ2 ?rhs lid1 =
  let field_space =
    match c.conf.fmt_opts.field_space.v with
    | `Loose | `Tight_decl -> str " "
    | `Tight -> noop
  in
  let t1 = Option.map typ1 ~f:(fun x -> fmt ": " $ fmt_core_type c x) in
  let t2 = Option.map typ2 ~f:(fun x -> fmt ":> " $ fmt_core_type c x) in
  let r = Option.map rhs ~f:(fun x -> fmt "=@;<1 2>" $ cbox 0 x) in
  let fmt_type_rhs =
    match List.filter_opt [t1; t2; r] with
    | [] -> noop
    | l -> field_space $ list l "@ " Fn.id
  in
  Cmts.fmt_before c lid1.loc
  $ cbox 0
      (fmt_longident_loc c lid1 $ Cmts.fmt_after c lid1.loc $ fmt_type_rhs)

and fmt_type_cstr c ?constraint_ctx xtyp =
  let colon_before = Poly.(c.conf.fmt_opts.break_colon.v = `Before) in
  fmt_or_k colon_before (fits_breaks " " ~hint:(1000, 0) "") (fmt "@;<0 -1>")
  $ cbox_if colon_before 0
      (fmt_core_type c ~pro:":" ?constraint_ctx ~pro_space:(not colon_before)
         ~box:(not colon_before) xtyp )

and type_constr_and_body c xbody =
  let body = xbody.ast in
  match xbody.ast.pexp_desc with
  | Pexp_constraint (exp, typ) ->
      Cmts.relocate c.cmts ~src:body.pexp_loc ~before:exp.pexp_loc
        ~after:exp.pexp_loc ;
      let typ_ctx = Exp body in
      let exp_ctx =
        let pat = Ast_helper.Pat.any () in
        let param =
          { pparam_desc= Pparam_val (Nolabel, None, pat)
          ; pparam_loc= pat.ppat_loc }
        in
        Exp Ast_helper.(Exp.fun_ param exp)
      in
      ( Some (fmt_type_cstr c ~constraint_ctx:`Fun (sub_typ ~ctx:typ_ctx typ))
      , sub_exp ~ctx:exp_ctx exp )
  | _ -> (None, xbody)

and fmt_arrow_param c ctx {pap_label= lI; pap_loc= locI; pap_type= tI} =
  let arg_label lbl =
    match lbl with
    | Nolabel -> None
    | Labelled l -> Some (str l.txt $ fmt ":@,")
    | Optional l -> Some (str "?" $ str l.txt $ fmt ":@,")
  in
  let xtI = sub_typ ~ctx tI in
  let arg =
    match arg_label lI with
    | None -> fmt_core_type c xtI
    | Some f -> hovbox 2 (f $ fmt_core_type c xtI)
  in
  hvbox 0 (Cmts.fmt_before c locI $ arg)

(** Format [Ptyp_arrow]. [indent] can be used to override the indentation
    added for the break-separators option. [parent_has_parens] is used to
    align arrows to parentheses. *)
and fmt_arrow_type c ~ctx ?indent ~parens ~parent_has_parens args fmt_ret_typ
    =
  let indent =
    match indent with
    | Some k -> k
    | None ->
        fmt_if_k
          Poly.(c.conf.fmt_opts.break_separators.v = `Before)
          (fmt_or_k c.conf.fmt_opts.ocp_indent_compat.v (fits_breaks "" "")
             (fits_breaks "" "   ") )
  and ret_typ =
    match fmt_ret_typ with
    | Some k -> fmt (arrow_sep c ~parens:parent_has_parens) $ k
    | None -> noop
  in
  indent
  $ wrap_if parens "(" ")"
      ( list args
          (arrow_sep c ~parens:parent_has_parens)
          (fmt_arrow_param c ctx)
      $ ret_typ )

(* The context of [xtyp] refers to the RHS of the expression (namely
   Pexp_constraint) and does not give a relevant information as to whether
   [xtyp] should be parenthesized. [constraint_ctx] gives the higher context
   of the expression, i.e. if the expression is part of a `fun`
   expression. *)
and fmt_core_type c ?(box = true) ?pro ?(pro_space = true) ?constraint_ctx
    ({ast= typ; ctx} as xtyp) =
  protect c (Typ typ)
  @@
  let {ptyp_desc; ptyp_attributes; ptyp_loc; _} = typ in
  update_config_maybe_disabled c ptyp_loc ptyp_attributes
  @@ fun c ->
  ( match pro with
  | Some pro -> (
    match c.conf.fmt_opts.break_colon.v with
    | `Before -> fmt_if pro_space "@;" $ str pro $ str " "
    | `After -> fmt_if pro_space " " $ str pro $ fmt "@ " )
  | None -> noop )
  $
  let doc, atrs = doc_atrs ptyp_attributes in
  Cmts.fmt c ptyp_loc
  @@ (fun k -> k $ fmt_docstring c ~pro:(fmt "@ ") doc)
  @@ ( if List.is_empty atrs then Fn.id
       else fun k ->
         hvbox 0 (Params.parens c.conf (k $ fmt_attributes c ~pre:Cut atrs))
     )
  @@
  let parens = parenze_typ xtyp in
  hvbox_if box 0
  @@ Params.parens_if
       (match typ.ptyp_desc with Ptyp_tuple _ -> false | _ -> parens)
       c.conf
  @@
  let in_type_declaration =
    match ctx with
    | Td {ptype_manifest= Some t; _} -> phys_equal t typ
    | _ -> false
  in
  let ctx = Typ typ in
  let parenze_constraint_ctx =
    match constraint_ctx with
    | Some `Fun when not parens -> true
    | _ -> false
  in
  match ptyp_desc with
  | Ptyp_alias (typ, str) ->
      hvbox 0
        (wrap_if parenze_constraint_ctx "(" ")"
           ( fmt_core_type c (sub_typ ~ctx typ)
           $ fmt "@ as@ "
           $ Cmts.fmt c str.loc @@ fmt_type_var str.txt ) )
  | Ptyp_any -> str "_"
  | Ptyp_arrow (args, ret_typ) ->
      Cmts.relocate c.cmts ~src:ptyp_loc
        ~before:(List.hd_exn args).pap_type.ptyp_loc ~after:ret_typ.ptyp_loc ;
      let indent =
        match pro with
        | Some pro when c.conf.fmt_opts.ocp_indent_compat.v ->
            let indent =
              if Poly.(c.conf.fmt_opts.break_separators.v = `Before) then 2
              else 0
            in
            Some
              (fits_breaks ""
                 (String.make (Int.max 1 (indent - String.length pro)) ' ') )
        | _ -> None
      in
      let fmt_ret_typ = fmt_core_type c (sub_typ ~ctx ret_typ) in
      fmt_arrow_type c ~ctx ?indent ~parens:parenze_constraint_ctx
        ~parent_has_parens:parens args (Some fmt_ret_typ)
  | Ptyp_constr (lid, []) -> fmt_longident_loc c lid
  | Ptyp_constr (lid, [t1]) ->
      hvbox
        (Params.Indent.type_constr c.conf)
        ( fmt_core_type c (sub_typ ~ctx t1)
        $ fmt "@ " $ fmt_longident_loc c lid )
  | Ptyp_constr (lid, t1N) ->
      hvbox
        (Params.Indent.type_constr c.conf)
        ( wrap_fits_breaks c.conf "(" ")"
            (list t1N (Params.comma_sep c.conf)
               (sub_typ ~ctx >> fmt_core_type c) )
        $ fmt "@ " $ fmt_longident_loc c lid )
  | Ptyp_extension ext ->
      hvbox c.conf.fmt_opts.extension_indent.v (fmt_extension c ctx ext)
  | Ptyp_package (id, cnstrs) ->
      hvbox 2
        ( hovbox 0 (fmt "module@ " $ fmt_longident_loc c id)
        $ fmt_package_type c ctx cnstrs )
  | Ptyp_poly ([], _) ->
      impossible "produced by the parser, handled elsewhere"
  | Ptyp_poly (a1N, t) ->
      hovbox_if box 0
        ( list a1N "@ " (fun {txt; _} -> fmt_type_var txt)
        $ fmt ".@ "
        $ fmt_core_type c ~box:true (sub_typ ~ctx t) )
  | Ptyp_tuple typs ->
      hvbox 0
        (wrap_if parenze_constraint_ctx "(" ")"
           (wrap_fits_breaks_if ~space:false c.conf parens "(" ")"
              (list typs "@ * " (sub_typ ~ctx >> fmt_core_type c)) ) )
  | Ptyp_var s -> fmt_type_var s
  | Ptyp_variant (rfs, flag, lbls) ->
      let row_fields rfs =
        match rfs with
        | [] -> Cmts.fmt_within c ~pro:noop ptyp_loc
        | _ ->
            list rfs
              ( if
                  in_type_declaration
                  && Poly.(c.conf.fmt_opts.type_decl.v = `Sparse)
                then "@;<1000 0>| "
                else "@ | " )
              (fmt_row_field c ctx)
      in
      let protect_token = Exposed.Right.(list ~elt:row_field) rfs in
      let space_around = c.conf.fmt_opts.space_around_variants.v in
      let closing =
        let empty = List.is_empty rfs in
        let force =
          match c.conf.fmt_opts.type_decl.v with
          | `Sparse -> Option.some_if space_around Break
          | `Compact -> None
        in
        let nspaces = if empty then 0 else 1 in
        let space = (protect_token || space_around) && not empty in
        fits_breaks
          (if space && not empty then " ]" else "]")
          ~hint:(nspaces, 0) "]" ?force
      in
      hvbox 0
        ( match (flag, lbls, rfs) with
        | Closed, None, [{prf_desc= Rinherit _; _}] ->
            str "[ | " $ row_fields rfs $ closing
        | Closed, None, _ ->
            let opening = if space_around then "[ " else "[" in
            fits_breaks opening "[ " $ row_fields rfs $ closing
        | Open, None, _ -> str "[> " $ row_fields rfs $ closing
        | Closed, Some [], _ -> str "[< " $ row_fields rfs $ closing
        | Closed, Some ls, _ ->
            str "[< " $ row_fields rfs $ str " > "
            $ list ls "@ " (variant_var c)
            $ closing
        | Open, Some _, _ -> impossible "not produced by parser" )
  | Ptyp_object ([], closed_flag) ->
      wrap "<@ " ">"
        ( match closed_flag with
        | OClosed -> Cmts.fmt_within c ~pro:noop ~epi:(str " ") ptyp_loc
        | OOpen loc -> Cmts.fmt c loc (str "..") $ fmt "@ " )
  | Ptyp_object (fields, closed_flag) ->
      let fmt_field {pof_desc; pof_attributes; pof_loc} =
        let fmt_field =
          match pof_desc with
          | Otag (lab_loc, typ) ->
              (* label loc * attributes * core_type -> object_field *)
              let field_loose =
                match c.conf.fmt_opts.field_space.v with
                | `Loose | `Tight_decl -> true
                | `Tight -> false
              in
              fmt_str_loc c lab_loc $ fmt_if field_loose " " $ fmt ":@ "
              $ fmt_core_type c (sub_typ ~ctx typ)
          | Oinherit typ -> fmt_core_type c (sub_typ ~ctx typ)
        in
        Cmts.fmt c pof_loc
        @@ hvbox 4
             ( hvbox 2 fmt_field
             $ fmt_attributes_and_docstrings c pof_attributes )
      in
      hvbox 0
        (wrap "< " " >"
           ( list fields "@ ; " fmt_field
           $
           match closed_flag with
           | OClosed -> noop
           | OOpen loc -> fmt "@ ; " $ Cmts.fmt c loc @@ str ".." ) )
  | Ptyp_class (lid, []) -> fmt_longident_loc c ~pre:"#" lid
  | Ptyp_class (lid, [t1]) ->
      fmt_core_type c (sub_typ ~ctx t1)
      $ fmt "@ "
      $ fmt_longident_loc c ~pre:"#" lid
  | Ptyp_class (lid, t1N) ->
      wrap_fits_breaks c.conf "(" ")"
        (list t1N (Params.comma_sep c.conf)
           (sub_typ ~ctx >> fmt_core_type c) )
      $ fmt "@ "
      $ fmt_longident_loc c ~pre:"#" lid

and fmt_package_type c ctx cnstrs =
  let fmt_cstr ~first ~last:_ (lid, typ) =
    fmt_or first "@;<1 0>" "@;<1 1>"
    $ hvbox 2
        ( fmt_or first "with type " "and type "
        $ fmt_longident_loc c lid $ fmt " =@ "
        $ fmt_core_type c (sub_typ ~ctx typ) )
  in
  list_fl cnstrs fmt_cstr

and fmt_row_field c ctx {prf_desc; prf_attributes; prf_loc} =
  let c = update_config c prf_attributes in
  let row =
    match prf_desc with
    | Rtag (name, const, typs) ->
        variant_var c name
        $ fmt_if (not (const && List.is_empty typs)) " of@ "
        $ fmt_if (const && not (List.is_empty typs)) " & "
        $ list typs "@ & " (sub_typ ~ctx >> fmt_core_type c)
    | Rinherit typ -> fmt_core_type c (sub_typ ~ctx typ)
  in
  hvbox 0
    ( hvbox (Params.Indent.variant_type_arg c.conf) (Cmts.fmt c prf_loc row)
    $ fmt_attributes_and_docstrings c prf_attributes )

and fmt_pattern_attributes c xpat k =
  match xpat.ast.ppat_attributes with
  | [] -> k
  | attrs ->
      let parens_attr =
        match xpat.ast.ppat_desc with
        | Ppat_or _ -> (
          match xpat.ctx with
          | Pat {ppat_desc= Ppat_construct _; _}
           |Pat {ppat_desc= Ppat_variant _; _} ->
              true
          | _ -> false )
        | _ -> (
          match xpat.ctx with
          | Exp {pexp_desc= Pexp_object _; _}
           |Cl {pcl_desc= Pcl_structure _; _} ->
              false
          | _ -> true )
      in
      Params.parens_if parens_attr c.conf
        (k $ fmt_attributes c ~pre:Space attrs)

and fmt_pattern ?ext c ?pro ?parens ?(box = false)
    ({ctx= ctx0; ast= pat} as xpat) =
  protect c (Pat pat)
  @@
  let ctx = Pat pat in
  let {ppat_desc; ppat_attributes; ppat_loc; _} = pat in
  update_config_maybe_disabled c ppat_loc ppat_attributes
  @@ fun c ->
  let parens = match parens with Some b -> b | None -> parenze_pat xpat in
  (match ctx0 with Pat {ppat_desc= Ppat_tuple _; _} -> hvbox 0 | _ -> Fn.id)
  @@ ( match ppat_desc with
     | Ppat_or _ -> fun k -> Cmts.fmt c ppat_loc @@ k
     | _ -> fun k -> Cmts.fmt c ppat_loc @@ (fmt_opt pro $ k) )
  @@ hovbox_if box 0
  @@ fmt_pattern_attributes c xpat
  @@
  match ppat_desc with
  | Ppat_any -> str "_"
  | Ppat_var {txt; loc} ->
      Cmts.fmt c loc
      @@ wrap_if (Std_longident.String_id.is_symbol txt) "( " " )" (str txt)
  | Ppat_alias (pat, {txt; loc}) ->
      let paren_pat =
        match pat.ppat_desc with
        | Ppat_or _ | Ppat_tuple _ -> Some true
        | _ -> None
      in
      hovbox 0
        (wrap_fits_breaks_if ~space:false c.conf parens "(" ")"
           (hovbox 0
              ( fmt_pattern c ?parens:paren_pat (sub_pat ~ctx pat)
              $ fmt "@ as@ "
              $ Cmts.fmt c loc
                  (wrap_if
                     (Std_longident.String_id.is_symbol txt)
                     "( " " )" (str txt) ) ) ) )
  | Ppat_constant const -> fmt_constant c const
  | Ppat_interval (l, u) -> fmt_constant c l $ str " .. " $ fmt_constant c u
  | Ppat_tuple pats ->
      let parens =
        parens || Poly.(c.conf.fmt_opts.parens_tuple_patterns.v = `Always)
      in
      hvbox 0
        (Params.wrap_tuple ~parens ~no_parens_if_break:false c.conf
<<<<<<< HEAD
           (list_k pats (Params.tuple_sep c.conf)
              (sub_pat ~ctx >> fmt_pattern c) ) )
=======
           (List.map pats ~f:(sub_pat ~ctx >> fmt_pattern c)) )
>>>>>>> aa123b2f
  | Ppat_construct ({txt= Lident (("()" | "[]") as txt); loc}, None) ->
      let opn = txt.[0] and cls = txt.[1] in
      Cmts.fmt c loc
        (hvbox 0
           (wrap_k (char opn) (char cls)
              (Cmts.fmt_within c ~pro:(str " ") ~epi:(str " ") ppat_loc) ) )
  | Ppat_construct (lid, None) -> fmt_longident_loc c lid
  | Ppat_cons lp ->
      Cmts.fmt c ppat_loc
        (hvbox 0 (fmt_pat_cons c ~parens (List.map lp ~f:(sub_pat ~ctx))))
  | Ppat_construct (lid, Some (exists, pat)) ->
      cbox
        (Params.Indent.variant c.conf ~parens)
        (Params.parens_if parens c.conf
           (hvbox 2
              ( fmt_longident_loc c lid $ fmt "@ "
              $ ( match exists with
                | [] -> noop
                | names ->
                    hvbox 0
                      (Params.parens c.conf
                         (str "type " $ list names "@ " (fmt_str_loc c)) )
                    $ fmt "@ " )
              $ fmt_pattern c (sub_pat ~ctx pat) ) ) )
  | Ppat_variant (lbl, None) -> variant_var c lbl
  | Ppat_variant (lbl, Some pat) ->
      cbox
        (Params.Indent.variant c.conf ~parens)
        (Params.parens_if parens c.conf
           (hvbox 2
              ( variant_var c lbl $ fmt "@ "
              $ fmt_pattern c (sub_pat ~ctx pat) ) ) )
  | Ppat_record (flds, closed_flag) ->
      let fmt_field (lid, typ1, pat) =
        let typ1 = Option.map typ1 ~f:(sub_typ ~ctx) in
        let rhs =
          Option.map pat ~f:(fun p -> fmt_pattern c (sub_pat ~ctx p))
        in
        hvbox 0 @@ Cmts.fmt c ppat_loc @@ fmt_record_field c ?typ1 ?rhs lid
      in
      let p1, p2 = Params.get_record_pat c.conf ~ctx:ctx0 in
      let last_sep, fmt_underscore =
        match closed_flag with
        | OClosed -> (true, noop)
        | OOpen loc -> (false, Cmts.fmt ~pro:(break 1 2) c loc p2.wildcard)
      in
      let last_loc (lid, t, p) =
        match (t, p) with
        | _, Some p -> p.ppat_loc
        | Some t, _ -> t.ptyp_loc
        | _ -> lid.loc
      in
      let fmt_fields =
        fmt_elements_collection c ~last_sep p1 last_loc ppat_loc fmt_field
          flds
      in
      hvbox_if parens 0
        (Params.parens_if parens c.conf
           (p1.box (fmt_fields $ fmt_underscore)) )
  | Ppat_array [] ->
      hvbox 0
        (wrap_fits_breaks c.conf "[|" "|]" (Cmts.fmt_within c ppat_loc))
  | Ppat_array pats ->
      let p = Params.get_array_pat c.conf ~ctx:ctx0 in
      p.box
        (fmt_elements_collection c p Pat.location ppat_loc
           (sub_pat ~ctx >> fmt_pattern c >> hvbox 0)
           pats )
  | Ppat_list pats ->
      let p = Params.get_list_pat c.conf ~ctx:ctx0 in
      p.box
        (fmt_elements_collection c p Pat.location ppat_loc
           (sub_pat ~ctx >> fmt_pattern c >> hvbox 0)
           pats )
  | Ppat_or pats ->
      Cmts.relocate c.cmts ~src:ppat_loc ~before:(List.hd_exn pats).ppat_loc
        ~after:(List.last_exn pats).ppat_loc ;
      let nested =
        match ctx0 with
        | Pat {ppat_desc= Ppat_or _; _}
         |Exp {pexp_desc= Pexp_match _ | Pexp_try _ | Pexp_function _; _} ->
            List.is_empty xpat.ast.ppat_attributes
        | _ -> false
      in
      let xpats = List.map ~f:(sub_pat ~ctx) pats in
      let space p =
        match p.ppat_desc with
        | Ppat_constant
            {pconst_desc= Pconst_integer (i, _) | Pconst_float (i, _); _}
          -> (
          match i.[0] with '-' | '+' -> true | _ -> false )
        | _ -> false
      in
      let break {ast= p1; _} {ast= p2; _} =
        Poly.(c.conf.fmt_opts.break_cases.v = `Nested)
        || (not (Pat.is_simple p1))
        || (not (Pat.is_simple p2))
        || Cmts.has_after c.cmts p1.ppat_loc
      in
      let open_box =
        match c.conf.fmt_opts.break_cases.v with
        | `Fit_or_vertical | `Vertical -> open_hvbox
        | `Fit | `Nested | `Toplevel | `All -> open_hovbox
      in
      hvbox 0
        ( list_fl (List.group xpats ~break)
            (fun ~first:first_grp ~last:_ xpat_grp ->
              list_fl xpat_grp (fun ~first ~last:_ xpat ->
                  (* side effects of Cmts.fmt_before before [fmt_pattern] is
                     important *)
                  let loc = xpat.ast.ppat_loc in
                  let cmts_before = Cmts.has_before c.cmts loc in
                  let leading_cmt =
                    let pro, adj =
                      if first_grp && first then (noop, fmt "@ ")
                      else (fmt "@ ", noop)
                    in
                    Cmts.fmt_before ~pro c loc ~adj ~eol:noop
                  in
                  let pro =
                    if first_grp && first then
                      fmt_opt pro
                      $ fits_breaks
                          (if parens then "(" else "")
                          (if nested then "" else "( ")
                      $ open_box (-2)
                    else if first then
                      Params.get_or_pattern_sep c.conf ~ctx:ctx0 ~cmts_before
                      $ open_box (-2)
                    else
                      Params.get_or_pattern_sep c.conf ~ctx:ctx0 ~cmts_before
                        ~space:(space xpat.ast)
                  in
                  leading_cmt $ fmt_pattern c ~box:true ~pro xpat )
              $ close_box )
        $ fmt_or_k nested
            (fits_breaks (if parens then ")" else "") "")
            (fits_breaks (if parens then ")" else "") ~hint:(1, 2) ")") )
  | Ppat_constraint (pat, typ) ->
      hvbox 2
        (Params.parens_if parens c.conf
           ( fmt_pattern c (sub_pat ~ctx pat)
           $ ( match ctx0 with
             | Exp {pexp_desc= Pexp_let _; _} -> fmt "@ : "
             | _ -> fmt " :@ " )
           $ fmt_core_type c (sub_typ ~ctx typ) ) )
  | Ppat_type lid -> fmt_longident_loc c ~pre:"#" lid
  | Ppat_lazy pat ->
      cbox 2
        (Params.parens_if parens c.conf
           ( str "lazy"
           $ fmt_extension_suffix c ext
           $ fmt "@ "
           $ fmt_pattern c (sub_pat ~ctx pat) ) )
  | Ppat_unpack (name, pt) ->
      let fmt_constraint_opt pt k =
        match pt with
        | Some (id, cnstrs) ->
            hovbox 0
              (Params.parens_if parens c.conf
                 (hvbox 1
                    ( hovbox 0 (k $ fmt "@ : " $ fmt_longident_loc c id)
                    $ fmt_package_type c ctx cnstrs ) ) )
        | None -> wrap_fits_breaks_if ~space:false c.conf parens "(" ")" k
      in
      fmt_constraint_opt pt
        ( str "module"
        $ fmt_extension_suffix c ext
        $ char ' ' $ fmt_str_loc_opt c name )
  | Ppat_exception pat ->
      cbox 2
        (Params.parens_if parens c.conf
           ( fmt "exception"
           $ fmt_extension_suffix c ext
           $ fmt "@ "
           $ fmt_pattern c (sub_pat ~ctx pat) ) )
  | Ppat_extension
      ( ext
      , PPat
          ( ( { ppat_desc= Ppat_lazy _ | Ppat_unpack _ | Ppat_exception _
              ; ppat_loc
              ; ppat_attributes= []
              ; _ } as pat )
          , _ ) )
    when Source.extension_using_sugar ~name:ext ~payload:ppat_loc ->
      hvbox 0 (fmt_pattern ~ext c ~box (sub_pat ~ctx pat))
  | Ppat_extension ext ->
      hvbox c.conf.fmt_opts.extension_indent.v (fmt_extension c ctx ext)
  | Ppat_open (lid, pat) ->
      let can_skip_parens =
        match pat.ppat_desc with
        | Ppat_array _ | Ppat_list _ | Ppat_record _ -> true
        | Ppat_tuple _ ->
            Poly.(c.conf.fmt_opts.parens_tuple_patterns.v = `Always)
        | Ppat_construct ({txt= Lident "[]"; _}, None) -> true
        | _ -> false
      in
      let opn, cls = if can_skip_parens then (".", "") else (".(", ")") in
      cbox 0
        ( fmt_longident_loc c lid
        $ wrap_k (str opn) (str cls)
            (fmt "@;<0 2>" $ fmt_pattern c (sub_pat ~ctx pat)) )

and fmt_fun_args c args =
  let fmt_fun_arg (a : function_param) =
    let ctx = Fp a in
    Cmts.fmt c a.pparam_loc
    @@
    match a.pparam_desc with
    | Pparam_val
        ( ((Labelled l | Optional l) as lbl)
        , None
        , ( { ppat_desc=
                ( Ppat_var {txt; loc= _}
                | Ppat_constraint
                    ( { ppat_desc= Ppat_var {txt; loc= _}
                      ; ppat_attributes= []
                      ; _ }
                    , _ ) )
            ; ppat_attributes= []
            ; _ } as pat ) )
      when String.equal l.txt txt ->
        let symbol = match lbl with Labelled _ -> "~" | _ -> "?" in
        let xpat = sub_pat ~ctx pat in
        cbox 0 (str symbol $ fmt_pattern ~box:true c xpat)
    | Pparam_val ((Optional _ as lbl), None, pat) ->
        let xpat = sub_pat ~ctx pat in
        let has_attr = not (List.is_empty pat.ppat_attributes) in
        let outer_parens, inner_parens =
          match pat.ppat_desc with
          | Ppat_any | Ppat_var _ -> (false, false)
          | Ppat_unpack _ -> (not has_attr, true)
          | Ppat_tuple _ -> (false, true)
          | Ppat_or _ -> (has_attr, true)
          | _ -> (not has_attr, false)
        in
        cbox 2
          ( fmt_label lbl ":@,"
          $ hovbox 0
            @@ Params.parens_if outer_parens c.conf
                 (fmt_pattern ~parens:inner_parens c xpat) )
    | Pparam_val (((Labelled _ | Nolabel) as lbl), None, pat) ->
        let xpat = sub_pat ~ctx pat in
        cbox 2 (fmt_label lbl ":@," $ fmt_pattern c xpat)
    | Pparam_val
        ( Optional l
        , Some exp
        , ({ppat_desc= Ppat_var {txt; loc= _}; ppat_attributes= []; _} as pat)
        )
      when String.equal l.txt txt ->
        let xexp = sub_exp ~ctx exp in
        let xpat = sub_pat ~ctx pat in
        cbox 0
          (wrap "?(" ")"
             ( fmt_pattern c ~box:true xpat
             $ fmt " =@;<1 2>"
             $ hovbox 2 (fmt_expression c xexp) ) )
    | Pparam_val
        ( Optional l
        , Some exp
        , ( { ppat_desc=
                Ppat_constraint ({ppat_desc= Ppat_var {txt; loc= _}; _}, _)
            ; ppat_attributes= []
            ; _ } as pat ) )
      when String.equal l.txt txt ->
        let xexp = sub_exp ~ctx exp in
        let xpat = sub_pat ~ctx pat in
        cbox 0
          (wrap "?(" ")"
             ( fmt_pattern c ~parens:false ~box:true xpat
             $ fmt " =@;<1 2>" $ fmt_expression c xexp ) )
    | Pparam_val (Optional l, Some exp, pat) ->
        let xexp = sub_exp ~ctx exp in
        let xpat = sub_pat ~ctx pat in
        let parens =
          match xpat.ast.ppat_desc with
          | Ppat_unpack _ -> None
          | _ -> Some false
        in
        cbox 2
          ( str "?" $ str l.txt
          $ wrap_k (fmt ":@,(") (str ")")
              ( fmt_pattern c ?parens ~box:true xpat
              $ fmt " =@;<1 2>" $ fmt_expression c xexp ) )
    | Pparam_val ((Labelled _ | Nolabel), Some _, _) ->
        impossible "not accepted by parser"
    | Pparam_newtype [] -> impossible "not accepted by parser"
    | Pparam_newtype names ->
        cbox 0
          (Params.parens c.conf
             (str "type " $ list names "@ " (fmt_str_loc c)) )
  in
  list args "@;" fmt_fun_arg

(** The second returned value of [fmt_body] belongs to a box of level N-1 if
    the first returned value belongs to a box of level N. *)
and fmt_body c ?ext ({ast= body; _} as xbody) =
  let ctx = Exp body in
  let parens = parenze_exp xbody in
  match body with
  | {pexp_desc= Pexp_function cs; pexp_attributes; pexp_loc; _} ->
      ( ( update_config_maybe_disabled c pexp_loc pexp_attributes
        @@ fun c ->
        fmt "@ "
        $ Cmts.fmt_before c pexp_loc
        $ fmt_if parens "(" $ str "function"
        $ fmt_extension_suffix c ext
        $ fmt_attributes c pexp_attributes )
      , update_config_maybe_disabled c pexp_loc pexp_attributes
        @@ fun c ->
        fmt_cases c ctx cs $ fmt_if parens ")" $ Cmts.fmt_after c pexp_loc )
  | _ -> (noop, fmt_expression c ~eol:(fmt "@;<1000 0>") xbody)

and fmt_indexop_access c ctx ~fmt_atrs ~has_attr ~parens x =
  let {pia_lhs; pia_kind; pia_paren; pia_rhs} = x in
  let wrap_paren =
    match pia_paren with
    | Paren -> wrap "(" ")"
    | Bracket -> wrap "[" "]"
    | Brace -> wrap "{" "}"
  in
  let inner_wrap = has_attr && Option.is_some pia_rhs in
  Params.parens_if parens c.conf
    (hovbox 0
       ( Params.parens_if inner_wrap c.conf
           ( fmt_expression c (sub_exp ~ctx pia_lhs)
           $ str "."
           $ ( match pia_kind with
             | Builtin idx ->
                 wrap_paren (fmt_expression c (sub_exp ~ctx idx))
             | Dotop (path, op, [idx]) ->
                 opt path (fun x -> fmt_longident_loc c x $ str ".")
                 $ str op
                 $ wrap_paren (fmt_expression c (sub_exp ~ctx idx))
             | Dotop (path, op, idx) ->
                 opt path (fun x -> fmt_longident_loc c x $ str ".")
                 $ str op
                 $ wrap_paren
                     (list idx ";@ " (sub_exp ~ctx >> fmt_expression c)) )
           $ opt pia_rhs (fun e ->
                 fmt_assign_arrow c $ fmt_expression c (sub_exp ~ctx e) ) )
       $ fmt_atrs ) )

(** Format [Pexp_fun] or [Pexp_newtype]. [wrap_intro] wraps up to after the
    [->] and is responsible for breaking. *)
and fmt_fun ?force_closing_paren
    ?(wrap_intro = fun x -> hvbox 2 x $ fmt "@ ") ?(box = true) ~label
    ?(parens = false) c ({ast; _} as xast) =
  let has_label = match label with Nolabel -> false | _ -> true in
  (* Make sure the comment is placed after the eventual label but not into
     the inner box if no label is present. Side effects of Cmts.fmt c.cmts
     before Sugar.fun_ is important. *)
  let has_cmts_outer, cmts_outer, cmts_inner =
    let eol = if has_label then Some (fmt "@,") else None in
    let has_cmts = Cmts.has_before c.cmts ast.pexp_loc in
    let cmts = Cmts.fmt_before ?eol c ast.pexp_loc in
    if has_label then (false, noop, cmts) else (has_cmts, cmts, noop)
  in
  let xargs, xbody = Sugar.fun_ c.cmts xast in
  let fmt_cstr, xbody = type_constr_and_body c xbody in
  let body =
    let box =
      match xbody.ast.pexp_desc with
      | Pexp_fun _ | Pexp_newtype _ | Pexp_function _ -> Some false
      | _ -> None
    in
    fmt_expression c ?box xbody
  and closing =
    if parens then closing_paren c ?force:force_closing_paren ~offset:(-2)
    else noop
  in
  let (label_sep : s), break_fun =
    (* Break between the label and the fun to avoid ocp-indent's alignment.
       If a label is present, arguments should be indented more than the
       arrow and the eventually breaking [fun] keyword. *)
    if c.conf.fmt_opts.ocp_indent_compat.v then (":@,", fmt "@;<1 2>")
    else (":", if has_label then fmt "@;<1 2>" else fmt "@ ")
  in
  hovbox_if box 2
    ( wrap_intro
        (hvbox_if has_cmts_outer 0
           ( cmts_outer
           $ hvbox 2
               ( fmt_label label label_sep $ cmts_inner $ fmt_if parens "("
               $ fmt "fun" $ break_fun
               $ hvbox 0
                   ( fmt_attributes c ast.pexp_attributes ~suf:" "
                   $ fmt_fun_args c xargs $ fmt_opt fmt_cstr
                   $ fmt "@;<1 -2>->" ) ) ) )
    $ body $ closing
    $ Cmts.fmt_after c ast.pexp_loc )

and fmt_label_arg ?(box = true) ?eol c (lbl, ({ast= arg; _} as xarg)) =
  match (lbl, arg.pexp_desc) with
  | (Labelled l | Optional l), Pexp_ident {txt= Lident i; loc}
    when String.equal l.txt i && List.is_empty arg.pexp_attributes ->
      Cmts.fmt c loc @@ Cmts.fmt c ?eol arg.pexp_loc @@ fmt_label lbl ""
  | ( (Labelled l | Optional l)
    , Pexp_constraint ({pexp_desc= Pexp_ident {txt= Lident i; _}; _}, _) )
    when String.equal l.txt i
         && List.is_empty arg.pexp_attributes
         && Ocaml_version.(
              compare c.conf.opr_opts.ocaml_version.v Releases.v4_14_0 >= 0 )
    ->
      let lbl =
        match lbl with
        | Labelled _ -> str "~"
        | Optional _ -> str "?"
        | Nolabel -> noop
      in
      lbl $ fmt_expression c ~box xarg
  | (Labelled _ | Optional _), _ when Cmts.has_after c.cmts xarg.ast.pexp_loc
    ->
      let cmts_after = Cmts.fmt_after c xarg.ast.pexp_loc in
      hvbox_if box 2
        ( hvbox_if box 0
            (fmt_expression c ~pro:(fmt_label lbl ":@;<0 2>") ~box xarg)
        $ cmts_after )
  | (Labelled _ | Optional _), (Pexp_fun _ | Pexp_newtype _) ->
      fmt_fun ~box ~label:lbl ~parens:true c xarg
  | _ ->
      let label_sep : s =
        if box || c.conf.fmt_opts.wrap_fun_args.v then ":@," else ":"
      in
      fmt_label lbl label_sep $ fmt_expression c ~box xarg

and expression_width c xe =
  String.length
    (Cmts.preserve ~cache_key:(Expression xe.ast)
       (fun () -> fmt_expression c xe)
       c.cmts )

and fmt_args_grouped ?epi:(global_epi = noop) c ctx args =
  let fmt_arg c ~first:_ ~last (lbl, arg) =
    let ({ast; _} as xarg) = sub_exp ~ctx arg in
    let box =
      match ast.pexp_desc with
      | Pexp_fun _ | Pexp_function _ -> Some false
      | _ -> None
    in
    let break_after =
      match (ast.pexp_desc, c.conf.fmt_opts.break_string_literals.v) with
      | Pexp_constant _, `Auto when not last ->
          fits_breaks "" ~hint:(1000, -2) ""
      | _ -> noop
    in
    hovbox
      (Params.Indent.fun_args_group c.conf ~lbl ast)
      (fmt_label_arg c ?box (lbl, xarg) $ break_after)
    $ fmt_if_k (not last) (break_unless_newline 1 0)
  in
  let fmt_args ~first ~last args =
    hovbox
      (if first then 2 else 0)
      (list_fl args (fmt_arg c) $ fmt_if_k last global_epi)
    $ fmt_if_k (not last) (break 1 0)
  in
  let is_simple (lbl, x) =
    let xexp = sub_exp ~ctx x in
    let output =
      Cmts.preserve
        ~cache_key:(Arg (lbl, x))
        (fun () ->
          let cmts = Cmts.drop_before c.cmts x.pexp_loc in
          fmt_arg ~first:false ~last:false {c with cmts} (lbl, x) )
        c.cmts
    in
    let breaks = String.(rstrip output |> is_substring ~substring:"\n   ") in
    is_simple c.conf (expression_width c) xexp && not breaks
  in
  let break x y =
    Cmts.has_after c.cmts (snd x).pexp_loc || not (is_simple x && is_simple y)
  in
  let groups =
    if c.conf.fmt_opts.wrap_fun_args.v then List.group args ~break
    else List.map args ~f:(fun x -> [x])
  in
  list_fl groups fmt_args

and fmt_sequence c ?ext ~has_attr parens width xexp fmt_atrs =
  let fmt_sep c ?(force_break = false) xe1 ext xe2 =
    let break =
      let l1 = xe1.ast.pexp_loc and l2 = xe2.ast.pexp_loc in
      if sequence_blank_line c l1 l2 then fmt "\n@;<1000 0>"
      else if c.conf.fmt_opts.break_sequences.v || force_break then
        fmt "@;<1000 0>"
      else if parens && Poly.(c.conf.fmt_opts.sequence_style.v = `Before)
      then fmt "@;<1 -2>"
      else fmt "@;<1 0>"
    in
    match c.conf.fmt_opts.sequence_style.v with
    | `Before ->
        break $ str ";"
        $ fmt_extension_suffix c ext
        $ fmt_or_k (Option.is_some ext)
            (fmt_or parens "@ " "@;<1 2>")
            (str " ")
    | `Separator -> str " ;" $ fmt_extension_suffix c ext $ break
    | `Terminator -> str ";" $ fmt_extension_suffix c ext $ break
  in
  let is_simple x = is_simple c.conf width x in
  let break (_, xexp1) (_, xexp2) =
    not (is_simple xexp1 && is_simple xexp2)
  in
  let elts = Sugar.sequence c.cmts xexp in
  ( match elts with
  | (None, _) :: (first_ext, _) :: _ ->
      let compare {txt= x; _} {txt= y; _} = String.compare x y in
      assert (Option.compare compare first_ext ext = 0)
  | _ -> impossible "at least two elements" ) ;
  let grps = List.group elts ~break in
  let fmt_seq ~prev (ext, curr) ~next:_ =
    let f (_, prev) = fmt_sep c prev ext curr in
    opt prev f $ fmt_expression c curr
  in
  let fmt_seq_list ~prev x ~next:_ =
    let f prev =
      let prev = snd (List.last_exn prev) in
      let ext, curr = List.hd_exn x in
      fmt_sep c ~force_break:true prev ext curr
    in
    opt prev f $ list_pn x fmt_seq
  in
  hvbox 0
    (Params.Exp.wrap c.conf ~parens
       ( Params.parens_if has_attr c.conf
           (hvbox_if (parens || has_attr) 0 @@ list_pn grps fmt_seq_list)
       $ fmt_atrs ) )

and fmt_infix_op_args c ~parens xexp op_args =
  let op_prec = prec_ast (Exp xexp.ast) in
  let groups =
    let width xe = expression_width c xe in
    let not_simple arg = not (is_simple c.conf width arg) in
    let break (cmts_before1, _, (_, arg1)) (_, _, (_, arg2)) =
      Option.is_some cmts_before1 || not_simple arg1 || not_simple arg2
    in
    let break_infix =
      match c.conf.fmt_opts.break_infix.v with
      | `Wrap -> `Wrap
      | `Fit_or_vertical -> `Fit_or_vertical
      | `Wrap_or_vertical -> (
        match op_prec with
        | Some p when Prec.compare p InfixOp1 < 0 -> `Fit_or_vertical
        | Some _ ->
            if
              List.exists op_args ~f:(fun (_, _, (_, {ast= arg; _})) ->
                  match Ast.prec_ast (Exp arg) with
                  | Some p when Prec.compare p Apply <= 0 -> true
                  | Some _ -> false
                  | None -> false )
            then `Fit_or_vertical
            else `Wrap
        | None -> impossible "Pexp_apply expressions always have a prec" )
    in
    match break_infix with
    | `Wrap -> List.group op_args ~break
    | `Fit_or_vertical -> List.map ~f:(fun x -> [x]) op_args
  in
  let is_not_indented {ast= exp; _} =
    match exp.pexp_desc with
    | Pexp_letop _ | Pexp_letexception _ | Pexp_letmodule _ ->
        (* In 0.25.1 and before, these used to not break and were aligned at
           the end of the operator. Preserve the break to avoid introducing
           large diffs while allowing consistent formatting. *)
        Source.begins_line c.source exp.pexp_loc
    | Pexp_ifthenelse _ | Pexp_let _ | Pexp_match _ | Pexp_newtype _
     |Pexp_sequence _ | Pexp_try _ | Pexp_letopen _ ->
        true
    | _ -> false
  in
  let fmt_arg ~pro ~very_last xarg =
    let parens =
      ((not very_last) && exposed_right_exp Ast.Non_apply xarg.ast)
      || parenze_exp xarg
    in
    if Params.Exp.Infix_op_arg.dock c.conf xarg then
      (* Indentation of docked fun or function start before the operator. *)
      hovbox 2 (fmt_expression c ~parens ~box:false ~pro xarg)
    else
      let expr_box =
        match xarg.ast.pexp_desc with
        | Pexp_fun _ | Pexp_function _ -> Some false
        | _ -> None
      in
      hvbox 0
        ( pro
        $ hovbox_if (not very_last) 2
            (fmt_expression c ?box:expr_box ~parens xarg) )
  in
  let fmt_op_arg_group ~first:first_grp ~last:last_grp args =
    let indent = if first_grp && parens then -2 else 0 in
    hovbox indent
      (list_fl args
         (fun ~first ~last (cmts_before, cmts_after, (op, xarg)) ->
           let very_first = first_grp && first in
           let very_last = last_grp && last in
           let pro, before_arg =
             let break =
               if very_last && is_not_indented xarg then fmt "@ "
               else fmt_if (not very_first) " "
             in
             match cmts_after with
             | Some c -> (noop, hovbox 0 (op $ fmt "@;" $ c))
             | None -> (op $ break, noop)
           in
           fmt_opt cmts_before $ before_arg
           $ fmt_arg ~pro ~very_last xarg
           $ fmt_if_k (not last) (break 1 0) ) )
    $ fmt_if_k (not last_grp) (break 1 0)
  in
  Params.Exp.Infix_op_arg.wrap c.conf ~parens
    ~parens_nested:(Ast.parenze_nested_exp xexp)
    (Params.Align.infix_op c.conf (list_fl groups fmt_op_arg_group))

and fmt_pat_cons c ~parens args =
  let groups =
    let not_simple arg = not (Pat.is_simple arg.ast) in
    let break args1 args2 = not_simple args1 || not_simple args2 in
    (* [break-infix = wrap-or-vertical] is not applicable for patterns as
       there are no infix operators allowed besides [::], falling back on
       [fit-or-vertical] is arbitrary. *)
    match c.conf.fmt_opts.break_infix.v with
    | `Wrap -> List.group args ~break
    | `Fit_or_vertical | `Wrap_or_vertical -> List.map ~f:(fun x -> [x]) args
  in
  let fmt_op_arg_group ~first:first_grp ~last:last_grp args =
    let indent = if first_grp && parens then -2 else 0 in
    hovbox indent
      (list_fl args (fun ~first ~last xarg ->
           let very_first = first_grp && first in
           let very_last = last_grp && last in
           hvbox 0
             ( fmt_if (not very_first) ":: "
             $ hovbox_if (not very_last) 2 (fmt_pattern c ~box:true xarg) )
           $ fmt_if_k (not last) (break 1 0) ) )
    $ fmt_if_k (not last_grp) (break 1 0)
  in
  Params.Exp.Infix_op_arg.wrap c.conf ~parens ~parens_nested:false
    (list_fl groups fmt_op_arg_group)

and fmt_match c ?pro ~parens ?ext ctx xexp cs e0 keyword =
  let ctx0 = xexp.ctx in
  let indent = Params.match_indent c.conf ~parens ~ctx:ctx0 in
  hvbox indent
    ( fmt_opt pro
    $ Params.Exp.wrap c.conf ~parens ~disambiguate:true
      @@ Params.Align.match_ c.conf ~xexp
      @@ ( hvbox 0
             ( str keyword
             $ fmt_extension_suffix c ext
             $ fmt_attributes c xexp.ast.pexp_attributes
             $ fmt "@;<1 2>"
             $ fmt_expression c (sub_exp ~ctx e0)
             $ fmt "@ with" )
         $ fmt "@ " $ fmt_cases c ctx cs ) )

and fmt_expression c ?(box = true) ?(pro = noop) ?eol ?parens
    ?(indent_wrap = 0) ?ext ({ast= exp; ctx= ctx0} as xexp) =
  protect c (Exp exp)
  @@
  let {pexp_desc; pexp_loc; pexp_attributes; _} = exp in
  update_config_maybe_disabled c pexp_loc pexp_attributes
  @@ fun c ->
  Cmts.relocate_wrongfully_attached_cmts c.cmts c.source exp ;
  let fmt_cmts = Cmts.fmt c ?eol pexp_loc in
  let fmt_atrs = fmt_attributes c ~pre:Space pexp_attributes in
  let has_attr = not (List.is_empty pexp_attributes) in
  let parens = Option.value parens ~default:(parenze_exp xexp) in
  let ctx = Exp exp in
  let fmt_args_grouped ?epi e0 a1N =
    fmt_args_grouped c ctx ?epi ((Nolabel, e0) :: a1N)
  in
  hvbox_if box 0 ~name:"expr"
  @@ fmt_cmts
  @@
  match pexp_desc with
  | Pexp_apply (_, []) -> impossible "not produced by parser"
  | Pexp_sequence
      ( { pexp_desc=
            Pexp_extension
              ( name
              , PStr
                  [ ( { pstr_desc=
                          Pstr_eval (({pexp_desc= Pexp_fun _; _} as call), [])
                      ; pstr_loc= _ } as pld ) ] )
        ; _ }
      , e2 ) ->
      let xargs, xbody = Sugar.fun_ c.cmts (sub_exp ~ctx:(Str pld) call) in
      let fmt_cstr, xbody = type_constr_and_body c xbody in
      let is_simple x = is_simple c.conf (expression_width c) x in
      let break xexp1 xexp2 = not (is_simple xexp1 && is_simple xexp2) in
      let grps =
        List.group
          (List.map ~f:snd (Sugar.sequence c.cmts (sub_exp ~ctx e2)))
          ~break
      in
      let fmt_grp grp = list grp " ;@ " (fmt_expression c) in
      pro
      $ hvbox 0
          (Params.parens_if parens c.conf
             ( hvbox c.conf.fmt_opts.extension_indent.v
                 (wrap "[" "]"
                    ( str "%"
                    $ hovbox 2
                        ( fmt_str_loc c name $ str " fun "
                        $ fmt_attributes c ~suf:" " call.pexp_attributes
                        $ fmt_fun_args c xargs $ fmt_opt fmt_cstr
                        $ fmt "@ ->" )
                    $ fmt "@ " $ fmt_expression c xbody ) )
             $ fmt "@ ;@ "
             $ list grps " ;@;<1000 0>" fmt_grp ) )
  | Pexp_infix
      ( {txt= "|>"; loc}
      , e0
      , { pexp_desc=
            Pexp_extension
              ( name
              , PStr
                  [ ( { pstr_desc=
                          Pstr_eval (({pexp_desc= Pexp_fun _; _} as retn), [])
                      ; pstr_loc= _ } as pld ) ] )
        ; _ } ) ->
      let xargs, xbody = Sugar.fun_ c.cmts (sub_exp ~ctx:(Str pld) retn) in
      let fmt_cstr, xbody = type_constr_and_body c xbody in
      pro
      $ hvbox 0
          (Params.Exp.wrap c.conf ~parens
             ( fmt_expression c (sub_exp ~ctx e0)
             $ fmt "@\n"
             $ Cmts.fmt c loc (fmt "|>@\n")
             $ hvbox c.conf.fmt_opts.extension_indent.v
                 (wrap "[" "]"
                    ( str "%"
                    $ hovbox 2
                        ( fmt_str_loc c name $ str " fun "
                        $ fmt_attributes c ~suf:" " retn.pexp_attributes
                        $ fmt_fun_args c xargs $ fmt_opt fmt_cstr
                        $ fmt "@ ->" )
                    $ fmt "@ " $ fmt_expression c xbody ) ) ) )
  | Pexp_infix ({txt= ":="; loc}, r, v)
    when is_simple c.conf (expression_width c) (sub_exp ~ctx r) ->
      let bol_indent = Params.Indent.assignment_operator_bol c.conf in
      let cmts_before =
        let indent, adj =
          (* Use the same break for comment and operator. Comments are placed
             according to indentation. *)
          match c.conf.fmt_opts.assignment_operator.v with
          | `Begin_line -> (bol_indent, noop)
          | `End_line -> (2, fmt "@,")
        in
        Cmts.fmt_before c loc ~pro:(break 1 indent) ~epi:adj ~adj
      in
      let cmts_after = Cmts.fmt_after c loc ~pro:noop ~epi:noop in
      pro
      $ Params.parens_if parens c.conf
          (hovbox 0
             ( match c.conf.fmt_opts.assignment_operator.v with
             | `Begin_line ->
                 hvbox 0 (fmt_expression c (sub_exp ~ctx r) $ cmts_before)
                 $ break 1 bol_indent $ fmt ":= " $ cmts_after
                 $ hvbox 2 (fmt_expression c (sub_exp ~ctx v))
             | `End_line ->
                 hvbox 0
                   ( hvbox 0 (fmt_expression c (sub_exp ~ctx r) $ cmts_before)
                   $ str " :=" )
                 $ fmt "@;<1 2>" $ cmts_after
                 $ hvbox 2 (fmt_expression c (sub_exp ~ctx v)) ) )
  | Pexp_prefix ({txt= ("~-" | "~-." | "~+" | "~+.") as op; loc}, e1) ->
      let op =
        if Location.width loc = String.length op - 1 then
          String.sub op ~pos:1 ~len:(String.length op - 1)
        else op
      in
      let spc = fmt_if (Exp.exposed_left e1) "@ " in
      pro
      $ Params.parens_if parens c.conf
          ( Cmts.fmt c pexp_loc
            @@ hvbox 2 (str op $ spc $ fmt_expression c (sub_exp ~ctx e1))
          $ fmt_atrs )
  | Pexp_infix (({txt= id; _} as op), l, ({pexp_desc= Pexp_ident _; _} as r))
    when Std_longident.String_id.is_hash_getter id ->
      pro
      $ Params.parens_if parens c.conf
          ( fmt_expression c (sub_exp ~ctx l)
          $ hvbox 0 (fmt_str_loc c op)
          $ fmt_expression c (sub_exp ~ctx r) )
  | Pexp_infix
      (op, l, ({pexp_desc= Pexp_fun _; pexp_loc; pexp_attributes; _} as r))
    when not c.conf.fmt_opts.break_infix_before_func.v ->
      (* side effects of Cmts.fmt c.cmts before Sugar.fun_ is important *)
      let cmts_before = Cmts.fmt_before c pexp_loc in
      let cmts_after = Cmts.fmt_after c pexp_loc in
      let xr = sub_exp ~ctx r in
      let parens_r = parenze_exp xr in
      let xargs, xbody = Sugar.fun_ c.cmts xr in
      let fmt_cstr, xbody = type_constr_and_body c xbody in
      let indent_wrap = if parens then -2 else 0 in
      let pre_body, body = fmt_body c ?ext xbody in
      let followed_by_infix_op =
        match xbody.ast.pexp_desc with
        | Pexp_infix (_, _, {pexp_desc= Pexp_fun _ | Pexp_function _; _}) ->
            true
        | _ -> false
      in
      pro
      $ wrap_fits_breaks_if c.conf parens "(" ")"
          ( hovbox 0
              (wrap_if has_attr "(" ")"
                 ( hvbox 2
                     ( hvbox indent_wrap
                         ( fmt_expression ~indent_wrap c (sub_exp ~ctx l)
                         $ fmt "@;"
                         $ hovbox 2
                             ( hvbox 0
                                 ( fmt_str_loc c op $ fmt "@ " $ cmts_before
                                 $ fmt_if parens_r "(" $ str "fun " )
                             $ fmt_attributes c pexp_attributes ~suf:" "
                             $ hvbox_if
                                 (not c.conf.fmt_opts.wrap_fun_args.v)
                                 4
                                 (fmt_fun_args c xargs $ fmt_opt fmt_cstr)
                             $ fmt "@ ->" ) )
                     $ pre_body )
                 $ fmt_or followed_by_infix_op "@;<1000 0>" "@ "
                 $ body $ fmt_if parens_r ")" $ cmts_after ) )
          $ fmt_atrs )
  | Pexp_infix
      ( op
      , l
      , ({pexp_desc= Pexp_function cs; pexp_loc; pexp_attributes; _} as r) )
    when not c.conf.fmt_opts.break_infix_before_func.v ->
      let cmts_before = Cmts.fmt_before c pexp_loc in
      let cmts_after = Cmts.fmt_after c pexp_loc in
      let xr = sub_exp ~ctx r in
      let parens_r = parenze_exp xr in
      let indent = Params.Indent.function_ c.conf ~parens xr in
      pro
      $ Params.parens_if parens c.conf
          (hvbox indent
             ( hvbox 0
                 ( fmt_expression c (sub_exp ~ctx l)
                 $ fmt "@;"
                 $ hovbox 2
                     ( hvbox 0
                         ( fmt_str_loc c op $ fmt "@ " $ cmts_before
                         $ fmt_if parens_r "( " $ str "function"
                         $ fmt_extension_suffix c ext )
                     $ fmt_attributes c pexp_attributes ) )
             $ fmt "@ " $ fmt_cases c (Exp r) cs $ fmt_if parens_r " )"
             $ cmts_after ) )
  | Pexp_infix _ ->
      let op_args = Sugar.Exp.infix c.cmts (prec_ast (Exp exp)) xexp in
      let inner_wrap = parens || has_attr in
      let outer_wrap =
        match ctx0 with
        (* infix operator used to build a function *)
        | Exp {pexp_desc= Pexp_apply (f, _); _} when phys_equal f exp ->
            has_attr && parens
        | Exp
            { pexp_desc=
                Pexp_apply ({pexp_desc= Pexp_ident {txt= id; loc= _}; _}, _)
            ; _ }
          when not (Std_longident.is_infix id) ->
            has_attr && parens
        | _ -> has_attr && not parens
      in
      let infix_op_args =
        List.map op_args ~f:(fun (op, arg) ->
            match op with
            | Some op ->
                (* side effects of Cmts.fmt_before before fmt_expression is
                   important *)
                let adj = break 1000 0 in
                let fmt_before_cmts =
                  if Cmts.has_before c.cmts op.loc then
                    Some (Cmts.fmt_before ~adj c op.loc)
                  else None
                in
                (* The comments before the first arg are put there, so that
                   they are printed after the operator and the box is
                   correctly broken before the following arguments. Keeping
                   the comments in the arg box would not break properly the
                   current box. OTOH, relocating the comments would put them
                   before the operator in some cases and make the formatting
                   unstable. *)
                let fmt_after_cmts =
                  if
                    Cmts.has_after c.cmts op.loc
                    || Cmts.has_before c.cmts arg.ast.pexp_loc
                  then
                    Some
                      ( Cmts.fmt_after c ~epi:adj op.loc
                      $ Cmts.fmt_before ~adj ~epi:adj c arg.ast.pexp_loc )
                  else None
                in
                let fmt_op = fmt_str_loc c op in
                (fmt_before_cmts, fmt_after_cmts, (fmt_op, arg))
            | None -> (None, None, (noop, arg)) )
      in
      pro
      $ hvbox_if outer_wrap 0
          (Params.parens_if outer_wrap c.conf
             (hvbox indent_wrap
                ( fmt_infix_op_args ~parens:inner_wrap c xexp infix_op_args
                $ fmt_atrs ) ) )
  | Pexp_prefix (op, e) ->
      let has_cmts = Cmts.has_before c.cmts e.pexp_loc in
      pro
      $ hvbox 2
          (Params.Exp.wrap c.conf ~parens
             ( fmt_str_loc c op $ fmt_if has_cmts "@,"
             $ fmt_expression c ~box (sub_exp ~ctx e)
             $ fmt_atrs ) )
  | Pexp_apply (e0, e1N1) -> (
      let wrap =
        if c.conf.fmt_opts.wrap_fun_args.v then Fn.id else hvbox 2
      in
      let (lbl, last_arg), args_before =
        match List.rev e1N1 with
        | [] -> assert false
        | hd :: tl -> (hd, List.rev tl)
      in
      let intro_epi, expr_epi =
        (* [intro_epi] should be placed inside the inner most box but before
           anything. [expr_epi] is placed in the outermost box, outside of
           parenthesis. *)
        let dock_fun_arg =
          (* Do not dock the arguments when there's more than one. *)
          (not c.conf.fmt_opts.ocp_indent_compat.v)
          || Location.line_difference e0.pexp_loc last_arg.pexp_loc = 0
        in
        if parens || not dock_fun_arg then (noop, pro) else (pro, noop)
      in
      match last_arg.pexp_desc with
      | Pexp_fun (_, eN1_body)
        when List.for_all args_before ~f:(fun (_, eI) ->
                 is_simple c.conf (fun _ -> 0) (sub_exp ~ctx eI) ) ->
          (* Last argument is a [fun _ ->]. *)
          let xlast_arg = sub_exp ~ctx last_arg in
          let args =
            let break_body =
              match eN1_body.pexp_desc with
              | Pexp_function _ ->
                  break 1
                    (Params.Indent.docked_function_after_fun c.conf
                       ~parens:true ~lbl )
              | _ ->
                  break 1
                    (Params.Indent.docked_fun c.conf ~source:c.source
                       ~loc:last_arg.pexp_loc ~lbl )
            in
            let wrap_intro x =
              wrap
                ( intro_epi
                $ fmt_args_grouped e0 args_before
                $ fmt "@ " $ hvbox 0 x )
              $ break_body
            in
            let force_closing_paren =
              if Location.is_single_line pexp_loc c.conf.fmt_opts.margin.v
              then Fit
              else Break
            in
            fmt_fun c ~force_closing_paren ~wrap_intro ~label:lbl
              ~parens:true xlast_arg
          in
          hvbox_if has_attr 0
            (expr_epi $ Params.parens_if parens c.conf (args $ fmt_atrs))
      | Pexp_function [{pc_lhs; pc_guard= None; pc_rhs}]
        when List.for_all args_before ~f:(fun (_, eI) ->
                 is_simple c.conf (fun _ -> 0) (sub_exp ~ctx eI) ) ->
          let force =
            if
              Location.is_single_line last_arg.pexp_loc
                c.conf.fmt_opts.margin.v
            then Fit
            else Break
          in
          let ctx = Exp last_arg in
          (* side effects of Cmts.fmt_before before [fmt_pattern] is
             important *)
          let leading_cmt = Cmts.fmt_before c pc_lhs.ppat_loc in
          hvbox 2
            ( expr_epi
            $ Params.parens_if parens c.conf
                ( hovbox 4
                    ( wrap
                        ( intro_epi
                        $ fmt_args_grouped e0 args_before
                        $ fmt "@ "
                        $ Cmts.fmt_before c last_arg.pexp_loc
                        $ fmt_label lbl ":" $ str "(function"
                        $ fmt_attributes c ~pre:Blank
                            last_arg.pexp_attributes )
                    $ fmt "@ " $ leading_cmt
                    $ hvbox 0
                        ( fmt_pattern c ~pro:(if_newline "| ")
                            (sub_pat ~ctx pc_lhs)
                        $ fmt "@ ->" )
                    $ fmt "@ "
                    $ cbox 0 (fmt_expression c (sub_exp ~ctx pc_rhs))
                    $ closing_paren c ~force
                    $ Cmts.fmt_after c last_arg.pexp_loc )
                $ fmt_atrs ) )
      | Pexp_function cs
        when List.for_all args_before ~f:(fun (_, eI) ->
                 is_simple c.conf (fun _ -> 0) (sub_exp ~ctx eI) ) ->
          let wrap =
            if c.conf.fmt_opts.wrap_fun_args.v then hovbox 2 else hvbox 2
          in
          let xlast_arg = sub_exp ~ctx last_arg in
          let ctx'' = Exp last_arg in
          hvbox
            (Params.Indent.docked_function c.conf ~parens xlast_arg)
            ( expr_epi
            $ Params.parens_if parens c.conf
                ( wrap
                    ( intro_epi
                    $ fmt_args_grouped e0 args_before
                    $ fmt "@ "
                    $ Cmts.fmt_before c last_arg.pexp_loc
                    $ fmt_label lbl ":" $ str "(function"
                    $ fmt_attributes c ~pre:Blank last_arg.pexp_attributes )
                $ fmt "@ " $ fmt_cases c ctx'' cs $ closing_paren c
                $ Cmts.fmt_after c last_arg.pexp_loc
                $ fmt_atrs ) )
      | _ ->
          let fmt_atrs =
            fmt_attributes c ~pre:(Break (1, -2)) pexp_attributes
          in
          let force =
            if Location.is_single_line pexp_loc c.conf.fmt_opts.margin.v then
              Fit
            else Break
          in
          pro $ fmt_if parens "("
          $ hvbox 2
              ( fmt_args_grouped ~epi:fmt_atrs e0 e1N1
              $ fmt_if_k parens (closing_paren c ~force ~offset:(-3)) ) )
  | Pexp_array [] ->
      pro
      $ hvbox 0
          (Params.parens_if parens c.conf
             ( wrap_fits_breaks c.conf "[|" "|]" (Cmts.fmt_within c pexp_loc)
             $ fmt_atrs ) )
  | Pexp_array e1N ->
      let p = Params.get_array_expr c.conf in
      pro
      $ hvbox_if has_attr 0
          (Params.parens_if parens c.conf
             ( p.box
                 (fmt_expressions c (expression_width c) (sub_exp ~ctx) e1N
                    (sub_exp ~ctx >> fmt_expression c)
                    p pexp_loc )
             $ fmt_atrs ) )
  | Pexp_list e1N ->
      let p = Params.get_list_expr c.conf in
      let offset =
        if c.conf.fmt_opts.dock_collection_brackets.v then 0 else 2
      in
      let cmt_break = break 1 offset in
      pro
      $ hvbox_if has_attr 0
          (Params.parens_if parens c.conf
             ( p.box
                 (fmt_expressions c (expression_width c) (sub_exp ~ctx) e1N
                    (fun e ->
                      let fmt_cmts = Cmts.fmt c ~eol:cmt_break e.pexp_loc in
                      fmt_cmts @@ (sub_exp ~ctx >> fmt_expression c) e )
                    p pexp_loc )
             $ fmt_atrs ) )
  | Pexp_assert e0 ->
      let paren_body =
        if Exp.is_symbol e0 || Exp.is_monadic_binding e0 then
          not (List.is_empty e0.pexp_attributes)
        else parenze_exp (sub_exp ~ctx e0)
      in
      pro
      $ hovbox 0
          (Params.parens_if parens c.conf
             (hvbox 0
                ( hvbox 2
                    ( str "assert"
                    $ fmt_extension_suffix c ext
                    $ fmt_or paren_body " (@," "@ "
                    $ fmt_expression c ~parens:false (sub_exp ~ctx e0) )
                $ fmt_if_k paren_body (closing_paren c)
                $ fmt_atrs ) ) )
  | Pexp_constant const ->
      pro
      $ Params.parens_if
          (parens || not (List.is_empty pexp_attributes))
          c.conf
          (fmt_constant c const $ fmt_atrs)
  | Pexp_constraint (e, t) ->
      pro
      $ hvbox
          (Params.Indent.exp_constraint c.conf)
          ( wrap_fits_breaks ~space:false c.conf "(" ")"
              ( fmt_expression c (sub_exp ~ctx e)
              $ fmt "@ : "
              $ fmt_core_type c (sub_typ ~ctx t) )
          $ fmt_atrs )
  | Pexp_construct ({txt= Lident (("()" | "[]") as txt); loc}, None) ->
      let opn = char txt.[0] and cls = char txt.[1] in
      pro
      $ Cmts.fmt c loc
        @@ hvbox 0
             (Params.parens_if parens c.conf
                ( wrap_k opn cls
                    (Cmts.fmt_within c ~pro:(str " ") ~epi:(str " ") pexp_loc)
                $ fmt_atrs ) )
  | Pexp_construct (lid, None) ->
      pro
      $ Params.parens_if parens c.conf (fmt_longident_loc c lid $ fmt_atrs)
  | Pexp_cons l ->
      pro
      $ Cmts.fmt c pexp_loc
          ( hvbox indent_wrap
              (fmt_infix_op_args c ~parens xexp
                 (List.mapi l ~f:(fun i e ->
                      (None, None, (fmt_if (i > 0) "::", sub_exp ~ctx e)) )
                 ) )
          $ fmt_atrs )
  | Pexp_construct (lid, Some arg) ->
      pro
      $ Params.parens_if parens c.conf
          ( hvbox 2
              ( fmt_longident_loc c lid $ fmt "@ "
              $ fmt_expression c (sub_exp ~ctx arg) )
          $ fmt_atrs )
  | Pexp_variant (s, arg) ->
      pro
      $ Params.parens_if parens c.conf
          (hvbox
             (Params.Indent.variant c.conf ~parens)
             ( variant_var c s
             $ opt arg (fmt "@ " >$ (sub_exp ~ctx >> fmt_expression c))
             $ fmt_atrs ) )
  | Pexp_field (exp, lid) ->
      pro
      $ hvbox 2
          (Params.parens_if parens c.conf
             ( fmt_expression c (sub_exp ~ctx exp)
             $ fmt "@,." $ fmt_longident_loc c lid $ fmt_atrs ) )
  | Pexp_newtype _ | Pexp_fun _ ->
      let xargs, xbody = Sugar.fun_ c.cmts xexp in
      let fmt_cstr, xbody = type_constr_and_body c xbody in
      let body_is_function =
        match xbody.ast.pexp_desc with Pexp_function _ -> true | _ -> false
      in
      let pre_body, body = fmt_body c ?ext xbody in
      let indent =
        if body_is_function then
          let default_indent =
            if Option.is_none eol then 2
            else if c.conf.fmt_opts.let_binding_deindent_fun.v then 1
            else 0
          in
          Params.Indent.function_ ~default:default_indent c.conf ~parens xexp
        else Params.Indent.fun_ ?eol c.conf
      in
      let intro =
        let kw =
          str "fun"
          $ fmt_extension_suffix c ext
          $ str " "
          $ fmt_attributes c pexp_attributes ~suf:" "
        and args = fmt_fun_args c xargs in
        Params.Exp.box_fun_decl_args c.conf ~parens ~kw ~args ~annot:fmt_cstr
      in
      pro
      $ hvbox_if (box || body_is_function) indent
          (Params.Exp.wrap c.conf ~parens ~disambiguate:true
             ~fits_breaks:false ~offset_closing_paren:(-2)
             (hovbox 2 (intro $ str " ->" $ pre_body) $ fmt "@ " $ body) )
  | Pexp_function cs ->
      let indent = Params.Indent.function_ c.conf ~parens xexp in
      pro
      $ Params.Exp.wrap c.conf ~parens ~disambiguate:true ~fits_breaks:false
        @@ Params.Align.function_ c.conf ~parens ~ctx0 ~self:exp
        @@ ( hvbox 2
               ( str "function"
               $ fmt_extension_suffix c ext
               $ fmt_attributes c pexp_attributes )
           $ break 1 indent
           $ hvbox 0 (fmt_cases c ctx cs) )
  | Pexp_ident {txt; loc} ->
      let outer_parens = has_attr && parens in
      pro
      $ Cmts.fmt c loc
        @@ wrap_if outer_parens "(" ")"
        @@ (fmt_longident txt $ Cmts.fmt_within c loc $ fmt_atrs)
  | Pexp_ifthenelse (if_branches, else_) ->
      let last_loc =
        match else_ with
        | Some e -> e.pexp_loc
        | None -> (List.last_exn if_branches).if_body.pexp_loc
      in
      Cmts.relocate c.cmts ~src:pexp_loc ~before:pexp_loc ~after:last_loc ;
      let parens_prev_bch = ref false in
      let cnd_exps =
        let with_conds =
          List.map if_branches ~f:(fun x ->
              ( Some (sub_exp ~ctx x.if_cond)
              , sub_exp ~ctx x.if_body
              , x.if_attrs ) )
        in
        match else_ with
        | Some x ->
            List.rev ((None, sub_exp ~ctx x, []) :: List.rev with_conds)
        | None -> with_conds
      in
      pro
      $ hvbox 0
          ( Params.Exp.wrap c.conf ~parens:(parens || has_attr)
              (hvbox 0
                 (list_fl cnd_exps
                    (fun ~first ~last (xcond, xbch, pexp_attributes) ->
                      let symbol_parens = Exp.is_symbol xbch.ast in
                      let parens_bch =
                        parenze_exp xbch && not symbol_parens
                      in
                      let parens_exp = false in
                      let p =
                        Params.get_if_then_else c.conf ~first ~last
                          ~parens_bch ~parens_prev_bch:!parens_prev_bch
                          ~xcond ~xbch ~expr_loc:pexp_loc
                          ~fmt_extension_suffix:
                            (Option.map ext ~f:(fun _ ->
                                 fmt_extension_suffix c ext ) )
                          ~fmt_attributes:
                            (fmt_attributes c ~pre:Blank pexp_attributes)
                          ~fmt_cond:(fmt_expression ~box:false c)
                      in
                      parens_prev_bch := parens_bch ;
                      p.box_branch
                        ( p.cond
                        $ p.box_keyword_and_expr
                            ( p.branch_pro
                            $ p.wrap_parens
                                ( fmt_expression c ?box:p.box_expr
                                    ~parens:parens_exp ?pro:p.expr_pro
                                    ?eol:p.expr_eol p.branch_expr
                                $ p.break_end_branch ) ) )
                      $ fmt_if_k (not last) p.space_between_branches ) ) )
          $ fmt_atrs )
  | Pexp_let (lbs, body) ->
      let bindings =
        Sugar.Let_binding.of_let_bindings c.cmts ~ctx lbs.pvbs_bindings
      in
      let fmt_expr = fmt_expression c (sub_exp ~ctx body) in
      let ext = lbs.pvbs_extension in
      pro
      $ fmt_let_bindings c ?ext ~parens ~fmt_atrs ~fmt_expr ~has_attr
          lbs.pvbs_rec bindings body
  | Pexp_letop {let_; ands; body} ->
      let bd = Sugar.Let_binding.of_binding_ops c.cmts (let_ :: ands) in
      let fmt_expr = fmt_expression c (sub_exp ~ctx body) in
      pro
      $ fmt_let_bindings c ?ext ~parens ~fmt_atrs ~fmt_expr ~has_attr
          Nonrecursive bd body
  | Pexp_letexception (ext_cstr, exp) ->
      let pre =
        str "let exception" $ fmt_extension_suffix c ext $ fmt "@ "
      in
      pro
      $ hvbox 0
          ( Params.parens_if
              (parens || not (List.is_empty pexp_attributes))
              c.conf
              ( hvbox 0
                  ( hvbox 2
                      (hvbox 2
                         (pre $ fmt_extension_constructor c ctx ext_cstr) )
                  $ fmt "@ in" )
              $ fmt "@;<1000 0>"
              $ fmt_expression c (sub_exp ~ctx exp) )
          $ fmt_atrs )
  | Pexp_letmodule (name, args, pmod, exp) ->
      let keyword = "let module" in
      let xbody = sub_mod ~ctx pmod in
      let xbody, xmty =
        match xbody.ast with
        | { pmod_desc= Pmod_constraint (body_me, body_mt)
          ; pmod_loc
          ; pmod_attributes= [] } ->
            Cmts.relocate c.cmts ~src:pmod_loc ~before:body_me.pmod_loc
              ~after:body_mt.pmty_loc ;
            (sub_mod ~ctx body_me, Some (sub_mty ~ctx body_mt))
        | _ -> (xbody, None)
      in
      let can_sparse =
        match xbody.ast.pmod_desc with
        | Pmod_apply _ | Pmod_apply_unit _ -> true
        | _ -> false
      in
      pro
      $ hvbox 0
          ( Params.parens_if
              (parens || not (List.is_empty pexp_attributes))
              c.conf
              ( hvbox 2
                  (fmt_module c ctx keyword ~eqty:":" name args (Some xbody)
                     xmty
                     ~attrs:(Ast_helper.Attr.ext_attrs ?ext ())
                     ~epi:(str "in") ~can_sparse ~rec_flag:false )
              $ fmt "@;<1000 0>"
              $ fmt_expression c (sub_exp ~ctx exp) )
          $ fmt_atrs )
  | Pexp_open (lid, e0) ->
      let can_skip_parens =
        (not (Cmts.has_before c.cmts e0.pexp_loc))
        && (not (Cmts.has_after c.cmts e0.pexp_loc))
        &&
        match e0.pexp_desc with
        | (Pexp_array _ | Pexp_list _ | Pexp_record _)
          when List.is_empty e0.pexp_attributes ->
            true
        | Pexp_tuple _ -> Poly.(c.conf.fmt_opts.parens_tuple.v = `Always)
        | Pexp_construct ({txt= Lident "[]"; _}, None) -> true
        | _ -> false
      in
      let outer_parens = has_attr && parens in
      let inner_parens = not can_skip_parens in
      pro
      $ hovbox 0
          (Params.parens_if outer_parens c.conf
             ( hvbox 0
                 ( hvbox 0
                     ( fmt_longident_loc c lid $ str "."
                     $ fmt_if inner_parens "(" )
                 $ fmt "@;<0 2>"
                 $ fmt_expression c (sub_exp ~ctx e0)
                 $ fmt_if_k inner_parens (closing_paren c) )
             $ fmt_atrs ) )
  | Pexp_letopen
      ( { popen_override= flag
        ; popen_expr
        ; popen_attributes= attributes
        ; popen_loc }
      , e0 ) ->
      let override = is_override flag in
      let outer_parens = has_attr && parens in
      let inner_parens = has_attr || parens in
      pro
      $ hovbox 0
          (Params.Exp.wrap c.conf ~parens:outer_parens ~fits_breaks:false
             ( hvbox 0
                 (Params.Exp.wrap c.conf ~parens:inner_parens
                    ~fits_breaks:false
                    (vbox 0
                       ( hvbox 0
                           ( fmt_module_statement c ~attributes
                               ~keyword:
                                 ( hvbox 0
                                     ( str "let" $ break 1 0
                                     $ Cmts.fmt_before c popen_loc
                                     $ fmt_or override "open!" "open"
                                     $ opt ext (fun _ -> fmt_if override " ")
                                     $ fmt_extension_suffix c ext )
                                 $ break 1 0 )
                               (sub_mod ~ctx popen_expr)
                           $ Cmts.fmt_after c popen_loc
                           $ str " in" )
                       $ break 1000 0
                       $ fmt_expression c (sub_exp ~ctx e0) ) ) )
             $ fmt_atrs ) )
  | Pexp_try (e0, [{pc_lhs; pc_guard; pc_rhs}])
    when Poly.(
           c.conf.fmt_opts.single_case.v = `Compact
           && c.conf.fmt_opts.break_cases.v <> `All
           && c.conf.fmt_opts.break_cases.v <> `Vertical ) ->
      (* side effects of Cmts.fmt_before before [fmt_pattern] is important *)
      let xpc_rhs = sub_exp ~ctx pc_rhs in
      let leading_cmt = Cmts.fmt_before c pc_lhs.ppat_loc in
      let parens_here, parens_for_exp =
        if c.conf.fmt_opts.leading_nested_match_parens.v then (false, None)
        else (parenze_exp xpc_rhs, Some false)
      in
      pro
      $ Params.Exp.wrap c.conf ~parens ~disambiguate:true
          (hvbox 2
             ( hvbox 0
                 ( str "try"
                 $ fmt_extension_suffix c ext
                 $ fmt_attributes c pexp_attributes
                 $ fmt "@;<1 2>"
                 $ fmt_expression c (sub_exp ~ctx e0) )
             $ break 1 (-2)
             $ hvbox 0
                 ( hvbox 0
                     ( fmt "with@ " $ leading_cmt
                     $ hvbox 0
                         ( fmt_pattern c ~pro:(if_newline "| ")
                             (sub_pat ~ctx pc_lhs)
                         $ opt pc_guard (fun g ->
                               fmt "@ when "
                               $ fmt_expression c (sub_exp ~ctx g) )
                         $ fmt "@ ->" $ fmt_if parens_here " (" ) )
                 $ fmt "@;<1 2>"
                 $ cbox 0 (fmt_expression c ?parens:parens_for_exp xpc_rhs)
                 )
             $ fmt_if parens_here
                 ( match c.conf.fmt_opts.indicate_multiline_delimiters.v with
                 | `No -> ")"
                 | `Space -> " )"
                 | `Closing_on_separate_line -> "@;<1000 -2>)" ) ) )
  | Pexp_match (e0, cs) ->
      fmt_match c ~pro ~parens ?ext ctx xexp cs e0 "match"
  | Pexp_try (e0, cs) -> fmt_match c ~pro ~parens ?ext ctx xexp cs e0 "try"
  | Pexp_pack (me, pt) ->
      let outer_pro = pro in
      let outer_parens = parens && has_attr in
      let blk = fmt_module_expr c (sub_mod ~ctx me) in
      let align = Params.Align.module_pack c.conf ~me in
      let opn_paren =
        match c.conf.fmt_opts.indicate_multiline_delimiters.v with
        | `No | `Closing_on_separate_line -> str "("
        | `Space ->
            let level =
              if Option.is_none pt then 1
              else if Option.is_some blk.opn then 3
              else 2
            in
            fits_breaks ~level "(" "( "
      and cls_paren = closing_paren c ~offset:(-2) in
      let pro =
        fmt_if_k (not align) opn_paren
        $ str "module"
        $ fmt_extension_suffix c ext
        $ char ' '
      and epi = cls_paren in
      let fmt_mod m =
        match pt with
        | Some (id, cnstrs) ->
            hvbox 2
              ( hovbox 0 (m $ fmt "@ : " $ fmt_longident_loc c id)
              $ fmt_package_type c ctx cnstrs )
        | None -> m
      in
      outer_pro
      $ hvbox 0
          (Params.parens_if outer_parens c.conf
             ( fmt_if_k align opn_paren
             $ compose_module ~pro ~epi blk ~f:fmt_mod
             $ fmt_atrs ) )
  | Pexp_record (flds, default) ->
      let fmt_field (lid, tc, exp) =
        let typ1, typ2 =
          match tc with
          | Some (Pconstraint t1) -> (Some t1, None)
          | Some (Pcoerce (t1, t2)) -> (t1, Some t2)
          | None -> (None, None)
        in
        let typ1 = Option.map typ1 ~f:(sub_typ ~ctx) in
        let typ2 = Option.map typ2 ~f:(sub_typ ~ctx) in
        let rhs =
          Option.map exp ~f:(fun e -> fmt_expression c (sub_exp ~ctx e))
        in
        hvbox 0 @@ fmt_record_field c ?typ1 ?typ2 ?rhs lid
      in
      let p1, p2 = Params.get_record_expr c.conf in
      let last_loc (lid, tc, e) =
        match (tc, e) with
        | _, Some e -> e.pexp_loc
        | Some (Pcoerce (_, t2)), None -> t2.ptyp_loc
        | Some (Pconstraint t1), None -> t1.ptyp_loc
        | None, None -> lid.loc
      in
      let fmt_fields =
        fmt_elements_collection c p1 last_loc pexp_loc fmt_field flds
          ~pro:(break 1 2)
      in
      pro
      $ hvbox_if has_attr 0
          ( p1.box
              ( opt default (fun d ->
                    hvbox 2
                      (fmt_expression c (sub_exp ~ctx d) $ fmt "@;<1 -2>")
                    $ str "with" $ p2.break_after_with )
              $ fmt_fields )
          $ fmt_atrs )
  | Pexp_extension
      ( ext
      , PStr
          [ { pstr_desc=
                Pstr_eval
                  ( ( {pexp_desc= Pexp_sequence _; pexp_attributes= []; _} as
                      e1 )
                  , _ )
            ; pstr_loc= _ } ] )
    when Source.extension_using_sugar ~name:ext ~payload:e1.pexp_loc
         && List.length (Sugar.sequence c.cmts xexp) > 1 ->
      pro
      $ fmt_sequence ~has_attr c parens (expression_width c) xexp fmt_atrs
          ~ext
  | Pexp_sequence _ ->
      pro
      $ fmt_sequence ~has_attr c parens (expression_width c) xexp fmt_atrs
          ?ext
  | Pexp_setfield (e1, lid, e2) ->
      pro
      $ hvbox 0
          (Params.Exp.wrap c.conf ~parens
             ( Params.parens_if has_attr c.conf
                 ( fmt_expression c (sub_exp ~ctx e1)
                 $ str "." $ fmt_longident_loc c lid $ fmt_assign_arrow c
                 $ fmt_expression c (sub_exp ~ctx e2) )
             $ fmt_atrs ) )
  | Pexp_tuple es ->
      let parens =
        match xexp.ctx with
        | Str {pstr_desc= Pstr_eval _; pstr_loc= _} -> false
        | Exp {pexp_desc= Pexp_indexop_access {pia_kind= Builtin idx; _}; _}
          when phys_equal exp idx ->
            false
        | Exp
            { pexp_desc= Pexp_indexop_access {pia_kind= Dotop (_, _, idx); _}
            ; _ }
          when List.exists idx ~f:(phys_equal exp) ->
            false
        | _ -> parens || Poly.(c.conf.fmt_opts.parens_tuple.v = `Always)
      in
      let no_parens_if_break =
        match xexp.ctx with
        | Exp {pexp_desc= Pexp_extension _; _} -> true
        | Pld _ -> true
        | Str {pstr_desc= Pstr_eval _; _} -> true
        | _ -> false
      in
      let outer_wrap = has_attr && parens in
      let inner_wrap = has_attr || parens in
      pro
      $ hvbox_if outer_wrap 0
          (Params.parens_if outer_wrap c.conf
             ( hvbox 0
                 (Params.wrap_tuple ~parens:inner_wrap ~no_parens_if_break
                    c.conf
<<<<<<< HEAD
                    (list_k es (Params.tuple_sep c.conf)
                       (sub_exp ~ctx >> fmt_expression c) ) )
=======
                    (List.map es ~f:(sub_exp ~ctx >> fmt_expression c)) )
>>>>>>> aa123b2f
             $ fmt_atrs ) )
  | Pexp_lazy e ->
      pro
      $ hvbox 2
          (Params.Exp.wrap c.conf ~parens
             ( str "lazy"
             $ fmt_extension_suffix c ext
             $ fmt "@ "
             $ fmt_expression c (sub_exp ~ctx e)
             $ fmt_atrs ) )
  | Pexp_extension
      ( ext
      , PStr
          [ ( { pstr_desc=
                  Pstr_eval
                    ( ( { pexp_desc=
                            ( Pexp_while _ | Pexp_for _ | Pexp_match _
                            | Pexp_try _ | Pexp_let _ | Pexp_ifthenelse _
                            | Pexp_new _ | Pexp_letmodule _ | Pexp_object _
                            | Pexp_function _ | Pexp_letexception _
                            | Pexp_open _ | Pexp_assert _ | Pexp_lazy _
                            | Pexp_pack _ | Pexp_fun _ | Pexp_beginend _
                            | Pexp_letopen _ )
                        ; pexp_attributes= []
                        ; _ } as e1 )
                    , _ )
              ; pstr_loc= _ } as str ) ] )
    when Source.extension_using_sugar ~name:ext ~payload:e1.pexp_loc ->
      let outer_parens = has_attr && parens in
      let inner_parens = has_attr || parens in
      pro
      $ hvbox 0
          (Params.parens_if outer_parens c.conf
             ( fmt_expression c ~box ?eol ~parens:inner_parens ~ext
                 (sub_exp ~ctx:(Str str) e1)
             $ fmt_atrs ) )
  | Pexp_extension
      ( ext
      , PStr
          [ ( { pstr_desc=
                  Pstr_eval
                    ( ( {pexp_desc= Pexp_infix _; pexp_attributes= []; _} as
                        e1 )
                    , _ )
              ; pstr_loc= _ } as str ) ] )
    when List.is_empty pexp_attributes
         && Source.extension_using_sugar ~name:ext ~payload:e1.pexp_loc ->
      pro
      $ hvbox 0
          ( fmt_expression c ~box ?eol ~parens ~ext
              (sub_exp ~ctx:(Str str) e1)
          $ fmt_atrs )
  | Pexp_extension ext ->
      pro
      $ hvbox 0
          (Params.Exp.wrap c.conf ~parens
             ( hvbox c.conf.fmt_opts.extension_indent.v
                 (fmt_extension c ctx ext)
             $ fmt_atrs ) )
  | Pexp_for (p1, e1, e2, dir, e3) ->
      pro
      $ hvbox 0
          (Params.Exp.wrap c.conf ~parens
             ( hovbox 0
                 ( hvbox 2
                     ( hvbox 0
                         ( str "for"
                         $ fmt_extension_suffix c ext
                         $ fmt "@;<1 2>"
                         $ hovbox 0
                             ( fmt_pattern c (sub_pat ~ctx p1)
                             $ fmt "@ =@;<1 2>"
                             $ fmt_expression c (sub_exp ~ctx e1)
                             $ fmt_direction_flag dir
                             $ fmt_expression c (sub_exp ~ctx e2) )
                         $ fmt "@;do" )
                     $ fmt "@;<1000 0>"
                     $ fmt_expression c (sub_exp ~ctx e3) )
                 $ fmt "@;<1000 0>done" )
             $ fmt_atrs ) )
  | Pexp_coerce (e1, t1, t2) ->
      pro
      $ hvbox 2
          (Params.parens_if (parens && has_attr) c.conf
             ( wrap_fits_breaks ~space:false c.conf "(" ")"
                 ( fmt_expression c (sub_exp ~ctx e1)
                 $ opt t1 (fmt "@ : " >$ (sub_typ ~ctx >> fmt_core_type c))
                 $ fmt "@ :> "
                 $ fmt_core_type c (sub_typ ~ctx t2) )
             $ fmt_atrs ) )
  | Pexp_while (e1, e2) ->
      pro
      $ hvbox 0
          (Params.Exp.wrap c.conf ~parens
             ( hovbox 0
                 ( hvbox 2
                     ( hvbox 0
                         ( str "while"
                         $ fmt_extension_suffix c ext
                         $ fmt "@;<1 2>"
                         $ fmt_expression c (sub_exp ~ctx e1)
                         $ fmt "@;do" )
                     $ fmt "@;<1000 0>"
                     $ fmt_expression c (sub_exp ~ctx e2) )
                 $ fmt "@;<1000 0>done" )
             $ fmt_atrs ) )
  | Pexp_unreachable -> pro $ str "."
  | Pexp_send (exp, meth) ->
      pro
      $ hvbox 2
          (Params.parens_if parens c.conf
             ( fmt_expression c (sub_exp ~ctx exp)
             $ fmt "@,#" $ fmt_str_loc c meth $ fmt_atrs ) )
  | Pexp_new {txt; loc} ->
      pro
      $ Cmts.fmt c loc
        @@ hvbox 2
             (Params.parens_if parens c.conf
                ( str "new"
                $ fmt_extension_suffix c ext
                $ fmt "@ " $ fmt_longident txt $ fmt_atrs ) )
  | Pexp_object {pcstr_self; pcstr_fields} ->
      pro
      $ hvbox 0
          (Params.parens_if parens c.conf
             ( fmt_class_structure c ~ctx ?ext pcstr_self pcstr_fields
             $ fmt_atrs ) )
  | Pexp_override l -> (
      let fmt_field ({txt; loc}, f) =
        let eol = fmt "@;<1 3>" in
        let txt = Longident.lident txt in
        match f.pexp_desc with
        | Pexp_ident {txt= txt'; loc}
          when Std_longident.field_alias ~field:txt txt'
               && List.is_empty f.pexp_attributes ->
            Cmts.fmt c ~eol loc @@ fmt_longident txt'
        | _ ->
            Cmts.fmt c ~eol loc @@ fmt_longident txt
            $ str " = "
            $ fmt_expression c (sub_exp ~ctx f)
      in
      match l with
      | [] ->
          pro
          $ Params.parens_if parens c.conf
              (wrap "{<" ">}" (Cmts.fmt_within c pexp_loc) $ fmt_atrs)
      | _ ->
          pro
          $ hvbox 0
              (Params.parens_if parens c.conf
                 ( wrap_fits_breaks ~space:false c.conf "{<" ">}"
                     (list l "@;<0 1>; " fmt_field)
                 $ fmt_atrs ) ) )
  | Pexp_setinstvar (name, expr) ->
      pro
      $ hvbox 0
          (Params.Exp.wrap c.conf ~parens
             ( Params.parens_if has_attr c.conf
                 ( fmt_str_loc c name $ fmt_assign_arrow c
                 $ hvbox 2 (fmt_expression c (sub_exp ~ctx expr)) )
             $ fmt_atrs ) )
  | Pexp_indexop_access x ->
      pro $ fmt_indexop_access c ctx ~fmt_atrs ~has_attr ~parens x
  | Pexp_poly _ ->
      impossible "only used for methods, handled during method formatting"
  | Pexp_hole -> pro $ hvbox 0 (fmt_hole () $ fmt_atrs)
  | Pexp_beginend e ->
      let wrap_beginend k =
        let opn = str "begin" $ fmt_extension_suffix c ext
        and cls = str "end" in
        hvbox 0
          (wrap_k opn cls (wrap_k (break 1 2) (break 1000 0) k) $ fmt_atrs)
      in
      pro
      $ wrap_beginend
          (fmt_expression c ~box ?eol ~parens:false ~indent_wrap ?ext
             (sub_exp ~ctx e) )
  | Pexp_parens e ->
      pro
      $ hvbox 0
          (fmt_expression c ~box ?eol ~parens:true ~indent_wrap ?ext
             (sub_exp ~ctx e) )
      $ fmt_atrs

and fmt_let_bindings c ?ext ~parens ~has_attr ~fmt_atrs ~fmt_expr rec_flag
    bindings body =
  let indent_after_in =
    match body.pexp_desc with
    | Pexp_let _ | Pexp_letmodule _
     |Pexp_extension
        ( _
        , PStr
            [ { pstr_desc=
                  Pstr_eval
                    ( { pexp_desc= Pexp_let _ | Pexp_letmodule _
                      ; pexp_attributes= []
                      ; _ }
                    , _ )
              ; pstr_loc= _ } ] ) ->
        0
    | _ -> c.conf.fmt_opts.indent_after_in.v
  in
  fmt_let c ~ext ~rec_flag ~bindings ~parens ~has_attr ~fmt_atrs ~fmt_expr
    ~body_loc:body.pexp_loc ~indent_after_in

and fmt_class_structure c ~ctx ?ext self_ fields =
  let update_config c i =
    match i.pcf_desc with
    | Pcf_attribute atr -> update_config c [atr]
    | _ -> c
  in
  let self_ =
    opt self_ (fun self_ ->
        fmt "@;"
        $ Params.parens c.conf
            (fmt_pattern c ~parens:false (sub_pat ~ctx self_)) )
  in
  let fmt_item c ctx ~prev:_ ~next:_ i = fmt_class_field c (sub_cf ~ctx i) in
  let ast x = Clf x in
  hvbox 2
    ( hvbox 0 (str "object" $ fmt_extension_suffix c ext $ self_)
    $ ( match fields with
      | {pcf_desc= Pcf_attribute a; _} :: _ when Attr.is_doc a -> str "\n"
      | _ -> noop )
    $ fmt_or_k (List.is_empty fields)
        (Cmts.fmt_within ~epi:noop c (Ast.location ctx))
        (fmt "@;<1000 0>")
    $ fmt_item_list c ctx update_config ast fmt_item fields )
  $ fmt_or (List.is_empty fields) "@ " "@;<1000 0>"
  $ str "end"

(** [epi] is a function to ensure ordered access to comments. *)
and fmt_class_signature c ~ctx ~pro ~epi ?ext self_ fields =
  let update_config c i =
    match i.pctf_desc with
    | Pctf_attribute atr -> update_config c [atr]
    | _ -> c
  in
  let self_ =
    opt self_ (fun self_ ->
        let no_attr typ = List.is_empty typ.ptyp_attributes in
        fmt "@;"
        $ Params.parens_if (no_attr self_) c.conf
            (fmt_core_type c (sub_typ ~ctx self_)) )
  in
  let fmt_item c ctx ~prev:_ ~next:_ i =
    fmt_class_type_field c (sub_ctf ~ctx i)
  in
  let ast x = Ctf x in
  let cmts_within =
    if List.is_empty fields then
      (* Side effect order is important. *)
      Cmts.fmt_within ~pro:noop c (Ast.location ctx)
    else noop
  in
  hvbox 2
    ( hvbox 2 (pro $ str "object" $ fmt_extension_suffix c ext $ self_)
    $ fmt "@ " $ cmts_within
    $ fmt_item_list c ctx update_config ast fmt_item fields
    $ fmt_if (not (List.is_empty fields)) "@;<1000 -2>"
    $ hvbox 0 (str "end" $ epi ()) )

and fmt_class_type ?(pro = noop) c ({ast= typ; _} as xtyp) =
  protect c (Cty typ)
  @@
  let {pcty_desc; pcty_loc; pcty_attributes} = typ in
  update_config_maybe_disabled c pcty_loc pcty_attributes
  @@ fun c ->
  let doc, atrs = doc_atrs pcty_attributes in
  let parens = parenze_cty xtyp in
  let ctx = Cty typ in
  let pro ~cmt =
    pro
    $ (if cmt then Cmts.fmt_before c pcty_loc else noop)
    $ fmt_if parens "("
  and epi ~attrs =
    fmt_if parens ")"
    $ (if attrs then fmt_attributes c atrs else noop)
    $ Cmts.fmt_after c pcty_loc
    $ fmt_docstring c ~pro:(fmt "@ ") doc
  in
  match pcty_desc with
  | Pcty_constr (name, params) ->
      let params = List.map params ~f:(fun x -> (x, [])) in
      hvbox 2
        ( pro ~cmt:false
        $ Cmts.fmt_before c pcty_loc
        $ hovbox 0
            ( fmt_class_params c ctx params
            $ fmt_longident_loc c name $ epi ~attrs:true ) )
  | Pcty_signature {pcsig_self; pcsig_fields} ->
      let pro = pro ~cmt:true in
      let epi () = epi ~attrs:true in
      fmt_class_signature c ~ctx ~pro ~epi pcsig_self pcsig_fields
  | Pcty_arrow (args, rhs) ->
      Cmts.relocate c.cmts ~src:pcty_loc
        ~before:(List.hd_exn args).pap_type.ptyp_loc ~after:rhs.pcty_loc ;
      let pro =
        pro ~cmt:true
        $ fmt_arrow_type c ~ctx ~parens:false ~parent_has_parens:parens args
            None
        $ Params.Pcty.arrow c.conf ~rhs
      in
      fmt_class_type c ~pro (sub_cty ~ctx rhs) $ epi ~attrs:true
  | Pcty_extension ext ->
      hvbox 2 (pro ~cmt:true $ fmt_extension c ctx ext $ epi ~attrs:true)
  | Pcty_open (popen, cl) ->
      let pro =
        pro ~cmt:true
        $ fmt_open_description c ~keyword:"let open" ~kw_attributes:atrs
            popen
        $ str " in"
        $ Params.Pcty.break_let_open c.conf ~rhs:cl
      in
      fmt_class_type c ~pro (sub_cty ~ctx cl) $ epi ~attrs:false

and fmt_class_expr c ({ast= exp; ctx= ctx0} as xexp) =
  protect c (Cl exp)
  @@
  let {pcl_desc; pcl_loc; pcl_attributes} = exp in
  update_config_maybe_disabled c pcl_loc pcl_attributes
  @@ fun c ->
  let parens = parenze_cl xexp in
  let ctx = Cl exp in
  let fmt_args_grouped e0 a1N =
    (* TODO: consider [e0] when grouping *)
    fmt_class_expr c (sub_cl ~ctx e0) $ fmt "@ " $ fmt_args_grouped c ctx a1N
  in
  let fmt_cmts = Cmts.fmt c pcl_loc in
  let fmt_atrs = fmt_attributes c ~pre:Space pcl_attributes in
  hvbox 0 @@ fmt_cmts
  @@
  match pcl_desc with
  | Pcl_constr (name, params) ->
      let params = List.map params ~f:(fun x -> (x, [])) in
      fmt_class_params c ctx params $ fmt_longident_loc c name $ fmt_atrs
  | Pcl_structure {pcstr_fields; pcstr_self} ->
      hvbox 0
        (Params.parens_if parens c.conf
           ( fmt_class_structure c ~ctx ?ext:None pcstr_self pcstr_fields
           $ fmt_atrs ) )
  | Pcl_fun _ ->
      let xargs, xbody = Sugar.cl_fun c.cmts xexp in
      let indent =
        match ctx0 with
        | Cl {pcl_desc= Pcl_fun _; _} -> 0
        | Cl _ -> 3
        | _ -> 0
      in
      hvbox indent
        (Params.parens_if parens c.conf
           ( hovbox 2
               ( box_fun_decl_args c 0
                   ( str "fun "
                   $ fmt_attributes c pcl_attributes ~suf:" "
                   $ wrap_fun_decl_args c (fmt_fun_args c xargs)
                   $ fmt "@ " )
               $ str "->" )
           $ fmt "@ " $ fmt_class_expr c xbody ) )
  | Pcl_apply (e0, e1N1) ->
      Params.parens_if parens c.conf
        (hvbox 2 (fmt_args_grouped e0 e1N1) $ fmt_atrs)
  | Pcl_let (lbs, body) ->
      let indent_after_in =
        match body.pcl_desc with
        | Pcl_let _ -> 0
        | _ -> c.conf.fmt_opts.indent_after_in.v
      in
      let bindings =
        Sugar.Let_binding.of_let_bindings c.cmts ~ctx lbs.pvbs_bindings
      in
      let fmt_expr = fmt_class_expr c (sub_cl ~ctx body) in
      let has_attr = not (List.is_empty pcl_attributes) in
      fmt_let c ~ext:None ~rec_flag:lbs.pvbs_rec ~bindings ~parens ~has_attr
        ~fmt_atrs ~fmt_expr ~body_loc:body.pcl_loc ~indent_after_in
  | Pcl_constraint (e, t) ->
      hvbox 2
        (wrap_fits_breaks ~space:false c.conf "(" ")"
           ( fmt_class_expr c (sub_cl ~ctx e)
           $ fmt " :@ "
           $ fmt_class_type c (sub_cty ~ctx t) ) )
      $ fmt_atrs
  | Pcl_extension ext -> fmt_extension c ctx ext $ fmt_atrs
  | Pcl_open (popen, cl) ->
      hvbox 0
        ( fmt_open_description c ~keyword:"let open"
            ~kw_attributes:pcl_attributes popen
        $ fmt " in@;<1000 0>"
        $ fmt_class_expr c (sub_cl ~ctx cl) )

and fmt_class_field_kind c ctx = function
  | Cfk_virtual typ ->
      (fmt "@ : " $ fmt_core_type c (sub_typ ~ctx typ), noop, noop, noop)
  | Cfk_concrete
      ( _
      , { pexp_desc=
            Pexp_poly
              (e, Some ({ptyp_desc= Ptyp_poly (poly_args, _); _} as poly))
        ; pexp_loc
        ; _ } ) -> (
      let rec cleanup names e args' =
        match (e, args') with
        | {pexp_desc= Pexp_constraint (e, t); _}, [] ->
            Some (List.rev names, t, e)
        | ( {pexp_desc= Pexp_newtype (({txt; _} as newtyp), body); _}
          , {txt= txt'; _} :: args )
          when String.equal txt txt' ->
            cleanup (newtyp :: names) body args
        | _ -> None
      in
      match cleanup [] e poly_args with
      | Some (args, t, e) ->
          let before =
            match args with x :: _ -> x.loc | [] -> e.pexp_loc
          in
          Cmts.relocate c.cmts ~src:pexp_loc ~before ~after:e.pexp_loc ;
          ( fmt "@ : type "
            $ list args "@ " (fmt_str_loc c)
            $ fmt_core_type ~pro:"." ~pro_space:false c (sub_typ ~ctx t)
          , noop
          , fmt "@;<1 2>="
          , fmt "@ " $ fmt_expression c (sub_exp ~ctx e) )
      | None ->
          ( fmt "@ : " $ fmt_core_type c (sub_typ ~ctx poly)
          , noop
          , fmt "@;<1 2>="
          , fmt "@ " $ fmt_expression c (sub_exp ~ctx e) ) )
  | Cfk_concrete (_, {pexp_desc= Pexp_poly (e, poly); pexp_loc; _}) ->
      let xargs, xbody =
        match poly with
        | None ->
            Sugar.fun_ c.cmts ~will_keep_first_ast_node:false
              (sub_exp ~ctx e)
        | Some _ -> ([], sub_exp ~ctx e)
      in
      let ty, e =
        match (xbody.ast, poly) with
        | {pexp_desc= Pexp_constraint (e, t); pexp_loc; _}, None ->
            Cmts.relocate c.cmts ~src:pexp_loc ~before:t.ptyp_loc
              ~after:e.pexp_loc ;
            (Some t, sub_exp ~ctx e)
        | {pexp_desc= Pexp_constraint _; _}, Some _ -> (poly, xbody)
        | _, poly -> (poly, xbody)
      in
      Cmts.relocate c.cmts ~src:pexp_loc ~before:e.ast.pexp_loc
        ~after:e.ast.pexp_loc ;
      ( noop
      , fmt_if (not (List.is_empty xargs)) "@ "
        $ wrap_fun_decl_args c (fmt_fun_args c xargs)
        $ opt ty (fun t -> fmt "@ : " $ fmt_core_type c (sub_typ ~ctx t))
      , fmt "@;<1 2>="
      , fmt "@ " $ fmt_expression c e )
  | Cfk_concrete (_, e) ->
      let ty, e =
        match e with
        | {pexp_desc= Pexp_constraint (e, t); _} -> (Some t, e)
        | _ -> (None, e)
      in
      ( opt ty (fun t -> fmt "@ : " $ fmt_core_type c (sub_typ ~ctx t))
      , noop
      , fmt "@;<1 2>="
      , fmt "@ " $ fmt_expression c (sub_exp ~ctx e) )

and fmt_class_field c {ast= cf; _} =
  protect c (Clf cf)
  @@
  let fmt_cmts_before = Cmts.Toplevel.fmt_before c cf.pcf_loc in
  let fmt_cmts_after = Cmts.Toplevel.fmt_after c cf.pcf_loc in
  let doc_before, doc_after, atrs =
    fmt_docstring_around_item ~fit:true c cf.pcf_attributes
  in
  let fmt_atrs = fmt_item_attributes c ~pre:(Break (1, 0)) atrs in
  let ctx = Clf cf in
  (fun k ->
    fmt_cmts_before
    $ hvbox 0 ~name:"clf"
        (hvbox 0 (doc_before $ k $ fmt_atrs $ doc_after) $ fmt_cmts_after) )
  @@
  match cf.pcf_desc with
  | Pcf_inherit (override, cl, parent) ->
      hovbox 2
        ( str "inherit"
        $ fmt_if (is_override override) "!"
        $ fmt "@ "
        $ ( fmt_class_expr c (sub_cl ~ctx cl)
          $ opt parent (fun p -> str " as " $ fmt_str_loc c p) ) )
  | Pcf_method (name, pv, kind) ->
      let typ, args, eq, expr = fmt_class_field_kind c ctx kind in
      hvbox 2
        ( hovbox 2
            ( hovbox 4
                (box_fun_decl_args c
                   (Params.Indent.fun_args c.conf)
                   ( box_fun_sig_args c
                       (Params.Indent.fun_type_annot c.conf)
                       ( str "method" $ virtual_or_override kind
                       $ fmt_private_virtual_flag c pv
                       $ str " " $ fmt_str_loc c name $ typ )
                   $ args ) )
            $ eq )
        $ expr )
  | Pcf_val (name, mv, kind) ->
      let typ, args, eq, expr = fmt_class_field_kind c ctx kind in
      hvbox 2
        ( hovbox 2
            ( hovbox 4
                (box_fun_decl_args c 4
                   ( box_fun_sig_args c 4
                       ( str "val" $ virtual_or_override kind
                       $ fmt_mutable_virtual_flag c mv
                       $ str " " $ fmt_str_loc c name $ typ )
                   $ args ) )
            $ eq )
        $ expr )
  | Pcf_constraint (t1, t2) ->
      fmt "constraint@ "
      $ fmt_core_type c (sub_typ ~ctx t1)
      $ str " = "
      $ fmt_core_type c (sub_typ ~ctx t2)
  | Pcf_initializer e ->
      str "initializer" $ break 1 2 $ fmt_expression c (sub_exp ~ctx e)
  | Pcf_attribute attr -> fmt_floating_attributes_and_docstrings c [attr]
  | Pcf_extension ext -> fmt_item_extension c ctx ext

and fmt_class_type_field c {ast= cf; _} =
  protect c (Ctf cf)
  @@
  let fmt_cmts_before = Cmts.Toplevel.fmt_before c cf.pctf_loc in
  let fmt_cmts_after = Cmts.Toplevel.fmt_after c cf.pctf_loc in
  let doc_before, doc_after, atrs =
    fmt_docstring_around_item ~is_val:true ~fit:true c cf.pctf_attributes
  in
  let fmt_atrs = fmt_item_attributes c ~pre:(Break (1, 0)) atrs in
  let ctx = Ctf cf in
  (fun k ->
    fmt_cmts_before
    $ hvbox 0 ~name:"ctf"
        ( hvbox 0 (doc_before $ hvbox 0 k $ fmt_atrs $ doc_after)
        $ fmt_cmts_after ) )
  @@
  match cf.pctf_desc with
  | Pctf_inherit ct ->
      hovbox 2 (fmt "inherit@ " $ fmt_class_type c (sub_cty ~ctx ct))
  | Pctf_method (name, pv, ty) ->
      box_fun_sig_args c 2
        ( hovbox 4
            ( str "method"
            $ fmt_private_virtual_flag c pv
            $ fmt "@ " $ fmt_str_loc c name )
        $ fmt " :@ "
        $ fmt_core_type c (sub_typ ~ctx ty) )
  | Pctf_val (name, mv, ty) ->
      box_fun_sig_args c 2
        ( hovbox 4
            ( str "val"
            $ fmt_mutable_virtual_flag c mv
            $ fmt "@ " $ fmt_str_loc c name )
        $ fmt " :@ "
        $ fmt_core_type c (sub_typ ~ctx ty) )
  | Pctf_constraint (t1, t2) ->
      fmt "constraint@ "
      $ fmt_core_type c (sub_typ ~ctx t1)
      $ str " = "
      $ fmt_core_type c (sub_typ ~ctx t2)
  | Pctf_attribute attr -> fmt_floating_attributes_and_docstrings c [attr]
  | Pctf_extension ext -> fmt_item_extension c ctx ext

and fmt_cases c ctx cs = list_fl cs (fmt_case c ctx)

and fmt_case c ctx ~first ~last case =
  let {pc_lhs; pc_guard; pc_rhs} = case in
  let xrhs = sub_exp ~ctx pc_rhs in
  (* side effects of Cmts.fmt_before before [fmt_lhs] is important *)
  let leading_cmt = Cmts.fmt_before c pc_lhs.ppat_loc in
  let xlhs = sub_pat ~ctx pc_lhs in
  let paren_lhs =
    match pc_lhs.ppat_desc with
    | Ppat_or _ when Option.is_some pc_guard -> true
    | _ -> parenze_pat xlhs
  in
  let eol =
    Option.some_if
      (Cmts.has_before c.cmts pc_rhs.pexp_loc)
      (fmt "@;<1000 0>")
  in
  let p = Params.get_cases c.conf ~ctx ~first ~last ~xbch:xrhs in
  p.leading_space $ leading_cmt
  $ p.box_all
      ( p.box_pattern_arrow
          ( hvbox 0
              ( fmt_pattern c ~pro:p.bar ~parens:paren_lhs xlhs
              $ opt pc_guard (fun g ->
                    fmt "@;<1 2>when " $ fmt_expression c (sub_exp ~ctx g) )
              )
          $ p.break_before_arrow $ str "->" $ p.break_after_arrow
          $ p.open_paren_branch )
      $ p.break_after_opening_paren
      $ hovbox 0
          ( fmt_expression ?eol c ?parens:p.expr_parens p.branch_expr
          $ p.close_paren_branch ) )

and fmt_value_description ?ext c ctx vd =
  let {pval_name= {txt; loc}; pval_type; pval_prim; pval_attributes; pval_loc}
      =
    vd
  in
  update_config_maybe_disabled c pval_loc pval_attributes
  @@ fun c ->
  let pre = if List.is_empty pval_prim then "val" else "external" in
  let doc_before, doc_after, atrs =
    fmt_docstring_around_item ~is_val:true c pval_attributes
  in
  let fmt_val_prim {txt= s; loc} =
    hvbox 0 @@ Cmts.fmt c loc
    @@
    if String.exists s ~f:(function ' ' | '\n' -> true | _ -> false) then
      wrap "{|" "|}" (str s)
    else wrap "\"" "\"" (str (String.escaped s))
  in
  hvbox 0
    ( doc_before
    $ box_fun_sig_args c 2
        ( str pre
        $ fmt_extension_suffix c ext
        $ str " "
        $ Cmts.fmt c loc
            (wrap_if
               (Std_longident.String_id.is_symbol txt)
               "( " " )" (str txt) )
        $ fmt_core_type c ~pro:":"
            ~box:
              (not
                 ( c.conf.fmt_opts.ocp_indent_compat.v
                 && is_arrow_or_poly pval_type ) )
            ~pro_space:true (sub_typ ~ctx pval_type)
        $ fmt_if (not (List.is_empty pval_prim)) "@ = "
        $ hvbox_if (List.length pval_prim > 1) 0
          @@ list pval_prim "@;" fmt_val_prim )
    $ fmt_item_attributes c ~pre:(Break (1, 0)) atrs
    $ doc_after )

and fmt_tydcl_params c ctx params =
  fmt_if_k
    (not (List.is_empty params))
    ( wrap_fits_breaks_if ~space:false c.conf
        (List.length params > 1)
        "(" ")"
        (list params (Params.comma_sep c.conf) (fun (ty, vc) ->
             fmt_variance_injectivity c vc
             $ fmt_core_type c (sub_typ ~ctx ty) ) )
    $ fmt "@ " )

and fmt_class_params c ctx params =
  let fmt_param ~first ~last (ty, vc) =
    fmt_if (first && Exposed.Left.core_type ty) " "
    $ fmt_if_k (not first) (fmt (Params.comma_sep c.conf))
    $ fmt_variance_injectivity c vc
    $ fmt_core_type c (sub_typ ~ctx ty)
    $ fmt_if (last && Exposed.Right.core_type ty) " "
  in
  fmt_if_k
    (not (List.is_empty params))
    (hvbox 0
       (wrap_fits_breaks c.conf "[" "]" (list_fl params fmt_param) $ fmt "@ ") )

and fmt_type_declaration c ?ext ?(pre = "") ?name ?(eq = "=") {ast= decl; _}
    =
  protect c (Td decl)
  @@
  let { ptype_name= {txt; loc}
      ; ptype_params
      ; ptype_cstrs
      ; ptype_kind
      ; ptype_private= priv
      ; ptype_manifest= m
      ; ptype_attributes
      ; ptype_loc } =
    decl
  in
  update_config_maybe_disabled c ptype_loc ptype_attributes
  @@ fun c ->
  let ctx = Td decl in
  let fmt_abstract_manifest = function
    | Some m ->
        str " " $ str eq $ fmt_private_flag c priv $ fmt "@ "
        $ fmt_core_type c (sub_typ ~ctx m)
    | None -> noop
  in
  let fmt_manifest = function
    | Some m ->
        str " " $ str eq $ break 1 4
        $ fmt_core_type c (sub_typ ~ctx m)
        $ str " =" $ fmt_private_flag c priv
    | None -> str " " $ str eq $ fmt_private_flag c priv
  in
  let box_manifest k =
    hvbox c.conf.fmt_opts.type_decl_indent.v
      ( str pre
      $ fmt_extension_suffix c ext
      $ str " "
      $ hvbox_if
          (not (List.is_empty ptype_params))
          0
          ( fmt_tydcl_params c ctx ptype_params
          $ Option.value_map name ~default:(str txt) ~f:(fmt_longident_loc c)
          )
      $ k )
  in
  let fmt_manifest_kind =
    match ptype_kind with
    | Ptype_abstract -> box_manifest (fmt_abstract_manifest m)
    | Ptype_variant [] -> box_manifest (fmt_manifest m) $ fmt "@ |"
    | Ptype_variant ctor_decls ->
        box_manifest (fmt_manifest m)
        $ fmt "@ "
        $ list_fl ctor_decls (fmt_constructor_declaration c ctx)
    | Ptype_record lbl_decls ->
        let p = Params.get_record_type c.conf in
        let fmt_decl ~first ~last x =
          fmt_if_k (not first) p.sep_before
          $ fmt_label_declaration c ctx x ~last
          $ fmt_if
              ( last && (not p.box_spaced)
              && Exposed.Right.label_declaration x )
              " "
          $ fmt_if_k (not last) p.sep_after
        in
        box_manifest (fmt_manifest m $ p.docked_before)
        $ p.break_before
        $ p.box_record (list_fl lbl_decls fmt_decl)
        $ p.break_after $ p.docked_after
    | Ptype_open -> box_manifest (fmt_manifest m $ str " ..")
  in
  let fmt_cstr (t1, t2, loc) =
    Cmts.fmt c loc
      (hvbox 2
         ( fmt "constraint@ "
         $ fmt_core_type c (sub_typ ~ctx t1)
         $ fmt " =@ "
         $ fmt_core_type c (sub_typ ~ctx t2) ) )
  in
  let fmt_cstrs cstrs =
    fmt_if_k
      (not (List.is_empty cstrs))
      (fmt "@ " $ hvbox 0 (list cstrs "@ " fmt_cstr))
  in
  (* Docstring cannot be placed after variant declarations *)
  let force_before =
    match ptype_kind with Ptype_variant _ -> true | _ -> false
  in
  let doc_before, doc_after, atrs =
    let fit = Tyd.is_simple decl in
    fmt_docstring_around_item ~force_before ~fit c ptype_attributes
  in
  Cmts.fmt c loc @@ Cmts.fmt c ptype_loc
  @@ hvbox 0
       ( doc_before
       $ hvbox 0
           ( hvbox c.conf.fmt_opts.type_decl_indent.v
               (fmt_manifest_kind $ fmt_cstrs ptype_cstrs)
           $ fmt_item_attributes c ~pre:(Break (1, 0)) atrs )
       $ doc_after )

and fmt_label_declaration c ctx ?(last = false) decl =
  let {pld_mutable; pld_name; pld_type; pld_loc; pld_attributes} = decl in
  update_config_maybe_disabled c pld_loc pld_attributes
  @@ fun c ->
  let doc, atrs = doc_atrs pld_attributes in
  let cmt_after_type = Cmts.fmt_after c pld_type.ptyp_loc in
  let field_loose =
    match c.conf.fmt_opts.field_space.v with
    | `Loose -> true
    | `Tight_decl | `Tight -> false
  in
  let fmt_semicolon =
    match c.conf.fmt_opts.break_separators.v with
    | `Before -> noop
    | `After ->
        fmt_or_k last
          (fmt_if_k c.conf.fmt_opts.dock_collection_brackets.v
             (fits_breaks ~level:5 "" ";") )
          (str ";")
  in
  hvbox 0
    ( Cmts.fmt_before c pld_loc
    $ hvbox
        (Params.Indent.record_docstring c.conf)
        ( hvbox 3
            ( hvbox 4
                ( hvbox 2
                    ( hovbox 2
                        ( fmt_mutable_flag ~pro:noop ~epi:(fmt "@ ") c
                            pld_mutable
                        $ fmt_str_loc c pld_name $ fmt_if field_loose " "
                        $ fmt ":" )
                    $ fmt "@ "
                    $ fmt_core_type c (sub_typ ~ctx pld_type)
                    $ fmt_semicolon )
                $ cmt_after_type )
            $ fmt_attributes c ~pre:(Break (1, 1)) atrs )
        $ fmt_docstring_padded c doc )
    $ Cmts.fmt_after c pld_loc )

and fmt_constructor_declaration c ctx ~first ~last:_ cstr_decl =
  let { pcd_name= {txt; loc}
      ; pcd_vars
      ; pcd_args
      ; pcd_res
      ; pcd_attributes
      ; pcd_loc } =
    cstr_decl
  in
  update_config_maybe_disabled c pcd_loc pcd_attributes
  @@ fun c ->
  let has_cmt_before = Cmts.has_before c.cmts pcd_loc in
  let sparse = Poly.( = ) c.conf.fmt_opts.type_decl.v `Sparse in
  (* Force break if comment before pcd_loc, it would interfere with an
     eventual comment placed after the previous constructor *)
  fmt_if_k (not first) (fmt_or (sparse || has_cmt_before) "@;<1000 0>" "@ ")
  $ Cmts.fmt_before ~epi:(break 1000 0) c pcd_loc
  $ hvbox ~name:"constructor_decl" 2
      ( hovbox
          (Params.Indent.constructor_docstring c.conf)
          ( hvbox 2
              ( fmt_or_k first (if_newline "| ") (str "| ")
              $ Cmts.fmt_before c loc
              $ hvbox 2
                  ( hovbox ~name:"constructor_decl_name" 2
                      ( wrap_if
                          (Std_longident.String_id.is_symbol txt)
                          "( " " )" (str txt)
                      $ Cmts.fmt_after c loc )
                  $ fmt_constructor_arguments_result c ctx pcd_vars pcd_args
                      pcd_res ) )
          $ fmt_attributes_and_docstrings c pcd_attributes )
      $ Cmts.fmt_after c pcd_loc )

and fmt_constructor_arguments ?vars c ctx ~pre = function
  | Pcstr_tuple [] -> noop
  | Pcstr_tuple typs ->
      pre $ fmt "@ " $ fmt_opt vars
      $ hvbox 0 (list typs "@ * " (sub_typ ~ctx >> fmt_core_type c))
  | Pcstr_record (loc, lds) ->
      let p = Params.get_record_type c.conf in
      let fmt_ld ~first ~last x =
        fmt_if_k (not first) p.sep_before
        $ fmt_label_declaration c ctx x ~last
        $ fmt_if
            (last && (not p.box_spaced) && Exposed.Right.label_declaration x)
            " "
        $ fmt_if_k (not last) p.sep_after
      in
      pre
      $ Cmts.fmt c loc ~pro:(break 1 0) ~epi:noop
        @@ wrap_k p.docked_before p.docked_after
        @@ wrap_k p.break_before p.break_after
        @@ p.box_record @@ list_fl lds fmt_ld

and fmt_constructor_arguments_result c ctx vars args res =
  let pre = fmt_or (Option.is_none res) " of" " :" in
  let before_type = match args with Pcstr_tuple [] -> ": " | _ -> "-> " in
  let fmt_type typ =
    fmt "@ " $ str before_type $ fmt_core_type c (sub_typ ~ctx typ)
  in
  let fmt_vars =
    match vars with
    | [] -> noop
    | _ ->
        hvbox 0 (list vars "@ " (fun {txt; _} -> fmt_type_var txt))
        $ fmt ".@ "
  in
  fmt_constructor_arguments c ctx ~pre ~vars:fmt_vars args $ opt res fmt_type

and fmt_type_extension ?ext c ctx
    { ptyext_attributes
    ; ptyext_params
    ; ptyext_path
    ; ptyext_constructors
    ; ptyext_private
    ; ptyext_loc } =
  let c = update_config c ptyext_attributes in
  let doc, atrs = doc_atrs ptyext_attributes in
  let fmt_ctor ctor = hvbox 0 (fmt_extension_constructor c ctx ctor) in
  Cmts.fmt c ptyext_loc
  @@ hvbox 2
       ( fmt_docstring c ~epi:(fmt "@,") doc
       $ hvbox c.conf.fmt_opts.type_decl_indent.v
           ( str "type"
           $ fmt_extension_suffix c ext
           $ str " "
           $ hvbox_if
               (not (List.is_empty ptyext_params))
               0
               (fmt_tydcl_params c ctx ptyext_params)
           $ fmt_longident_loc c ptyext_path
           $ str " +="
           $ fmt_private_flag c ptyext_private
           $ list_fl ptyext_constructors (fun ~first ~last:_ x ->
                 let bar_fits = if first then "" else "| " in
                 cbreak ~fits:("", 1, bar_fits) ~breaks:("", 0, "| ")
                 $ fmt_ctor x ) )
       $ fmt_item_attributes c ~pre:(Break (1, 0)) atrs )

and fmt_type_exception ~pre c ctx
    {ptyexn_attributes; ptyexn_constructor; ptyexn_loc} =
  let doc1, atrs = doc_atrs ptyexn_attributes in
  let doc1 = Option.value ~default:[] doc1 in
  let {pext_attributes; _} = ptyexn_constructor in
  (* On 4.08 the doc is attached to the constructor *)
  let doc1, pext_attributes = doc_atrs ~acc:doc1 pext_attributes in
  let doc2, pext_attributes = doc_atrs pext_attributes in
  let doc_before, doc_after = fmt_docstring_around_item' c doc1 doc2 in
  let ptyexn_constructor = {ptyexn_constructor with pext_attributes} in
  Cmts.fmt c ptyexn_loc
    (hvbox 0
       ( doc_before
       $ hvbox 2 (pre $ fmt_extension_constructor c ctx ptyexn_constructor)
       $ fmt_item_attributes c ~pre:(Break (1, 0)) atrs
       $ doc_after ) )

and fmt_extension_constructor c ctx ec =
  let {pext_name; pext_kind; pext_attributes; pext_loc} = ec in
  update_config_maybe_disabled c pext_loc pext_attributes
  @@ fun c ->
  let sep =
    match pext_kind with
    | Pext_decl (_, _, Some _) -> fmt " :@ "
    | Pext_decl (_, _, None) | Pext_rebind _ -> fmt " of@ "
  in
  Cmts.fmt c pext_loc
  @@ hvbox 4
       ( hvbox 2
           ( fmt_str_loc c pext_name
           $
           match pext_kind with
           | Pext_decl (_, (Pcstr_tuple [] | Pcstr_record (_, [])), None) ->
               noop
           | Pext_decl (_, (Pcstr_tuple [] | Pcstr_record (_, [])), Some res)
             ->
               sep $ fmt_core_type c (sub_typ ~ctx res)
           | Pext_decl (vars, args, res) ->
               fmt_constructor_arguments_result c ctx vars args res
           | Pext_rebind lid -> str " = " $ fmt_longident_loc c lid )
       $ fmt_attributes_and_docstrings c pext_attributes )

and fmt_functor_param c ctx {loc; txt= arg} =
  match arg with
  | Unit -> Cmts.fmt c loc (wrap "(" ")" (Cmts.fmt_within c loc))
  | Named (name, mt) ->
      let xmt = sub_mty ~ctx mt in
      hvbox 0
        (Cmts.fmt c loc
           (wrap "(" ")"
              (hovbox 0
                 ( hovbox 0 (fmt_str_loc_opt c name $ fmt "@ : ")
                 $ compose_module (fmt_module_type c xmt) ~f:Fn.id ) ) ) )

and fmt_module_type c ?(rec_ = false) ({ast= mty; _} as xmty) =
  let ctx = Mty mty in
  let {pmty_desc; pmty_loc; pmty_attributes} = mty in
  update_config_maybe_disabled_block c pmty_loc pmty_attributes
  @@ fun c ->
  let parens =
    parenze_mty xmty
    || match pmty_desc with Pmty_with _ when rec_ -> true | _ -> false
  in
  match pmty_desc with
  | Pmty_ident lid ->
      { empty with
        bdy= fmt_longident_loc c lid
      ; epi= Some (fmt_attributes c pmty_attributes ~pre:(Break (1, 0))) }
  | Pmty_signature s ->
      let empty = List.is_empty s && not (Cmts.has_within c.cmts pmty_loc) in
      let before = Cmts.fmt_before c pmty_loc in
      let within = Cmts.fmt_within c ~pro:noop pmty_loc in
      let after = Cmts.fmt_after c pmty_loc in
      { opn= None
      ; pro= Some (before $ str "sig" $ fmt_if empty " ")
      ; psp= fmt_if (not empty) "@;<1000 2>"
      ; bdy= (within $ if empty then noop else fmt_signature c ctx s)
      ; cls= noop
      ; esp= fmt_if (not empty) "@;<1000 0>"
      ; epi=
          Some
            ( str "end" $ after
            $ fmt_attributes_and_docstrings c pmty_attributes ) }
  | Pmty_functor (args, mt) ->
      let blk = fmt_module_type c (sub_mty ~ctx mt) in
      { blk with
        pro=
          Some
            ( Cmts.fmt_before c pmty_loc
            $ str "functor"
            $ fmt_attributes c ~pre:Blank pmty_attributes
            $ fmt "@;<1 2>"
            $ list args "@;<1 2>" (fmt_functor_param c ctx)
            $ fmt "@;<1 2>->"
            $ opt blk.pro (fun pro -> str " " $ pro) )
      ; epi= Some (fmt_opt blk.epi $ Cmts.fmt_after c pmty_loc)
      ; psp=
          fmt_or_k (Option.is_none blk.pro)
            (fits_breaks " " ~hint:(1, 2) "")
            blk.psp }
  | Pmty_gen (gen_loc, mt) ->
      let blk = fmt_module_type c (sub_mty ~ctx mt) in
      { blk with
        pro=
          Some
            ( Cmts.fmt_before c pmty_loc
            $ Cmts.fmt c gen_loc (wrap "(" ")" (Cmts.fmt_within c gen_loc))
            $ fmt "@;<1 2>->"
            $ opt blk.pro (fun pro -> str " " $ pro) )
      ; epi= Some (fmt_opt blk.epi $ Cmts.fmt_after c pmty_loc)
      ; psp=
          fmt_or_k (Option.is_none blk.pro)
            (fits_breaks " " ~hint:(1, 2) "")
            blk.psp }
  | Pmty_with _ ->
      let wcs, mt = Sugar.mod_with (sub_mty ~ctx mty) in
      let fmt_cstr ~first ~last:_ wc =
        let pre = if first then "with" else " and" in
        fmt_or first "@ " "@," $ fmt_with_constraint c ctx ~pre wc
      in
      let fmt_cstrs ~first:_ ~last:_ (wcs_and, loc, attr) =
        Cmts.fmt c loc
          ( list_fl wcs_and fmt_cstr
          $ fmt_attributes c ~pre:(Break (1, -1)) attr )
      in
      let {pro; psp; bdy; esp; epi; opn= _; cls= _} = fmt_module_type c mt in
      { empty with
        pro=
          Option.map pro ~f:(fun pro ->
              open_hvbox 0 $ fmt_if parens "(" $ pro )
      ; psp
      ; bdy=
          fmt_if_k (Option.is_none pro)
            (open_hvbox (Params.Indent.mty_with c.conf) $ fmt_if parens "(")
          $ hvbox 0 bdy
          $ fmt_if_k (Option.is_some epi) esp
          $ fmt_opt epi $ list_fl wcs fmt_cstrs $ fmt_if parens ")"
          $ close_box
      ; esp= fmt_if_k (Option.is_none epi) esp
      ; epi= Some (Cmts.fmt_after c pmty_loc) }
  | Pmty_typeof me -> (
      let blk = fmt_module_expr c (sub_mod ~ctx me) in
      let epi =
        fmt_opt blk.epi $ Cmts.fmt_after c pmty_loc $ fmt_if parens ")"
        $ fmt_attributes c pmty_attributes ~pre:(Break (1, 0))
      in
      match blk.pro with
      | Some pro ->
          { blk with
            pro=
              Some
                ( Cmts.fmt_before c pmty_loc
                $ fmt_if parens "(" $ str "module type of " $ pro )
          ; epi= Some epi }
      | _ ->
          { blk with
            bdy=
              Cmts.fmt c pmty_loc
              @@ hvbox 2
                   (fmt_if parens "(" $ fmt "module type of@ " $ blk.bdy)
          ; epi= Some epi } )
  | Pmty_extension ext ->
      { empty with
        bdy= fmt_extension c ctx ext
      ; epi= Some (fmt_attributes c pmty_attributes ~pre:(Break (1, 0))) }
  | Pmty_alias lid ->
      { empty with
        bdy= fmt_longident_loc c lid
      ; epi= Some (fmt_attributes c pmty_attributes ~pre:(Break (1, 0))) }

and fmt_signature c ctx itms =
  let update_config c i =
    match i.psig_desc with
    | Psig_attribute atr -> update_config c [atr]
    | _ -> c
  in
  let fmt_item c ctx ~prev:_ ~next:_ i =
    fmt_signature_item c (sub_sig ~ctx i)
  in
  let ast x = Sig x in
  fmt_item_list c ctx update_config ast fmt_item itms

and fmt_signature_item c ?ext {ast= si; _} =
  protect c (Sig si)
  @@
  let fmt_cmts_before = Cmts.Toplevel.fmt_before c si.psig_loc in
  let fmt_cmts_after = Cmts.Toplevel.fmt_after c si.psig_loc in
  (fun k -> fmt_cmts_before $ hvbox 0 (k $ fmt_cmts_after))
  @@
  let ctx = Sig si in
  match si.psig_desc with
  | Psig_attribute attr -> fmt_floating_attributes_and_docstrings c [attr]
  | Psig_exception exc ->
      let pre = str "exception" $ fmt_extension_suffix c ext $ fmt "@ " in
      hvbox 2 (fmt_type_exception ~pre c ctx exc)
  | Psig_extension (ext, atrs) ->
      let doc_before, doc_after, atrs = fmt_docstring_around_item c atrs in
      let box =
        match snd ext with
        | PTyp _ | PPat _ | PStr [_] | PSig [_] -> true
        | PStr _ | PSig _ -> false
      in
      hvbox_if box c.conf.fmt_opts.stritem_extension_indent.v
        ( doc_before
        $ hvbox_if (not box) 0 (fmt_item_extension c ctx ext)
        $ fmt_item_attributes c ~pre:(Break (1, 0)) atrs
        $ doc_after )
  | Psig_include {pincl_mod; pincl_attributes; pincl_loc} ->
      update_config_maybe_disabled c pincl_loc pincl_attributes
      @@ fun c ->
      let doc_before, doc_after, atrs =
        let force_before = not (Mty.is_simple pincl_mod) in
        fmt_docstring_around_item c ~force_before ~fit:true pincl_attributes
      in
      let keyword, ({pro; psp; bdy; esp; epi; _} as blk) =
        let kwd = str "include" $ fmt_extension_suffix c ext in
        match pincl_mod with
        | {pmty_desc= Pmty_typeof me; pmty_loc; pmty_attributes= _} ->
            ( kwd
              $ Cmts.fmt c ~pro:(str " ") ~epi:noop pmty_loc
                  (fmt "@ module type of")
            , fmt_module_expr c (sub_mod ~ctx me) )
        | _ -> (kwd, fmt_module_type c (sub_mty ~ctx pincl_mod))
      in
      let box = blk_box blk in
      hvbox 0
        ( doc_before
        $ hvbox 0
            ( box
                ( hvbox 2 (keyword $ opt pro (fun pro -> str " " $ pro))
                $ fmt_or_k (Option.is_some pro) psp (fmt "@;<1 2>")
                $ bdy )
            $ esp $ fmt_opt epi
            $ fmt_item_attributes c ~pre:(Break (1, 0)) atrs )
        $ doc_after )
  | Psig_modtype mtd -> fmt_module_type_declaration c ctx mtd
  | Psig_modtypesubst mtd -> fmt_module_type_declaration ~eqty:":=" c ctx mtd
  | Psig_module md ->
      hvbox 0
        (fmt_module_declaration c ~rec_flag:false ~first:true
           (sub_md ~ctx md) )
  | Psig_modsubst ms -> hvbox 0 (fmt_module_substitution c ctx ms)
  | Psig_open od -> fmt_open_description ?ext c ~kw_attributes:[] od
  | Psig_recmodule mds ->
      fmt_recmodule c ctx mds fmt_module_declaration (fun x -> Md x) sub_md
  | Psig_type (rec_flag, decls) -> fmt_type c ?ext rec_flag decls ctx
  | Psig_typext te -> fmt_type_extension ?ext c ctx te
  | Psig_value vd -> fmt_value_description ?ext c ctx vd
  | Psig_class cl -> fmt_class_types ?ext c ctx ~pre:"class" ~sep:":" cl
  | Psig_class_type cl ->
      fmt_class_types ?ext c ctx ~pre:"class type" ~sep:"=" cl
  | Psig_typesubst decls -> fmt_type c ?ext ~eq:":=" Recursive decls ctx

and fmt_class_types ?ext c ctx ~pre ~sep cls =
  list_fl cls (fun ~first ~last:_ cl ->
      update_config_maybe_disabled c cl.pci_loc cl.pci_attributes
      @@ fun c ->
      let doc_before, doc_after, atrs =
        let force_before = not (Cty.is_simple cl.pci_expr) in
        fmt_docstring_around_item ~force_before c cl.pci_attributes
      in
      let class_types =
        let pro =
          hovbox 2
            ( str (if first then pre else "and")
            $ fmt_if_k first (fmt_extension_suffix c ext)
            $ fmt_virtual_flag c cl.pci_virt
            $ fmt "@ "
            $ fmt_class_params c ctx cl.pci_params
            $ fmt_str_loc c cl.pci_name $ fmt " " $ str sep )
          $ fmt "@ "
        in
        hovbox 2
          ( fmt_class_type c ~pro (sub_cty ~ctx cl.pci_expr)
          $ fmt_item_attributes c ~pre:(Break (1, 0)) atrs )
      in
      fmt_if (not first) "\n@;<1000 0>"
      $ hovbox 0
        @@ Cmts.fmt c cl.pci_loc (doc_before $ class_types $ doc_after) )

and fmt_class_exprs ?ext c ctx cls =
  hvbox 0
  @@ list_fl cls (fun ~first ~last:_ cl ->
         update_config_maybe_disabled c cl.pci_loc cl.pci_attributes
         @@ fun c ->
         let xargs, xbody =
           match cl.pci_expr.pcl_attributes with
           | [] ->
               Sugar.cl_fun c.cmts ~will_keep_first_ast_node:false
                 (sub_cl ~ctx cl.pci_expr)
           | _ -> ([], sub_cl ~ctx cl.pci_expr)
         in
         let ty, e =
           match xbody.ast with
           | {pcl_desc= Pcl_constraint (e, t); _} -> (Some t, sub_cl ~ctx e)
           | _ -> (None, xbody)
         in
         let doc_before, doc_after, atrs =
           let force_before = not (Cl.is_simple cl.pci_expr) in
           fmt_docstring_around_item ~force_before c cl.pci_attributes
         in
         let class_exprs =
           let pro =
             box_fun_decl_args c 2
               ( hovbox 2
                   ( str (if first then "class" else "and")
                   $ fmt_if_k first (fmt_extension_suffix c ext)
                   $ fmt_virtual_flag c cl.pci_virt
                   $ fmt "@ "
                   $ fmt_class_params c ctx cl.pci_params
                   $ fmt_str_loc c cl.pci_name )
               $ fmt_if (not (List.is_empty xargs)) "@ "
               $ wrap_fun_decl_args c (fmt_fun_args c xargs) )
           in
           let intro =
             match ty with
             | Some ty ->
                 let pro = pro $ fmt " :@ " in
                 fmt_class_type c ~pro (sub_cty ~ctx ty)
             | None -> pro
           in
           hovbox 2
             (hovbox 2 (intro $ fmt "@ =") $ fmt "@;" $ fmt_class_expr c e)
           $ fmt_item_attributes c ~pre:(Break (1, 0)) atrs
         in
         fmt_if (not first) "\n@;<1000 0>"
         $ hovbox 0
           @@ Cmts.fmt c cl.pci_loc (doc_before $ class_exprs $ doc_after) )

and fmt_module c ctx ?rec_ ?epi ?(can_sparse = false) keyword ?(eqty = "=")
    name xargs xbody xmty ~attrs ~rec_flag =
  let ext = attrs.attrs_extension in
  let blk_t =
    Option.value_map xmty ~default:empty ~f:(fun xmty ->
        let blk = fmt_module_type ?rec_ c xmty in
        { blk with
          pro=
            Some (str " " $ str eqty $ opt blk.pro (fun pro -> str " " $ pro))
        ; psp= fmt_if (Option.is_none blk.pro) "@;<1 2>" $ blk.psp } )
  in
  let blk_b = Option.value_map xbody ~default:empty ~f:(fmt_module_expr c) in
  let args_p = Params.Mod.get_args c.conf xargs in
  let fmt_name_and_mt ~pro ~loc name mt =
    let xmt = sub_mty ~ctx mt in
    let blk = fmt_module_type c ?rec_ xmt in
    let align_opn, align_cls =
      if args_p.align then (open_hvbox 0, close_box) else (noop, noop)
    in
    let pro =
      pro $ Cmts.fmt_before c loc $ str "(" $ align_opn
      $ fmt_str_loc_opt c name $ str " :"
      $ fmt_or_k (Option.is_some blk.pro) (str " ")
          (break 1 (Params.Indent.mty c.conf))
    and epi = str ")" $ Cmts.fmt_after c loc $ align_cls in
    compose_module' ~box:false ~pro ~epi blk
  in
  (* Carry the [epi] to be placed in the next argument's box. *)
  let fmt_arg ~pro {loc; txt} =
    let pro = pro $ args_p.arg_psp in
    match txt with
    | Unit ->
        (pro $ Cmts.fmt c loc (wrap "(" ")" (Cmts.fmt_within c loc)), noop)
    | Named (name, mt) ->
        if args_p.dock then
          (* All signatures, put the [epi] into the box of the next arg and
             don't break. *)
          fmt_name_and_mt ~pro ~loc name mt
        else
          let bdy, epi = fmt_name_and_mt ~pro:noop ~loc name mt in
          let bdy_indent = if args_p.align then 1 else 0 in
          (pro $ hvbox bdy_indent bdy $ epi, noop)
  in
  let rec fmt_args ~pro = function
    | [] -> pro
    | hd :: tl ->
        let bdy, epi = fmt_arg ~pro hd in
        bdy $ fmt_args ~pro:epi tl
  in
  let single_line =
    Option.for_all xbody ~f:(fun x -> Mod.is_simple x.ast)
    && Option.for_all xmty ~f:(fun x -> Mty.is_simple x.ast)
    && List.for_all xargs ~f:(function {txt= Unit; _} -> true | _ -> false)
  in
  let doc_before, doc_after, attrs_before, attrs_after =
    fmt_docstring_around_item_attrs c ~force_before:(not single_line)
      ~fit:true attrs
  in
  let intro =
    str keyword
    $ fmt_extension_suffix c ext
    $ fmt_attributes c ~pre:(Break (1, 0)) attrs_before
    $ fmt_if rec_flag " rec" $ str " " $ fmt_str_loc_opt c name
  in
  let compact =
    Poly.(c.conf.fmt_opts.let_module.v = `Compact) || not can_sparse
  in
  let fmt_pro = opt blk_b.pro (fun pro -> fmt "@ " $ pro) in
  hvbox
    (if compact then 0 else 2)
    ( doc_before
    $ blk_box blk_b
        ( (if Option.is_some blk_t.epi then hovbox else hvbox)
            0
            ( blk_box blk_t
                ( hvbox args_p.indent
                    (fmt_args ~pro:intro xargs $ fmt_opt blk_t.pro)
                $ blk_t.psp $ blk_t.bdy )
            $ blk_t.esp $ fmt_opt blk_t.epi
            $ fmt_if (Option.is_some xbody) " ="
            $ fmt_if_k compact fmt_pro )
        $ fmt_if_k (not compact) fmt_pro
        $ blk_b.psp
        $ fmt_if (Option.is_none blk_b.pro && Option.is_some xbody) "@ "
        $ blk_b.bdy )
    $ blk_b.esp $ fmt_opt blk_b.epi
    $ fmt_item_attributes c ~pre:(Break (1, 0)) attrs_after
    $ doc_after
    $ opt epi (fun epi ->
          fmt_or_k compact
            (fmt_or
               ( Option.is_some blk_b.epi
               && not c.conf.fmt_opts.ocp_indent_compat.v )
               " " "@ " )
            (fmt "@;<1 -2>")
          $ epi ) )

and fmt_module_declaration c ~rec_flag ~first {ast= pmd; _} =
  protect c (Md pmd)
  @@
  let {pmd_name; pmd_args; pmd_type; pmd_ext_attrs= attrs; pmd_loc} = pmd in
  update_config_maybe_disabled_attrs c pmd_loc attrs
  @@ fun c ->
  let ctx = Md pmd in
  let keyword = if first then "module" else "and" in
  let xmty = sub_mty ~ctx pmd_type in
  let eqty =
    match xmty.ast.pmty_desc with Pmty_alias _ -> None | _ -> Some ":"
  in
  Cmts.fmt c pmd_loc
    (fmt_module ~rec_:rec_flag c ctx keyword pmd_name pmd_args None ?eqty
       (Some xmty) ~rec_flag:(rec_flag && first) ~attrs )

and fmt_module_substitution c ctx pms =
  let {pms_name; pms_manifest; pms_ext_attrs= attrs; pms_loc} = pms in
  update_config_maybe_disabled_attrs c pms_loc attrs
  @@ fun c ->
  let xmty =
    (* TODO: improve *)
    sub_mty ~ctx
      { pmty_desc= Pmty_ident pms_manifest
      ; pmty_loc= pms_loc
      ; pmty_attributes= [] }
  in
  let pms_name = {pms_name with txt= Some pms_name.txt} in
  Cmts.fmt c pms_loc
    (fmt_module c ctx "module" ~eqty:":=" pms_name [] None (Some xmty) ~attrs
       ~rec_flag:false )

and fmt_module_type_declaration ?eqty c ctx pmtd =
  let {pmtd_name; pmtd_type; pmtd_ext_attrs= attrs; pmtd_loc} = pmtd in
  update_config_maybe_disabled_attrs c pmtd_loc attrs
  @@ fun c ->
  let pmtd_name = {pmtd_name with txt= Some pmtd_name.txt} in
  fmt_module ?eqty c ctx "module type" pmtd_name [] None ~rec_flag:false
    (Option.map pmtd_type ~f:(sub_mty ~ctx))
    ~attrs

and fmt_open_description ?ext c ?(keyword = "open") ~kw_attributes
    {popen_expr= popen_lid; popen_override; popen_attributes; popen_loc} =
  update_config_maybe_disabled c popen_loc popen_attributes
  @@ fun c ->
  let doc_before, doc_after, atrs =
    fmt_docstring_around_item ~fit:true c popen_attributes
  in
  let keyword =
    fmt_or_k
      (is_override popen_override)
      ( str keyword $ str "!"
      $ opt ext (fun _ -> str " " $ fmt_extension_suffix c ext) )
      (str keyword $ fmt_extension_suffix c ext)
  in
  hovbox 0
    ( doc_before $ keyword
    $ Cmts.fmt c popen_loc
        ( fmt_attributes c kw_attributes
        $ str " "
        $ fmt_longident_loc c popen_lid
        $ fmt_item_attributes c ~pre:Blank atrs )
    $ doc_after )

(** TODO: merge with `fmt_module_declaration` *)
and fmt_module_statement c ~attributes ?keyword mod_expr =
  let blk = fmt_module_expr c mod_expr in
  let force_before = not (Mod.is_simple mod_expr.ast) in
  let doc_before, doc_after, atrs =
    fmt_docstring_around_item ~force_before ~fit:true c attributes
  in
  let has_kwd = Option.is_some keyword in
  let kwd_and_pro = Option.is_some blk.pro && has_kwd in
  doc_before
  $ blk_box blk
      (hvbox_if (Option.is_none blk.pro) 2
         ( hvbox_if kwd_and_pro 2 (fmt_opt keyword $ fmt_opt blk.pro)
         $ blk.psp $ blk.bdy ) )
  $ blk.esp $ fmt_opt blk.epi
  $ fmt_item_attributes c ~pre:Blank atrs
  $ doc_after

and fmt_with_constraint c ctx ~pre = function
  | Pwith_type (lid, td) ->
      fmt_type_declaration ~pre:(pre ^ " type") c ~name:lid (sub_td ~ctx td)
  | Pwith_module (m1, m2) ->
      str pre $ str " module " $ fmt_longident_loc c m1 $ str " = "
      $ fmt_longident_loc c m2
  | Pwith_typesubst (lid, td) ->
      fmt_type_declaration ~pre:(pre ^ " type") c ~eq:":=" ~name:lid
        (sub_td ~ctx td)
  | Pwith_modsubst (m1, m2) ->
      str pre $ str " module " $ fmt_longident_loc c m1 $ str " := "
      $ fmt_longident_loc c m2
  | Pwith_modtype (m1, m2) ->
      let m1 = {m1 with txt= Some (str_longident m1.txt)} in
      let m2 = Some (sub_mty ~ctx m2) in
      str pre $ break 1 2
      $ fmt_module c ctx "module type" m1 [] None ~rec_flag:false m2
          ~attrs:(Ast_helper.Attr.ext_attrs ())
  | Pwith_modtypesubst (m1, m2) ->
      let m1 = {m1 with txt= Some (str_longident m1.txt)} in
      let m2 = Some (sub_mty ~ctx m2) in
      str pre $ break 1 2
      $ fmt_module c ctx ~eqty:":=" "module type" m1 [] None ~rec_flag:false
          m2
          ~attrs:(Ast_helper.Attr.ext_attrs ())

and fmt_mod_apply c ctx loc attrs ~parens ~dock_struct me_f arg =
  match me_f.pmod_desc with
  | Pmod_ident _ -> (
    match arg with
    | `Unit x ->
        { empty with
          bdy=
            Cmts.fmt c loc
              ( hvbox 2
                  ( compose_module
                      (fmt_module_expr c (sub_mod ~ctx me_f))
                      ~f:Fn.id
                  $ break 1 0 $ x )
              $ fmt_attributes_and_docstrings c attrs ) }
    | `Block (blk_a, arg_is_simple) ->
        let ocp_indent_compat blk =
          if c.conf.fmt_opts.ocp_indent_compat.v && not arg_is_simple then
            (* Indent body of docked struct. *)
            { blk with
              opn= Some (open_hvbox 2)
            ; psp= fmt "@;<1000 2>"
            ; cls= close_box
            ; bdy= blk.bdy $ blk.esp $ fmt_opt blk.epi
            ; esp= noop
            ; epi= None }
          else blk
        in
        let fmt_rator =
          let break_struct =
            c.conf.fmt_opts.break_struct.v && (not dock_struct)
            && not arg_is_simple
          in
          compose_module (fmt_module_expr c (sub_mod ~ctx me_f)) ~f:Fn.id
          $ break (if break_struct then 1000 else 1) 0
          $ str "("
        in
        let epi =
          fmt_opt blk_a.epi $ str ")"
          $ fmt_attributes_and_docstrings c attrs
          $ Cmts.fmt_after c loc
        in
        if Option.is_some blk_a.pro then
          ocp_indent_compat
            { blk_a with
              pro=
                Some
                  ( Cmts.fmt_before c loc $ hvbox 2 fmt_rator
                  $ fmt_opt blk_a.pro )
            ; epi= Some epi }
        else
          { blk_a with
            opn= Some (open_hvbox 2 $ fmt_opt blk_a.opn)
          ; bdy= Cmts.fmt_before c loc $ open_hvbox 2 $ fmt_rator $ blk_a.bdy
          ; cls= close_box $ blk_a.cls $ close_box
          ; epi= Some epi } )
  | _ ->
      let blk_f = fmt_module_expr ~dock_struct:false c (sub_mod ~ctx me_f) in
      let has_epi = Cmts.has_after c.cmts loc || not (List.is_empty attrs) in
      { empty with
        opn= Some (fmt_opt blk_f.opn $ open_hvbox 2)
      ; bdy=
          hvbox 2
            ( Cmts.fmt_before c loc
            $ wrap_if parens "(" ")"
                (fmt_opt blk_f.pro $ blk_f.psp $ blk_f.bdy $ blk_f.esp)
            $ fmt_opt blk_f.epi $ break 1 0
            $
            match arg with
            | `Unit x -> x
            | `Block (x, _) -> wrap "(" ")" (compose_module x ~f:Fn.id) )
      ; cls= close_box $ blk_f.cls
      ; epi=
          Option.some_if has_epi
            (Cmts.fmt_after c loc $ fmt_attributes_and_docstrings c attrs) }

and fmt_module_expr ?(dock_struct = true) c ({ast= m; _} as xmod) =
  let ctx = Mod m in
  let {pmod_desc; pmod_loc; pmod_attributes} = m in
  update_config_maybe_disabled_block c pmod_loc pmod_attributes
  @@ fun c ->
  let parens = parenze_mod xmod in
  match pmod_desc with
  | Pmod_apply_unit (me, loc) ->
      let arg =
        Cmts.fmt c loc @@ hvbox 0 @@ wrap "(" ")" @@ Cmts.fmt_within c loc
      in
      fmt_mod_apply c ctx ~parens ~dock_struct pmod_loc pmod_attributes me
        (`Unit arg)
  | Pmod_apply (me_f, me_a) ->
      let dock_struct =
        match me_f.pmod_desc with
        | Pmod_apply _ -> false
        | Pmod_ident _ -> dock_struct
        | _ -> true
      in
      let blk_a = fmt_module_expr c (sub_mod ~ctx me_a) in
      fmt_mod_apply c ctx ~parens ~dock_struct pmod_loc pmod_attributes me_f
        (`Block (blk_a, Mod.is_simple me_a))
  | Pmod_constraint (me, mt) ->
      let blk_e = fmt_module_expr c (sub_mod ~ctx me) in
      let blk_t = fmt_module_type c (sub_mty ~ctx mt) in
      let has_epi =
        Cmts.has_after c.cmts pmod_loc || not (List.is_empty pmod_attributes)
      in
      { opn=
          Some
            ( fmt_opt blk_t.opn $ fmt_opt blk_e.opn
            $ open_hovbox (Params.Indent.mod_constraint c.conf ~lhs:me) )
      ; pro= Some (Cmts.fmt_before c pmod_loc $ str "(")
      ; psp= fmt "@,"
      ; bdy=
          hvbox 0
            ( fmt_opt blk_e.pro $ blk_e.psp $ blk_e.bdy $ blk_e.esp
            $ fmt_opt blk_e.epi $ fmt " :"
            $ Params.Mod.break_constraint c.conf ~rhs:mt
            $ hvbox 0
                ( fmt_opt blk_t.pro $ blk_t.psp $ blk_t.bdy $ blk_t.esp
                $ fmt_opt blk_t.epi ) )
          $ closing_paren c ~offset:(-2)
      ; cls= close_box $ blk_e.cls $ blk_t.cls
      ; esp= noop
      ; epi=
          Option.some_if has_epi
            ( Cmts.fmt_after c pmod_loc
            $ fmt_attributes_and_docstrings c pmod_attributes ) }
  | Pmod_functor (args, me) ->
      let doc, atrs = doc_atrs pmod_attributes in
      { empty with
        bdy=
          Cmts.fmt c pmod_loc
            ( fmt_docstring c ~epi:(fmt "@,") doc
            $ hvbox 0
                (wrap_if parens "(" ")"
                   ( str "functor"
                   $ fmt_attributes c ~pre:Blank atrs
                   $ fmt "@;<1 2>"
                   $ list args "@;<1 2>" (fmt_functor_param c ctx)
                   $ fmt "@;<1 2>->@;<1 2>"
                   $ compose_module
                       (fmt_module_expr c (sub_mod ~ctx me))
                       ~f:(hvbox 0) ) ) ) }
  | Pmod_ident lid ->
      { empty with
        opn= Some (open_hvbox 2)
      ; bdy=
          Cmts.fmt c pmod_loc
            ( fmt_longident_loc c lid
            $ fmt_attributes_and_docstrings c pmod_attributes )
      ; cls= close_box }
  | Pmod_structure sis ->
      let empty =
        List.is_empty sis && not (Cmts.has_within c.cmts pmod_loc)
      in
      let before = Cmts.fmt_before c pmod_loc in
      let within = Cmts.fmt_within c ~pro:noop pmod_loc in
      let after = Cmts.fmt_after c pmod_loc in
      { opn= None
      ; pro= Some (before $ str "struct" $ fmt_if empty " ")
      ; psp=
          fmt_if_k (not empty)
            (fmt_or c.conf.fmt_opts.break_struct.v "@;<1000 2>" "@;<1 2>")
      ; bdy= within $ fmt_structure c ctx sis
      ; cls= noop
      ; esp=
          fmt_if_k (not empty)
            (fmt_or c.conf.fmt_opts.break_struct.v "@;<1000 0>" "@;<1 0>")
      ; epi=
          Some
            ( hovbox_if (not empty) 0
                (str "end" $ fmt_attributes_and_docstrings c pmod_attributes)
            $ after ) }
  | Pmod_unpack (e, ty1, ty2) ->
      let package_type sep (lid, cstrs) =
        break 1 (Params.Indent.mod_unpack_annot c.conf)
        $ hvbox 0
            ( hovbox 0 (str sep $ fmt_longident_loc c lid)
            $ fmt_package_type c ctx cstrs )
      in
      { empty with
        opn= Some (open_hvbox 2)
      ; cls= close_box
      ; bdy=
          Cmts.fmt c pmod_loc
            ( hvbox 2
                (wrap_fits_breaks ~space:false c.conf "(" ")"
                   ( str "val "
                   $ fmt_expression c (sub_exp ~ctx e)
                   $ opt ty1 (package_type ": ")
                   $ opt ty2 (package_type ":> ") ) )
            $ fmt_attributes_and_docstrings c pmod_attributes ) }
  | Pmod_extension x1 ->
      { empty with
        opn= Some (open_hvbox 2)
      ; cls= close_box
      ; bdy=
          Cmts.fmt c pmod_loc
            ( fmt_extension c ctx x1
            $ fmt_attributes_and_docstrings c pmod_attributes ) }
  | Pmod_hole ->
      { empty with
        opn= Some (open_hvbox 2)
      ; cls= close_box
      ; bdy=
          Cmts.fmt c pmod_loc
            (fmt_hole () $ fmt_attributes_and_docstrings c pmod_attributes)
      }

and fmt_structure c ctx itms =
  let update_config c i =
    match i.pstr_desc with
    | Pstr_attribute atr -> update_config c [atr]
    | _ -> c
  in
  let fmt_item c ctx ~prev:_ ~next i =
    let semisemi =
      match next with
      | Some ({pstr_desc= Pstr_eval _; _}, _) -> true
      | _ -> false
    in
    fmt_structure_item c ~last:(Option.is_none next) ~semisemi
      (sub_str ~ctx i)
  in
  let ast x = Str x in
  fmt_item_list c ctx update_config ast fmt_item itms

and fmt_type c ?ext ?eq rec_flag decls ctx =
  let update_config c td = update_config c td.ptype_attributes in
  let is_rec = Asttypes.is_recursive rec_flag in
  let fmt_decl c ctx ~prev ~next:_ decl =
    let first = Option.is_none prev in
    let pre =
      if first then if is_rec then "type" else "type nonrec" else "and"
    in
    let ext = if first then ext else None in
    fmt_type_declaration c ~pre ?eq ?ext (sub_td ~ctx decl)
  in
  let ast x = Td x in
  fmt_item_list c ctx update_config ast fmt_decl decls

and fmt_structure_item c ~last:last_item ?ext ~semisemi
    {ctx= parent_ctx; ast= si} =
  protect c (Str si)
  @@
  let ctx = Str si in
  let fmt_cmts_before = Cmts.Toplevel.fmt_before c si.pstr_loc in
  let fmt_cmts_after = Cmts.Toplevel.fmt_after c si.pstr_loc in
  (fun k ->
    fmt_cmts_before
    $ hvbox 0 ~name:"stri"
        (box_semisemi c ~parent_ctx semisemi (k $ fmt_cmts_after)) )
  @@
  match si.pstr_desc with
  | Pstr_attribute attr -> fmt_floating_attributes_and_docstrings c [attr]
  | Pstr_eval (exp, atrs) ->
      let doc, atrs = doc_atrs atrs in
      fmt_docstring c doc
      $ cbox 0 ~name:"eval" (fmt_expression c (sub_exp ~ctx exp))
      $ fmt_item_attributes c ~pre:Space atrs
  | Pstr_exception extn_constr ->
      let pre = str "exception" $ fmt_extension_suffix c ext $ fmt "@ " in
      hvbox 2 ~name:"exn" (fmt_type_exception ~pre c ctx extn_constr)
  | Pstr_include {pincl_mod; pincl_attributes= attributes; pincl_loc} ->
      update_config_maybe_disabled c pincl_loc attributes
      @@ fun c ->
      let keyword = str "include" $ fmt_extension_suffix c ext $ fmt "@ " in
      fmt_module_statement c ~attributes ~keyword (sub_mod ~ctx pincl_mod)
  | Pstr_module mb ->
      fmt_module_binding c ~rec_flag:false ~first:true (sub_mb ~ctx mb)
  | Pstr_open
      {popen_expr; popen_override; popen_attributes= attributes; popen_loc}
    ->
      update_config_maybe_disabled c popen_loc attributes
      @@ fun c ->
      let keyword =
        fmt_or_k
          (is_override popen_override)
          ( str "open!"
          $ opt ext (fun _ -> str " " $ fmt_extension_suffix c ext) )
          (str "open" $ fmt_extension_suffix c ext)
        $ fmt "@ "
      in
      fmt_module_statement c ~attributes ~keyword (sub_mod ~ctx popen_expr)
  | Pstr_primitive vd -> fmt_value_description ?ext c ctx vd
  | Pstr_recmodule mbs ->
      fmt_recmodule c ctx mbs fmt_module_binding (fun x -> Mb x) sub_mb
  | Pstr_type (rec_flag, decls) -> fmt_type c ?ext rec_flag decls ctx
  | Pstr_typext te -> fmt_type_extension ?ext c ctx te
  | Pstr_value {pvbs_rec= rec_flag; pvbs_bindings= bindings; pvbs_extension}
    ->
      let update_config c i = update_config ~quiet:true c i.pvb_attributes in
      let ast x = Lb x in
      let fmt_item c ctx ~prev ~next b =
        let first = Option.is_none prev in
        let last = Option.is_none next in
        let b = Sugar.Let_binding.of_let_binding c.cmts ~ctx ~first b in
        let epi =
          match c.conf.fmt_opts.let_binding_spacing.v with
          | `Compact -> None
          | `Sparse when last && last_item -> None
          | `Sparse -> Some (fits_breaks "" "\n")
          | `Double_semicolon ->
              Option.some_if (last && not semisemi)
                (fits_breaks "" ~hint:(1000, 0) ";;")
        in
        let rec_flag = first && Asttypes.is_recursive rec_flag in
        let ext = if first then pvbs_extension else None in
        fmt_value_binding c ~rec_flag ?ext ?epi b
      in
      fmt_item_list c ctx update_config ast fmt_item bindings
  | Pstr_modtype mtd -> fmt_module_type_declaration c ctx mtd
  | Pstr_extension (ext, atrs) ->
      let doc_before, doc_after, atrs = fmt_docstring_around_item c atrs in
      let box =
        match snd ext with
        | PTyp _ | PPat _ | PStr [_] | PSig [_] -> true
        | PStr _ | PSig _ -> false
      in
      hvbox_if box c.conf.fmt_opts.stritem_extension_indent.v ~name:"ext1"
        ( doc_before
        $ hvbox_if (not box) 0 ~name:"ext2" (fmt_item_extension c ctx ext)
        $ fmt_item_attributes c ~pre:Space atrs
        $ doc_after )
  | Pstr_class_type cl ->
      fmt_class_types ?ext c ctx ~pre:"class type" ~sep:"=" cl
  | Pstr_class cls -> fmt_class_exprs ?ext c ctx cls

and fmt_let c ~ext ~rec_flag ~bindings ~parens ~fmt_atrs ~fmt_expr ~body_loc
    ~has_attr ~indent_after_in =
  let parens = parens || has_attr in
  let fmt_in indent =
    match c.conf.fmt_opts.break_before_in.v with
    | `Fit_or_vertical -> break 1 (-indent) $ str "in"
    | `Auto -> fits_breaks " in" ~hint:(1, -indent) "in"
  in
  let fmt_binding ~first ~last binding =
    let ext = if first then ext else None in
    let in_ indent = fmt_if_k last (fmt_in indent) in
    let rec_flag = first && Asttypes.is_recursive rec_flag in
    fmt_value_binding c ~rec_flag ?ext ~in_ binding
    $ fmt_if (not last)
        ( match c.conf.fmt_opts.let_and.v with
        | `Sparse -> "@;<1000 0>"
        | `Compact -> "@ " )
  in
  let blank_line_after_in =
    let last_bind = List.last_exn bindings in
    sequence_blank_line c last_bind.lb_loc body_loc
  in
  Params.Exp.wrap c.conf ~parens:(parens || has_attr) ~fits_breaks:false
    (vbox 0
       ( hvbox 0 (list_fl bindings fmt_binding)
       $ ( if blank_line_after_in then fmt "\n@,"
           else break 1000 indent_after_in )
       $ hvbox 0 fmt_expr ) )
  $ fmt_atrs

and fmt_value_constraint c vc_opt =
  let fmt_sep x =
    match c.conf.fmt_opts.break_colon.v with
    | `Before -> fmt "@ " $ str x $ char ' '
    | `After -> char ' ' $ str x $ fmt "@ "
  in
  match vc_opt with
  | Some vc -> (
      let ctx = Vc vc in
      match vc with
      | Pvc_constraint {locally_abstract_univars= []; typ} ->
          (noop, fmt_type_cstr c (sub_typ ~ctx typ))
      | Pvc_constraint {locally_abstract_univars= pvars; typ} -> (
        match c.conf.fmt_opts.break_colon.v with
        | `Before ->
            ( noop
            , fmt_sep ":"
              $ hvbox 0
                  ( str "type "
                  $ list pvars " " (fmt_str_loc c)
                  $ fmt ".@ "
                  $ fmt_core_type c (sub_typ ~ctx typ) ) )
        | `After ->
            ( fmt_sep ":"
              $ hvbox 0
                  (str "type " $ list pvars " " (fmt_str_loc c) $ str ".")
            , fmt "@ " $ fmt_core_type c (sub_typ ~ctx typ) ) )
      | Pvc_coercion {ground; coercion} ->
          ( noop
          , opt ground (fun ty ->
                fmt_sep ":" $ fmt_core_type c (sub_typ ~ctx ty) )
            $ fmt_sep ":>"
            $ fmt_core_type c (sub_typ ~ctx coercion) ) )
  | None -> (noop, noop)

and fmt_value_binding c ~rec_flag ?ext ?in_ ?epi
    {lb_op; lb_pat; lb_args; lb_typ; lb_exp; lb_attrs; lb_loc; lb_pun} =
  update_config_maybe_disabled c lb_loc lb_attrs
  @@ fun c ->
  let lb_pun =
    Ocaml_version.(
      compare c.conf.opr_opts.ocaml_version.v Releases.v4_13_0 >= 0 )
    && lb_pun
  in
  let doc1, atrs = doc_atrs lb_attrs in
  let doc2, atrs = doc_atrs atrs in
  let fmt_newtypes, fmt_cstr = fmt_value_constraint c lb_typ in
  let indent =
    match lb_exp.ast.pexp_desc with
    | Pexp_function _ -> c.conf.fmt_opts.function_indent.v
    | (Pexp_fun _ | Pexp_newtype _)
      when c.conf.fmt_opts.let_binding_deindent_fun.v ->
        max (c.conf.fmt_opts.let_binding_indent.v - 1) 0
    | _ -> c.conf.fmt_opts.let_binding_indent.v
  in
  let f {attr_name= {loc; _}; _} =
    Location.compare_start loc lb_exp.ast.pexp_loc < 1
  in
  let at_attrs, at_at_attrs = List.partition_tf atrs ~f in
  let pre_body, body = fmt_body c lb_exp in
  let pat_has_cmt = Cmts.has_before c.cmts lb_pat.ast.ppat_loc in
  let toplevel, in_, epi, cmts_before, cmts_after =
    match in_ with
    | Some in_ ->
        ( false
        , fmt_item_attributes c ~pre:(Break (1, 2)) at_at_attrs $ in_ indent
        , fmt_opt epi
        , Cmts.fmt_before c lb_loc
        , Cmts.fmt_after c lb_loc )
    | None ->
        let epi =
          fmt_item_attributes c ~pre:(Break (1, 0)) at_at_attrs $ fmt_opt epi
        in
        ( true
        , noop
        , epi
        , Cmts.Toplevel.fmt_before c lb_loc
        , Cmts.Toplevel.fmt_after c lb_loc )
  in
  let decl_args =
    let decl =
      fmt_str_loc c lb_op
      $ fmt_extension_suffix c ext
      $ fmt_attributes c at_attrs $ fmt_if rec_flag " rec"
      $ fmt_or pat_has_cmt "@ " " "
    and pattern = fmt_pattern c lb_pat
    and args =
      fmt_if_k
        (not (List.is_empty lb_args))
        (fmt "@ " $ wrap_fun_decl_args c (fmt_fun_args c lb_args))
      $ fmt_newtypes
    in
    box_fun_decl_args c 4 (Params.Align.fun_decl c.conf ~decl ~pattern ~args)
  in
  fmt_docstring c ~epi:(fmt "@\n") doc1
  $ cmts_before
  $ hvbox 0
      ( hvbox indent
          ( hvbox_if toplevel 0
              ( hvbox_if toplevel indent
                  ( hovbox 2
                      ( hovbox
                          (Params.Indent.fun_type_annot c.conf)
                          (decl_args $ fmt_cstr)
                      $ fmt_if_k (not lb_pun)
                          (fmt_or_k c.conf.fmt_opts.ocp_indent_compat.v
                             (fits_breaks " =" ~hint:(1000, 0) "=")
                             (fmt "@;<1 2>=") )
                      $ fmt_if_k (not lb_pun) pre_body )
                  $ fmt_if (not lb_pun) "@ "
                  $ fmt_if_k (not lb_pun) body )
              $ cmts_after )
          $ in_ )
      $ epi )
  $ fmt_docstring c ~pro:(fmt "@\n") doc2

and fmt_module_binding c ~rec_flag ~first {ast= pmb; _} =
  let {pmb_name; pmb_ext_attrs= attrs; _} = pmb in
  protect c (Mb pmb)
  @@ update_config_maybe_disabled_attrs c pmb.pmb_loc attrs
  @@ fun c ->
  let ctx = Mb pmb in
  let keyword = if first then "module" else "and" in
  let xbody = sub_mod ~ctx pmb.pmb_expr in
  let xbody, xmty =
    match xbody.ast with
    | { pmod_desc= Pmod_constraint (body_me, body_mt)
      ; pmod_loc
      ; pmod_attributes= [] } ->
        Cmts.relocate c.cmts ~src:pmod_loc ~before:body_me.pmod_loc
          ~after:body_mt.pmty_loc ;
        (sub_mod ~ctx body_me, Some (sub_mty ~ctx body_mt))
    | _ -> (xbody, None)
  in
  Cmts.fmt c pmb.pmb_loc
    (fmt_module ~rec_:rec_flag c ctx keyword ~rec_flag:(rec_flag && first)
       ~eqty:":" pmb_name pmb.pmb_args (Some xbody) xmty ~attrs )

let fmt_toplevel_directive c ~semisemi dir =
  let fmt_dir_arg = function
    | Pdir_string s -> str (Printf.sprintf "%S" s)
    | Pdir_int (lit, Some m) -> str (Printf.sprintf "%s%c" lit m)
    | Pdir_int (lit, None) -> str lit
    | Pdir_ident longident -> fmt_longident longident
    | Pdir_bool bool -> str (Bool.to_string bool)
  in
  let {pdir_name= name; pdir_arg; pdir_loc} = dir in
  let name = fmt_str_loc c name ~pre:"#" in
  let args =
    match pdir_arg with
    | None -> noop
    | Some {pdira_desc; pdira_loc; _} ->
        str " "
        $ Cmts.fmt_before ~epi:(str " ") c pdira_loc
        $ fmt_dir_arg pdira_desc
        $ Cmts.fmt_after c pdira_loc
  in
  Cmts.fmt c pdir_loc (box_semisemi c ~parent_ctx:Top semisemi (name $ args))

let flatten_ptop =
  List.concat_map ~f:(function
    | Ptop_def items -> List.map items ~f:(fun i -> `Item i)
    | Ptop_dir d -> [`Directive d] )

let fmt_toplevel ?(force_semisemi = false) c ctx itms =
  let itms = flatten_ptop itms in
  let update_config c = function
    | `Item {pstr_desc= Pstr_attribute atr; _} -> update_config c [atr]
    | _ -> c
  in
  let fmt_item c ctx ~prev:_ ~next itm =
    let last = Option.is_none next in
    let semisemi =
      match (itm, next) with
      | _, Some (`Item {pstr_desc= Pstr_eval _; _}, _) -> true
      | `Item {pstr_desc= Pstr_attribute _; _}, _ -> false
      | `Item _, Some (`Directive _, _) -> true
      | _ -> force_semisemi && last
    in
    match itm with
    | `Item i -> fmt_structure_item c ~last ~semisemi (sub_str ~ctx i)
    | `Directive d -> fmt_toplevel_directive c ~semisemi d
  in
  let ast x = Tli x in
  fmt_item_list c ctx update_config ast fmt_item itms

let fmt_repl_phrase c ctx {prepl_phrase; prepl_output} =
  str "# "
  $ fmt_toplevel ~force_semisemi:true c ctx [prepl_phrase]
  $ fmt_if_k
      (not (String.is_empty prepl_output))
      (break 1000 0 $ str prepl_output)

let fmt_repl_file c _ itms =
  vbox 0 @@ list itms "@;<1000 0>" @@ fmt_repl_phrase c Rep

(** Entry points *)

module Chunk = struct
  open Chunk

  let fmt_item (type a) (fg : a list item) : c -> Ast.t -> a list -> Fmt.t =
    match fg with
    | Structure -> fmt_structure
    | Signature -> fmt_signature
    | Use_file -> fmt_toplevel ?force_semisemi:None

  let update_conf c state = {c with conf= Conf.update_state c.conf state}

  let fmt fg c ctx chunks =
    List.foldi chunks ~init:(c, noop, [])
      ~f:(fun i (c, output, locs) chunk ->
        let c = update_conf c chunk.state in
        let output, locs =
          match chunk.state with
          | `Disable ->
              let output =
                output
                $ Cmts.fmt_before c chunk.attr_loc ~eol:(fmt "\n@;<1000 0>")
                $ fmt_if (i > 0) "\n@;<1000 0>"
                $ str
                    (String.strip
                       (Source.string_at c.source chunk.chunk_loc) )
              in
              (output, chunk.chunk_loc :: locs)
          | `Enable ->
              let output =
                output
                $ fmt_if (i > 0) "@;<1000 0>"
                $ fmt_item fg c ctx chunk.items
              in
              (output, locs)
        in
        (c, output, locs) )
    |> fun ((_ : c), output, locs) ->
    List.iter locs ~f:(Cmts.drop_inside c.cmts) ;
    output

  let split_and_fmt fg c ctx l =
    let state = if c.conf.opr_opts.disable.v then `Disable else `Enable in
    fmt fg c ctx @@ split fg l ~state
end

let fmt_file (type a) ~ctx ~fmt_code ~debug (fragment : a Extended_ast.t)
    source cmts conf (itms : a) =
  let c = {source; cmts; conf; debug; fmt_code} in
  match (fragment, itms) with
  | Structure, [] | Signature, [] | Use_file, [] ->
      Cmts.fmt_after ~pro:noop c Location.none
  | Structure, l -> Chunk.split_and_fmt Structure c ctx l
  | Signature, l -> Chunk.split_and_fmt Signature c ctx l
  | Use_file, l -> Chunk.split_and_fmt Use_file c ctx l
  | Core_type, ty -> fmt_core_type c (sub_typ ~ctx:(Pld (PTyp ty)) ty)
  | Module_type, mty ->
      compose_module ~f:Fn.id
        (fmt_module_type c (sub_mty ~ctx:(Mty mty) mty))
  | Expression, e ->
      fmt_expression c (sub_exp ~ctx:(Str (Ast_helper.Str.eval e)) e)
  | Repl_file, l -> fmt_repl_file c ctx l
  | Documentation, d ->
      (* TODO: [source] and [cmts] should have never been computed when
         formatting doc. *)
      Fmt_odoc.fmt_ast c.conf ~fmt_code:c.fmt_code d

let fmt_parse_result conf ~debug ast_kind ast source comments
    ~set_margin:set_margin_p ~fmt_code =
  let cmts = Cmts.init ast_kind ~debug source ast comments in
  let ctx = Top in
  let code =
    fmt_if_k set_margin_p (set_margin conf.Conf.fmt_opts.margin.v)
    $ fmt_file ~ctx ~debug ast_kind source cmts conf ast ~fmt_code
  in
  Ok code

let fmt_code ~debug =
  let rec fmt_code (conf : Conf.t) ~offset ~set_margin s =
    let {Conf.fmt_opts; _} = conf in
    let conf =
      (* Adjust margin according to [offset]. *)
      let margin = {fmt_opts.margin with v= fmt_opts.margin.v - offset} in
      {conf with fmt_opts= {fmt_opts with margin}}
    in
    let warn = fmt_opts.parse_toplevel_phrases.v in
    let input_name = !Location.input_name in
    match
      Parse_with_comments.parse_toplevel ~disable_deprecated:true conf
        ~input_name ~source:s
    with
    | Either.First {ast; comments; source; prefix= _} ->
        fmt_parse_result conf ~debug Use_file ast source comments ~set_margin
          ~fmt_code
    | Second {ast; comments; source; prefix= _} ->
        fmt_parse_result conf ~debug Repl_file ast source comments
          ~set_margin ~fmt_code
    | exception Syntaxerr.Error (Expecting (_, x)) when warn ->
        Error (`Msg (Format.asprintf "expecting: %s" x))
    | exception Syntaxerr.Error (Not_expecting (_, x)) when warn ->
        Error (`Msg (Format.asprintf "not expecting: %s" x))
    | exception Syntaxerr.Error (Other _) when warn ->
        Error (`Msg (Format.asprintf "invalid toplevel or OCaml syntax"))
    | exception e when warn -> Error (`Msg (Format.asprintf "%a" Exn.pp e))
    | exception _ -> Error (`Msg "")
  in
  fmt_code

let fmt_ast fragment ~debug source cmts conf l =
  (* [Ast.init] should be called only once per file. In particular, we don't
     want to call it when formatting comments *)
  Ast.init conf ;
  let fmt_code = fmt_code ~debug in
  fmt_file ~ctx:Top ~fmt_code ~debug fragment source cmts conf l<|MERGE_RESOLUTION|>--- conflicted
+++ resolved
@@ -1054,12 +1054,7 @@
       in
       hvbox 0
         (Params.wrap_tuple ~parens ~no_parens_if_break:false c.conf
-<<<<<<< HEAD
-           (list_k pats (Params.tuple_sep c.conf)
-              (sub_pat ~ctx >> fmt_pattern c) ) )
-=======
            (List.map pats ~f:(sub_pat ~ctx >> fmt_pattern c)) )
->>>>>>> aa123b2f
   | Ppat_construct ({txt= Lident (("()" | "[]") as txt); loc}, None) ->
       let opn = txt.[0] and cls = txt.[1] in
       Cmts.fmt c loc
@@ -2600,12 +2595,7 @@
              ( hvbox 0
                  (Params.wrap_tuple ~parens:inner_wrap ~no_parens_if_break
                     c.conf
-<<<<<<< HEAD
-                    (list_k es (Params.tuple_sep c.conf)
-                       (sub_exp ~ctx >> fmt_expression c) ) )
-=======
                     (List.map es ~f:(sub_exp ~ctx >> fmt_expression c)) )
->>>>>>> aa123b2f
              $ fmt_atrs ) )
   | Pexp_lazy e ->
       pro
