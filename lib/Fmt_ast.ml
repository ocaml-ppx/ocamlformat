(**************************************************************************)
(*                                                                        *)
(*                              OCamlFormat                               *)
(*                                                                        *)
(*            Copyright (c) Facebook, Inc. and its affiliates.            *)
(*                                                                        *)
(*      This source code is licensed under the MIT license found in       *)
(*      the LICENSE file in the root directory of this source tree.       *)
(*                                                                        *)
(**************************************************************************)

(** Format OCaml Ast *)

open Migrate_ast
open Extended_ast
open Asttypes
open Ast
open Fmt

type c =
  { conf: Conf.t
  ; debug: bool
  ; source: Source.t
  ; cmts: Cmts.t
  ; fmt_code: Fmt_odoc.fmt_code }

module Cmts = struct
  include Cmts

  let fmt_before c = fmt_before c.cmts c.conf ~fmt_code:c.fmt_code

  let fmt_within c = fmt_within c.cmts c.conf ~fmt_code:c.fmt_code

  let fmt_after c = fmt_after c.cmts c.conf ~fmt_code:c.fmt_code

  let fmt c ?pro ?epi ?eol ?adj loc =
    (* remove the before comments from the map first *)
    let before = fmt_before c ?pro ?epi ?eol ?adj loc in
    (* remove the within comments from the map by accepting the
       continuation *)
    fun inner ->
      (* delay the after comments until the within comments have been
         removed *)
      let after = fmt_after c ?pro ?epi loc in
      let open Fmt in
      before $ inner $ after

  module Toplevel = struct
    let fmt_before c = Toplevel.fmt_before c.cmts c.conf ~fmt_code:c.fmt_code

    let fmt_after c = Toplevel.fmt_after c.cmts c.conf ~fmt_code:c.fmt_code
  end
end

let cmt_checker {cmts; _} =
  { cmts_before= Cmts.has_before cmts
  ; cmts_within= Cmts.has_within cmts
  ; cmts_after= Cmts.has_after cmts }

let break_between c = Ast.break_between c.source (cmt_checker c)

type block =
  { opn: Fmt.t option
  ; pro: Fmt.t option
  ; psp: Fmt.t
  ; bdy: Fmt.t
  ; cls: Fmt.t
  ; esp: Fmt.t
  ; epi: Fmt.t option }

let empty =
  { opn= None
  ; pro= None
  ; psp= noop
  ; bdy= noop
  ; cls= noop
  ; esp= noop
  ; epi= None }

let blk_box ?(box = true) blk k =
  match blk.opn with Some opn -> wrap_if_k box opn blk.cls k | None -> k

let compose_module' ?box ?pro ?epi ({psp; bdy; esp; _} as blk) =
  ( blk_box ?box blk (fmt_opt pro $ (fmt_opt blk.pro $ psp $ bdy)) $ esp
  , fmt_opt blk.epi $ fmt_opt epi )

let compose_module ?box ?pro ?epi blk ~f =
  let bdy, epi' = compose_module' ?box ?pro blk in
  f (bdy $ epi') $ fmt_opt epi

(* Debug: catch and report failures at nearest enclosing Ast.t *)

let protect =
  let first = ref true in
  fun c ast pp ->
    Fmt.protect pp ~on_error:(fun exc ->
        if !first && c.debug then (
          let bt = Stdlib.Printexc.get_backtrace () in
          Stdlib.Format.eprintf "@\nFAIL@\n%a@\n%s@.%!" Ast.dump ast bt ;
          first := false ) ;
        raise exc )

let update_config ?quiet c l =
  {c with conf= List.fold ~init:c.conf l ~f:(Conf.update ?quiet)}

(* Preserve the position of comments located after the last element of a
   list/array (after `;`), otherwise comments are picked up by
   `fmt_expression` and printed before `;`. *)
let collection_last_cmt ?pro c (loc : Location.t) locs =
  let filter = function Parser.SEMI -> true | _ -> false in
  opt (List.last locs) (fun (last : Location.t) ->
      match
        Source.tokens_between c.source last.loc_end loc.loc_end ~filter
      with
      | [] -> noop
      | (_, semicolon_loc) :: _ ->
          Cmts.fmt_after ?pro c last ~filter:(fun cmt ->
              Location.compare (Cmt.loc cmt) semicolon_loc >= 0 ) )

let fmt_elements_collection ?pro ?(first_sep = true) ?(last_sep = true) c
    (p : Params.elements_collection) f loc fmt_x xs =
  let fmt_one ~first ~last x =
    fmt_if_k (not (first && first_sep)) p.sep_before
    $ fmt_x x
    $ fmt_or_k (last && last_sep) p.sep_after_final p.sep_after_non_final
  in
  list_fl xs fmt_one $ collection_last_cmt ?pro c loc (List.map ~f xs)

let fmt_expressions c width sub_exp exprs fmt_expr p loc =
  match c.conf.fmt_opts.break_collection_expressions.v with
  | `Fit_or_vertical ->
      fmt_elements_collection c p Exp.location loc fmt_expr exprs
  | `Wrap ->
      let is_simple x = is_simple c.conf width (sub_exp x) in
      let break x1 x2 = not (is_simple x1 && is_simple x2) in
      let grps = List.group exprs ~break in
      let fmt_grp ~first:first_grp ~last:last_grp exprs =
        fmt_elements_collection c ~first_sep:first_grp ~last_sep:last_grp p
          Exp.location loc fmt_expr exprs
      in
      list_fl grps fmt_grp

(** Handle the `break-fun-decl` option *)
let wrap_fun_decl_args c k =
  match c.conf.fmt_opts.break_fun_decl.v with
  | `Wrap | `Fit_or_vertical -> k
  | `Smart -> hvbox 0 k

let box_fun_decl_args c =
  match c.conf.fmt_opts.break_fun_decl.v with
  | `Fit_or_vertical -> hvbox
  | `Wrap | `Smart -> hovbox

(** Handle the `break-fun-sig` option *)
let box_fun_sig_args c =
  match c.conf.fmt_opts.break_fun_sig.v with
  | _ when c.conf.fmt_opts.ocp_indent_compat.v -> hvbox
  | `Fit_or_vertical -> hvbox
  | `Wrap | `Smart -> hovbox

let closing_paren ?force ?(offset = 0) c =
  match c.conf.fmt_opts.indicate_multiline_delimiters.v with
  | `No -> str ")"
  | `Space -> fits_breaks ")" " )" ?force
  | `Closing_on_separate_line -> fits_breaks ")" ")" ~hint:(1000, offset)

let maybe_disabled_k c (loc : Location.t) (l : attributes) f k =
  if not c.conf.opr_opts.disable.v then f c
  else
    let loc = Source.extend_loc_to_include_attributes loc l in
    Cmts.drop_inside c.cmts loc ;
    let s = Source.string_at c.source loc in
    k (Cmts.fmt c loc (str s))

let maybe_disabled c loc l f = maybe_disabled_k c loc l f Fn.id

let update_config_maybe_disabled c loc l f =
  let c = update_config c l in
  maybe_disabled c loc l f

let update_config_maybe_disabled_attrs c loc attrs f =
  let l = attrs.attrs_before @ attrs.attrs_after in
  update_config_maybe_disabled c loc l f

let update_config_maybe_disabled_block c loc l f =
  let fmt bdy = {empty with opn= Some (open_vbox 2); bdy; cls= close_box} in
  let c = update_config c l in
  maybe_disabled_k c loc l f fmt

let update_items_config c items update_config =
  let with_config c i =
    let c = update_config c i in
    (c, (i, c))
  in
  let _, items = List.fold_map items ~init:c ~f:with_config in
  items

let box_semisemi c ~parent_ctx b k =
  let space = Poly.(c.conf.fmt_opts.sequence_style.v = `Separator) in
  match parent_ctx with
  | _ when not b -> k
  | Rep -> k $ fmt_if space " " $ str ";;"
  | _ -> hvbox 0 (k $ fmt_or space "@;" "@," $ str ";;")

let fmt_hole () = str "_"

let fmt_item_list c ctx update_config ast fmt_item items =
  let items = update_items_config c items update_config in
  let break_struct = c.conf.fmt_opts.break_struct.v || is_top ctx in
  hvbox 0 @@ list_pn items
  @@ fun ~prev (itm, c) ~next ->
  let loc = Ast.location (ast itm) in
  maybe_disabled c loc [] (fun c -> fmt_item c ctx ~prev ~next itm)
  $ opt next (fun (i_n, c_n) ->
        fmt_or_k
          (break_between c (ast itm, c.conf) (ast i_n, c_n.conf))
          (fmt "\n@;<1000 0>")
          (fmt_or break_struct "@;<1000 0>" "@ ") )

let fmt_recmodule c ctx items fmt_item ast sub =
  let update_config c i = update_config c (Ast.attributes (ast i)) in
  let fmt_item c ctx ~prev ~next:_ i =
    fmt_item c ~rec_flag:true ~first:(Option.is_none prev) (sub ~ctx i)
  in
  fmt_item_list c ctx update_config ast fmt_item items

(* In several places, naked newlines (i.e. not "@\n") are used to avoid
   trailing space in open lines. *)
(* In several places, a break such as "@;<1000 0>" is used to force the
   enclosing box to break across multiple lines. *)

let rec fmt_longident (li : Longident.t) =
  let fmt_id id =
    wrap_if (Std_longident.String_id.is_symbol id) "( " " )" (str id)
  in
  match li with
  | Lident id -> fmt_id id
  | Ldot (li, id) -> hvbox 0 (fmt_longident li $ fmt "@,." $ fmt_id id)
  | Lapply (li1, li2) ->
      hvbox 2 (fmt_longident li1 $ wrap "@,(" ")" (fmt_longident li2))

let fmt_longident_loc c ?pre {txt; loc} =
  Cmts.fmt c loc (opt pre str $ fmt_longident txt)

let str_longident x =
  Format_.asprintf "%a" (fun fs x -> eval fs (fmt_longident x)) x

let fmt_str_loc c ?pre {txt; loc} = Cmts.fmt c loc (opt pre str $ str txt)

let fmt_str_loc_opt c ?pre ?(default = "_") {txt; loc} =
  Cmts.fmt c loc (opt pre str $ str (Option.value ~default txt))

let variant_var c ({txt= x; loc} : variant_var) =
  Cmts.fmt c loc @@ (str "`" $ fmt_str_loc c x)

let fmt_constant c ?epi {pconst_desc; pconst_loc= loc} =
  Cmts.fmt c loc
  @@
  match pconst_desc with
  | Pconst_integer (lit, suf) | Pconst_float (lit, suf) ->
      str lit $ opt suf char
  | Pconst_char (_, s) -> wrap "'" "'" @@ str s
  | Pconst_string (s, loc', Some delim) ->
      Cmts.fmt c loc'
      @@ (* If a multiline string has newlines in it, the configuration might
            specify it should get treated as a "long" box element. To do so,
            we pretend it is 1000 characters long. *)
      ( if
          c.conf.fmt_opts.break_around_multiline_strings.v
          && String.mem s '\n'
        then str_as 1000
        else str )
        (Format_.sprintf "{%s|%s|%s}" delim s delim)
  | Pconst_string (_, loc', None) -> (
      let delim = ["@,"; "@;"] in
      let contains_pp_commands s =
        let is_substring substring = String.is_substring s ~substring in
        List.exists delim ~f:is_substring
      in
      let fmt_string_auto ~break_on_newlines s =
        let fmt_words ~epi s =
          let words = String.split s ~on:' ' in
          let fmt_word ~prev:_ curr ~next =
            match next with
            | Some "" -> str curr $ str " "
            | Some _ ->
                str curr $ cbreak ~fits:("", 1, "") ~breaks:(" \\", 0, "")
            | None -> str curr
          in
          hovbox_if (List.length words > 1) 0 (list_pn words fmt_word $ epi)
        in
        let fmt_line ~epi ~prev:_ curr ~next =
          let not_suffix suffix = not (String.is_suffix curr ~suffix) in
          let print_ln =
            List.for_all delim ~f:not_suffix || not break_on_newlines
          in
          let fmt_next next =
            if String.is_empty next then fmt_if_k print_ln (str "\\n")
            else if Char.equal next.[0] ' ' then
              fmt_if_k print_ln (str "\\n")
              $ cbreak ~fits:("", 0, "") ~breaks:("\\", -1, "\\")
            else
              fmt_if_k print_ln (str "\\n")
              $ cbreak ~fits:("", 0, "") ~breaks:("\\", 0, "")
          in
          let epi = match next with Some _ -> noop | None -> epi in
          fmt_words ~epi curr $ opt next fmt_next
        in
        let lines = String.split ~on:'\n' s in
        let lines =
          if break_on_newlines then lines
          else
            let n_lines = List.length lines in
            (* linebreaks are merged with the preceding line when possible
               instead of having a blank line in the list *)
            List.foldi lines ~init:[] ~f:(fun i acc -> function
              | "" when i < n_lines - 1 -> (
                match acc with [] -> [""] | h :: t -> (h ^ "\\n") :: t )
              | line -> line :: acc )
            |> List.rev
        in
        let epi = str "\"" $ fmt_opt epi in
        hvbox 1 (str "\"" $ list_pn lines (fmt_line ~epi))
      in
      let preserve_or_normalize =
        match c.conf.fmt_opts.break_string_literals.v with
        | `Never -> `Preserve
        | `Auto -> `Normalize
      in
      let s = Source.string_literal c.source preserve_or_normalize loc in
      Cmts.fmt c loc'
      @@
      match c.conf.fmt_opts.break_string_literals.v with
      | `Auto when contains_pp_commands s ->
          let break_on_pp_commands in_ pattern =
            String.substr_replace_all in_ ~pattern ~with_:(pattern ^ "\n")
          in
          List.fold_left delim ~init:s ~f:break_on_pp_commands
          |> fmt_string_auto ~break_on_newlines:true
      | `Auto -> fmt_string_auto ~break_on_newlines:false s
      | `Never -> wrap "\"" "\"" (str s) )

let fmt_variance_injectivity c vc = hvbox 0 (list vc "" (fmt_str_loc c))

let fmt_label lbl sep =
  (* No comment can be attached here. *)
  match lbl with
  | Nolabel -> noop
  | Labelled l -> str "~" $ str l.txt $ fmt sep
  | Optional l -> str "?" $ str l.txt $ fmt sep

let fmt_direction_flag = function
  | Upto -> fmt "@ to "
  | Downto -> fmt "@ downto "

let fmt_private ?(pro = fmt "@ ") c loc =
  pro $ hvbox 0 @@ Cmts.fmt c loc @@ str "private"

let fmt_virtual ?(pro = fmt "@ ") c loc =
  pro $ hvbox 0 @@ Cmts.fmt c loc @@ str "virtual"

let fmt_mutable ?(pro = fmt "@ ") ?(epi = noop) c loc =
  pro $ hvbox 0 (Cmts.fmt c loc (str "mutable")) $ epi

let fmt_private_flag c = function
  | Private loc -> fmt_private c loc
  | Public -> noop

let fmt_virtual_flag c = function
  | Virtual loc -> fmt_virtual c loc
  | Concrete -> noop

let fmt_mutable_flag ?pro ?epi c = function
  | Mutable loc -> fmt_mutable ?pro ?epi c loc
  | Immutable -> noop

let fmt_mutable_virtual_flag c = function
  | {mv_mut= Some m; mv_virt= Some v} when Location.compare_start v m < 1 ->
      fmt_virtual c v $ fmt_mutable c m
  | {mv_mut; mv_virt} ->
      opt mv_mut (fmt_mutable c) $ opt mv_virt (fmt_virtual c)

let fmt_private_virtual_flag c = function
  | {pv_priv= Some p; pv_virt= Some v} when Location.compare_start v p < 1 ->
      fmt_virtual c v $ fmt_private c p
  | {pv_priv; pv_virt} ->
      opt pv_priv (fmt_private c) $ opt pv_virt (fmt_virtual c)

let virtual_or_override = function
  | Cfk_virtual _ -> noop
  | Cfk_concrete (Override, _) -> str "!"
  | Cfk_concrete (Fresh, _) -> noop

let fmt_parsed_docstring c ~loc ?pro ~epi input parsed =
  assert (not (String.is_empty input)) ;
  let offset =
    let pos = loc.Location.loc_start in
    pos.pos_cnum - pos.pos_bol + 3
  and fmt_code = c.fmt_code in
  let doc = Fmt_odoc.fmt_parsed c.conf ~fmt_code ~offset ~input parsed in
  Cmts.fmt c loc
  @@ vbox_if (Option.is_none pro) 0 (fmt_opt pro $ wrap "(**" "*)" doc $ epi)

let docstring_epi ~standalone ~next ~epi ~floating =
  let epi = if Option.is_some next then fmt "@\n" else fmt_opt epi in
  match next with
  | (None | Some (_, false)) when floating && not standalone ->
      str "\n" $ epi
  | _ -> epi

let fmt_docstring c ?(standalone = false) ?pro ?epi doc =
  list_pn (Option.value ~default:[] doc)
    (fun ~prev:_ ({txt; loc}, floating) ~next ->
      let epi = docstring_epi ~standalone ~next ~epi ~floating in
      fmt_parsed_docstring c ~loc ?pro ~epi txt (Docstring.parse ~loc txt) )

let fmt_docstring_around_item' ?(is_val = false) ?(force_before = false)
    ?(fit = false) c doc1 doc2 =
  match (doc1, doc2) with
  | Some _, Some _ ->
      ( fmt_docstring c ~epi:(fmt "@\n") doc1
      , fmt_docstring c ~pro:(fmt "@\n") doc2 )
  | None, None -> (noop, noop)
  | None, Some doc | Some doc, None -> (
      let is_tag_only =
        List.for_all ~f:(function
          | Ok es, _ -> Docstring.is_tag_only es
          | _ -> false )
      in
      let fmt_doc ?epi ?pro doc =
        list_pn doc (fun ~prev:_ (parsed, ({txt; loc}, floating)) ~next ->
            let next = Option.map next ~f:snd in
            let epi = docstring_epi ~standalone:false ~next ~epi ~floating in
            fmt_parsed_docstring c ~loc ~epi ?pro txt parsed )
      in
      let floating_doc, doc =
        doc
        |> List.map ~f:(fun (({txt; loc}, _) as doc) ->
               (Docstring.parse ~loc txt, doc) )
        |> List.partition_tf ~f:(fun (_, (_, floating)) -> floating)
      in
      let placement =
        if force_before then `Before
        else if
          Poly.( = ) c.conf.fmt_opts.doc_comments_tag_only.v `Fit
          && fit && is_tag_only doc
        then `Fit
        else
          let ((`Before | `After) as conf) =
            match c.conf.fmt_opts.doc_comments.v with
            | `After_when_possible -> `After
            | `Before_except_val when is_val -> `After
            | `Before_except_val -> `Before
            | `Before -> `Before
          in
          conf
      in
      let floating_doc = fmt_doc ~epi:(fmt "@\n") floating_doc in
      match placement with
      | `Before -> (floating_doc $ fmt_doc ~epi:(fmt "@\n") doc, noop)
      | `After -> (floating_doc, fmt_doc ~pro:(fmt "@\n") doc)
      | `Fit ->
          ( floating_doc
          , fmt_doc ~pro:(break c.conf.fmt_opts.doc_comments_padding.v 0) doc
          ) )

(** Formats docstrings and decides where to place them Handles the
    [doc-comments] and [doc-comment-tag-only] options Returns the tuple
    [doc_before, doc_after, attrs] *)
let fmt_docstring_around_item ?is_val ?force_before ?fit c attrs =
  let doc1, attrs = doc_atrs attrs in
  let doc2, attrs = doc_atrs attrs in
  let doc_before, doc_after =
    fmt_docstring_around_item' ?is_val ?force_before ?fit c doc1 doc2
  in
  (doc_before, doc_after, attrs)

(** Returns the documentation before and after the item as well as the
    [ext_attrs] before and after attributes, modified.
    It is assumed that docstrings can only occurs in [attrs_after]. *)
let fmt_docstring_around_item_attrs ?is_val ?force_before ?fit c attrs =
  let doc_before, doc_after, attrs_after =
    fmt_docstring_around_item ?is_val ?force_before ?fit c attrs.attrs_after
  in
  (doc_before, doc_after, attrs.attrs_before, attrs_after)

let fmt_extension_suffix c ext =
  opt ext (fun name -> str "%" $ fmt_str_loc c name)

let is_arrow_or_poly = function
  | {ptyp_desc= Ptyp_arrow _ | Ptyp_poly _; _} -> true
  | _ -> false

let fmt_assign_arrow c =
  match c.conf.fmt_opts.assignment_operator.v with
  | `Begin_line ->
      break 1 (Params.Indent.assignment_operator_bol c.conf) $ fmt "<- "
  | `End_line -> fmt " <-@;<1 2>"

let arrow_sep c ~parens : Fmt.s =
  match c.conf.fmt_opts.break_separators.v with
  | `Before -> if parens then "@;<1 1>-> " else "@ -> "
  | `After -> " ->@;<1 0>"

let fmt_docstring_padded c doc =
  fmt_docstring c ~pro:(break c.conf.fmt_opts.doc_comments_padding.v 0) doc

let sequence_blank_line c (l1 : Location.t) (l2 : Location.t) =
  match c.conf.fmt_opts.sequence_blank_line.v with
  | `Preserve_one ->
      let rec loop prev_pos = function
        | cmt :: tl ->
            let loc = Cmt.loc cmt in
            (* Check empty line before each comment *)
            Source.empty_line_between c.source prev_pos loc.loc_start
            || loop loc.loc_end tl
        | [] ->
            (* Check empty line after all comments *)
            Source.empty_line_between c.source prev_pos l2.loc_start
      in
      loop l1.loc_end (Cmts.remaining_before c.cmts l2)
  | `Compact -> false

let fmt_quoted_string c key ext s maybe_delim =
  ( if c.conf.fmt_opts.break_around_multiline_strings.v && String.mem s '\n'
    then str_as 1000
    else str )
  @@
  match maybe_delim with
  | None -> Format_.sprintf "{%s%s|%s|}" key ext s
  | Some delim ->
      let ext_and_delim =
        if String.is_empty delim then ext
        else Format_.sprintf "%s %s" ext delim
      in
      Format_.sprintf "{%s%s|%s|%s}" key ext_and_delim s delim

let fmt_type_var s =
  str "'"
  (* [' a'] is a valid type variable, the space is required to not lex as a
     char. https://github.com/ocaml/ocaml/pull/2034 *)
  $ fmt_if (String.length s > 1 && Char.equal s.[1] '\'') " "
  $ str s

let rec fmt_extension_aux c ctx ~key (ext, pld) =
  match (ext.txt, pld, ctx) with
  (* Quoted extensions (since ocaml 4.11). *)
  | ( ext
    , PStr
        [ { pstr_desc=
              Pstr_eval
                ( { pexp_desc=
                      Pexp_constant
                        {pconst_desc= Pconst_string (str, loc, delim); _}
                  ; pexp_loc
                  ; pexp_loc_stack= _
                  ; pexp_attributes= [] }
                , [] )
          ; pstr_loc } ]
    , _ )
    when Source.is_quoted_string c.source pstr_loc ->
      (* Comments and attributes are not allowed by the parser *)
      assert (not (Cmts.has_before c.cmts loc)) ;
      assert (not (Cmts.has_after c.cmts loc)) ;
      assert (not (Cmts.has_before c.cmts pexp_loc)) ;
      assert (not (Cmts.has_after c.cmts pexp_loc)) ;
      assert (not (Cmts.has_before c.cmts pstr_loc)) ;
      assert (not (Cmts.has_after c.cmts pstr_loc)) ;
      hvbox 0 (fmt_quoted_string c (Ext.Key.to_string key) ext str delim)
  | _, PStr [({pstr_loc; _} as si)], (Pld _ | Str _ | Top)
    when Source.extension_using_sugar ~name:ext ~payload:pstr_loc ->
      fmt_structure_item c ~last:true ~ext ~semisemi:false (sub_str ~ctx si)
  | _, PSig [({psig_loc; _} as si)], (Pld _ | Sig _ | Top)
    when Source.extension_using_sugar ~name:ext ~payload:psig_loc ->
      fmt_signature_item c ~ext (sub_sig ~ctx si)
  | _, PPat (({ppat_loc; _} as pat), _), (Pld _ | Top)
    when Source.extension_using_sugar ~name:ext ~payload:ppat_loc ->
      fmt_pattern c ~ext (sub_pat ~ctx pat)
  | _ ->
      let indent =
        match pld with
        | PStr [{pstr_desc= Pstr_eval _; _}] | PTyp _ | PPat _ ->
            c.conf.fmt_opts.extension_indent.v
        | PSig _ | PStr _ -> c.conf.fmt_opts.stritem_extension_indent.v
      in
      hvbox indent
        (wrap "[" "]"
           ( str (Ext.Key.to_string key)
           $ fmt_str_loc c ext
           $ fmt_payload c (Pld pld) pld
           $ fmt_if (Exposed.Right.payload pld) " " ) )

and fmt_extension = fmt_extension_aux ~key:Ext.Key.Regular

and fmt_item_extension = fmt_extension_aux ~key:Ext.Key.Item

and fmt_attribute c ~key {attr_name; attr_payload; attr_loc} =
  hvbox 0 @@ Cmts.fmt c attr_loc
  @@
  match (attr_name, attr_payload) with
  | ( {txt= ("ocaml.doc" | "ocaml.text") as txt; loc= {loc_ghost= true; _}}
    , PStr
        [ { pstr_desc=
              Pstr_eval
                ( { pexp_desc=
                      Pexp_constant
                        {pconst_desc= Pconst_string (doc, _, None); _}
                  ; pexp_attributes= []
                  ; _ }
                , [] )
          ; _ } ] ) ->
      fmt_or (String.equal txt "ocaml.text") "@ " " "
      $ wrap "(**" "*)" (str doc)
  | name, pld ->
      let indent =
        match (pld, key) with
        | (PStr _ | PSig _), Attr.Key.Floating ->
            c.conf.fmt_opts.stritem_extension_indent.v
        | _ -> c.conf.fmt_opts.extension_indent.v
      in
      hvbox indent
        (wrap "[" "]"
           ( str (Attr.Key.to_string key)
           $ fmt_str_loc c name
           $ fmt_payload c (Pld pld) pld
           $ fmt_if (Exposed.Right.payload pld) " " ) )

and fmt_attributes_aux c ?pre ?suf ~key attrs =
  let num = List.length attrs in
  fmt_if_k (num > 0)
    ( opt pre sp
    $ hvbox_if (num > 1) 0
        (hvbox 0 (list attrs "@ " (fmt_attribute c ~key)) $ opt suf str) )

and fmt_attributes = fmt_attributes_aux ~key:Attr.Key.Regular

and fmt_item_attributes = fmt_attributes_aux ~key:Attr.Key.Item

and fmt_attributes_and_docstrings_aux c ~key attrs =
  let standalone, pro, space =
    match key with
    | Attr.Key.Regular | Attr.Key.Item ->
        (false, break c.conf.fmt_opts.doc_comments_padding.v 0, break 1 0)
    | Attr.Key.Floating -> (true, noop, noop)
  in
  let aux = function
    | { attr_name=
          {txt= "ocaml.doc" | "ocaml.text"; loc= {loc_ghost= true; _}}
      ; attr_payload=
          PStr
            [ { pstr_desc=
                  Pstr_eval
                    ( { pexp_desc=
                          Pexp_constant
                            {pconst_desc= Pconst_string (txt, _, None); _}
                      ; pexp_loc= loc
                      ; pexp_attributes= []
                      ; _ }
                    , [] )
              ; _ } ]
      ; _ } ->
        fmt_docstring c ~standalone ~pro (Some [({txt; loc}, standalone)])
    | attr -> space $ fmt_attribute c ~key attr
  in
  list attrs "" aux

and fmt_attributes_and_docstrings =
  fmt_attributes_and_docstrings_aux ~key:Attr.Key.Regular

and fmt_floating_attributes_and_docstrings =
  fmt_attributes_and_docstrings_aux ~key:Attr.Key.Floating

and fmt_payload c ctx pld =
  protect c (Pld pld)
  @@
  match pld with
  | PStr mex ->
      fmt_if (not (List.is_empty mex)) "@ " $ fmt_structure c ctx mex
  | PSig mty ->
      str ":"
      $ fmt_if (not (List.is_empty mty)) "@ "
      $ fmt_signature c ctx mty
  | PTyp typ -> fmt ":@ " $ fmt_core_type c (sub_typ ~ctx typ)
  | PPat (pat, exp) ->
      let fmt_when exp =
        str " when " $ fmt_expression c (sub_exp ~ctx exp)
      in
      fmt "?@ " $ fmt_pattern c (sub_pat ~ctx pat) $ opt exp fmt_when

and fmt_record_field c ?typ1 ?typ2 ?rhs lid1 =
  let field_space =
    match c.conf.fmt_opts.field_space.v with
    | `Loose | `Tight_decl -> str " "
    | `Tight -> noop
  in
  let t1 = Option.map typ1 ~f:(fun x -> fmt ": " $ fmt_core_type c x) in
  let t2 = Option.map typ2 ~f:(fun x -> fmt ":> " $ fmt_core_type c x) in
  let r = Option.map rhs ~f:(fun x -> fmt "=@;<1 2>" $ cbox 0 x) in
  let fmt_type_rhs =
    match List.filter_opt [t1; t2; r] with
    | [] -> noop
    | l -> field_space $ list l "@ " Fn.id
  in
  Cmts.fmt_before c lid1.loc
  $ cbox 0
      (fmt_longident_loc c lid1 $ Cmts.fmt_after c lid1.loc $ fmt_type_rhs)

and fmt_type_cstr c ?constraint_ctx xtyp =
  let colon_before = Poly.(c.conf.fmt_opts.break_colon.v = `Before) in
  fmt_or_k colon_before (fits_breaks " " ~hint:(1000, 0) "") (fmt "@;<0 -1>")
  $ cbox_if colon_before 0
      (fmt_core_type c ~pro:":" ?constraint_ctx ~pro_space:(not colon_before)
         ~box:(not colon_before) xtyp )

and type_constr_and_body c xbody =
  let body = xbody.ast in
  match xbody.ast.pexp_desc with
  | Pexp_constraint (exp, typ) ->
      Cmts.relocate c.cmts ~src:body.pexp_loc ~before:exp.pexp_loc
        ~after:exp.pexp_loc ;
      let typ_ctx = Exp body in
      let exp_ctx =
        let pat = Ast_helper.Pat.any () in
        let param =
          { pparam_desc= Pparam_val (Nolabel, None, pat)
          ; pparam_loc= pat.ppat_loc }
        in
        Exp Ast_helper.(Exp.fun_ param exp)
      in
      ( Some (fmt_type_cstr c ~constraint_ctx:`Fun (sub_typ ~ctx:typ_ctx typ))
      , sub_exp ~ctx:exp_ctx exp )
  | _ -> (None, xbody)

and fmt_arrow_param c ctx {pap_label= lI; pap_loc= locI; pap_type= tI} =
  let arg_label lbl =
    match lbl with
    | Nolabel -> None
    | Labelled l -> Some (str l.txt $ fmt ":@,")
    | Optional l -> Some (str "?" $ str l.txt $ fmt ":@,")
  in
  let xtI = sub_typ ~ctx tI in
  let arg =
    match arg_label lI with
    | None -> fmt_core_type c xtI
    | Some f -> hovbox 2 (f $ fmt_core_type c xtI)
  in
  hvbox 0 (Cmts.fmt_before c locI $ arg)

(** Format [Ptyp_arrow]. [indent] can be used to override the indentation
    added for the break-separators option. [parent_has_parens] is used to
    align arrows to parentheses. *)
and fmt_arrow_type c ~ctx ?indent ~parens ~parent_has_parens args fmt_ret_typ
    =
  let indent =
    match indent with
    | Some k -> k
    | None ->
        fmt_if_k
          Poly.(c.conf.fmt_opts.break_separators.v = `Before)
          (fmt_or_k c.conf.fmt_opts.ocp_indent_compat.v (fits_breaks "" "")
             (fits_breaks "" "   ") )
  and ret_typ =
    match fmt_ret_typ with
    | Some k -> fmt (arrow_sep c ~parens:parent_has_parens) $ k
    | None -> noop
  in
  indent
  $ wrap_if parens "(" ")"
      ( list args
          (arrow_sep c ~parens:parent_has_parens)
          (fmt_arrow_param c ctx)
      $ ret_typ )

(* The context of [xtyp] refers to the RHS of the expression (namely
   Pexp_constraint) and does not give a relevant information as to whether
   [xtyp] should be parenthesized. [constraint_ctx] gives the higher context
   of the expression, i.e. if the expression is part of a `fun`
   expression. *)
and fmt_core_type c ?(box = true) ?pro ?(pro_space = true) ?constraint_ctx
    ({ast= typ; ctx} as xtyp) =
  protect c (Typ typ)
  @@
  let {ptyp_desc; ptyp_attributes; ptyp_loc; _} = typ in
  update_config_maybe_disabled c ptyp_loc ptyp_attributes
  @@ fun c ->
  ( match pro with
  | Some pro -> (
    match c.conf.fmt_opts.break_colon.v with
    | `Before -> fmt_if pro_space "@;" $ str pro $ str " "
    | `After -> fmt_if pro_space " " $ str pro $ fmt "@ " )
  | None -> noop )
  $
  let doc, atrs = doc_atrs ptyp_attributes in
  Cmts.fmt c ptyp_loc
  @@ (fun k -> k $ fmt_docstring c ~pro:(fmt "@ ") doc)
  @@ ( if List.is_empty atrs then Fn.id
       else fun k ->
         hvbox 0 (Params.parens c.conf (k $ fmt_attributes c ~pre:Cut atrs))
     )
  @@
  let parens = parenze_typ xtyp in
  hvbox_if box 0
  @@ Params.parens_if
       (match typ.ptyp_desc with Ptyp_tuple _ -> false | _ -> parens)
       c.conf
  @@
  let in_type_declaration =
    match ctx with
    | Td {ptype_manifest= Some t; _} -> phys_equal t typ
    | _ -> false
  in
  let ctx = Typ typ in
  let parenze_constraint_ctx =
    match constraint_ctx with
    | Some `Fun when not parens -> true
    | _ -> false
  in
  match ptyp_desc with
  | Ptyp_alias (typ, str) ->
      hvbox 0
        (wrap_if parenze_constraint_ctx "(" ")"
           ( fmt_core_type c (sub_typ ~ctx typ)
           $ fmt "@ as@ "
           $ Cmts.fmt c str.loc @@ fmt_type_var str.txt ) )
  | Ptyp_any -> str "_"
  | Ptyp_arrow (args, ret_typ) ->
      Cmts.relocate c.cmts ~src:ptyp_loc
        ~before:(List.hd_exn args).pap_type.ptyp_loc ~after:ret_typ.ptyp_loc ;
      let indent =
        match pro with
        | Some pro when c.conf.fmt_opts.ocp_indent_compat.v ->
            let indent =
              if Poly.(c.conf.fmt_opts.break_separators.v = `Before) then 2
              else 0
            in
            Some
              (fits_breaks ""
                 (String.make (Int.max 1 (indent - String.length pro)) ' ') )
        | _ -> None
      in
      let fmt_ret_typ = fmt_core_type c (sub_typ ~ctx ret_typ) in
      fmt_arrow_type c ~ctx ?indent ~parens:parenze_constraint_ctx
        ~parent_has_parens:parens args (Some fmt_ret_typ)
  | Ptyp_constr (lid, []) -> fmt_longident_loc c lid
  | Ptyp_constr (lid, [t1]) ->
      hvbox
        (Params.Indent.type_constr c.conf)
        ( fmt_core_type c (sub_typ ~ctx t1)
        $ fmt "@ " $ fmt_longident_loc c lid )
  | Ptyp_constr (lid, t1N) ->
      hvbox
        (Params.Indent.type_constr c.conf)
        ( wrap_fits_breaks c.conf "(" ")"
            (list t1N (Params.comma_sep c.conf)
               (sub_typ ~ctx >> fmt_core_type c) )
        $ fmt "@ " $ fmt_longident_loc c lid )
  | Ptyp_extension ext ->
      hvbox c.conf.fmt_opts.extension_indent.v (fmt_extension c ctx ext)
  | Ptyp_package (id, cnstrs) ->
      hvbox 2
        ( hovbox 0 (fmt "module@ " $ fmt_longident_loc c id)
        $ fmt_package_type c ctx cnstrs )
  | Ptyp_poly ([], _) ->
      impossible "produced by the parser, handled elsewhere"
  | Ptyp_poly (a1N, t) ->
      hovbox_if box 0
        ( list a1N "@ " (fun {txt; _} -> fmt_type_var txt)
        $ fmt ".@ "
        $ fmt_core_type c ~box:true (sub_typ ~ctx t) )
  | Ptyp_tuple typs ->
      hvbox 0
        (wrap_if parenze_constraint_ctx "(" ")"
           (wrap_fits_breaks_if ~space:false c.conf parens "(" ")"
              (list typs "@ * " (sub_typ ~ctx >> fmt_core_type c)) ) )
  | Ptyp_var s -> fmt_type_var s
  | Ptyp_variant (rfs, flag, lbls) ->
      let row_fields rfs =
        match rfs with
        | [] -> Cmts.fmt_within c ~pro:noop ptyp_loc
        | _ ->
            list rfs
              ( if
                  in_type_declaration
                  && Poly.(c.conf.fmt_opts.type_decl.v = `Sparse)
                then "@;<1000 0>| "
                else "@ | " )
              (fmt_row_field c ctx)
      in
      let protect_token = Exposed.Right.(list ~elt:row_field) rfs in
      let space_around = c.conf.fmt_opts.space_around_variants.v in
      let closing =
        let empty = List.is_empty rfs in
        let force =
          match c.conf.fmt_opts.type_decl.v with
          | `Sparse -> Option.some_if space_around Break
          | `Compact -> None
        in
        let nspaces = if empty then 0 else 1 in
        let space = (protect_token || space_around) && not empty in
        fits_breaks
          (if space && not empty then " ]" else "]")
          ~hint:(nspaces, 0) "]" ?force
      in
      hvbox 0
        ( match (flag, lbls, rfs) with
        | Closed, None, [{prf_desc= Rinherit _; _}] ->
            str "[ | " $ row_fields rfs $ closing
        | Closed, None, _ ->
            let opening = if space_around then "[ " else "[" in
            fits_breaks opening "[ " $ row_fields rfs $ closing
        | Open, None, _ -> str "[> " $ row_fields rfs $ closing
        | Closed, Some [], _ -> str "[< " $ row_fields rfs $ closing
        | Closed, Some ls, _ ->
            str "[< " $ row_fields rfs $ str " > "
            $ list ls "@ " (variant_var c)
            $ closing
        | Open, Some _, _ -> impossible "not produced by parser" )
  | Ptyp_object ([], closed_flag) ->
      wrap "<@ " ">"
        ( match closed_flag with
        | OClosed -> Cmts.fmt_within c ~pro:noop ~epi:(str " ") ptyp_loc
        | OOpen loc -> Cmts.fmt c loc (str "..") $ fmt "@ " )
  | Ptyp_object (fields, closed_flag) ->
      let fmt_field {pof_desc; pof_attributes; pof_loc} =
        let fmt_field =
          match pof_desc with
          | Otag (lab_loc, typ) ->
              (* label loc * attributes * core_type -> object_field *)
              let field_loose =
                match c.conf.fmt_opts.field_space.v with
                | `Loose | `Tight_decl -> true
                | `Tight -> false
              in
              fmt_str_loc c lab_loc $ fmt_if field_loose " " $ fmt ":@ "
              $ fmt_core_type c (sub_typ ~ctx typ)
          | Oinherit typ -> fmt_core_type c (sub_typ ~ctx typ)
        in
        Cmts.fmt c pof_loc
        @@ hvbox 4
             ( hvbox 2 fmt_field
             $ fmt_attributes_and_docstrings c pof_attributes )
      in
      hvbox 0
        (wrap "< " " >"
           ( list fields "@ ; " fmt_field
           $
           match closed_flag with
           | OClosed -> noop
           | OOpen loc -> fmt "@ ; " $ Cmts.fmt c loc @@ str ".." ) )
  | Ptyp_class (lid, []) -> fmt_longident_loc c ~pre:"#" lid
  | Ptyp_class (lid, [t1]) ->
      fmt_core_type c (sub_typ ~ctx t1)
      $ fmt "@ "
      $ fmt_longident_loc c ~pre:"#" lid
  | Ptyp_class (lid, t1N) ->
      wrap_fits_breaks c.conf "(" ")"
        (list t1N (Params.comma_sep c.conf)
           (sub_typ ~ctx >> fmt_core_type c) )
      $ fmt "@ "
      $ fmt_longident_loc c ~pre:"#" lid

and fmt_package_type c ctx cnstrs =
  let fmt_cstr ~first ~last:_ (lid, typ) =
    fmt_or first "@;<1 0>" "@;<1 1>"
    $ hvbox 2
        ( fmt_or first "with type " "and type "
        $ fmt_longident_loc c lid $ fmt " =@ "
        $ fmt_core_type c (sub_typ ~ctx typ) )
  in
  list_fl cnstrs fmt_cstr

and fmt_row_field c ctx {prf_desc; prf_attributes; prf_loc} =
  let c = update_config c prf_attributes in
  let row =
    match prf_desc with
    | Rtag (name, const, typs) ->
        variant_var c name
        $ fmt_if (not (const && List.is_empty typs)) " of@ "
        $ fmt_if (const && not (List.is_empty typs)) " & "
        $ list typs "@ & " (sub_typ ~ctx >> fmt_core_type c)
    | Rinherit typ -> fmt_core_type c (sub_typ ~ctx typ)
  in
  hvbox 0
    ( hvbox (Params.Indent.variant_type_arg c.conf) (Cmts.fmt c prf_loc row)
    $ fmt_attributes_and_docstrings c prf_attributes )

and fmt_pattern_attributes c xpat k =
  match xpat.ast.ppat_attributes with
  | [] -> k
  | attrs ->
      let parens_attr =
        match xpat.ast.ppat_desc with
        | Ppat_or _ -> (
          match xpat.ctx with
          | Pat {ppat_desc= Ppat_construct _; _}
           |Pat {ppat_desc= Ppat_variant _; _} ->
              true
          | _ -> false )
        | _ -> (
          match xpat.ctx with
          | Exp {pexp_desc= Pexp_object _; _}
           |Cl {pcl_desc= Pcl_structure _; _} ->
              false
          | _ -> true )
      in
      Params.parens_if parens_attr c.conf
        (k $ fmt_attributes c ~pre:Space attrs)

and fmt_pattern ?ext c ?pro ?parens ?(box = false)
    ({ctx= ctx0; ast= pat} as xpat) =
  protect c (Pat pat)
  @@
  let ctx = Pat pat in
  let {ppat_desc; ppat_attributes; ppat_loc; _} = pat in
  update_config_maybe_disabled c ppat_loc ppat_attributes
  @@ fun c ->
  let parens = match parens with Some b -> b | None -> parenze_pat xpat in
  (match ctx0 with Pat {ppat_desc= Ppat_tuple _; _} -> hvbox 0 | _ -> Fn.id)
  @@ ( match ppat_desc with
     | Ppat_or _ -> fun k -> Cmts.fmt c ppat_loc @@ k
     | _ -> fun k -> Cmts.fmt c ppat_loc @@ (fmt_opt pro $ k) )
  @@ hovbox_if box 0
  @@ fmt_pattern_attributes c xpat
  @@
  match ppat_desc with
  | Ppat_any -> str "_"
  | Ppat_var {txt; loc} ->
      Cmts.fmt c loc
      @@ wrap_if (Std_longident.String_id.is_symbol txt) "( " " )" (str txt)
  | Ppat_alias (pat, {txt; loc}) ->
      let paren_pat =
        match pat.ppat_desc with
        | Ppat_or _ | Ppat_tuple _ -> Some true
        | _ -> None
      in
      hovbox 0
        (wrap_fits_breaks_if ~space:false c.conf parens "(" ")"
           (hovbox 0
              ( fmt_pattern c ?parens:paren_pat (sub_pat ~ctx pat)
              $ fmt "@ as@ "
              $ Cmts.fmt c loc
                  (wrap_if
                     (Std_longident.String_id.is_symbol txt)
                     "( " " )" (str txt) ) ) ) )
  | Ppat_constant const -> fmt_constant c const
  | Ppat_interval (l, u) -> fmt_constant c l $ str " .. " $ fmt_constant c u
  | Ppat_tuple pats ->
      let parens =
        parens || Poly.(c.conf.fmt_opts.parens_tuple_patterns.v = `Always)
      in
      hvbox 0
        (Params.wrap_tuple ~parens ~no_parens_if_break:false c.conf
           (list_k pats (Params.tuple_sep c.conf)
              (sub_pat ~ctx >> fmt_pattern c) ) )
  | Ppat_construct ({txt= Lident (("()" | "[]") as txt); loc}, None) ->
      let opn = txt.[0] and cls = txt.[1] in
      Cmts.fmt c loc
        (hvbox 0
           (wrap_k (char opn) (char cls)
              (Cmts.fmt_within c ~pro:(str " ") ~epi:(str " ") ppat_loc) ) )
  | Ppat_construct (lid, None) -> fmt_longident_loc c lid
  | Ppat_cons lp ->
      Cmts.fmt c ppat_loc
        (hvbox 0 (fmt_pat_cons c ~parens (List.map lp ~f:(sub_pat ~ctx))))
  | Ppat_construct (lid, Some (exists, pat)) ->
<<<<<<< HEAD
      cbox
        (Params.Indent.variant c.conf ~parens)
=======
      cbox 0
>>>>>>> 0636bfe9
        (Params.parens_if parens c.conf
           (hvbox 2
              ( fmt_longident_loc c lid $ fmt "@ "
              $ ( match exists with
                | [] -> noop
                | names ->
                    hvbox 0
                      (Params.parens c.conf
                         (str "type " $ list names "@ " (fmt_str_loc c)) )
                    $ fmt "@ " )
              $ fmt_pattern c (sub_pat ~ctx pat) ) ) )
  | Ppat_variant (lbl, None) -> variant_var c lbl
  | Ppat_variant (lbl, Some pat) ->
<<<<<<< HEAD
      cbox
        (Params.Indent.variant c.conf ~parens)
=======
      cbox 0
>>>>>>> 0636bfe9
        (Params.parens_if parens c.conf
           (hvbox 2
              ( variant_var c lbl $ fmt "@ "
              $ fmt_pattern c (sub_pat ~ctx pat) ) ) )
  | Ppat_record (flds, closed_flag) ->
      let fmt_field (lid, typ1, pat) =
        let typ1 = Option.map typ1 ~f:(sub_typ ~ctx) in
        let rhs =
          Option.map pat ~f:(fun p -> fmt_pattern c (sub_pat ~ctx p))
        in
        hvbox 0 @@ Cmts.fmt c ppat_loc @@ fmt_record_field c ?typ1 ?rhs lid
      in
      let p1, p2 = Params.get_record_pat c.conf ~ctx:ctx0 in
      let last_sep, fmt_underscore =
        match closed_flag with
        | OClosed -> (true, noop)
        | OOpen loc -> (false, Cmts.fmt ~pro:(break 1 2) c loc p2.wildcard)
      in
      let last_loc (lid, t, p) =
        match (t, p) with
        | _, Some p -> p.ppat_loc
        | Some t, _ -> t.ptyp_loc
        | _ -> lid.loc
      in
      let fmt_fields =
        fmt_elements_collection c ~last_sep p1 last_loc ppat_loc fmt_field
          flds
      in
      hvbox_if parens 0
        (Params.parens_if parens c.conf
           (p1.box (fmt_fields $ fmt_underscore)) )
  | Ppat_array [] ->
      hvbox 0
        (wrap_fits_breaks c.conf "[|" "|]" (Cmts.fmt_within c ppat_loc))
  | Ppat_array pats ->
      let p = Params.get_array_pat c.conf ~ctx:ctx0 in
      p.box
        (fmt_elements_collection c p Pat.location ppat_loc
           (sub_pat ~ctx >> fmt_pattern c >> hvbox 0)
           pats )
  | Ppat_list pats ->
      let p = Params.get_list_pat c.conf ~ctx:ctx0 in
      p.box
        (fmt_elements_collection c p Pat.location ppat_loc
           (sub_pat ~ctx >> fmt_pattern c >> hvbox 0)
           pats )
  | Ppat_or pats ->
      Cmts.relocate c.cmts ~src:ppat_loc ~before:(List.hd_exn pats).ppat_loc
        ~after:(List.last_exn pats).ppat_loc ;
      let nested =
        match ctx0 with
        | Pat {ppat_desc= Ppat_or _; _}
         |Exp {pexp_desc= Pexp_match _ | Pexp_try _ | Pexp_function _; _} ->
            List.is_empty xpat.ast.ppat_attributes
        | _ -> false
      in
      let xpats = List.map ~f:(sub_pat ~ctx) pats in
      let space p =
        match p.ppat_desc with
        | Ppat_constant
            {pconst_desc= Pconst_integer (i, _) | Pconst_float (i, _); _}
          -> (
          match i.[0] with '-' | '+' -> true | _ -> false )
        | _ -> false
      in
      let break {ast= p1; _} {ast= p2; _} =
        Poly.(c.conf.fmt_opts.break_cases.v = `Nested)
        || (not (Pat.is_simple p1))
        || (not (Pat.is_simple p2))
        || Cmts.has_after c.cmts p1.ppat_loc
      in
      let open_box =
        match c.conf.fmt_opts.break_cases.v with
        | `Fit_or_vertical | `Vertical -> open_hvbox
        | `Fit | `Nested | `Toplevel | `All -> open_hovbox
      in
      hvbox 0
        ( list_fl (List.group xpats ~break)
            (fun ~first:first_grp ~last:_ xpat_grp ->
              list_fl xpat_grp (fun ~first ~last:_ xpat ->
                  (* side effects of Cmts.fmt_before before [fmt_pattern] is
                     important *)
                  let loc = xpat.ast.ppat_loc in
                  let cmts_before = Cmts.has_before c.cmts loc in
                  let leading_cmt =
                    let pro, adj =
                      if first_grp && first then (noop, fmt "@ ")
                      else (fmt "@ ", noop)
                    in
                    Cmts.fmt_before ~pro c loc ~adj ~eol:noop
                  in
                  let pro =
                    if first_grp && first then
                      fmt_opt pro
                      $ fits_breaks
                          (if parens then "(" else "")
                          (if nested then "" else "( ")
                      $ open_box (-2)
                    else if first then
                      Params.get_or_pattern_sep c.conf ~ctx:ctx0 ~cmts_before
                      $ open_box (-2)
                    else
                      Params.get_or_pattern_sep c.conf ~ctx:ctx0 ~cmts_before
                        ~space:(space xpat.ast)
                  in
                  leading_cmt $ fmt_pattern c ~box:true ~pro xpat )
              $ close_box )
        $ fmt_or_k nested
            (fits_breaks (if parens then ")" else "") "")
            (fits_breaks (if parens then ")" else "") ~hint:(1, 2) ")") )
  | Ppat_constraint (pat, typ) ->
      hvbox 2
        (Params.parens_if parens c.conf
           ( fmt_pattern c (sub_pat ~ctx pat)
           $ ( match ctx0 with
             | Exp {pexp_desc= Pexp_let _; _} -> fmt "@ : "
             | _ -> fmt " :@ " )
           $ fmt_core_type c (sub_typ ~ctx typ) ) )
  | Ppat_type lid -> fmt_longident_loc c ~pre:"#" lid
  | Ppat_lazy pat ->
      cbox 2
        (Params.parens_if parens c.conf
           ( str "lazy"
           $ fmt_extension_suffix c ext
           $ fmt "@ "
           $ fmt_pattern c (sub_pat ~ctx pat) ) )
  | Ppat_unpack (name, pt) ->
      let fmt_constraint_opt pt k =
        match pt with
        | Some (id, cnstrs) ->
            hovbox 0
              (Params.parens_if parens c.conf
                 (hvbox 1
                    ( hovbox 0 (k $ fmt "@ : " $ fmt_longident_loc c id)
                    $ fmt_package_type c ctx cnstrs ) ) )
        | None -> wrap_fits_breaks_if ~space:false c.conf parens "(" ")" k
      in
      fmt_constraint_opt pt
        ( str "module"
        $ fmt_extension_suffix c ext
        $ char ' ' $ fmt_str_loc_opt c name )
  | Ppat_exception pat ->
      cbox 2
        (Params.parens_if parens c.conf
           ( fmt "exception"
           $ fmt_extension_suffix c ext
           $ fmt "@ "
           $ fmt_pattern c (sub_pat ~ctx pat) ) )
  | Ppat_extension
      ( ext
      , PPat
          ( ( { ppat_desc= Ppat_lazy _ | Ppat_unpack _ | Ppat_exception _
              ; ppat_loc
              ; ppat_attributes= []
              ; _ } as pat )
          , _ ) )
    when Source.extension_using_sugar ~name:ext ~payload:ppat_loc ->
      hvbox 0 (fmt_pattern ~ext c ~box (sub_pat ~ctx pat))
  | Ppat_extension ext ->
      hvbox c.conf.fmt_opts.extension_indent.v (fmt_extension c ctx ext)
  | Ppat_open (lid, pat) ->
      let can_skip_parens =
        match pat.ppat_desc with
        | Ppat_array _ | Ppat_list _ | Ppat_record _ -> true
        | Ppat_tuple _ ->
            Poly.(c.conf.fmt_opts.parens_tuple_patterns.v = `Always)
        | Ppat_construct ({txt= Lident "[]"; _}, None) -> true
        | _ -> false
      in
      let opn, cls = if can_skip_parens then (".", "") else (".(", ")") in
      cbox 0
        ( fmt_longident_loc c lid
        $ wrap_k (str opn) (str cls)
            (fmt "@;<0 2>" $ fmt_pattern c (sub_pat ~ctx pat)) )

and fmt_fun_args c args =
  let fmt_fun_arg (a : function_param) =
    let ctx = Fp a in
    Cmts.fmt c a.pparam_loc
    @@
    match a.pparam_desc with
    | Pparam_val
        ( ((Labelled l | Optional l) as lbl)
        , None
        , ( { ppat_desc=
                ( Ppat_var {txt; loc= _}
                | Ppat_constraint
                    ( { ppat_desc= Ppat_var {txt; loc= _}
                      ; ppat_attributes= []
                      ; _ }
                    , _ ) )
            ; ppat_attributes= []
            ; _ } as pat ) )
      when String.equal l.txt txt ->
        let symbol = match lbl with Labelled _ -> "~" | _ -> "?" in
        let xpat = sub_pat ~ctx pat in
        cbox 0 (str symbol $ fmt_pattern ~box:true c xpat)
    | Pparam_val ((Optional _ as lbl), None, pat) ->
        let xpat = sub_pat ~ctx pat in
        let has_attr = not (List.is_empty pat.ppat_attributes) in
        let outer_parens, inner_parens =
          match pat.ppat_desc with
          | Ppat_any | Ppat_var _ -> (false, false)
          | Ppat_unpack _ -> (not has_attr, true)
          | Ppat_tuple _ -> (false, true)
          | Ppat_or _ -> (has_attr, true)
          | _ -> (not has_attr, false)
        in
        cbox 2
          ( fmt_label lbl ":@,"
          $ hovbox 0
            @@ Params.parens_if outer_parens c.conf
                 (fmt_pattern ~parens:inner_parens c xpat) )
    | Pparam_val (((Labelled _ | Nolabel) as lbl), None, pat) ->
        let xpat = sub_pat ~ctx pat in
        cbox 2 (fmt_label lbl ":@," $ fmt_pattern c xpat)
    | Pparam_val
        ( Optional l
        , Some exp
        , ({ppat_desc= Ppat_var {txt; loc= _}; ppat_attributes= []; _} as pat)
        )
      when String.equal l.txt txt ->
        let xexp = sub_exp ~ctx exp in
        let xpat = sub_pat ~ctx pat in
        cbox 0
          (wrap "?(" ")"
             ( fmt_pattern c ~box:true xpat
             $ fmt " =@;<1 2>"
             $ hovbox 2 (fmt_expression c xexp) ) )
    | Pparam_val
        ( Optional l
        , Some exp
        , ( { ppat_desc=
                Ppat_constraint ({ppat_desc= Ppat_var {txt; loc= _}; _}, _)
            ; ppat_attributes= []
            ; _ } as pat ) )
      when String.equal l.txt txt ->
        let xexp = sub_exp ~ctx exp in
        let xpat = sub_pat ~ctx pat in
        cbox 0
          (wrap "?(" ")"
             ( fmt_pattern c ~parens:false ~box:true xpat
             $ fmt " =@;<1 2>" $ fmt_expression c xexp ) )
    | Pparam_val (Optional l, Some exp, pat) ->
        let xexp = sub_exp ~ctx exp in
        let xpat = sub_pat ~ctx pat in
        let parens =
          match xpat.ast.ppat_desc with
          | Ppat_unpack _ -> None
          | _ -> Some false
        in
        cbox 2
          ( str "?" $ str l.txt
          $ wrap_k (fmt ":@,(") (str ")")
              ( fmt_pattern c ?parens ~box:true xpat
              $ fmt " =@;<1 2>" $ fmt_expression c xexp ) )
    | Pparam_val ((Labelled _ | Nolabel), Some _, _) ->
        impossible "not accepted by parser"
    | Pparam_newtype [] -> impossible "not accepted by parser"
    | Pparam_newtype names ->
        cbox 0
          (Params.parens c.conf
             (str "type " $ list names "@ " (fmt_str_loc c)) )
  in
  list args "@;" fmt_fun_arg

(** The second returned value of [fmt_body] belongs to a box of level N-1 if
    the first returned value belongs to a box of level N. *)
and fmt_body c ?ext ({ast= body; _} as xbody) =
  let ctx = Exp body in
  let parens = parenze_exp xbody in
  match body with
  | {pexp_desc= Pexp_function cs; pexp_attributes; pexp_loc; _} ->
      ( ( update_config_maybe_disabled c pexp_loc pexp_attributes
        @@ fun c ->
        fmt "@ "
        $ Cmts.fmt_before c pexp_loc
        $ fmt_if parens "(" $ str "function"
        $ fmt_extension_suffix c ext
        $ fmt_attributes c pexp_attributes )
      , update_config_maybe_disabled c pexp_loc pexp_attributes
        @@ fun c ->
        fmt_cases c ctx cs $ fmt_if parens ")" $ Cmts.fmt_after c pexp_loc )
  | _ -> (noop, fmt_expression c ~eol:(fmt "@;<1000 0>") xbody)

and fmt_indexop_access c ctx ~fmt_atrs ~has_attr ~parens x =
  let {pia_lhs; pia_kind; pia_paren; pia_rhs} = x in
  let wrap_paren =
    match pia_paren with
    | Paren -> wrap "(" ")"
    | Bracket -> wrap "[" "]"
    | Brace -> wrap "{" "}"
  in
  let inner_wrap = has_attr && Option.is_some pia_rhs in
  Params.parens_if parens c.conf
    (hovbox 0
       ( Params.parens_if inner_wrap c.conf
           ( fmt_expression c (sub_exp ~ctx pia_lhs)
           $ str "."
           $ ( match pia_kind with
             | Builtin idx ->
                 wrap_paren (fmt_expression c (sub_exp ~ctx idx))
             | Dotop (path, op, [idx]) ->
                 opt path (fun x -> fmt_longident_loc c x $ str ".")
                 $ str op
                 $ wrap_paren (fmt_expression c (sub_exp ~ctx idx))
             | Dotop (path, op, idx) ->
                 opt path (fun x -> fmt_longident_loc c x $ str ".")
                 $ str op
                 $ wrap_paren
                     (list idx ";@ " (sub_exp ~ctx >> fmt_expression c)) )
           $ opt pia_rhs (fun e ->
                 fmt_assign_arrow c $ fmt_expression c (sub_exp ~ctx e) ) )
       $ fmt_atrs ) )

(** Format [Pexp_fun] or [Pexp_newtype]. [wrap_intro] wraps up to after the
    [->] and is responsible for breaking. *)
and fmt_fun ?force_closing_paren
    ?(wrap_intro = fun x -> hvbox 2 x $ fmt "@ ") ?(box = true) ~label
    ?(parens = false) c ({ast; _} as xast) =
  let has_label = match label with Nolabel -> false | _ -> true in
  (* Make sure the comment is placed after the eventual label but not into
     the inner box if no label is present. Side effects of Cmts.fmt c.cmts
     before Sugar.fun_ is important. *)
  let has_cmts_outer, cmts_outer, cmts_inner =
    let eol = if has_label then Some (fmt "@,") else None in
    let has_cmts = Cmts.has_before c.cmts ast.pexp_loc in
    let cmts = Cmts.fmt_before ?eol c ast.pexp_loc in
    if has_label then (false, noop, cmts) else (has_cmts, cmts, noop)
  in
  let xargs, xbody = Sugar.fun_ c.cmts xast in
  let fmt_cstr, xbody = type_constr_and_body c xbody in
  let body =
    let box =
      match xbody.ast.pexp_desc with
      | Pexp_fun _ | Pexp_newtype _ | Pexp_function _ -> Some false
      | _ -> None
    in
    fmt_expression c ?box xbody
  and closing =
    if parens then closing_paren c ?force:force_closing_paren ~offset:(-2)
    else noop
  in
  let (label_sep : s), break_fun =
    (* Break between the label and the fun to avoid ocp-indent's alignment.
       If a label is present, arguments should be indented more than the
       arrow and the eventually breaking [fun] keyword. *)
    if c.conf.fmt_opts.ocp_indent_compat.v then (":@,", fmt "@;<1 2>")
    else (":", if has_label then fmt "@;<1 2>" else fmt "@ ")
  in
  hovbox_if box 2
    ( wrap_intro
        (hvbox_if has_cmts_outer 0
           ( cmts_outer
           $ hvbox 2
               ( fmt_label label label_sep $ cmts_inner $ fmt_if parens "("
               $ fmt "fun" $ break_fun
               $ hvbox 0
                   ( fmt_attributes c ast.pexp_attributes ~suf:" "
                   $ fmt_fun_args c xargs $ fmt_opt fmt_cstr
                   $ fmt "@;<1 -2>->" ) ) ) )
    $ body $ closing
    $ Cmts.fmt_after c ast.pexp_loc )

and fmt_label_arg ?(box = true) ?eol c (lbl, ({ast= arg; _} as xarg)) =
  match (lbl, arg.pexp_desc) with
  | (Labelled l | Optional l), Pexp_ident {txt= Lident i; loc}
    when String.equal l.txt i && List.is_empty arg.pexp_attributes ->
      Cmts.fmt c loc @@ Cmts.fmt c ?eol arg.pexp_loc @@ fmt_label lbl ""
  | ( (Labelled l | Optional l)
    , Pexp_constraint ({pexp_desc= Pexp_ident {txt= Lident i; _}; _}, _) )
    when String.equal l.txt i
         && List.is_empty arg.pexp_attributes
         && Ocaml_version.(
              compare c.conf.opr_opts.ocaml_version.v Releases.v4_14_0 >= 0 )
    ->
      let lbl =
        match lbl with
        | Labelled _ -> str "~"
        | Optional _ -> str "?"
        | Nolabel -> noop
      in
      lbl $ fmt_expression c ~box xarg
  | (Labelled _ | Optional _), _ when Cmts.has_after c.cmts xarg.ast.pexp_loc
    ->
      let cmts_after = Cmts.fmt_after c xarg.ast.pexp_loc in
      hvbox_if box 2
        ( hvbox_if box 0
            (fmt_expression c ~pro:(fmt_label lbl ":@;<0 2>") ~box xarg)
        $ cmts_after )
  | (Labelled _ | Optional _), (Pexp_fun _ | Pexp_newtype _) ->
      fmt_fun ~box ~label:lbl ~parens:true c xarg
  | _ ->
      let label_sep : s =
        if box || c.conf.fmt_opts.wrap_fun_args.v then ":@," else ":"
      in
      fmt_label lbl label_sep $ fmt_expression c ~box xarg

and expression_width c xe =
  String.length
    (Cmts.preserve ~cache_key:(Expression xe.ast)
       (fun () -> fmt_expression c xe)
       c.cmts )

and fmt_args_grouped ?epi:(global_epi = noop) c ctx args =
  let fmt_arg c ~first:_ ~last (lbl, arg) =
    let ({ast; _} as xarg) = sub_exp ~ctx arg in
    let box =
      match ast.pexp_desc with
      | Pexp_fun _ | Pexp_function _ -> Some false
      | _ -> None
    in
    let break_after =
      match (ast.pexp_desc, c.conf.fmt_opts.break_string_literals.v) with
      | Pexp_constant _, `Auto when not last ->
          fits_breaks "" ~hint:(1000, -2) ""
      | _ -> noop
    in
    hovbox
      (Params.Indent.fun_args_group c.conf ~lbl ast)
      (fmt_label_arg c ?box (lbl, xarg) $ break_after)
    $ fmt_if_k (not last) (break_unless_newline 1 0)
  in
  let fmt_args ~first ~last args =
    hovbox
      (if first then 2 else 0)
      (list_fl args (fmt_arg c) $ fmt_if_k last global_epi)
    $ fmt_if_k (not last) (break 1 0)
  in
  let is_simple (lbl, x) =
    let xexp = sub_exp ~ctx x in
    let output =
      Cmts.preserve
        ~cache_key:(Arg (lbl, x))
        (fun () ->
          let cmts = Cmts.drop_before c.cmts x.pexp_loc in
          fmt_arg ~first:false ~last:false {c with cmts} (lbl, x) )
        c.cmts
    in
    let breaks = String.(rstrip output |> is_substring ~substring:"\n   ") in
    is_simple c.conf (expression_width c) xexp && not breaks
  in
  let break x y =
    Cmts.has_after c.cmts (snd x).pexp_loc || not (is_simple x && is_simple y)
  in
  let groups =
    if c.conf.fmt_opts.wrap_fun_args.v then List.group args ~break
    else List.map args ~f:(fun x -> [x])
  in
  list_fl groups fmt_args

and fmt_sequence c ?ext ~has_attr parens width xexp fmt_atrs =
  let fmt_sep c ?(force_break = false) xe1 ext xe2 =
    let break =
      let l1 = xe1.ast.pexp_loc and l2 = xe2.ast.pexp_loc in
      if sequence_blank_line c l1 l2 then fmt "\n@;<1000 0>"
      else if c.conf.fmt_opts.break_sequences.v || force_break then
        fmt "@;<1000 0>"
      else if parens && Poly.(c.conf.fmt_opts.sequence_style.v = `Before)
      then fmt "@;<1 -2>"
      else fmt "@;<1 0>"
    in
    match c.conf.fmt_opts.sequence_style.v with
    | `Before ->
        break $ str ";"
        $ fmt_extension_suffix c ext
        $ fmt_or_k (Option.is_some ext)
            (fmt_or parens "@ " "@;<1 2>")
            (str " ")
    | `Separator -> str " ;" $ fmt_extension_suffix c ext $ break
    | `Terminator -> str ";" $ fmt_extension_suffix c ext $ break
  in
  let is_simple x = is_simple c.conf width x in
  let break (_, xexp1) (_, xexp2) =
    not (is_simple xexp1 && is_simple xexp2)
  in
  let elts = Sugar.sequence c.cmts xexp in
  ( match elts with
  | (None, _) :: (first_ext, _) :: _ ->
      let compare {txt= x; _} {txt= y; _} = String.compare x y in
      assert (Option.compare compare first_ext ext = 0)
  | _ -> impossible "at least two elements" ) ;
  let grps = List.group elts ~break in
  let fmt_seq ~prev (ext, curr) ~next:_ =
    let f (_, prev) = fmt_sep c prev ext curr in
    opt prev f $ fmt_expression c curr
  in
  let fmt_seq_list ~prev x ~next:_ =
    let f prev =
      let prev = snd (List.last_exn prev) in
      let ext, curr = List.hd_exn x in
      fmt_sep c ~force_break:true prev ext curr
    in
    opt prev f $ list_pn x fmt_seq
  in
  hvbox 0
    (Params.Exp.wrap c.conf ~parens
       ( Params.parens_if has_attr c.conf
           (hvbox_if (parens || has_attr) 0 @@ list_pn grps fmt_seq_list)
       $ fmt_atrs ) )

and fmt_infix_op_args c ~parens xexp op_args =
  let op_prec = prec_ast (Exp xexp.ast) in
  let groups =
    let width xe = expression_width c xe in
    let not_simple arg = not (is_simple c.conf width arg) in
    let break (cmts_before1, _, (_, arg1)) (_, _, (_, arg2)) =
      Option.is_some cmts_before1 || not_simple arg1 || not_simple arg2
    in
    let break_infix =
      match c.conf.fmt_opts.break_infix.v with
      | `Wrap -> `Wrap
      | `Fit_or_vertical -> `Fit_or_vertical
      | `Wrap_or_vertical -> (
        match op_prec with
        | Some p when Prec.compare p InfixOp1 < 0 -> `Fit_or_vertical
        | Some _ ->
            if
              List.exists op_args ~f:(fun (_, _, (_, {ast= arg; _})) ->
                  match Ast.prec_ast (Exp arg) with
                  | Some p when Prec.compare p Apply <= 0 -> true
                  | Some _ -> false
                  | None -> false )
            then `Fit_or_vertical
            else `Wrap
        | None -> impossible "Pexp_apply expressions always have a prec" )
    in
    match break_infix with
    | `Wrap -> List.group op_args ~break
    | `Fit_or_vertical -> List.map ~f:(fun x -> [x]) op_args
  in
  let is_not_indented {ast= exp; _} =
    match exp.pexp_desc with
    | Pexp_letop _ | Pexp_letexception _ | Pexp_letmodule _ ->
        (* In 0.25.1 and before, these used to not break and were aligned at
           the end of the operator. Preserve the break to avoid introducing
           large diffs while allowing consistent formatting. *)
        Source.begins_line c.source exp.pexp_loc
    | Pexp_ifthenelse _ | Pexp_let _ | Pexp_match _ | Pexp_newtype _
     |Pexp_sequence _ | Pexp_try _ | Pexp_letopen _ ->
        true
    | _ -> false
  in
  let fmt_arg ~pro ~very_last xarg =
    let parens =
      ((not very_last) && exposed_right_exp Ast.Non_apply xarg.ast)
      || parenze_exp xarg
    in
    if Params.Exp.Infix_op_arg.dock c.conf xarg then
      (* Indentation of docked fun or function start before the operator. *)
      hovbox 2 (fmt_expression c ~parens ~box:false ~pro xarg)
    else
      let expr_box =
        match xarg.ast.pexp_desc with
        | Pexp_fun _ | Pexp_function _ -> Some false
        | _ -> None
      in
      hvbox 0
        ( pro
        $ hovbox_if (not very_last) 2
            (fmt_expression c ?box:expr_box ~parens xarg) )
  in
  let fmt_op_arg_group ~first:first_grp ~last:last_grp args =
    let indent = if first_grp && parens then -2 else 0 in
    hovbox indent
      (list_fl args
         (fun ~first ~last (cmts_before, cmts_after, (op, xarg)) ->
           let very_first = first_grp && first in
           let very_last = last_grp && last in
           let pro, before_arg =
             let break =
               if very_last && is_not_indented xarg then fmt "@ "
               else fmt_if (not very_first) " "
             in
             match cmts_after with
             | Some c -> (noop, op $ break $ c)
             | None -> (op $ break, noop)
           in
           fmt_opt cmts_before $ before_arg
           $ fmt_arg ~pro ~very_last xarg
           $ fmt_if_k (not last) (break 1 0) ) )
    $ fmt_if_k (not last_grp) (break 1 0)
  in
  Params.Exp.Infix_op_arg.wrap c.conf ~parens
    ~parens_nested:(Ast.parenze_nested_exp xexp)
    (Params.Align.infix_op c.conf (list_fl groups fmt_op_arg_group))

and fmt_pat_cons c ~parens args =
  let groups =
    let not_simple arg = not (Pat.is_simple arg.ast) in
    let break args1 args2 = not_simple args1 || not_simple args2 in
    (* [break-infix = wrap-or-vertical] is not applicable for patterns as
       there are no infix operators allowed besides [::], falling back on
       [fit-or-vertical] is arbitrary. *)
    match c.conf.fmt_opts.break_infix.v with
    | `Wrap -> List.group args ~break
    | `Fit_or_vertical | `Wrap_or_vertical -> List.map ~f:(fun x -> [x]) args
  in
  let fmt_op_arg_group ~first:first_grp ~last:last_grp args =
    let indent = if first_grp && parens then -2 else 0 in
    hovbox indent
      (list_fl args (fun ~first ~last xarg ->
           let very_first = first_grp && first in
           let very_last = last_grp && last in
           hvbox 0
             ( fmt_if (not very_first) ":: "
             $ hovbox_if (not very_last) 2 (fmt_pattern c ~box:true xarg) )
           $ fmt_if_k (not last) (break 1 0) ) )
    $ fmt_if_k (not last_grp) (break 1 0)
  in
  Params.Exp.Infix_op_arg.wrap c.conf ~parens ~parens_nested:false
    (list_fl groups fmt_op_arg_group)

and fmt_match c ?pro ~parens ?ext ctx xexp cs e0 keyword =
  let ctx0 = xexp.ctx in
  let indent = Params.match_indent c.conf ~parens ~ctx:ctx0 in
  hvbox indent
    ( fmt_opt pro
    $ Params.Exp.wrap c.conf ~parens ~disambiguate:true
      @@ Params.Align.match_ c.conf ~xexp
      @@ ( hvbox 0
             ( str keyword
             $ fmt_extension_suffix c ext
             $ fmt_attributes c xexp.ast.pexp_attributes
             $ fmt "@;<1 2>"
             $ fmt_expression c (sub_exp ~ctx e0)
             $ fmt "@ with" )
         $ fmt "@ " $ fmt_cases c ctx cs ) )

and fmt_expression c ?(box = true) ?(pro = noop) ?eol ?parens
    ?(indent_wrap = 0) ?ext ({ast= exp; ctx= ctx0} as xexp) =
  protect c (Exp exp)
  @@
  let {pexp_desc; pexp_loc; pexp_attributes; _} = exp in
  update_config_maybe_disabled c pexp_loc pexp_attributes
  @@ fun c ->
  Cmts.relocate_wrongfully_attached_cmts c.cmts c.source exp ;
  let fmt_cmts = Cmts.fmt c ?eol pexp_loc in
  let fmt_atrs = fmt_attributes c ~pre:Space pexp_attributes in
  let has_attr = not (List.is_empty pexp_attributes) in
  let parens = Option.value parens ~default:(parenze_exp xexp) in
  let ctx = Exp exp in
  let fmt_args_grouped ?epi e0 a1N =
    fmt_args_grouped c ctx ?epi ((Nolabel, e0) :: a1N)
  in
  hvbox_if box 0 ~name:"expr"
  @@ fmt_cmts
  @@
  match pexp_desc with
  | Pexp_apply (_, []) -> impossible "not produced by parser"
  | Pexp_sequence
      ( { pexp_desc=
            Pexp_extension
              ( name
              , PStr
                  [ ( { pstr_desc=
                          Pstr_eval (({pexp_desc= Pexp_fun _; _} as call), [])
                      ; pstr_loc= _ } as pld ) ] )
        ; _ }
      , e2 ) ->
      let xargs, xbody = Sugar.fun_ c.cmts (sub_exp ~ctx:(Str pld) call) in
      let fmt_cstr, xbody = type_constr_and_body c xbody in
      let is_simple x = is_simple c.conf (expression_width c) x in
      let break xexp1 xexp2 = not (is_simple xexp1 && is_simple xexp2) in
      let grps =
        List.group
          (List.map ~f:snd (Sugar.sequence c.cmts (sub_exp ~ctx e2)))
          ~break
      in
      let fmt_grp grp = list grp " ;@ " (fmt_expression c) in
      pro
      $ hvbox 0
          (Params.parens_if parens c.conf
             ( hvbox c.conf.fmt_opts.extension_indent.v
                 (wrap "[" "]"
                    ( str "%"
                    $ hovbox 2
                        ( fmt_str_loc c name $ str " fun "
                        $ fmt_attributes c ~suf:" " call.pexp_attributes
                        $ fmt_fun_args c xargs $ fmt_opt fmt_cstr
                        $ fmt "@ ->" )
                    $ fmt "@ " $ fmt_expression c xbody ) )
             $ fmt "@ ;@ "
             $ list grps " ;@;<1000 0>" fmt_grp ) )
  | Pexp_infix
      ( {txt= "|>"; loc}
      , e0
      , { pexp_desc=
            Pexp_extension
              ( name
              , PStr
                  [ ( { pstr_desc=
                          Pstr_eval (({pexp_desc= Pexp_fun _; _} as retn), [])
                      ; pstr_loc= _ } as pld ) ] )
        ; _ } ) ->
      let xargs, xbody = Sugar.fun_ c.cmts (sub_exp ~ctx:(Str pld) retn) in
      let fmt_cstr, xbody = type_constr_and_body c xbody in
      pro
      $ hvbox 0
          (Params.Exp.wrap c.conf ~parens
             ( fmt_expression c (sub_exp ~ctx e0)
             $ fmt "@\n"
             $ Cmts.fmt c loc (fmt "|>@\n")
             $ hvbox c.conf.fmt_opts.extension_indent.v
                 (wrap "[" "]"
                    ( str "%"
                    $ hovbox 2
                        ( fmt_str_loc c name $ str " fun "
                        $ fmt_attributes c ~suf:" " retn.pexp_attributes
                        $ fmt_fun_args c xargs $ fmt_opt fmt_cstr
                        $ fmt "@ ->" )
                    $ fmt "@ " $ fmt_expression c xbody ) ) ) )
  | Pexp_infix ({txt= ":="; loc}, r, v)
    when is_simple c.conf (expression_width c) (sub_exp ~ctx r) ->
      let bol_indent = Params.Indent.assignment_operator_bol c.conf in
      let cmts_before =
        let indent, adj =
          (* Use the same break for comment and operator. Comments are placed
             according to indentation. *)
          match c.conf.fmt_opts.assignment_operator.v with
          | `Begin_line -> (bol_indent, noop)
          | `End_line -> (2, fmt "@,")
        in
        Cmts.fmt_before c loc ~pro:(break 1 indent) ~epi:adj ~adj
      in
      let cmts_after = Cmts.fmt_after c loc ~pro:noop ~epi:noop in
      pro
      $ Params.parens_if parens c.conf
          (hovbox 0
             ( match c.conf.fmt_opts.assignment_operator.v with
             | `Begin_line ->
                 hvbox 0 (fmt_expression c (sub_exp ~ctx r) $ cmts_before)
                 $ break 1 bol_indent $ fmt ":= " $ cmts_after
                 $ hvbox 2 (fmt_expression c (sub_exp ~ctx v))
             | `End_line ->
                 hvbox 0
                   ( hvbox 0 (fmt_expression c (sub_exp ~ctx r) $ cmts_before)
                   $ str " :=" )
                 $ fmt "@;<1 2>" $ cmts_after
                 $ hvbox 2 (fmt_expression c (sub_exp ~ctx v)) ) )
  | Pexp_prefix ({txt= ("~-" | "~-." | "~+" | "~+.") as op; loc}, e1) ->
      let op =
        if Location.width loc = String.length op - 1 then
          String.sub op ~pos:1 ~len:(String.length op - 1)
        else op
      in
      let spc = fmt_if (Exp.exposed_left e1) "@ " in
      pro
      $ Params.parens_if parens c.conf
          ( Cmts.fmt c pexp_loc
            @@ hvbox 2 (str op $ spc $ fmt_expression c (sub_exp ~ctx e1))
          $ fmt_atrs )
  | Pexp_infix (({txt= id; _} as op), l, ({pexp_desc= Pexp_ident _; _} as r))
    when Std_longident.String_id.is_hash_getter id ->
      pro
      $ Params.parens_if parens c.conf
          ( fmt_expression c (sub_exp ~ctx l)
          $ hvbox 0 (fmt_str_loc c op)
          $ fmt_expression c (sub_exp ~ctx r) )
  | Pexp_infix
      (op, l, ({pexp_desc= Pexp_fun _; pexp_loc; pexp_attributes; _} as r))
    when not c.conf.fmt_opts.break_infix_before_func.v ->
      (* side effects of Cmts.fmt c.cmts before Sugar.fun_ is important *)
      let cmts_before = Cmts.fmt_before c pexp_loc in
      let cmts_after = Cmts.fmt_after c pexp_loc in
      let xr = sub_exp ~ctx r in
      let parens_r = parenze_exp xr in
      let xargs, xbody = Sugar.fun_ c.cmts xr in
      let fmt_cstr, xbody = type_constr_and_body c xbody in
      let indent_wrap = if parens then -2 else 0 in
      let pre_body, body = fmt_body c ?ext xbody in
      let followed_by_infix_op =
        match xbody.ast.pexp_desc with
        | Pexp_infix (_, _, {pexp_desc= Pexp_fun _ | Pexp_function _; _}) ->
            true
        | _ -> false
      in
      pro
      $ wrap_fits_breaks_if c.conf parens "(" ")"
          ( hovbox 0
              (wrap_if has_attr "(" ")"
                 ( hvbox 2
                     ( hvbox indent_wrap
                         ( fmt_expression ~indent_wrap c (sub_exp ~ctx l)
                         $ fmt "@;"
                         $ hovbox 2
                             ( hvbox 0
                                 ( fmt_str_loc c op $ fmt "@ " $ cmts_before
                                 $ fmt_if parens_r "(" $ str "fun " )
                             $ fmt_attributes c pexp_attributes ~suf:" "
                             $ hvbox_if
                                 (not c.conf.fmt_opts.wrap_fun_args.v)
                                 4
                                 (fmt_fun_args c xargs $ fmt_opt fmt_cstr)
                             $ fmt "@ ->" ) )
                     $ pre_body )
                 $ fmt_or followed_by_infix_op "@;<1000 0>" "@ "
                 $ body $ fmt_if parens_r ")" $ cmts_after ) )
          $ fmt_atrs )
  | Pexp_infix
      ( op
      , l
      , ({pexp_desc= Pexp_function cs; pexp_loc; pexp_attributes; _} as r) )
    when not c.conf.fmt_opts.break_infix_before_func.v ->
      let cmts_before = Cmts.fmt_before c pexp_loc in
      let cmts_after = Cmts.fmt_after c pexp_loc in
      let xr = sub_exp ~ctx r in
      let parens_r = parenze_exp xr in
      let indent = Params.Indent.function_ c.conf ~parens xr in
      pro
      $ Params.parens_if parens c.conf
          (hvbox indent
             ( hvbox 0
                 ( fmt_expression c (sub_exp ~ctx l)
                 $ fmt "@;"
                 $ hovbox 2
                     ( hvbox 0
                         ( fmt_str_loc c op $ fmt "@ " $ cmts_before
                         $ fmt_if parens_r "( " $ str "function"
                         $ fmt_extension_suffix c ext )
                     $ fmt_attributes c pexp_attributes ) )
             $ fmt "@ " $ fmt_cases c (Exp r) cs $ fmt_if parens_r " )"
             $ cmts_after ) )
  | Pexp_infix _ ->
      let op_args = Sugar.Exp.infix c.cmts (prec_ast (Exp exp)) xexp in
      let inner_wrap = parens || has_attr in
      let outer_wrap =
        match ctx0 with
        (* infix operator used to build a function *)
        | Exp {pexp_desc= Pexp_apply (f, _); _} when phys_equal f exp ->
            has_attr && parens
        | Exp
            { pexp_desc=
                Pexp_apply ({pexp_desc= Pexp_ident {txt= id; loc= _}; _}, _)
            ; _ }
          when not (Std_longident.is_infix id) ->
            has_attr && parens
        | _ -> has_attr && not parens
      in
      let infix_op_args =
        List.map op_args ~f:(fun (op, arg) ->
            match op with
            | Some op ->
                (* side effects of Cmts.fmt_before before fmt_expression is
                   important *)
                let adj = break 1000 0 in
                let fmt_before_cmts =
                  if Cmts.has_before c.cmts op.loc then
                    Some (Cmts.fmt_before ~adj c op.loc)
                  else None
                in
                (* The comments before the first arg are put there, so that
                   they are printed after the operator and the box is
                   correctly broken before the following arguments. Keeping
                   the comments in the arg box would not break properly the
                   current box. OTOH, relocating the comments would put them
                   before the operator in some cases and make the formatting
                   unstable. *)
                let fmt_after_cmts =
                  if
                    Cmts.has_after c.cmts op.loc
                    || Cmts.has_before c.cmts arg.ast.pexp_loc
                  then
                    Some
                      ( Cmts.fmt_after c op.loc
                      $ Cmts.fmt_before ~adj c arg.ast.pexp_loc )
                  else None
                in
                let fmt_op = fmt_str_loc c op in
                (fmt_before_cmts, fmt_after_cmts, (fmt_op, arg))
            | None -> (None, None, (noop, arg)) )
      in
      pro
      $ hvbox_if outer_wrap 0
          (Params.parens_if outer_wrap c.conf
             (hvbox indent_wrap
                ( fmt_infix_op_args ~parens:inner_wrap c xexp infix_op_args
                $ fmt_atrs ) ) )
  | Pexp_prefix (op, e) ->
      let has_cmts = Cmts.has_before c.cmts e.pexp_loc in
      pro
      $ hvbox 2
          (Params.Exp.wrap c.conf ~parens
             ( fmt_str_loc c op $ fmt_if has_cmts "@,"
             $ fmt_expression c ~box (sub_exp ~ctx e)
             $ fmt_atrs ) )
  | Pexp_apply (e0, e1N1) -> (
      let wrap =
        if c.conf.fmt_opts.wrap_fun_args.v then Fn.id else hvbox 2
      in
      let (lbl, last_arg), args_before =
        match List.rev e1N1 with
        | [] -> assert false
        | hd :: tl -> (hd, List.rev tl)
      in
      let intro_epi, expr_epi =
        (* [intro_epi] should be placed inside the inner most box but before
           anything. [expr_epi] is placed in the outermost box, outside of
           parenthesis. *)
        let dock_fun_arg =
          (* Do not dock the arguments when there's more than one. *)
          (not c.conf.fmt_opts.ocp_indent_compat.v)
          || Location.line_difference e0.pexp_loc last_arg.pexp_loc = 0
        in
        if parens || not dock_fun_arg then (noop, pro) else (pro, noop)
      in
      match last_arg.pexp_desc with
      | Pexp_fun (_, eN1_body)
        when List.for_all args_before ~f:(fun (_, eI) ->
                 is_simple c.conf (fun _ -> 0) (sub_exp ~ctx eI) ) ->
          (* Last argument is a [fun _ ->]. *)
          let xlast_arg = sub_exp ~ctx last_arg in
          let args =
            let break_body =
              match eN1_body.pexp_desc with
              | Pexp_function _ ->
                  break 1
                    (Params.Indent.docked_function_after_fun c.conf
                       ~parens:true ~lbl )
              | _ ->
                  break 1
                    (Params.Indent.docked_fun c.conf ~source:c.source
                       ~loc:last_arg.pexp_loc ~lbl )
            in
            let wrap_intro x =
              wrap
                ( intro_epi
                $ fmt_args_grouped e0 args_before
                $ fmt "@ " $ hvbox 0 x )
              $ break_body
            in
            let force_closing_paren =
              if Location.is_single_line pexp_loc c.conf.fmt_opts.margin.v
              then Fit
              else Break
            in
            fmt_fun c ~force_closing_paren ~wrap_intro ~label:lbl
              ~parens:true xlast_arg
          in
          hvbox_if has_attr 0
            (expr_epi $ Params.parens_if parens c.conf (args $ fmt_atrs))
      | Pexp_function [{pc_lhs; pc_guard= None; pc_rhs}]
        when List.for_all args_before ~f:(fun (_, eI) ->
                 is_simple c.conf (fun _ -> 0) (sub_exp ~ctx eI) ) ->
          let force =
            if
              Location.is_single_line last_arg.pexp_loc
                c.conf.fmt_opts.margin.v
            then Fit
            else Break
          in
          let ctx = Exp last_arg in
          (* side effects of Cmts.fmt_before before [fmt_pattern] is
             important *)
          let leading_cmt = Cmts.fmt_before c pc_lhs.ppat_loc in
          hvbox 2
            ( expr_epi
            $ Params.parens_if parens c.conf
                ( hovbox 4
                    ( wrap
                        ( intro_epi
                        $ fmt_args_grouped e0 args_before
                        $ fmt "@ "
                        $ Cmts.fmt_before c last_arg.pexp_loc
                        $ fmt_label lbl ":" $ str "(function"
                        $ fmt_attributes c ~pre:Blank
                            last_arg.pexp_attributes )
                    $ fmt "@ " $ leading_cmt
                    $ hvbox 0
                        ( fmt_pattern c ~pro:(if_newline "| ")
                            (sub_pat ~ctx pc_lhs)
                        $ fmt "@ ->" )
                    $ fmt "@ "
                    $ cbox 0 (fmt_expression c (sub_exp ~ctx pc_rhs))
                    $ closing_paren c ~force
                    $ Cmts.fmt_after c last_arg.pexp_loc )
                $ fmt_atrs ) )
      | Pexp_function cs
        when List.for_all args_before ~f:(fun (_, eI) ->
                 is_simple c.conf (fun _ -> 0) (sub_exp ~ctx eI) ) ->
          let wrap =
            if c.conf.fmt_opts.wrap_fun_args.v then hovbox 2 else hvbox 2
          in
          let xlast_arg = sub_exp ~ctx last_arg in
          let ctx'' = Exp last_arg in
          hvbox
            (Params.Indent.docked_function c.conf ~parens xlast_arg)
            ( expr_epi
            $ Params.parens_if parens c.conf
                ( wrap
                    ( intro_epi
                    $ fmt_args_grouped e0 args_before
                    $ fmt "@ "
                    $ Cmts.fmt_before c last_arg.pexp_loc
                    $ fmt_label lbl ":" $ str "(function"
                    $ fmt_attributes c ~pre:Blank last_arg.pexp_attributes )
                $ fmt "@ " $ fmt_cases c ctx'' cs $ closing_paren c
                $ Cmts.fmt_after c last_arg.pexp_loc
                $ fmt_atrs ) )
      | _ ->
          let fmt_atrs =
            fmt_attributes c ~pre:(Break (1, -2)) pexp_attributes
          in
          let force =
            if Location.is_single_line pexp_loc c.conf.fmt_opts.margin.v then
              Fit
            else Break
          in
          pro $ fmt_if parens "("
          $ hvbox 2
              ( fmt_args_grouped ~epi:fmt_atrs e0 e1N1
              $ fmt_if_k parens (closing_paren c ~force ~offset:(-3)) ) )
  | Pexp_array [] ->
      pro
      $ hvbox 0
          (Params.parens_if parens c.conf
             ( wrap_fits_breaks c.conf "[|" "|]" (Cmts.fmt_within c pexp_loc)
             $ fmt_atrs ) )
  | Pexp_array e1N ->
      let p = Params.get_array_expr c.conf in
      pro
      $ hvbox_if has_attr 0
          (Params.parens_if parens c.conf
             ( p.box
                 (fmt_expressions c (expression_width c) (sub_exp ~ctx) e1N
                    (sub_exp ~ctx >> fmt_expression c)
                    p pexp_loc )
             $ fmt_atrs ) )
  | Pexp_list e1N ->
      let p = Params.get_list_expr c.conf in
      let offset =
        if c.conf.fmt_opts.dock_collection_brackets.v then 0 else 2
      in
      let cmt_break = break 1 offset in
      pro
      $ hvbox_if has_attr 0
          (Params.parens_if parens c.conf
             ( p.box
                 (fmt_expressions c (expression_width c) (sub_exp ~ctx) e1N
                    (fun e ->
                      let fmt_cmts = Cmts.fmt c ~eol:cmt_break e.pexp_loc in
                      fmt_cmts @@ (sub_exp ~ctx >> fmt_expression c) e )
                    p pexp_loc )
             $ fmt_atrs ) )
  | Pexp_assert e0 ->
      let paren_body =
        if Exp.is_symbol e0 || Exp.is_monadic_binding e0 then
          not (List.is_empty e0.pexp_attributes)
        else parenze_exp (sub_exp ~ctx e0)
      in
      pro
      $ hovbox 0
          (Params.parens_if parens c.conf
             (hvbox 0
                ( hvbox 2
                    ( str "assert"
                    $ fmt_extension_suffix c ext
                    $ fmt_or paren_body " (@," "@ "
                    $ fmt_expression c ~parens:false (sub_exp ~ctx e0) )
                $ fmt_if_k paren_body (closing_paren c)
                $ fmt_atrs ) ) )
  | Pexp_constant const ->
      pro
      $ Params.parens_if
          (parens || not (List.is_empty pexp_attributes))
          c.conf
          (fmt_constant c const $ fmt_atrs)
  | Pexp_constraint (e, t) ->
      pro
      $ hvbox
          (Params.Indent.exp_constraint c.conf)
          ( wrap_fits_breaks ~space:false c.conf "(" ")"
              ( fmt_expression c (sub_exp ~ctx e)
              $ fmt "@ : "
              $ fmt_core_type c (sub_typ ~ctx t) )
          $ fmt_atrs )
  | Pexp_construct ({txt= Lident (("()" | "[]") as txt); loc}, None) ->
      let opn = char txt.[0] and cls = char txt.[1] in
      pro
      $ Cmts.fmt c loc
        @@ hvbox 0
             (Params.parens_if parens c.conf
                ( wrap_k opn cls
                    (Cmts.fmt_within c ~pro:(str " ") ~epi:(str " ") pexp_loc)
                $ fmt_atrs ) )
  | Pexp_construct (lid, None) ->
      pro
      $ Params.parens_if parens c.conf (fmt_longident_loc c lid $ fmt_atrs)
  | Pexp_cons l ->
      pro
      $ Cmts.fmt c pexp_loc
          ( hvbox indent_wrap
              (fmt_infix_op_args c ~parens xexp
                 (List.mapi l ~f:(fun i e ->
                      (None, None, (fmt_if (i > 0) "::", sub_exp ~ctx e)) )
                 ) )
          $ fmt_atrs )
  | Pexp_construct (lid, Some arg) ->
      pro
      $ Params.parens_if parens c.conf
          ( hvbox 2
              ( fmt_longident_loc c lid $ fmt "@ "
              $ fmt_expression c (sub_exp ~ctx arg) )
          $ fmt_atrs )
  | Pexp_variant (s, arg) ->
<<<<<<< HEAD
      hvbox
        (Params.Indent.variant c.conf ~parens)
        (Params.parens_if parens c.conf
           ( variant_var c s
           $ opt arg (fmt "@ " >$ (sub_exp ~ctx >> fmt_expression c))
           $ fmt_atrs ) )
=======
      pro
      $ Params.parens_if parens c.conf
          (hvbox 2
             ( variant_var c s
             $ opt arg (fmt "@ " >$ (sub_exp ~ctx >> fmt_expression c))
             $ fmt_atrs ) )
>>>>>>> 0636bfe9
  | Pexp_field (exp, lid) ->
      pro
      $ hvbox 2
          (Params.parens_if parens c.conf
             ( fmt_expression c (sub_exp ~ctx exp)
             $ fmt "@,." $ fmt_longident_loc c lid $ fmt_atrs ) )
  | Pexp_newtype _ | Pexp_fun _ ->
      let xargs, xbody = Sugar.fun_ c.cmts xexp in
      let fmt_cstr, xbody = type_constr_and_body c xbody in
      let body_is_function =
        match xbody.ast.pexp_desc with Pexp_function _ -> true | _ -> false
      in
      let pre_body, body = fmt_body c ?ext xbody in
      let indent =
        if body_is_function then
          let default_indent =
            if Option.is_none eol then 2
            else if c.conf.fmt_opts.let_binding_deindent_fun.v then 1
            else 0
          in
          Params.Indent.function_ ~default:default_indent c.conf ~parens xexp
        else Params.Indent.fun_ ?eol c.conf
      in
      let intro =
        let kw =
          str "fun"
          $ fmt_extension_suffix c ext
          $ str " "
          $ fmt_attributes c pexp_attributes ~suf:" "
        and args = fmt_fun_args c xargs in
        Params.Exp.box_fun_decl_args c.conf ~parens ~kw ~args ~annot:fmt_cstr
      in
      pro
      $ hvbox_if (box || body_is_function) indent
          (Params.Exp.wrap c.conf ~parens ~disambiguate:true
             ~fits_breaks:false ~offset_closing_paren:(-2)
             (hovbox 2 (intro $ str " ->" $ pre_body) $ fmt "@ " $ body) )
  | Pexp_function cs ->
      let indent = Params.Indent.function_ c.conf ~parens xexp in
      pro
      $ Params.Exp.wrap c.conf ~parens ~disambiguate:true ~fits_breaks:false
        @@ Params.Align.function_ c.conf ~parens ~ctx0 ~self:exp
        @@ ( hvbox 2
               ( str "function"
               $ fmt_extension_suffix c ext
               $ fmt_attributes c pexp_attributes )
           $ break 1 indent
           $ hvbox 0 (fmt_cases c ctx cs) )
  | Pexp_ident {txt; loc} ->
      let outer_parens = has_attr && parens in
      pro
      $ Cmts.fmt c loc
        @@ wrap_if outer_parens "(" ")"
        @@ (fmt_longident txt $ Cmts.fmt_within c loc $ fmt_atrs)
  | Pexp_ifthenelse (if_branches, else_) ->
      let last_loc =
        match else_ with
        | Some e -> e.pexp_loc
        | None -> (List.last_exn if_branches).if_body.pexp_loc
      in
      Cmts.relocate c.cmts ~src:pexp_loc ~before:pexp_loc ~after:last_loc ;
      let parens_prev_bch = ref false in
      let cnd_exps =
        let with_conds =
          List.map if_branches ~f:(fun x ->
              ( Some (sub_exp ~ctx x.if_cond)
              , sub_exp ~ctx x.if_body
              , x.if_attrs ) )
        in
        match else_ with
        | Some x ->
            List.rev ((None, sub_exp ~ctx x, []) :: List.rev with_conds)
        | None -> with_conds
      in
<<<<<<< HEAD
      hvbox 0
        ( Params.Exp.wrap c.conf ~parens:(parens || has_attr)
            (hvbox 0
               (list_fl cnd_exps
                  (fun ~first ~last (xcond, xbch, pexp_attributes) ->
                    let symbol_parens = Exp.is_symbol xbch.ast in
                    let parens_bch = parenze_exp xbch && not symbol_parens in
                    let parens_exp = false in
                    let p =
                      Params.get_if_then_else c.conf ~first ~last ~parens_bch
                        ~parens_prev_bch:!parens_prev_bch ~xcond ~xbch
                        ~expr_loc:pexp_loc
                        ~fmt_extension_suffix:
                          (Option.map ext ~f:(fun _ ->
                               fmt_extension_suffix c ext ) )
                        ~fmt_attributes:
                          (fmt_attributes c ~pre:Blank pexp_attributes)
                        ~fmt_cond:(fmt_expression ~box:false c)
                    in
                    parens_prev_bch := parens_bch ;
                    p.box_branch
                      ( p.cond
                      $ p.box_keyword_and_expr
                          ( p.branch_pro
                          $ p.wrap_parens
                              ( fmt_expression c ?box:p.box_expr
                                  ~parens:parens_exp ?pro:p.expr_pro
                                  ?eol:p.expr_eol xbch
                              $ p.break_end_branch ) ) )
                    $ fmt_if_k (not last) p.space_between_branches ) ) )
        $ fmt_atrs )
=======
      pro
      $ hvbox 0
          ( Params.Exp.wrap c.conf ~parens:(parens || has_attr)
              (hvbox 0
                 (list_fl cnd_exps
                    (fun ~first ~last (xcond, xbch, pexp_attributes) ->
                      let symbol_parens = Exp.is_symbol xbch.ast in
                      let parens_bch =
                        parenze_exp xbch && not symbol_parens
                      in
                      let parens_exp = false in
                      let p =
                        Params.get_if_then_else c.conf ~first ~last
                          ~parens_bch ~parens_prev_bch:!parens_prev_bch
                          ~xcond ~xbch ~expr_loc:pexp_loc
                          ~fmt_extension_suffix:
                            (Option.map ext ~f:(fun _ ->
                                 fmt_extension_suffix c ext ) )
                          ~fmt_attributes:
                            (fmt_attributes c ~pre:Blank pexp_attributes)
                          ~fmt_cond:(fmt_expression c)
                      in
                      parens_prev_bch := parens_bch ;
                      p.box_branch
                        ( p.cond
                        $ p.box_keyword_and_expr
                            ( p.branch_pro
                            $ p.wrap_parens
                                ( fmt_expression c ?box:p.box_expr
                                    ~parens:parens_exp ?pro:p.expr_pro
                                    ?eol:p.expr_eol p.branch_expr
                                $ p.break_end_branch ) ) )
                      $ fmt_if_k (not last) p.space_between_branches ) ) )
          $ fmt_atrs )
>>>>>>> 0636bfe9
  | Pexp_let (lbs, body) ->
      let bindings =
        Sugar.Let_binding.of_let_bindings c.cmts ~ctx lbs.pvbs_bindings
      in
      let fmt_expr = fmt_expression c (sub_exp ~ctx body) in
      let ext = lbs.pvbs_extension in
      pro
      $ fmt_let_bindings c ?ext ~parens ~fmt_atrs ~fmt_expr ~has_attr
          lbs.pvbs_rec bindings body
  | Pexp_letop {let_; ands; body} ->
      let bd = Sugar.Let_binding.of_binding_ops c.cmts ~ctx (let_ :: ands) in
      let fmt_expr = fmt_expression c (sub_exp ~ctx body) in
      pro
      $ fmt_let_bindings c ?ext ~parens ~fmt_atrs ~fmt_expr ~has_attr
          Nonrecursive bd body
  | Pexp_letexception (ext_cstr, exp) ->
      let pre =
        str "let exception" $ fmt_extension_suffix c ext $ fmt "@ "
      in
      pro
      $ hvbox 0
          ( Params.parens_if
              (parens || not (List.is_empty pexp_attributes))
              c.conf
              ( hvbox 0
                  ( hvbox 2
                      (hvbox 2
                         (pre $ fmt_extension_constructor c ctx ext_cstr) )
                  $ fmt "@ in" )
              $ fmt "@;<1000 0>"
              $ fmt_expression c (sub_exp ~ctx exp) )
          $ fmt_atrs )
  | Pexp_letmodule (name, args, pmod, exp) ->
      let keyword = "let module" in
      let xbody = sub_mod ~ctx pmod in
      let xbody, xmty =
        match xbody.ast with
        | { pmod_desc= Pmod_constraint (body_me, body_mt)
          ; pmod_loc
          ; pmod_attributes= [] } ->
            Cmts.relocate c.cmts ~src:pmod_loc ~before:body_me.pmod_loc
              ~after:body_mt.pmty_loc ;
            (sub_mod ~ctx body_me, Some (sub_mty ~ctx body_mt))
        | _ -> (xbody, None)
      in
      let can_sparse =
        match xbody.ast.pmod_desc with
        | Pmod_apply _ | Pmod_apply_unit _ -> true
        | _ -> false
      in
      pro
      $ hvbox 0
          ( Params.parens_if
              (parens || not (List.is_empty pexp_attributes))
              c.conf
              ( hvbox 2
                  (fmt_module c ctx keyword ~eqty:":" name args (Some xbody)
                     xmty
                     ~attrs:(Ast_helper.Attr.ext_attrs ?ext ())
                     ~epi:(str "in") ~can_sparse ~rec_flag:false )
              $ fmt "@;<1000 0>"
              $ fmt_expression c (sub_exp ~ctx exp) )
          $ fmt_atrs )
  | Pexp_open (lid, e0) ->
      let can_skip_parens =
        (not (Cmts.has_before c.cmts e0.pexp_loc))
        && (not (Cmts.has_after c.cmts e0.pexp_loc))
        &&
        match e0.pexp_desc with
        | (Pexp_array _ | Pexp_list _ | Pexp_record _)
          when List.is_empty e0.pexp_attributes ->
            true
        | Pexp_tuple _ -> Poly.(c.conf.fmt_opts.parens_tuple.v = `Always)
        | Pexp_construct ({txt= Lident "[]"; _}, None) -> true
        | _ -> false
      in
      let outer_parens = has_attr && parens in
      let inner_parens = not can_skip_parens in
      pro
      $ hovbox 0
          (Params.parens_if outer_parens c.conf
             ( hvbox 0
                 ( hvbox 0
                     ( fmt_longident_loc c lid $ str "."
                     $ fmt_if inner_parens "(" )
                 $ fmt "@;<0 2>"
                 $ fmt_expression c (sub_exp ~ctx e0)
                 $ fmt_if_k inner_parens (closing_paren c) )
             $ fmt_atrs ) )
  | Pexp_letopen
      ( { popen_override= flag
        ; popen_expr
        ; popen_attributes= attributes
        ; popen_loc }
      , e0 ) ->
      let override = is_override flag in
      let outer_parens = has_attr && parens in
      let inner_parens = has_attr || parens in
      pro
      $ hovbox 0
          (Params.Exp.wrap c.conf ~parens:outer_parens ~fits_breaks:false
             ( hvbox 0
                 (Params.Exp.wrap c.conf ~parens:inner_parens
                    ~fits_breaks:false
                    (vbox 0
                       ( hvbox 0
                           ( fmt_module_statement c ~attributes
                               ~keyword:
                                 ( hvbox 0
                                     ( str "let" $ break 1 0
                                     $ Cmts.fmt_before c popen_loc
                                     $ fmt_or override "open!" "open"
                                     $ opt ext (fun _ -> fmt_if override " ")
                                     $ fmt_extension_suffix c ext )
                                 $ break 1 0 )
                               (sub_mod ~ctx popen_expr)
                           $ Cmts.fmt_after c popen_loc
                           $ str " in" )
                       $ break 1000 0
                       $ fmt_expression c (sub_exp ~ctx e0) ) ) )
             $ fmt_atrs ) )
  | Pexp_try (e0, [{pc_lhs; pc_guard; pc_rhs}])
    when Poly.(
           c.conf.fmt_opts.single_case.v = `Compact
           && c.conf.fmt_opts.break_cases.v <> `All
           && c.conf.fmt_opts.break_cases.v <> `Vertical ) ->
      (* side effects of Cmts.fmt_before before [fmt_pattern] is important *)
      let xpc_rhs = sub_exp ~ctx pc_rhs in
      let leading_cmt = Cmts.fmt_before c pc_lhs.ppat_loc in
      let parens_here, parens_for_exp =
        if c.conf.fmt_opts.leading_nested_match_parens.v then (false, None)
        else (parenze_exp xpc_rhs, Some false)
      in
      pro
      $ Params.Exp.wrap c.conf ~parens ~disambiguate:true
          (hvbox 2
             ( hvbox 0
                 ( str "try"
                 $ fmt_extension_suffix c ext
                 $ fmt_attributes c pexp_attributes
                 $ fmt "@;<1 2>"
                 $ fmt_expression c (sub_exp ~ctx e0) )
             $ break 1 (-2)
             $ hvbox 0
                 ( hvbox 0
                     ( fmt "with@ " $ leading_cmt
                     $ hvbox 0
                         ( fmt_pattern c ~pro:(if_newline "| ")
                             (sub_pat ~ctx pc_lhs)
                         $ opt pc_guard (fun g ->
                               fmt "@ when "
                               $ fmt_expression c (sub_exp ~ctx g) )
                         $ fmt "@ ->" $ fmt_if parens_here " (" ) )
                 $ fmt "@;<1 2>"
                 $ cbox 0 (fmt_expression c ?parens:parens_for_exp xpc_rhs)
                 )
             $ fmt_if parens_here
                 ( match c.conf.fmt_opts.indicate_multiline_delimiters.v with
                 | `No -> ")"
                 | `Space -> " )"
                 | `Closing_on_separate_line -> "@;<1000 -2>)" ) ) )
  | Pexp_match (e0, cs) ->
      fmt_match c ~pro ~parens ?ext ctx xexp cs e0 "match"
  | Pexp_try (e0, cs) -> fmt_match c ~pro ~parens ?ext ctx xexp cs e0 "try"
  | Pexp_pack (me, pt) ->
      let outer_pro = pro in
      let outer_parens = parens && has_attr in
      let blk = fmt_module_expr c (sub_mod ~ctx me) in
      let align = Params.Align.module_pack c.conf ~me in
      let opn_paren =
        match c.conf.fmt_opts.indicate_multiline_delimiters.v with
        | `No | `Closing_on_separate_line -> str "("
        | `Space ->
            let level =
              if Option.is_none pt then 1
              else if Option.is_some blk.opn then 3
              else 2
            in
            fits_breaks ~level "(" "( "
      and cls_paren = closing_paren c ~offset:(-2) in
      let pro =
        fmt_if_k (not align) opn_paren
        $ str "module"
        $ fmt_extension_suffix c ext
        $ char ' '
      and epi = cls_paren in
      let fmt_mod m =
        match pt with
        | Some (id, cnstrs) ->
            hvbox 2
              ( hovbox 0 (m $ fmt "@ : " $ fmt_longident_loc c id)
              $ fmt_package_type c ctx cnstrs )
        | None -> m
      in
<<<<<<< HEAD
      hvbox 0
        (Params.parens_if outer_parens c.conf
           ( fmt_if_k align opn_paren
           $ compose_module ~pro ~epi blk ~f:fmt_mod
           $ fmt_atrs ) )
=======
      outer_pro
      $ hvbox 0
          (Params.parens_if outer_parens c.conf
             (compose_module ~pro ~epi blk ~f:fmt_mod $ fmt_atrs) )
>>>>>>> 0636bfe9
  | Pexp_record (flds, default) ->
      let fmt_field (lid, tc, exp) =
        let typ1, typ2 =
          match tc with
          | Some (Pconstraint t1) -> (Some t1, None)
          | Some (Pcoerce (t1, t2)) -> (t1, Some t2)
          | None -> (None, None)
        in
        let typ1 = Option.map typ1 ~f:(sub_typ ~ctx) in
        let typ2 = Option.map typ2 ~f:(sub_typ ~ctx) in
        let rhs =
          Option.map exp ~f:(fun e -> fmt_expression c (sub_exp ~ctx e))
        in
        hvbox 0 @@ fmt_record_field c ?typ1 ?typ2 ?rhs lid
      in
      let p1, p2 = Params.get_record_expr c.conf in
      let last_loc (lid, tc, e) =
        match (tc, e) with
        | _, Some e -> e.pexp_loc
        | Some (Pcoerce (_, t2)), None -> t2.ptyp_loc
        | Some (Pconstraint t1), None -> t1.ptyp_loc
        | None, None -> lid.loc
      in
      let fmt_fields =
        fmt_elements_collection c p1 last_loc pexp_loc fmt_field flds
          ~pro:(break 1 2)
      in
      pro
      $ hvbox_if has_attr 0
          ( p1.box
              ( opt default (fun d ->
                    hvbox 2
                      (fmt_expression c (sub_exp ~ctx d) $ fmt "@;<1 -2>")
                    $ str "with" $ p2.break_after_with )
              $ fmt_fields )
          $ fmt_atrs )
  | Pexp_extension
      ( ext
      , PStr
          [ { pstr_desc=
                Pstr_eval
                  ( ( {pexp_desc= Pexp_sequence _; pexp_attributes= []; _} as
                      e1 )
                  , _ )
            ; pstr_loc= _ } ] )
    when Source.extension_using_sugar ~name:ext ~payload:e1.pexp_loc
         && List.length (Sugar.sequence c.cmts xexp) > 1 ->
      pro
      $ fmt_sequence ~has_attr c parens (expression_width c) xexp fmt_atrs
          ~ext
  | Pexp_sequence _ ->
      pro
      $ fmt_sequence ~has_attr c parens (expression_width c) xexp fmt_atrs
          ?ext
  | Pexp_setfield (e1, lid, e2) ->
      pro
      $ hvbox 0
          (Params.Exp.wrap c.conf ~parens
             ( Params.parens_if has_attr c.conf
                 ( fmt_expression c (sub_exp ~ctx e1)
                 $ str "." $ fmt_longident_loc c lid $ fmt_assign_arrow c
                 $ fmt_expression c (sub_exp ~ctx e2) )
             $ fmt_atrs ) )
  | Pexp_tuple es ->
      let parens =
        match xexp.ctx with
        | Str {pstr_desc= Pstr_eval _; pstr_loc= _} -> false
        | Exp {pexp_desc= Pexp_indexop_access {pia_kind= Builtin idx; _}; _}
          when phys_equal exp idx ->
            false
        | Exp
            { pexp_desc= Pexp_indexop_access {pia_kind= Dotop (_, _, idx); _}
            ; _ }
          when List.exists idx ~f:(phys_equal exp) ->
            false
        | _ -> parens || Poly.(c.conf.fmt_opts.parens_tuple.v = `Always)
      in
      let no_parens_if_break =
        match xexp.ctx with
        | Exp {pexp_desc= Pexp_extension _; _} -> true
        | Pld _ -> true
        | Str {pstr_desc= Pstr_eval _; _} -> true
        | _ -> false
      in
      let outer_wrap = has_attr && parens in
      let inner_wrap = has_attr || parens in
<<<<<<< HEAD
      hvbox_if outer_wrap 0
        (Params.parens_if outer_wrap c.conf
           ( hvbox 0
               (Params.wrap_tuple ~parens:inner_wrap ~no_parens_if_break
                  c.conf
                  (list_k es (Params.tuple_sep c.conf)
                     (sub_exp ~ctx >> fmt_expression c) ) )
           $ fmt_atrs ) )
=======
      pro
      $ hvbox_if outer_wrap 0
          (Params.parens_if outer_wrap c.conf
             ( hvbox 0
                 (Params.wrap_tuple ~parens:inner_wrap ~no_parens_if_break
                    c.conf
                    (list es (Params.comma_sep c.conf)
                       (sub_exp ~ctx >> fmt_expression c) ) )
             $ fmt_atrs ) )
>>>>>>> 0636bfe9
  | Pexp_lazy e ->
      pro
      $ hvbox 2
          (Params.Exp.wrap c.conf ~parens
             ( str "lazy"
             $ fmt_extension_suffix c ext
             $ fmt "@ "
             $ fmt_expression c (sub_exp ~ctx e)
             $ fmt_atrs ) )
  | Pexp_extension
      ( ext
      , PStr
          [ ( { pstr_desc=
                  Pstr_eval
                    ( ( { pexp_desc=
                            ( Pexp_while _ | Pexp_for _ | Pexp_match _
                            | Pexp_try _ | Pexp_let _ | Pexp_ifthenelse _
                            | Pexp_new _ | Pexp_letmodule _ | Pexp_object _
                            | Pexp_function _ | Pexp_letexception _
                            | Pexp_open _ | Pexp_assert _ | Pexp_lazy _
                            | Pexp_pack _ | Pexp_fun _ | Pexp_beginend _
                            | Pexp_letopen _ )
                        ; pexp_attributes= []
                        ; _ } as e1 )
                    , _ )
              ; pstr_loc= _ } as str ) ] )
    when Source.extension_using_sugar ~name:ext ~payload:e1.pexp_loc ->
      let outer_parens = has_attr && parens in
      let inner_parens = has_attr || parens in
      pro
      $ hvbox 0
          (Params.parens_if outer_parens c.conf
             ( fmt_expression c ~box ?eol ~parens:inner_parens ~ext
                 (sub_exp ~ctx:(Str str) e1)
             $ fmt_atrs ) )
  | Pexp_extension
      ( ext
      , PStr
          [ ( { pstr_desc=
                  Pstr_eval
                    ( ( {pexp_desc= Pexp_infix _; pexp_attributes= []; _} as
                        e1 )
                    , _ )
              ; pstr_loc= _ } as str ) ] )
    when List.is_empty pexp_attributes
         && Source.extension_using_sugar ~name:ext ~payload:e1.pexp_loc ->
      pro
      $ hvbox 0
          ( fmt_expression c ~box ?eol ~parens ~ext
              (sub_exp ~ctx:(Str str) e1)
          $ fmt_atrs )
  | Pexp_extension ext ->
      pro
      $ hvbox 0
          (Params.Exp.wrap c.conf ~parens
             ( hvbox c.conf.fmt_opts.extension_indent.v
                 (fmt_extension c ctx ext)
             $ fmt_atrs ) )
  | Pexp_for (p1, e1, e2, dir, e3) ->
      pro
      $ hvbox 0
          (Params.Exp.wrap c.conf ~parens
             ( hovbox 0
                 ( hvbox 2
                     ( hvbox 0
                         ( str "for"
                         $ fmt_extension_suffix c ext
                         $ fmt "@;<1 2>"
                         $ hovbox 0
                             ( fmt_pattern c (sub_pat ~ctx p1)
                             $ fmt "@ =@;<1 2>"
                             $ fmt_expression c (sub_exp ~ctx e1)
                             $ fmt_direction_flag dir
                             $ fmt_expression c (sub_exp ~ctx e2) )
                         $ fmt "@;do" )
                     $ fmt "@;<1000 0>"
                     $ fmt_expression c (sub_exp ~ctx e3) )
                 $ fmt "@;<1000 0>done" )
             $ fmt_atrs ) )
  | Pexp_coerce (e1, t1, t2) ->
      pro
      $ hvbox 2
          (Params.parens_if (parens && has_attr) c.conf
             ( wrap_fits_breaks ~space:false c.conf "(" ")"
                 ( fmt_expression c (sub_exp ~ctx e1)
                 $ opt t1 (fmt "@ : " >$ (sub_typ ~ctx >> fmt_core_type c))
                 $ fmt "@ :> "
                 $ fmt_core_type c (sub_typ ~ctx t2) )
             $ fmt_atrs ) )
  | Pexp_while (e1, e2) ->
      pro
      $ hvbox 0
          (Params.Exp.wrap c.conf ~parens
             ( hovbox 0
                 ( hvbox 2
                     ( hvbox 0
                         ( str "while"
                         $ fmt_extension_suffix c ext
                         $ fmt "@;<1 2>"
                         $ fmt_expression c (sub_exp ~ctx e1)
                         $ fmt "@;do" )
                     $ fmt "@;<1000 0>"
                     $ fmt_expression c (sub_exp ~ctx e2) )
                 $ fmt "@;<1000 0>done" )
             $ fmt_atrs ) )
  | Pexp_unreachable -> pro $ str "."
  | Pexp_send (exp, meth) ->
      pro
      $ hvbox 2
          (Params.parens_if parens c.conf
             ( fmt_expression c (sub_exp ~ctx exp)
             $ fmt "@,#" $ fmt_str_loc c meth $ fmt_atrs ) )
  | Pexp_new {txt; loc} ->
      pro
      $ Cmts.fmt c loc
        @@ hvbox 2
             (Params.parens_if parens c.conf
                ( str "new"
                $ fmt_extension_suffix c ext
                $ fmt "@ " $ fmt_longident txt $ fmt_atrs ) )
  | Pexp_object {pcstr_self; pcstr_fields} ->
      pro
      $ hvbox 0
          (Params.parens_if parens c.conf
             ( fmt_class_structure c ~ctx ?ext pcstr_self pcstr_fields
             $ fmt_atrs ) )
  | Pexp_override l -> (
      let fmt_field ({txt; loc}, f) =
        let eol = fmt "@;<1 3>" in
        let txt = Longident.lident txt in
        match f.pexp_desc with
        | Pexp_ident {txt= txt'; loc}
          when Std_longident.field_alias ~field:txt txt'
               && List.is_empty f.pexp_attributes ->
            Cmts.fmt c ~eol loc @@ fmt_longident txt'
        | _ ->
            Cmts.fmt c ~eol loc @@ fmt_longident txt
            $ str " = "
            $ fmt_expression c (sub_exp ~ctx f)
      in
      match l with
      | [] ->
          pro
          $ Params.parens_if parens c.conf
              (wrap "{<" ">}" (Cmts.fmt_within c pexp_loc) $ fmt_atrs)
      | _ ->
          pro
          $ hvbox 0
              (Params.parens_if parens c.conf
                 ( wrap_fits_breaks ~space:false c.conf "{<" ">}"
                     (list l "@;<0 1>; " fmt_field)
                 $ fmt_atrs ) ) )
  | Pexp_setinstvar (name, expr) ->
      pro
      $ hvbox 0
          (Params.Exp.wrap c.conf ~parens
             ( Params.parens_if has_attr c.conf
                 ( fmt_str_loc c name $ fmt_assign_arrow c
                 $ hvbox 2 (fmt_expression c (sub_exp ~ctx expr)) )
             $ fmt_atrs ) )
  | Pexp_indexop_access x ->
      pro $ fmt_indexop_access c ctx ~fmt_atrs ~has_attr ~parens x
  | Pexp_poly _ ->
      impossible "only used for methods, handled during method formatting"
  | Pexp_hole -> pro $ hvbox 0 (fmt_hole () $ fmt_atrs)
  | Pexp_beginend e ->
      let wrap_beginend k =
        let opn = str "begin" $ fmt_extension_suffix c ext
        and cls = str "end" in
        hvbox 0
          (wrap_k opn cls (wrap_k (break 1 2) (break 1000 0) k) $ fmt_atrs)
      in
      pro
      $ wrap_beginend
          (fmt_expression c ~box ?eol ~parens:false ~indent_wrap ?ext
             (sub_exp ~ctx e) )
  | Pexp_parens e ->
      pro
      $ hvbox 0
          (fmt_expression c ~box ?eol ~parens:true ~indent_wrap ?ext
             (sub_exp ~ctx e) )
      $ fmt_atrs

and fmt_let_bindings c ?ext ~parens ~has_attr ~fmt_atrs ~fmt_expr rec_flag
    bindings body =
  let indent_after_in =
    match body.pexp_desc with
    | Pexp_let _ | Pexp_letmodule _
     |Pexp_extension
        ( _
        , PStr
            [ { pstr_desc=
                  Pstr_eval
                    ( { pexp_desc= Pexp_let _ | Pexp_letmodule _
                      ; pexp_attributes= []
                      ; _ }
                    , _ )
              ; pstr_loc= _ } ] ) ->
        0
    | _ -> c.conf.fmt_opts.indent_after_in.v
  in
  fmt_let c ~ext ~rec_flag ~bindings ~parens ~has_attr ~fmt_atrs ~fmt_expr
    ~body_loc:body.pexp_loc ~indent_after_in

and fmt_class_structure c ~ctx ?ext self_ fields =
  let update_config c i =
    match i.pcf_desc with
    | Pcf_attribute atr -> update_config c [atr]
    | _ -> c
  in
  let self_ =
    opt self_ (fun self_ ->
        fmt "@;"
        $ Params.parens c.conf
            (fmt_pattern c ~parens:false (sub_pat ~ctx self_)) )
  in
  let fmt_item c ctx ~prev:_ ~next:_ i = fmt_class_field c (sub_cf ~ctx i) in
  let ast x = Clf x in
  hvbox 2
    ( hvbox 0 (str "object" $ fmt_extension_suffix c ext $ self_)
    $ ( match fields with
      | {pcf_desc= Pcf_attribute a; _} :: _ when Attr.is_doc a -> str "\n"
      | _ -> noop )
    $ fmt_or_k (List.is_empty fields)
        (Cmts.fmt_within ~epi:noop c (Ast.location ctx))
        (fmt "@;<1000 0>")
    $ fmt_item_list c ctx update_config ast fmt_item fields )
  $ fmt_or (List.is_empty fields) "@ " "@;<1000 0>"
  $ str "end"

(** [epi] is a function to ensure ordered access to comments. *)
and fmt_class_signature c ~ctx ~pro ~epi ?ext self_ fields =
  let update_config c i =
    match i.pctf_desc with
    | Pctf_attribute atr -> update_config c [atr]
    | _ -> c
  in
  let self_ =
    opt self_ (fun self_ ->
        let no_attr typ = List.is_empty typ.ptyp_attributes in
        fmt "@;"
        $ Params.parens_if (no_attr self_) c.conf
            (fmt_core_type c (sub_typ ~ctx self_)) )
  in
  let fmt_item c ctx ~prev:_ ~next:_ i =
    fmt_class_type_field c (sub_ctf ~ctx i)
  in
  let ast x = Ctf x in
  let cmts_within =
    if List.is_empty fields then
      (* Side effect order is important. *)
      Cmts.fmt_within ~pro:noop c (Ast.location ctx)
    else noop
  in
  hvbox 2
    ( hvbox 2 (pro $ str "object" $ fmt_extension_suffix c ext $ self_)
    $ fmt "@ " $ cmts_within
    $ fmt_item_list c ctx update_config ast fmt_item fields
    $ fmt_if (not (List.is_empty fields)) "@;<1000 -2>"
    $ hvbox 0 (str "end" $ epi ()) )

and fmt_class_type ?(pro = noop) c ({ast= typ; _} as xtyp) =
  protect c (Cty typ)
  @@
  let {pcty_desc; pcty_loc; pcty_attributes} = typ in
  update_config_maybe_disabled c pcty_loc pcty_attributes
  @@ fun c ->
  let doc, atrs = doc_atrs pcty_attributes in
  let parens = parenze_cty xtyp in
  let ctx = Cty typ in
  let pro ~cmt =
    pro
    $ (if cmt then Cmts.fmt_before c pcty_loc else noop)
    $ fmt_if parens "("
  and epi ~attrs =
    fmt_if parens ")"
    $ (if attrs then fmt_attributes c atrs else noop)
    $ Cmts.fmt_after c pcty_loc
    $ fmt_docstring c ~pro:(fmt "@ ") doc
  in
  match pcty_desc with
  | Pcty_constr (name, params) ->
      let params = List.map params ~f:(fun x -> (x, [])) in
      hvbox 2
        ( pro ~cmt:false
        $ Cmts.fmt_before c pcty_loc
        $ hovbox 0
            ( fmt_class_params c ctx params
            $ fmt_longident_loc c name $ epi ~attrs:true ) )
  | Pcty_signature {pcsig_self; pcsig_fields} ->
      let pro = pro ~cmt:true in
      let epi () = epi ~attrs:true in
      fmt_class_signature c ~ctx ~pro ~epi pcsig_self pcsig_fields
  | Pcty_arrow (args, rhs) ->
      Cmts.relocate c.cmts ~src:pcty_loc
        ~before:(List.hd_exn args).pap_type.ptyp_loc ~after:rhs.pcty_loc ;
      let pro =
        pro ~cmt:true
        $ fmt_arrow_type c ~ctx ~parens:false ~parent_has_parens:parens args
            None
        $ Params.Pcty.arrow c.conf ~rhs
      in
      fmt_class_type c ~pro (sub_cty ~ctx rhs) $ epi ~attrs:true
  | Pcty_extension ext ->
      hvbox 2 (pro ~cmt:true $ fmt_extension c ctx ext $ epi ~attrs:true)
  | Pcty_open (popen, cl) ->
      let pro =
        pro ~cmt:true
        $ fmt_open_description c ~keyword:"let open" ~kw_attributes:atrs
            popen
        $ str " in"
        $ Params.Pcty.break_let_open c.conf ~rhs:cl
      in
      fmt_class_type c ~pro (sub_cty ~ctx cl) $ epi ~attrs:false

and fmt_class_expr c ({ast= exp; ctx= ctx0} as xexp) =
  protect c (Cl exp)
  @@
  let {pcl_desc; pcl_loc; pcl_attributes} = exp in
  update_config_maybe_disabled c pcl_loc pcl_attributes
  @@ fun c ->
  let parens = parenze_cl xexp in
  let ctx = Cl exp in
  let fmt_args_grouped e0 a1N =
    (* TODO: consider [e0] when grouping *)
    fmt_class_expr c (sub_cl ~ctx e0) $ fmt "@ " $ fmt_args_grouped c ctx a1N
  in
  let fmt_cmts = Cmts.fmt c pcl_loc in
  let fmt_atrs = fmt_attributes c ~pre:Space pcl_attributes in
  hvbox 0 @@ fmt_cmts
  @@
  match pcl_desc with
  | Pcl_constr (name, params) ->
      let params = List.map params ~f:(fun x -> (x, [])) in
      fmt_class_params c ctx params $ fmt_longident_loc c name $ fmt_atrs
  | Pcl_structure {pcstr_fields; pcstr_self} ->
      hvbox 0
        (Params.parens_if parens c.conf
           ( fmt_class_structure c ~ctx ?ext:None pcstr_self pcstr_fields
           $ fmt_atrs ) )
  | Pcl_fun _ ->
      let xargs, xbody = Sugar.cl_fun c.cmts xexp in
      let indent =
        match ctx0 with
        | Cl {pcl_desc= Pcl_fun _; _} -> 0
        | Cl _ -> 3
        | _ -> 0
      in
      hvbox indent
        (Params.parens_if parens c.conf
           ( hovbox 2
               ( box_fun_decl_args c 0
                   ( str "fun "
                   $ fmt_attributes c pcl_attributes ~suf:" "
                   $ wrap_fun_decl_args c (fmt_fun_args c xargs)
                   $ fmt "@ " )
               $ str "->" )
           $ fmt "@ " $ fmt_class_expr c xbody ) )
  | Pcl_apply (e0, e1N1) ->
      Params.parens_if parens c.conf
        (hvbox 2 (fmt_args_grouped e0 e1N1) $ fmt_atrs)
  | Pcl_let (lbs, body) ->
      let indent_after_in =
        match body.pcl_desc with
        | Pcl_let _ -> 0
        | _ -> c.conf.fmt_opts.indent_after_in.v
      in
      let bindings =
        Sugar.Let_binding.of_let_bindings c.cmts ~ctx lbs.pvbs_bindings
      in
      let fmt_expr = fmt_class_expr c (sub_cl ~ctx body) in
      let has_attr = not (List.is_empty pcl_attributes) in
      fmt_let c ~ext:None ~rec_flag:lbs.pvbs_rec ~bindings ~parens ~has_attr
        ~fmt_atrs ~fmt_expr ~body_loc:body.pcl_loc ~indent_after_in
  | Pcl_constraint (e, t) ->
      hvbox 2
        (wrap_fits_breaks ~space:false c.conf "(" ")"
           ( fmt_class_expr c (sub_cl ~ctx e)
           $ fmt " :@ "
           $ fmt_class_type c (sub_cty ~ctx t) ) )
      $ fmt_atrs
  | Pcl_extension ext -> fmt_extension c ctx ext $ fmt_atrs
  | Pcl_open (popen, cl) ->
      hvbox 0
        ( fmt_open_description c ~keyword:"let open"
            ~kw_attributes:pcl_attributes popen
        $ fmt " in@;<1000 0>"
        $ fmt_class_expr c (sub_cl ~ctx cl) )

and fmt_class_field_kind c ctx = function
  | Cfk_virtual typ ->
      (fmt "@ : " $ fmt_core_type c (sub_typ ~ctx typ), noop, noop, noop)
  | Cfk_concrete
      ( _
      , { pexp_desc=
            Pexp_poly
              (e, Some ({ptyp_desc= Ptyp_poly (poly_args, _); _} as poly))
        ; pexp_loc
        ; _ } ) -> (
      let rec cleanup names e args' =
        match (e, args') with
        | {pexp_desc= Pexp_constraint (e, t); _}, [] ->
            Some (List.rev names, t, e)
        | ( {pexp_desc= Pexp_newtype (({txt; _} as newtyp), body); _}
          , {txt= txt'; _} :: args )
          when String.equal txt txt' ->
            cleanup (newtyp :: names) body args
        | _ -> None
      in
      match cleanup [] e poly_args with
      | Some (args, t, e) ->
          let before =
            match args with x :: _ -> x.loc | [] -> e.pexp_loc
          in
          Cmts.relocate c.cmts ~src:pexp_loc ~before ~after:e.pexp_loc ;
          ( fmt "@ : type "
            $ list args "@ " (fmt_str_loc c)
            $ fmt_core_type ~pro:"." ~pro_space:false c (sub_typ ~ctx t)
          , noop
          , fmt "@;<1 2>="
          , fmt "@ " $ fmt_expression c (sub_exp ~ctx e) )
      | None ->
          ( fmt "@ : " $ fmt_core_type c (sub_typ ~ctx poly)
          , noop
          , fmt "@;<1 2>="
          , fmt "@ " $ fmt_expression c (sub_exp ~ctx e) ) )
  | Cfk_concrete (_, {pexp_desc= Pexp_poly (e, poly); pexp_loc; _}) ->
      let xargs, xbody =
        match poly with
        | None ->
            Sugar.fun_ c.cmts ~will_keep_first_ast_node:false
              (sub_exp ~ctx e)
        | Some _ -> ([], sub_exp ~ctx e)
      in
      let ty, e =
        match (xbody.ast, poly) with
        | {pexp_desc= Pexp_constraint (e, t); pexp_loc; _}, None ->
            Cmts.relocate c.cmts ~src:pexp_loc ~before:t.ptyp_loc
              ~after:e.pexp_loc ;
            (Some t, sub_exp ~ctx e)
        | {pexp_desc= Pexp_constraint _; _}, Some _ -> (poly, xbody)
        | _, poly -> (poly, xbody)
      in
      Cmts.relocate c.cmts ~src:pexp_loc ~before:e.ast.pexp_loc
        ~after:e.ast.pexp_loc ;
      ( noop
      , fmt_if (not (List.is_empty xargs)) "@ "
        $ wrap_fun_decl_args c (fmt_fun_args c xargs)
        $ opt ty (fun t -> fmt "@ : " $ fmt_core_type c (sub_typ ~ctx t))
      , fmt "@;<1 2>="
      , fmt "@ " $ fmt_expression c e )
  | Cfk_concrete (_, e) ->
      let ty, e =
        match e with
        | {pexp_desc= Pexp_constraint (e, t); _} -> (Some t, e)
        | _ -> (None, e)
      in
      ( opt ty (fun t -> fmt "@ : " $ fmt_core_type c (sub_typ ~ctx t))
      , noop
      , fmt "@;<1 2>="
      , fmt "@ " $ fmt_expression c (sub_exp ~ctx e) )

and fmt_class_field c {ast= cf; _} =
  protect c (Clf cf)
  @@
  let fmt_cmts_before = Cmts.Toplevel.fmt_before c cf.pcf_loc in
  let fmt_cmts_after = Cmts.Toplevel.fmt_after c cf.pcf_loc in
  let doc_before, doc_after, atrs =
    fmt_docstring_around_item ~fit:true c cf.pcf_attributes
  in
  let fmt_atrs = fmt_item_attributes c ~pre:(Break (1, 0)) atrs in
  let ctx = Clf cf in
  (fun k ->
    fmt_cmts_before
    $ hvbox 0 ~name:"clf"
        (hvbox 0 (doc_before $ k $ fmt_atrs $ doc_after) $ fmt_cmts_after) )
  @@
  match cf.pcf_desc with
  | Pcf_inherit (override, cl, parent) ->
      hovbox 2
        ( str "inherit"
        $ fmt_if (is_override override) "!"
        $ fmt "@ "
        $ ( fmt_class_expr c (sub_cl ~ctx cl)
          $ opt parent (fun p -> str " as " $ fmt_str_loc c p) ) )
  | Pcf_method (name, pv, kind) ->
      let typ, args, eq, expr = fmt_class_field_kind c ctx kind in
      hvbox 2
        ( hovbox 2
            ( hovbox 4
                (box_fun_decl_args c
                   (Params.Indent.fun_args c.conf)
                   ( box_fun_sig_args c
                       (Params.Indent.fun_type_annot c.conf)
                       ( str "method" $ virtual_or_override kind
                       $ fmt_private_virtual_flag c pv
                       $ str " " $ fmt_str_loc c name $ typ )
                   $ args ) )
            $ eq )
        $ expr )
  | Pcf_val (name, mv, kind) ->
      let typ, args, eq, expr = fmt_class_field_kind c ctx kind in
      hvbox 2
        ( hovbox 2
            ( hovbox 4
                (box_fun_decl_args c 4
                   ( box_fun_sig_args c 4
                       ( str "val" $ virtual_or_override kind
                       $ fmt_mutable_virtual_flag c mv
                       $ str " " $ fmt_str_loc c name $ typ )
                   $ args ) )
            $ eq )
        $ expr )
  | Pcf_constraint (t1, t2) ->
      fmt "constraint@ "
      $ fmt_core_type c (sub_typ ~ctx t1)
      $ str " = "
      $ fmt_core_type c (sub_typ ~ctx t2)
  | Pcf_initializer e ->
      str "initializer" $ break 1 2 $ fmt_expression c (sub_exp ~ctx e)
  | Pcf_attribute attr -> fmt_floating_attributes_and_docstrings c [attr]
  | Pcf_extension ext -> fmt_item_extension c ctx ext

and fmt_class_type_field c {ast= cf; _} =
  protect c (Ctf cf)
  @@
  let fmt_cmts_before = Cmts.Toplevel.fmt_before c cf.pctf_loc in
  let fmt_cmts_after = Cmts.Toplevel.fmt_after c cf.pctf_loc in
  let doc_before, doc_after, atrs =
    fmt_docstring_around_item ~is_val:true ~fit:true c cf.pctf_attributes
  in
  let fmt_atrs = fmt_item_attributes c ~pre:(Break (1, 0)) atrs in
  let ctx = Ctf cf in
  (fun k ->
    fmt_cmts_before
    $ hvbox 0 ~name:"ctf"
        ( hvbox 0 (doc_before $ hvbox 0 k $ fmt_atrs $ doc_after)
        $ fmt_cmts_after ) )
  @@
  match cf.pctf_desc with
  | Pctf_inherit ct ->
      hovbox 2 (fmt "inherit@ " $ fmt_class_type c (sub_cty ~ctx ct))
  | Pctf_method (name, pv, ty) ->
      box_fun_sig_args c 2
        ( hovbox 4
            ( str "method"
            $ fmt_private_virtual_flag c pv
            $ fmt "@ " $ fmt_str_loc c name )
        $ fmt " :@ "
        $ fmt_core_type c (sub_typ ~ctx ty) )
  | Pctf_val (name, mv, ty) ->
      box_fun_sig_args c 2
        ( hovbox 4
            ( str "val"
            $ fmt_mutable_virtual_flag c mv
            $ fmt "@ " $ fmt_str_loc c name )
        $ fmt " :@ "
        $ fmt_core_type c (sub_typ ~ctx ty) )
  | Pctf_constraint (t1, t2) ->
      fmt "constraint@ "
      $ fmt_core_type c (sub_typ ~ctx t1)
      $ str " = "
      $ fmt_core_type c (sub_typ ~ctx t2)
  | Pctf_attribute attr -> fmt_floating_attributes_and_docstrings c [attr]
  | Pctf_extension ext -> fmt_item_extension c ctx ext

and fmt_cases c ctx cs = list_fl cs (fmt_case c ctx)

and fmt_case c ctx ~first ~last case =
  let {pc_lhs; pc_guard; pc_rhs} = case in
  let xrhs = sub_exp ~ctx pc_rhs in
  (* side effects of Cmts.fmt_before before [fmt_lhs] is important *)
  let leading_cmt = Cmts.fmt_before c pc_lhs.ppat_loc in
  let xlhs = sub_pat ~ctx pc_lhs in
  let paren_lhs =
    match pc_lhs.ppat_desc with
    | Ppat_or _ when Option.is_some pc_guard -> true
    | _ -> parenze_pat xlhs
  in
  let eol =
    Option.some_if
      (Cmts.has_before c.cmts pc_rhs.pexp_loc)
      (fmt "@;<1000 0>")
  in
  let p = Params.get_cases c.conf ~ctx ~first ~last ~xbch:xrhs in
  p.leading_space $ leading_cmt
  $ p.box_all
      ( p.box_pattern_arrow
          ( hvbox 0
              ( fmt_pattern c ~pro:p.bar ~parens:paren_lhs xlhs
              $ opt pc_guard (fun g ->
                    fmt "@;<1 2>when " $ fmt_expression c (sub_exp ~ctx g) )
              )
          $ p.break_before_arrow $ str "->" $ p.break_after_arrow
          $ p.open_paren_branch )
      $ p.break_after_opening_paren
      $ hovbox 0
          ( fmt_expression ?eol c ?parens:p.expr_parens p.branch_expr
          $ p.close_paren_branch ) )

and fmt_value_description ?ext c ctx vd =
  let {pval_name= {txt; loc}; pval_type; pval_prim; pval_attributes; pval_loc}
      =
    vd
  in
  update_config_maybe_disabled c pval_loc pval_attributes
  @@ fun c ->
  let pre = if List.is_empty pval_prim then "val" else "external" in
  let doc_before, doc_after, atrs =
    fmt_docstring_around_item ~is_val:true c pval_attributes
  in
  let fmt_val_prim {txt= s; loc} =
    hvbox 0 @@ Cmts.fmt c loc
    @@
    if String.exists s ~f:(function ' ' | '\n' -> true | _ -> false) then
      wrap "{|" "|}" (str s)
    else wrap "\"" "\"" (str (String.escaped s))
  in
  hvbox 0
    ( doc_before
    $ box_fun_sig_args c 2
        ( str pre
        $ fmt_extension_suffix c ext
        $ str " "
        $ Cmts.fmt c loc
            (wrap_if
               (Std_longident.String_id.is_symbol txt)
               "( " " )" (str txt) )
        $ fmt_core_type c ~pro:":"
            ~box:
              (not
                 ( c.conf.fmt_opts.ocp_indent_compat.v
                 && is_arrow_or_poly pval_type ) )
            ~pro_space:true (sub_typ ~ctx pval_type)
        $ fmt_if (not (List.is_empty pval_prim)) "@ = "
        $ hvbox_if (List.length pval_prim > 1) 0
          @@ list pval_prim "@;" fmt_val_prim )
    $ fmt_item_attributes c ~pre:(Break (1, 0)) atrs
    $ doc_after )

and fmt_tydcl_params c ctx params =
  fmt_if_k
    (not (List.is_empty params))
    ( wrap_fits_breaks_if ~space:false c.conf
        (List.length params > 1)
        "(" ")"
        (list params (Params.comma_sep c.conf) (fun (ty, vc) ->
             fmt_variance_injectivity c vc
             $ fmt_core_type c (sub_typ ~ctx ty) ) )
    $ fmt "@ " )

and fmt_class_params c ctx params =
  let fmt_param ~first ~last (ty, vc) =
    fmt_if (first && Exposed.Left.core_type ty) " "
    $ fmt_if_k (not first) (fmt (Params.comma_sep c.conf))
    $ fmt_variance_injectivity c vc
    $ fmt_core_type c (sub_typ ~ctx ty)
    $ fmt_if (last && Exposed.Right.core_type ty) " "
  in
  fmt_if_k
    (not (List.is_empty params))
    (hvbox 0
       (wrap_fits_breaks c.conf "[" "]" (list_fl params fmt_param) $ fmt "@ ") )

and fmt_type_declaration c ?ext ?(pre = "") ?name ?(eq = "=") {ast= decl; _}
    =
  protect c (Td decl)
  @@
  let { ptype_name= {txt; loc}
      ; ptype_params
      ; ptype_cstrs
      ; ptype_kind
      ; ptype_private= priv
      ; ptype_manifest= m
      ; ptype_attributes
      ; ptype_loc } =
    decl
  in
  update_config_maybe_disabled c ptype_loc ptype_attributes
  @@ fun c ->
  let ctx = Td decl in
  let fmt_abstract_manifest = function
    | Some m ->
        str " " $ str eq $ fmt_private_flag c priv $ fmt "@ "
        $ fmt_core_type c (sub_typ ~ctx m)
    | None -> noop
  in
  let fmt_manifest = function
    | Some m ->
        str " " $ str eq $ break 1 4
        $ fmt_core_type c (sub_typ ~ctx m)
        $ str " =" $ fmt_private_flag c priv
    | None -> str " " $ str eq $ fmt_private_flag c priv
  in
  let box_manifest k =
    hvbox c.conf.fmt_opts.type_decl_indent.v
      ( str pre
      $ fmt_extension_suffix c ext
      $ str " "
      $ hvbox_if
          (not (List.is_empty ptype_params))
          0
          ( fmt_tydcl_params c ctx ptype_params
          $ Option.value_map name ~default:(str txt) ~f:(fmt_longident_loc c)
          )
      $ k )
  in
  let fmt_manifest_kind =
    match ptype_kind with
    | Ptype_abstract -> box_manifest (fmt_abstract_manifest m)
    | Ptype_variant [] -> box_manifest (fmt_manifest m) $ fmt "@ |"
    | Ptype_variant ctor_decls ->
        box_manifest (fmt_manifest m)
        $ fmt "@ "
        $ list_fl ctor_decls (fmt_constructor_declaration c ctx)
    | Ptype_record lbl_decls ->
        let p = Params.get_record_type c.conf in
        let fmt_decl ~first ~last x =
          fmt_if_k (not first) p.sep_before
          $ fmt_label_declaration c ctx x ~last
          $ fmt_if
              ( last && (not p.box_spaced)
              && Exposed.Right.label_declaration x )
              " "
          $ fmt_if_k (not last) p.sep_after
        in
        box_manifest (fmt_manifest m $ p.docked_before)
        $ p.break_before
        $ p.box_record (list_fl lbl_decls fmt_decl)
        $ p.break_after $ p.docked_after
    | Ptype_open -> box_manifest (fmt_manifest m $ str " ..")
  in
  let fmt_cstr (t1, t2, loc) =
    Cmts.fmt c loc
      (hvbox 2
         ( fmt "constraint@ "
         $ fmt_core_type c (sub_typ ~ctx t1)
         $ fmt " =@ "
         $ fmt_core_type c (sub_typ ~ctx t2) ) )
  in
  let fmt_cstrs cstrs =
    fmt_if_k
      (not (List.is_empty cstrs))
      (fmt "@ " $ hvbox 0 (list cstrs "@ " fmt_cstr))
  in
  (* Docstring cannot be placed after variant declarations *)
  let force_before =
    match ptype_kind with Ptype_variant _ -> true | _ -> false
  in
  let doc_before, doc_after, atrs =
    let fit = Tyd.is_simple decl in
    fmt_docstring_around_item ~force_before ~fit c ptype_attributes
  in
  Cmts.fmt c loc @@ Cmts.fmt c ptype_loc
  @@ hvbox 0
       ( doc_before
       $ hvbox 0
           ( hvbox c.conf.fmt_opts.type_decl_indent.v
               (fmt_manifest_kind $ fmt_cstrs ptype_cstrs)
           $ fmt_item_attributes c ~pre:(Break (1, 0)) atrs )
       $ doc_after )

and fmt_label_declaration c ctx ?(last = false) decl =
  let {pld_mutable; pld_name; pld_type; pld_loc; pld_attributes} = decl in
  update_config_maybe_disabled c pld_loc pld_attributes
  @@ fun c ->
  let doc, atrs = doc_atrs pld_attributes in
  let cmt_after_type = Cmts.fmt_after c pld_type.ptyp_loc in
  let field_loose =
    match c.conf.fmt_opts.field_space.v with
    | `Loose -> true
    | `Tight_decl | `Tight -> false
  in
  let fmt_semicolon =
    match c.conf.fmt_opts.break_separators.v with
    | `Before -> noop
    | `After ->
        fmt_or_k last
          (fmt_if_k c.conf.fmt_opts.dock_collection_brackets.v
             (fits_breaks ~level:5 "" ";") )
          (str ";")
  in
  hvbox 0
    ( Cmts.fmt_before c pld_loc
    $ hvbox
        (Params.Indent.record_docstring c.conf)
        ( hvbox 3
            ( hvbox 4
                ( hvbox 2
                    ( hovbox 2
                        ( fmt_mutable_flag ~pro:noop ~epi:(fmt "@ ") c
                            pld_mutable
                        $ fmt_str_loc c pld_name $ fmt_if field_loose " "
                        $ fmt ":" )
                    $ fmt "@ "
                    $ fmt_core_type c (sub_typ ~ctx pld_type)
                    $ fmt_semicolon )
                $ cmt_after_type )
            $ fmt_attributes c ~pre:(Break (1, 1)) atrs )
        $ fmt_docstring_padded c doc )
    $ Cmts.fmt_after c pld_loc )

and fmt_constructor_declaration c ctx ~first ~last:_ cstr_decl =
  let { pcd_name= {txt; loc}
      ; pcd_vars
      ; pcd_args
      ; pcd_res
      ; pcd_attributes
      ; pcd_loc } =
    cstr_decl
  in
  update_config_maybe_disabled c pcd_loc pcd_attributes
  @@ fun c ->
  let has_cmt_before = Cmts.has_before c.cmts pcd_loc in
  let sparse = Poly.( = ) c.conf.fmt_opts.type_decl.v `Sparse in
  (* Force break if comment before pcd_loc, it would interfere with an
     eventual comment placed after the previous constructor *)
  fmt_if_k (not first) (fmt_or (sparse || has_cmt_before) "@;<1000 0>" "@ ")
  $ Cmts.fmt_before ~epi:(break 1000 0) c pcd_loc
  $ hvbox ~name:"constructor_decl" 2
      ( hovbox
          (Params.Indent.constructor_docstring c.conf)
          ( hvbox 2
              ( fmt_or_k first (if_newline "| ") (str "| ")
              $ Cmts.fmt_before c loc
              $ hvbox 2
                  ( hovbox ~name:"constructor_decl_name" 2
                      ( wrap_if
                          (Std_longident.String_id.is_symbol txt)
                          "( " " )" (str txt)
                      $ Cmts.fmt_after c loc )
                  $ fmt_constructor_arguments_result c ctx pcd_vars pcd_args
                      pcd_res ) )
          $ fmt_attributes_and_docstrings c pcd_attributes )
      $ Cmts.fmt_after c pcd_loc )

and fmt_constructor_arguments ?vars c ctx ~pre = function
  | Pcstr_tuple [] -> noop
  | Pcstr_tuple typs ->
      pre $ fmt "@ " $ fmt_opt vars
      $ hvbox 0 (list typs "@ * " (sub_typ ~ctx >> fmt_core_type c))
  | Pcstr_record (loc, lds) ->
      let p = Params.get_record_type c.conf in
      let fmt_ld ~first ~last x =
        fmt_if_k (not first) p.sep_before
        $ fmt_label_declaration c ctx x ~last
        $ fmt_if
            (last && (not p.box_spaced) && Exposed.Right.label_declaration x)
            " "
        $ fmt_if_k (not last) p.sep_after
      in
      pre
      $ Cmts.fmt c loc ~pro:(break 1 0) ~epi:noop
        @@ wrap_k p.docked_before p.docked_after
        @@ wrap_k p.break_before p.break_after
        @@ p.box_record @@ list_fl lds fmt_ld

and fmt_constructor_arguments_result c ctx vars args res =
  let pre = fmt_or (Option.is_none res) " of" " :" in
  let before_type = match args with Pcstr_tuple [] -> ": " | _ -> "-> " in
  let fmt_type typ =
    fmt "@ " $ str before_type $ fmt_core_type c (sub_typ ~ctx typ)
  in
  let fmt_vars =
    match vars with
    | [] -> noop
    | _ ->
        hvbox 0 (list vars "@ " (fun {txt; _} -> fmt_type_var txt))
        $ fmt ".@ "
  in
  fmt_constructor_arguments c ctx ~pre ~vars:fmt_vars args $ opt res fmt_type

and fmt_type_extension ?ext c ctx
    { ptyext_attributes
    ; ptyext_params
    ; ptyext_path
    ; ptyext_constructors
    ; ptyext_private
    ; ptyext_loc } =
  let c = update_config c ptyext_attributes in
  let doc, atrs = doc_atrs ptyext_attributes in
  let fmt_ctor ctor = hvbox 0 (fmt_extension_constructor c ctx ctor) in
  Cmts.fmt c ptyext_loc
  @@ hvbox 2
       ( fmt_docstring c ~epi:(fmt "@,") doc
       $ hvbox c.conf.fmt_opts.type_decl_indent.v
           ( str "type"
           $ fmt_extension_suffix c ext
           $ str " "
           $ hvbox_if
               (not (List.is_empty ptyext_params))
               0
               (fmt_tydcl_params c ctx ptyext_params)
           $ fmt_longident_loc c ptyext_path
           $ str " +="
           $ fmt_private_flag c ptyext_private
           $ list_fl ptyext_constructors (fun ~first ~last:_ x ->
                 let bar_fits = if first then "" else "| " in
                 cbreak ~fits:("", 1, bar_fits) ~breaks:("", 0, "| ")
                 $ fmt_ctor x ) )
       $ fmt_item_attributes c ~pre:(Break (1, 0)) atrs )

and fmt_type_exception ~pre c ctx
    {ptyexn_attributes; ptyexn_constructor; ptyexn_loc} =
  let doc1, atrs = doc_atrs ptyexn_attributes in
  let doc1 = Option.value ~default:[] doc1 in
  let {pext_attributes; _} = ptyexn_constructor in
  (* On 4.08 the doc is attached to the constructor *)
  let doc1, pext_attributes = doc_atrs ~acc:doc1 pext_attributes in
  let doc2, pext_attributes = doc_atrs pext_attributes in
  let doc_before, doc_after = fmt_docstring_around_item' c doc1 doc2 in
  let ptyexn_constructor = {ptyexn_constructor with pext_attributes} in
  Cmts.fmt c ptyexn_loc
    (hvbox 0
       ( doc_before
       $ hvbox 2 (pre $ fmt_extension_constructor c ctx ptyexn_constructor)
       $ fmt_item_attributes c ~pre:(Break (1, 0)) atrs
       $ doc_after ) )

and fmt_extension_constructor c ctx ec =
  let {pext_name; pext_kind; pext_attributes; pext_loc} = ec in
  update_config_maybe_disabled c pext_loc pext_attributes
  @@ fun c ->
  let sep =
    match pext_kind with
    | Pext_decl (_, _, Some _) -> fmt " :@ "
    | Pext_decl (_, _, None) | Pext_rebind _ -> fmt " of@ "
  in
  Cmts.fmt c pext_loc
  @@ hvbox 4
       ( hvbox 2
           ( fmt_str_loc c pext_name
           $
           match pext_kind with
           | Pext_decl (_, (Pcstr_tuple [] | Pcstr_record (_, [])), None) ->
               noop
           | Pext_decl (_, (Pcstr_tuple [] | Pcstr_record (_, [])), Some res)
             ->
               sep $ fmt_core_type c (sub_typ ~ctx res)
           | Pext_decl (vars, args, res) ->
               fmt_constructor_arguments_result c ctx vars args res
           | Pext_rebind lid -> str " = " $ fmt_longident_loc c lid )
       $ fmt_attributes_and_docstrings c pext_attributes )

and fmt_functor_param c ctx {loc; txt= arg} =
  match arg with
  | Unit -> Cmts.fmt c loc (wrap "(" ")" (Cmts.fmt_within c loc))
  | Named (name, mt) ->
      let xmt = sub_mty ~ctx mt in
      hvbox 0
        (Cmts.fmt c loc
           (wrap "(" ")"
              (hovbox 0
                 ( hovbox 0 (fmt_str_loc_opt c name $ fmt "@ : ")
                 $ compose_module (fmt_module_type c xmt) ~f:Fn.id ) ) ) )

and fmt_module_type c ?(rec_ = false) ({ast= mty; _} as xmty) =
  let ctx = Mty mty in
  let {pmty_desc; pmty_loc; pmty_attributes} = mty in
  update_config_maybe_disabled_block c pmty_loc pmty_attributes
  @@ fun c ->
  let parens =
    parenze_mty xmty
    || match pmty_desc with Pmty_with _ when rec_ -> true | _ -> false
  in
  match pmty_desc with
  | Pmty_ident lid ->
      { empty with
        bdy= fmt_longident_loc c lid
      ; epi= Some (fmt_attributes c pmty_attributes ~pre:(Break (1, 0))) }
  | Pmty_signature s ->
      let empty = List.is_empty s && not (Cmts.has_within c.cmts pmty_loc) in
      let before = Cmts.fmt_before c pmty_loc in
      let within = Cmts.fmt_within c ~pro:noop pmty_loc in
      let after = Cmts.fmt_after c pmty_loc in
      { opn= None
      ; pro= Some (before $ str "sig" $ fmt_if empty " ")
      ; psp= fmt_if (not empty) "@;<1000 2>"
      ; bdy= (within $ if empty then noop else fmt_signature c ctx s)
      ; cls= noop
      ; esp= fmt_if (not empty) "@;<1000 0>"
      ; epi=
          Some
            ( str "end" $ after
            $ fmt_attributes_and_docstrings c pmty_attributes ) }
  | Pmty_functor (args, mt) ->
      let blk = fmt_module_type c (sub_mty ~ctx mt) in
      { blk with
        pro=
          Some
            ( Cmts.fmt_before c pmty_loc
            $ str "functor"
            $ fmt_attributes c ~pre:Blank pmty_attributes
            $ fmt "@;<1 2>"
            $ list args "@;<1 2>" (fmt_functor_param c ctx)
            $ fmt "@;<1 2>->"
            $ opt blk.pro (fun pro -> str " " $ pro) )
      ; epi= Some (fmt_opt blk.epi $ Cmts.fmt_after c pmty_loc)
      ; psp=
          fmt_or_k (Option.is_none blk.pro)
            (fits_breaks " " ~hint:(1, 2) "")
            blk.psp }
  | Pmty_gen (gen_loc, mt) ->
      let blk = fmt_module_type c (sub_mty ~ctx mt) in
      { blk with
        pro=
          Some
            ( Cmts.fmt_before c pmty_loc
            $ Cmts.fmt c gen_loc (wrap "(" ")" (Cmts.fmt_within c gen_loc))
            $ fmt "@;<1 2>->"
            $ opt blk.pro (fun pro -> str " " $ pro) )
      ; epi= Some (fmt_opt blk.epi $ Cmts.fmt_after c pmty_loc)
      ; psp=
          fmt_or_k (Option.is_none blk.pro)
            (fits_breaks " " ~hint:(1, 2) "")
            blk.psp }
  | Pmty_with _ ->
      let wcs, mt = Sugar.mod_with (sub_mty ~ctx mty) in
      let fmt_cstr ~first ~last:_ wc =
        let pre = if first then "with" else " and" in
        fmt_or first "@ " "@," $ fmt_with_constraint c ctx ~pre wc
      in
      let fmt_cstrs ~first:_ ~last:_ (wcs_and, loc, attr) =
        Cmts.fmt c loc
          ( list_fl wcs_and fmt_cstr
          $ fmt_attributes c ~pre:(Break (1, -1)) attr )
      in
      let {pro; psp; bdy; esp; epi; opn= _; cls= _} = fmt_module_type c mt in
      { empty with
        pro=
          Option.map pro ~f:(fun pro ->
              open_hvbox 0 $ fmt_if parens "(" $ pro )
      ; psp
      ; bdy=
          fmt_if_k (Option.is_none pro)
            (open_hvbox (Params.Indent.mty_with c.conf) $ fmt_if parens "(")
          $ hvbox 0 bdy
          $ fmt_if_k (Option.is_some epi) esp
          $ fmt_opt epi $ list_fl wcs fmt_cstrs $ fmt_if parens ")"
          $ close_box
      ; esp= fmt_if_k (Option.is_none epi) esp
      ; epi= Some (Cmts.fmt_after c pmty_loc) }
  | Pmty_typeof me -> (
      let blk = fmt_module_expr c (sub_mod ~ctx me) in
      let epi =
        fmt_opt blk.epi $ Cmts.fmt_after c pmty_loc $ fmt_if parens ")"
        $ fmt_attributes c pmty_attributes ~pre:(Break (1, 0))
      in
      match blk.pro with
      | Some pro ->
          { blk with
            pro=
              Some
                ( Cmts.fmt_before c pmty_loc
                $ fmt_if parens "(" $ str "module type of " $ pro )
          ; epi= Some epi }
      | _ ->
          { blk with
            bdy=
              Cmts.fmt c pmty_loc
              @@ hvbox 2
                   (fmt_if parens "(" $ fmt "module type of@ " $ blk.bdy)
          ; epi= Some epi } )
  | Pmty_extension ext ->
      { empty with
        bdy= fmt_extension c ctx ext
      ; epi= Some (fmt_attributes c pmty_attributes ~pre:(Break (1, 0))) }
  | Pmty_alias lid ->
      { empty with
        bdy= fmt_longident_loc c lid
      ; epi= Some (fmt_attributes c pmty_attributes ~pre:(Break (1, 0))) }

and fmt_signature c ctx itms =
  let update_config c i =
    match i.psig_desc with
    | Psig_attribute atr -> update_config c [atr]
    | _ -> c
  in
  let fmt_item c ctx ~prev:_ ~next:_ i =
    fmt_signature_item c (sub_sig ~ctx i)
  in
  let ast x = Sig x in
  fmt_item_list c ctx update_config ast fmt_item itms

and fmt_signature_item c ?ext {ast= si; _} =
  protect c (Sig si)
  @@
  let fmt_cmts_before = Cmts.Toplevel.fmt_before c si.psig_loc in
  let fmt_cmts_after = Cmts.Toplevel.fmt_after c si.psig_loc in
  (fun k -> fmt_cmts_before $ hvbox 0 (k $ fmt_cmts_after))
  @@
  let ctx = Sig si in
  match si.psig_desc with
  | Psig_attribute attr -> fmt_floating_attributes_and_docstrings c [attr]
  | Psig_exception exc ->
      let pre = str "exception" $ fmt_extension_suffix c ext $ fmt "@ " in
      hvbox 2 (fmt_type_exception ~pre c ctx exc)
  | Psig_extension (ext, atrs) ->
      let doc_before, doc_after, atrs = fmt_docstring_around_item c atrs in
      let box =
        match snd ext with
        | PTyp _ | PPat _ | PStr [_] | PSig [_] -> true
        | PStr _ | PSig _ -> false
      in
      hvbox_if box c.conf.fmt_opts.stritem_extension_indent.v
        ( doc_before
        $ hvbox_if (not box) 0 (fmt_item_extension c ctx ext)
        $ fmt_item_attributes c ~pre:(Break (1, 0)) atrs
        $ doc_after )
  | Psig_include {pincl_mod; pincl_attributes; pincl_loc} ->
      update_config_maybe_disabled c pincl_loc pincl_attributes
      @@ fun c ->
      let doc_before, doc_after, atrs =
        let force_before = not (Mty.is_simple pincl_mod) in
        fmt_docstring_around_item c ~force_before ~fit:true pincl_attributes
      in
      let keyword, ({pro; psp; bdy; esp; epi; _} as blk) =
        let kwd = str "include" $ fmt_extension_suffix c ext in
        match pincl_mod with
        | {pmty_desc= Pmty_typeof me; pmty_loc; pmty_attributes= _} ->
            ( kwd
              $ Cmts.fmt c ~pro:(str " ") ~epi:noop pmty_loc
                  (fmt "@ module type of")
            , fmt_module_expr c (sub_mod ~ctx me) )
        | _ -> (kwd, fmt_module_type c (sub_mty ~ctx pincl_mod))
      in
      let box = blk_box blk in
      hvbox 0
        ( doc_before
        $ hvbox 0
            ( box
                ( hvbox 2 (keyword $ opt pro (fun pro -> str " " $ pro))
                $ fmt_or_k (Option.is_some pro) psp (fmt "@;<1 2>")
                $ bdy )
            $ esp $ fmt_opt epi
            $ fmt_item_attributes c ~pre:(Break (1, 0)) atrs )
        $ doc_after )
  | Psig_modtype mtd -> fmt_module_type_declaration c ctx mtd
  | Psig_modtypesubst mtd -> fmt_module_type_declaration ~eqty:":=" c ctx mtd
  | Psig_module md ->
      hvbox 0
        (fmt_module_declaration c ~rec_flag:false ~first:true
           (sub_md ~ctx md) )
  | Psig_modsubst ms -> hvbox 0 (fmt_module_substitution c ctx ms)
  | Psig_open od -> fmt_open_description ?ext c ~kw_attributes:[] od
  | Psig_recmodule mds ->
      fmt_recmodule c ctx mds fmt_module_declaration (fun x -> Md x) sub_md
  | Psig_type (rec_flag, decls) -> fmt_type c ?ext rec_flag decls ctx
  | Psig_typext te -> fmt_type_extension ?ext c ctx te
  | Psig_value vd -> fmt_value_description ?ext c ctx vd
  | Psig_class cl -> fmt_class_types ?ext c ctx ~pre:"class" ~sep:":" cl
  | Psig_class_type cl ->
      fmt_class_types ?ext c ctx ~pre:"class type" ~sep:"=" cl
  | Psig_typesubst decls -> fmt_type c ?ext ~eq:":=" Recursive decls ctx

and fmt_class_types ?ext c ctx ~pre ~sep cls =
  list_fl cls (fun ~first ~last:_ cl ->
      update_config_maybe_disabled c cl.pci_loc cl.pci_attributes
      @@ fun c ->
      let doc_before, doc_after, atrs =
        let force_before = not (Cty.is_simple cl.pci_expr) in
        fmt_docstring_around_item ~force_before c cl.pci_attributes
      in
      let class_types =
        let pro =
          hovbox 2
            ( str (if first then pre else "and")
            $ fmt_if_k first (fmt_extension_suffix c ext)
            $ fmt_virtual_flag c cl.pci_virt
            $ fmt "@ "
            $ fmt_class_params c ctx cl.pci_params
            $ fmt_str_loc c cl.pci_name $ fmt " " $ str sep )
          $ fmt "@ "
        in
        hovbox 2
          ( fmt_class_type c ~pro (sub_cty ~ctx cl.pci_expr)
          $ fmt_item_attributes c ~pre:(Break (1, 0)) atrs )
      in
      fmt_if (not first) "\n@;<1000 0>"
      $ hovbox 0
        @@ Cmts.fmt c cl.pci_loc (doc_before $ class_types $ doc_after) )

and fmt_class_exprs ?ext c ctx cls =
  hvbox 0
  @@ list_fl cls (fun ~first ~last:_ cl ->
         update_config_maybe_disabled c cl.pci_loc cl.pci_attributes
         @@ fun c ->
         let xargs, xbody =
           match cl.pci_expr.pcl_attributes with
           | [] ->
               Sugar.cl_fun c.cmts ~will_keep_first_ast_node:false
                 (sub_cl ~ctx cl.pci_expr)
           | _ -> ([], sub_cl ~ctx cl.pci_expr)
         in
         let ty, e =
           match xbody.ast with
           | {pcl_desc= Pcl_constraint (e, t); _} -> (Some t, sub_cl ~ctx e)
           | _ -> (None, xbody)
         in
         let doc_before, doc_after, atrs =
           let force_before = not (Cl.is_simple cl.pci_expr) in
           fmt_docstring_around_item ~force_before c cl.pci_attributes
         in
         let class_exprs =
           let pro =
             box_fun_decl_args c 2
               ( hovbox 2
                   ( str (if first then "class" else "and")
                   $ fmt_if_k first (fmt_extension_suffix c ext)
                   $ fmt_virtual_flag c cl.pci_virt
                   $ fmt "@ "
                   $ fmt_class_params c ctx cl.pci_params
                   $ fmt_str_loc c cl.pci_name )
               $ fmt_if (not (List.is_empty xargs)) "@ "
               $ wrap_fun_decl_args c (fmt_fun_args c xargs) )
           in
           let intro =
             match ty with
             | Some ty ->
                 let pro = pro $ fmt " :@ " in
                 fmt_class_type c ~pro (sub_cty ~ctx ty)
             | None -> pro
           in
           hovbox 2
             (hovbox 2 (intro $ fmt "@ =") $ fmt "@;" $ fmt_class_expr c e)
           $ fmt_item_attributes c ~pre:(Break (1, 0)) atrs
         in
         fmt_if (not first) "\n@;<1000 0>"
         $ hovbox 0
           @@ Cmts.fmt c cl.pci_loc (doc_before $ class_exprs $ doc_after) )

and fmt_module c ctx ?rec_ ?epi ?(can_sparse = false) keyword ?(eqty = "=")
    name xargs xbody xmty ~attrs ~rec_flag =
  let ext = attrs.attrs_extension in
  let blk_t =
    Option.value_map xmty ~default:empty ~f:(fun xmty ->
        let blk = fmt_module_type ?rec_ c xmty in
        { blk with
          pro=
            Some (str " " $ str eqty $ opt blk.pro (fun pro -> str " " $ pro))
        ; psp= fmt_if (Option.is_none blk.pro) "@;<1 2>" $ blk.psp } )
  in
  let blk_b = Option.value_map xbody ~default:empty ~f:(fmt_module_expr c) in
  let args_p = Params.Mod.get_args c.conf xargs in
  let fmt_name_and_mt ~pro ~loc name mt =
    let xmt = sub_mty ~ctx mt in
    let blk = fmt_module_type c ?rec_ xmt in
    let align_opn, align_cls =
      if args_p.arg_align then (open_hvbox 0, close_box) else (noop, noop)
    in
    let pro =
      pro $ Cmts.fmt_before c loc $ str "(" $ align_opn
      $ fmt_str_loc_opt c name $ str " :"
      $ fmt_or_k (Option.is_some blk.pro) (str " ")
          (break 1 (Params.Indent.mty c.conf))
    and epi = str ")" $ Cmts.fmt_after c loc $ align_cls in
    compose_module' ~box:false ~pro ~epi blk
  in
  (* Carry the [epi] to be placed in the next argument's box. *)
  let fmt_arg ~pro {loc; txt} =
    let pro = pro $ args_p.arg_psp in
    match txt with
    | Unit ->
        (pro $ Cmts.fmt c loc (wrap "(" ")" (Cmts.fmt_within c loc)), noop)
    | Named (name, mt) ->
        if args_p.dock then
          (* All signatures, put the [epi] into the box of the next arg and
             don't break. *)
          fmt_name_and_mt ~pro ~loc name mt
        else
          let bdy, epi = fmt_name_and_mt ~pro:noop ~loc name mt in
          let bdy_indent = if args_p.arg_align then 1 else 0 in
          (pro $ hvbox bdy_indent bdy $ epi, noop)
  in
  let rec fmt_args ~pro = function
    | [] -> pro
    | hd :: tl ->
        let bdy, epi = fmt_arg ~pro hd in
        bdy $ fmt_args ~pro:epi tl
  in
  let single_line =
    Option.for_all xbody ~f:(fun x -> Mod.is_simple x.ast)
    && Option.for_all xmty ~f:(fun x -> Mty.is_simple x.ast)
    && List.for_all xargs ~f:(function {txt= Unit; _} -> true | _ -> false)
  in
  let doc_before, doc_after, attrs_before, attrs_after =
    fmt_docstring_around_item_attrs c ~force_before:(not single_line)
      ~fit:true attrs
  in
  let intro =
    str keyword
    $ fmt_extension_suffix c ext
    $ fmt_attributes c ~pre:(Break (1, 0)) attrs_before
    $ fmt_if rec_flag " rec" $ str " " $ fmt_str_loc_opt c name
  in
  let compact =
    Poly.(c.conf.fmt_opts.let_module.v = `Compact) || not can_sparse
  in
  let fmt_pro = opt blk_b.pro (fun pro -> fmt "@ " $ pro) in
  hvbox
    (if compact then 0 else 2)
    ( doc_before
    $ blk_box blk_b
        ( (if Option.is_some blk_t.epi then hovbox else hvbox)
            0
            ( blk_box blk_t
                ( hvbox args_p.indent
                    (fmt_args ~pro:intro xargs $ fmt_opt blk_t.pro)
                $ blk_t.psp $ blk_t.bdy )
            $ blk_t.esp $ fmt_opt blk_t.epi
            $ fmt_if (Option.is_some xbody) " ="
            $ fmt_if_k compact fmt_pro )
        $ fmt_if_k (not compact) fmt_pro
        $ blk_b.psp
        $ fmt_if (Option.is_none blk_b.pro && Option.is_some xbody) "@ "
        $ blk_b.bdy )
    $ blk_b.esp $ fmt_opt blk_b.epi
    $ fmt_item_attributes c ~pre:(Break (1, 0)) attrs_after
    $ doc_after
    $ opt epi (fun epi ->
          fmt_or_k compact
            (fmt_or
               ( Option.is_some blk_b.epi
               && not c.conf.fmt_opts.ocp_indent_compat.v )
               " " "@ " )
            (fmt "@;<1 -2>")
          $ epi ) )

and fmt_module_declaration c ~rec_flag ~first {ast= pmd; _} =
  protect c (Md pmd)
  @@
  let {pmd_name; pmd_args; pmd_type; pmd_ext_attrs= attrs; pmd_loc} = pmd in
  update_config_maybe_disabled_attrs c pmd_loc attrs
  @@ fun c ->
  let ctx = Md pmd in
  let keyword = if first then "module" else "and" in
  let xmty = sub_mty ~ctx pmd_type in
  let eqty =
    match xmty.ast.pmty_desc with Pmty_alias _ -> None | _ -> Some ":"
  in
  Cmts.fmt c pmd_loc
    (fmt_module ~rec_:rec_flag c ctx keyword pmd_name pmd_args None ?eqty
       (Some xmty) ~rec_flag:(rec_flag && first) ~attrs )

and fmt_module_substitution c ctx pms =
  let {pms_name; pms_manifest; pms_ext_attrs= attrs; pms_loc} = pms in
  update_config_maybe_disabled_attrs c pms_loc attrs
  @@ fun c ->
  let xmty =
    (* TODO: improve *)
    sub_mty ~ctx
      { pmty_desc= Pmty_ident pms_manifest
      ; pmty_loc= pms_loc
      ; pmty_attributes= [] }
  in
  let pms_name = {pms_name with txt= Some pms_name.txt} in
  Cmts.fmt c pms_loc
    (fmt_module c ctx "module" ~eqty:":=" pms_name [] None (Some xmty) ~attrs
       ~rec_flag:false )

and fmt_module_type_declaration ?eqty c ctx pmtd =
  let {pmtd_name; pmtd_type; pmtd_ext_attrs= attrs; pmtd_loc} = pmtd in
  update_config_maybe_disabled_attrs c pmtd_loc attrs
  @@ fun c ->
  let pmtd_name = {pmtd_name with txt= Some pmtd_name.txt} in
  fmt_module ?eqty c ctx "module type" pmtd_name [] None ~rec_flag:false
    (Option.map pmtd_type ~f:(sub_mty ~ctx))
    ~attrs

and fmt_open_description ?ext c ?(keyword = "open") ~kw_attributes
    {popen_expr= popen_lid; popen_override; popen_attributes; popen_loc} =
  update_config_maybe_disabled c popen_loc popen_attributes
  @@ fun c ->
  let doc_before, doc_after, atrs =
    fmt_docstring_around_item ~fit:true c popen_attributes
  in
  let keyword =
    fmt_or_k
      (is_override popen_override)
      ( str keyword $ str "!"
      $ opt ext (fun _ -> str " " $ fmt_extension_suffix c ext) )
      (str keyword $ fmt_extension_suffix c ext)
  in
  hovbox 0
    ( doc_before $ keyword
    $ Cmts.fmt c popen_loc
        ( fmt_attributes c kw_attributes
        $ str " "
        $ fmt_longident_loc c popen_lid
        $ fmt_item_attributes c ~pre:Blank atrs )
    $ doc_after )

(** TODO: merge with `fmt_module_declaration` *)
and fmt_module_statement c ~attributes ?keyword mod_expr =
  let blk = fmt_module_expr c mod_expr in
  let force_before = not (Mod.is_simple mod_expr.ast) in
  let doc_before, doc_after, atrs =
    fmt_docstring_around_item ~force_before ~fit:true c attributes
  in
  let has_kwd = Option.is_some keyword in
  let kwd_and_pro = Option.is_some blk.pro && has_kwd in
  doc_before
  $ blk_box blk
      (hvbox_if (Option.is_none blk.pro) 2
         ( hvbox_if kwd_and_pro 2 (fmt_opt keyword $ fmt_opt blk.pro)
         $ blk.psp $ blk.bdy ) )
  $ blk.esp $ fmt_opt blk.epi
  $ fmt_item_attributes c ~pre:Blank atrs
  $ doc_after

and fmt_with_constraint c ctx ~pre = function
  | Pwith_type (lid, td) ->
      fmt_type_declaration ~pre:(pre ^ " type") c ~name:lid (sub_td ~ctx td)
  | Pwith_module (m1, m2) ->
      str pre $ str " module " $ fmt_longident_loc c m1 $ str " = "
      $ fmt_longident_loc c m2
  | Pwith_typesubst (lid, td) ->
      fmt_type_declaration ~pre:(pre ^ " type") c ~eq:":=" ~name:lid
        (sub_td ~ctx td)
  | Pwith_modsubst (m1, m2) ->
      str pre $ str " module " $ fmt_longident_loc c m1 $ str " := "
      $ fmt_longident_loc c m2
  | Pwith_modtype (m1, m2) ->
      let m1 = {m1 with txt= Some (str_longident m1.txt)} in
      let m2 = Some (sub_mty ~ctx m2) in
      str pre $ break 1 2
      $ fmt_module c ctx "module type" m1 [] None ~rec_flag:false m2
          ~attrs:(Ast_helper.Attr.ext_attrs ())
  | Pwith_modtypesubst (m1, m2) ->
      let m1 = {m1 with txt= Some (str_longident m1.txt)} in
      let m2 = Some (sub_mty ~ctx m2) in
      str pre $ break 1 2
      $ fmt_module c ctx ~eqty:":=" "module type" m1 [] None ~rec_flag:false
          m2
          ~attrs:(Ast_helper.Attr.ext_attrs ())

and fmt_mod_apply c ctx loc attrs ~parens ~dock_struct me_f arg =
  match me_f.pmod_desc with
  | Pmod_ident _ -> (
    match arg with
    | `Unit x ->
        { empty with
          bdy=
            Cmts.fmt c loc
              ( hvbox 2
                  ( compose_module
                      (fmt_module_expr c (sub_mod ~ctx me_f))
                      ~f:Fn.id
                  $ break 1 0 $ x )
              $ fmt_attributes_and_docstrings c attrs ) }
    | `Block (blk_a, arg_is_simple) ->
        let ocp_indent_compat blk =
          if c.conf.fmt_opts.ocp_indent_compat.v && not arg_is_simple then
            (* Indent body of docked struct. *)
            { blk with
              opn= Some (open_hvbox 2)
            ; psp= fmt "@;<1000 2>"
            ; cls= close_box
            ; bdy= blk.bdy $ blk.esp $ fmt_opt blk.epi
            ; esp= noop
            ; epi= None }
          else blk
        in
        let fmt_rator =
          let break_struct =
            c.conf.fmt_opts.break_struct.v && (not dock_struct)
            && not arg_is_simple
          in
          compose_module (fmt_module_expr c (sub_mod ~ctx me_f)) ~f:Fn.id
          $ break (if break_struct then 1000 else 1) 0
          $ str "("
        in
        let epi =
          fmt_opt blk_a.epi $ str ")"
          $ fmt_attributes_and_docstrings c attrs
          $ Cmts.fmt_after c loc
        in
        if Option.is_some blk_a.pro then
          ocp_indent_compat
            { blk_a with
              pro=
                Some
                  ( Cmts.fmt_before c loc $ hvbox 2 fmt_rator
                  $ fmt_opt blk_a.pro )
            ; epi= Some epi }
        else
          { blk_a with
            opn= Some (open_hvbox 2 $ fmt_opt blk_a.opn)
          ; bdy= Cmts.fmt_before c loc $ open_hvbox 2 $ fmt_rator $ blk_a.bdy
          ; cls= close_box $ blk_a.cls $ close_box
          ; epi= Some epi } )
  | _ ->
      let blk_f = fmt_module_expr ~dock_struct:false c (sub_mod ~ctx me_f) in
      let has_epi = Cmts.has_after c.cmts loc || not (List.is_empty attrs) in
      { empty with
        opn= Some (fmt_opt blk_f.opn $ open_hvbox 2)
      ; bdy=
          hvbox 2
            ( Cmts.fmt_before c loc
            $ wrap_if parens "(" ")"
                (fmt_opt blk_f.pro $ blk_f.psp $ blk_f.bdy $ blk_f.esp)
            $ fmt_opt blk_f.epi $ break 1 0
            $
            match arg with
            | `Unit x -> x
            | `Block (x, _) -> wrap "(" ")" (compose_module x ~f:Fn.id) )
      ; cls= close_box $ blk_f.cls
      ; epi=
          Option.some_if has_epi
            (Cmts.fmt_after c loc $ fmt_attributes_and_docstrings c attrs) }

and fmt_module_expr ?(dock_struct = true) c ({ast= m; _} as xmod) =
  let ctx = Mod m in
  let {pmod_desc; pmod_loc; pmod_attributes} = m in
  update_config_maybe_disabled_block c pmod_loc pmod_attributes
  @@ fun c ->
  let parens = parenze_mod xmod in
  match pmod_desc with
  | Pmod_apply_unit (me, loc) ->
      let arg =
        Cmts.fmt c loc @@ hvbox 0 @@ wrap "(" ")" @@ Cmts.fmt_within c loc
      in
      fmt_mod_apply c ctx ~parens ~dock_struct pmod_loc pmod_attributes me
        (`Unit arg)
  | Pmod_apply (me_f, me_a) ->
      let dock_struct =
        match me_f.pmod_desc with
        | Pmod_apply _ -> false
        | Pmod_ident _ -> dock_struct
        | _ -> true
      in
      let blk_a = fmt_module_expr c (sub_mod ~ctx me_a) in
      fmt_mod_apply c ctx ~parens ~dock_struct pmod_loc pmod_attributes me_f
        (`Block (blk_a, Mod.is_simple me_a))
  | Pmod_constraint (me, mt) ->
      let blk_e = fmt_module_expr c (sub_mod ~ctx me) in
      let blk_t = fmt_module_type c (sub_mty ~ctx mt) in
      let has_epi =
        Cmts.has_after c.cmts pmod_loc || not (List.is_empty pmod_attributes)
      in
      { opn=
          Some
            ( fmt_opt blk_t.opn $ fmt_opt blk_e.opn
            $ open_hovbox (Params.Indent.mod_constraint c.conf ~lhs:me) )
      ; pro= Some (Cmts.fmt_before c pmod_loc $ str "(")
      ; psp= fmt "@,"
      ; bdy=
          hvbox 0
            ( fmt_opt blk_e.pro $ blk_e.psp $ blk_e.bdy $ blk_e.esp
            $ fmt_opt blk_e.epi $ fmt " :"
            $ Params.Mod.break_constraint c.conf ~rhs:mt
            $ hvbox 0
                ( fmt_opt blk_t.pro $ blk_t.psp $ blk_t.bdy $ blk_t.esp
                $ fmt_opt blk_t.epi ) )
          $ closing_paren c ~offset:(-2)
      ; cls= close_box $ blk_e.cls $ blk_t.cls
      ; esp= noop
      ; epi=
          Option.some_if has_epi
            ( Cmts.fmt_after c pmod_loc
            $ fmt_attributes_and_docstrings c pmod_attributes ) }
  | Pmod_functor (args, me) ->
      let doc, atrs = doc_atrs pmod_attributes in
      { empty with
        bdy=
          Cmts.fmt c pmod_loc
            ( fmt_docstring c ~epi:(fmt "@,") doc
            $ hvbox 0
                (wrap_if parens "(" ")"
                   ( str "functor"
                   $ fmt_attributes c ~pre:Blank atrs
                   $ fmt "@;<1 2>"
                   $ list args "@;<1 2>" (fmt_functor_param c ctx)
                   $ fmt "@;<1 2>->@;<1 2>"
                   $ compose_module
                       (fmt_module_expr c (sub_mod ~ctx me))
                       ~f:(hvbox 0) ) ) ) }
  | Pmod_ident lid ->
      { empty with
        opn= Some (open_hvbox 2)
      ; bdy=
          Cmts.fmt c pmod_loc
            ( fmt_longident_loc c lid
            $ fmt_attributes_and_docstrings c pmod_attributes )
      ; cls= close_box }
  | Pmod_structure sis ->
      let empty =
        List.is_empty sis && not (Cmts.has_within c.cmts pmod_loc)
      in
      let before = Cmts.fmt_before c pmod_loc in
      let within = Cmts.fmt_within c ~pro:noop pmod_loc in
      let after = Cmts.fmt_after c pmod_loc in
      { opn= None
      ; pro= Some (before $ str "struct" $ fmt_if empty " ")
      ; psp=
          fmt_if_k (not empty)
            (fmt_or c.conf.fmt_opts.break_struct.v "@;<1000 2>" "@;<1 2>")
      ; bdy= within $ fmt_structure c ctx sis
      ; cls= noop
      ; esp=
          fmt_if_k (not empty)
            (fmt_or c.conf.fmt_opts.break_struct.v "@;<1000 0>" "@;<1 0>")
      ; epi=
          Some
            ( hovbox_if (not empty) 0
                (str "end" $ fmt_attributes_and_docstrings c pmod_attributes)
            $ after ) }
  | Pmod_unpack (e, ty1, ty2) ->
      let package_type sep (lid, cstrs) =
        break 1 (Params.Indent.mod_unpack_annot c.conf)
        $ hvbox 0
            ( hovbox 0 (str sep $ fmt_longident_loc c lid)
            $ fmt_package_type c ctx cstrs )
      in
      { empty with
        opn= Some (open_hvbox 2)
      ; cls= close_box
      ; bdy=
          Cmts.fmt c pmod_loc
            ( hvbox 2
                (wrap_fits_breaks ~space:false c.conf "(" ")"
                   ( str "val "
                   $ fmt_expression c (sub_exp ~ctx e)
                   $ opt ty1 (package_type ": ")
                   $ opt ty2 (package_type ":> ") ) )
            $ fmt_attributes_and_docstrings c pmod_attributes ) }
  | Pmod_extension x1 ->
      { empty with
        opn= Some (open_hvbox 2)
      ; cls= close_box
      ; bdy=
          Cmts.fmt c pmod_loc
            ( fmt_extension c ctx x1
            $ fmt_attributes_and_docstrings c pmod_attributes ) }
  | Pmod_hole ->
      { empty with
        opn= Some (open_hvbox 2)
      ; cls= close_box
      ; bdy=
          Cmts.fmt c pmod_loc
            (fmt_hole () $ fmt_attributes_and_docstrings c pmod_attributes)
      }

and fmt_structure c ctx itms =
  let update_config c i =
    match i.pstr_desc with
    | Pstr_attribute atr -> update_config c [atr]
    | _ -> c
  in
  let fmt_item c ctx ~prev:_ ~next i =
    let semisemi =
      match next with
      | Some ({pstr_desc= Pstr_eval _; _}, _) -> true
      | _ -> false
    in
    fmt_structure_item c ~last:(Option.is_none next) ~semisemi
      (sub_str ~ctx i)
  in
  let ast x = Str x in
  fmt_item_list c ctx update_config ast fmt_item itms

and fmt_type c ?ext ?eq rec_flag decls ctx =
  let update_config c td = update_config c td.ptype_attributes in
  let is_rec = Asttypes.is_recursive rec_flag in
  let fmt_decl c ctx ~prev ~next:_ decl =
    let first = Option.is_none prev in
    let pre =
      if first then if is_rec then "type" else "type nonrec" else "and"
    in
    let ext = if first then ext else None in
    fmt_type_declaration c ~pre ?eq ?ext (sub_td ~ctx decl)
  in
  let ast x = Td x in
  fmt_item_list c ctx update_config ast fmt_decl decls

and fmt_structure_item c ~last:last_item ?ext ~semisemi
    {ctx= parent_ctx; ast= si} =
  protect c (Str si)
  @@
  let ctx = Str si in
  let fmt_cmts_before = Cmts.Toplevel.fmt_before c si.pstr_loc in
  let fmt_cmts_after = Cmts.Toplevel.fmt_after c si.pstr_loc in
  (fun k ->
    fmt_cmts_before
    $ hvbox 0 ~name:"stri"
        (box_semisemi c ~parent_ctx semisemi (k $ fmt_cmts_after)) )
  @@
  match si.pstr_desc with
  | Pstr_attribute attr -> fmt_floating_attributes_and_docstrings c [attr]
  | Pstr_eval (exp, atrs) ->
      let doc, atrs = doc_atrs atrs in
      fmt_docstring c doc
      $ cbox 0 ~name:"eval" (fmt_expression c (sub_exp ~ctx exp))
      $ fmt_item_attributes c ~pre:Space atrs
  | Pstr_exception extn_constr ->
      let pre = str "exception" $ fmt_extension_suffix c ext $ fmt "@ " in
      hvbox 2 ~name:"exn" (fmt_type_exception ~pre c ctx extn_constr)
  | Pstr_include {pincl_mod; pincl_attributes= attributes; pincl_loc} ->
      update_config_maybe_disabled c pincl_loc attributes
      @@ fun c ->
      let keyword = str "include" $ fmt_extension_suffix c ext $ fmt "@ " in
      fmt_module_statement c ~attributes ~keyword (sub_mod ~ctx pincl_mod)
  | Pstr_module mb ->
      fmt_module_binding c ~rec_flag:false ~first:true (sub_mb ~ctx mb)
  | Pstr_open
      {popen_expr; popen_override; popen_attributes= attributes; popen_loc}
    ->
      update_config_maybe_disabled c popen_loc attributes
      @@ fun c ->
      let keyword =
        fmt_or_k
          (is_override popen_override)
          ( str "open!"
          $ opt ext (fun _ -> str " " $ fmt_extension_suffix c ext) )
          (str "open" $ fmt_extension_suffix c ext)
        $ fmt "@ "
      in
      fmt_module_statement c ~attributes ~keyword (sub_mod ~ctx popen_expr)
  | Pstr_primitive vd -> fmt_value_description ?ext c ctx vd
  | Pstr_recmodule mbs ->
      fmt_recmodule c ctx mbs fmt_module_binding (fun x -> Mb x) sub_mb
  | Pstr_type (rec_flag, decls) -> fmt_type c ?ext rec_flag decls ctx
  | Pstr_typext te -> fmt_type_extension ?ext c ctx te
  | Pstr_value {pvbs_rec= rec_flag; pvbs_bindings= bindings; pvbs_extension}
    ->
      let update_config c i = update_config ~quiet:true c i.pvb_attributes in
      let ast x = Lb x in
      let fmt_item c ctx ~prev ~next b =
        let first = Option.is_none prev in
        let last = Option.is_none next in
        let b = Sugar.Let_binding.of_let_binding c.cmts ~ctx ~first b in
        let epi =
          match c.conf.fmt_opts.let_binding_spacing.v with
          | `Compact -> None
          | `Sparse when last && last_item -> None
          | `Sparse -> Some (fits_breaks "" "\n")
          | `Double_semicolon ->
              Option.some_if (last && not semisemi)
                (fits_breaks "" ~hint:(1000, 0) ";;")
        in
        let rec_flag = first && Asttypes.is_recursive rec_flag in
        let ext = if first then pvbs_extension else None in
        fmt_value_binding c ~rec_flag ?ext ?epi b
      in
      fmt_item_list c ctx update_config ast fmt_item bindings
  | Pstr_modtype mtd -> fmt_module_type_declaration c ctx mtd
  | Pstr_extension (ext, atrs) ->
      let doc_before, doc_after, atrs = fmt_docstring_around_item c atrs in
      let box =
        match snd ext with
        | PTyp _ | PPat _ | PStr [_] | PSig [_] -> true
        | PStr _ | PSig _ -> false
      in
      hvbox_if box c.conf.fmt_opts.stritem_extension_indent.v ~name:"ext1"
        ( doc_before
        $ hvbox_if (not box) 0 ~name:"ext2" (fmt_item_extension c ctx ext)
        $ fmt_item_attributes c ~pre:Space atrs
        $ doc_after )
  | Pstr_class_type cl ->
      fmt_class_types ?ext c ctx ~pre:"class type" ~sep:"=" cl
  | Pstr_class cls -> fmt_class_exprs ?ext c ctx cls

and fmt_let c ~ext ~rec_flag ~bindings ~parens ~fmt_atrs ~fmt_expr ~body_loc
    ~has_attr ~indent_after_in =
  let parens = parens || has_attr in
  let fmt_in indent =
    match c.conf.fmt_opts.break_before_in.v with
    | `Fit_or_vertical -> break 1 (-indent) $ str "in"
    | `Auto -> fits_breaks " in" ~hint:(1, -indent) "in"
  in
  let fmt_binding ~first ~last binding =
    let ext = if first then ext else None in
    let in_ indent = fmt_if_k last (fmt_in indent) in
    let rec_flag = first && Asttypes.is_recursive rec_flag in
    fmt_value_binding c ~rec_flag ?ext ~in_ binding
    $ fmt_if (not last)
        ( match c.conf.fmt_opts.let_and.v with
        | `Sparse -> "@;<1000 0>"
        | `Compact -> "@ " )
  in
  let blank_line_after_in =
    let last_bind = List.last_exn bindings in
    sequence_blank_line c last_bind.lb_loc body_loc
  in
  Params.Exp.wrap c.conf ~parens:(parens || has_attr) ~fits_breaks:false
    (vbox 0
       ( hvbox 0 (list_fl bindings fmt_binding)
       $ ( if blank_line_after_in then fmt "\n@,"
           else break 1000 indent_after_in )
       $ hvbox 0 fmt_expr ) )
  $ fmt_atrs

and fmt_value_constraint c vc_opt =
  let fmt_sep x =
    match c.conf.fmt_opts.break_colon.v with
    | `Before -> fmt "@ " $ str x $ char ' '
    | `After -> char ' ' $ str x $ fmt "@ "
  in
  match vc_opt with
  | Some vc -> (
      let ctx = Vc vc in
      match vc with
      | Pvc_constraint {locally_abstract_univars= []; typ} ->
          (noop, fmt_type_cstr c (sub_typ ~ctx typ))
      | Pvc_constraint {locally_abstract_univars= pvars; typ} -> (
        match c.conf.fmt_opts.break_colon.v with
        | `Before ->
            ( noop
            , fmt_sep ":"
              $ hvbox 0
                  ( str "type "
                  $ list pvars " " (fmt_str_loc c)
                  $ fmt ".@ "
                  $ fmt_core_type c (sub_typ ~ctx typ) ) )
        | `After ->
            ( fmt_sep ":"
              $ hvbox 0
                  (str "type " $ list pvars " " (fmt_str_loc c) $ str ".")
            , fmt "@ " $ fmt_core_type c (sub_typ ~ctx typ) ) )
      | Pvc_coercion {ground; coercion} ->
          ( noop
          , opt ground (fun ty ->
                fmt_sep ":" $ fmt_core_type c (sub_typ ~ctx ty) )
            $ fmt_sep ":>"
            $ fmt_core_type c (sub_typ ~ctx coercion) ) )
  | None -> (noop, noop)

and fmt_value_binding c ~rec_flag ?ext ?in_ ?epi
    {lb_op; lb_pat; lb_args; lb_typ; lb_exp; lb_attrs; lb_loc; lb_pun} =
  update_config_maybe_disabled c lb_loc lb_attrs
  @@ fun c ->
  let lb_pun =
    Ocaml_version.(
      compare c.conf.opr_opts.ocaml_version.v Releases.v4_13_0 >= 0 )
    && lb_pun
  in
  let doc1, atrs = doc_atrs lb_attrs in
  let doc2, atrs = doc_atrs atrs in
<<<<<<< HEAD
  let fmt_cstr =
    let fmt_sep x =
      match c.conf.fmt_opts.break_colon.v with
      | `Before -> fmt "@ " $ str x $ char ' '
      | `After -> char ' ' $ str x $ fmt "@ "
    in
    match lb_typ with
    | `Polynewtype (pvars, xtyp) ->
        fmt_sep ":"
        $ hvbox 0
            ( str "type "
            $ list pvars " " (fmt_str_loc c)
            $ fmt ".@ " $ fmt_core_type c xtyp )
    | `Coerce (xtyp1, xtyp2) ->
        opt xtyp1 (fun xtyp1 -> fmt_sep ":" $ fmt_core_type c xtyp1)
        $ fmt_sep ":>" $ fmt_core_type c xtyp2
    | `Other xtyp -> fmt_type_cstr c xtyp
    | `None -> noop
  in
  let cstr_indent =
    match lb_typ with
    | `Other {ast= {ptyp_desc= Ptyp_poly _; _}; _} -> 6
    | _ -> Params.Indent.fun_type_annot c.conf
  in
=======
  let fmt_newtypes, fmt_cstr = fmt_value_constraint c lb_typ in
>>>>>>> 0636bfe9
  let indent =
    match lb_exp.ast.pexp_desc with
    | Pexp_function _ -> c.conf.fmt_opts.function_indent.v
    | (Pexp_fun _ | Pexp_newtype _)
      when c.conf.fmt_opts.let_binding_deindent_fun.v ->
        max (c.conf.fmt_opts.let_binding_indent.v - 1) 0
    | _ -> c.conf.fmt_opts.let_binding_indent.v
  in
  let f {attr_name= {loc; _}; _} =
    Location.compare_start loc lb_exp.ast.pexp_loc < 1
  in
  let at_attrs, at_at_attrs = List.partition_tf atrs ~f in
  let pre_body, body = fmt_body c lb_exp in
  let pat_has_cmt = Cmts.has_before c.cmts lb_pat.ast.ppat_loc in
  let toplevel, in_, epi, cmts_before, cmts_after =
    match in_ with
    | Some in_ ->
        ( false
        , fmt_item_attributes c ~pre:(Break (1, 2)) at_at_attrs $ in_ indent
        , fmt_opt epi
        , Cmts.fmt_before c lb_loc
        , Cmts.fmt_after c lb_loc )
    | None ->
        let epi =
          fmt_item_attributes c ~pre:(Break (1, 0)) at_at_attrs $ fmt_opt epi
        in
        ( true
        , noop
        , epi
        , Cmts.Toplevel.fmt_before c lb_loc
        , Cmts.Toplevel.fmt_after c lb_loc )
  in
  let decl_args =
    let decl =
      fmt_str_loc c lb_op
      $ fmt_extension_suffix c ext
      $ fmt_attributes c at_attrs $ fmt_if rec_flag " rec"
      $ fmt_or pat_has_cmt "@ " " "
    and pattern = fmt_pattern c lb_pat
    and args =
      fmt_if_k
        (not (List.is_empty lb_args))
        (fmt "@ " $ wrap_fun_decl_args c (fmt_fun_args c lb_args))
    in
    box_fun_decl_args c 4 (Params.Align.fun_decl c.conf ~decl ~pattern ~args)
  in
  fmt_docstring c ~epi:(fmt "@\n") doc1
  $ cmts_before
  $ hvbox 0
      ( hvbox indent
          ( hvbox_if toplevel 0
              ( hvbox_if toplevel indent
                  ( hovbox 2
<<<<<<< HEAD
                      ( hovbox cstr_indent (decl_args $ fmt_cstr)
=======
                      ( hovbox 4
                          ( box_fun_decl_args c 4
                              ( hovbox 4
                                  ( fmt_str_loc c lb_op
                                  $ fmt_extension_suffix c ext
                                  $ fmt_attributes c at_attrs
                                  $ fmt_if rec_flag " rec"
                                  $ fmt_or pat_has_cmt "@ " " "
                                  $ fmt_pattern c lb_pat )
                              $ fmt_if_k
                                  (not (List.is_empty lb_args))
                                  ( fmt "@ "
                                  $ wrap_fun_decl_args c
                                      (fmt_fun_args c lb_args) )
                              $ fmt_newtypes )
                          $ fmt_cstr )
>>>>>>> 0636bfe9
                      $ fmt_if_k (not lb_pun)
                          (fmt_or_k c.conf.fmt_opts.ocp_indent_compat.v
                             (fits_breaks " =" ~hint:(1000, 0) "=")
                             (fmt "@;<1 2>=") )
                      $ fmt_if_k (not lb_pun) pre_body )
                  $ fmt_if (not lb_pun) "@ "
                  $ fmt_if_k (not lb_pun) body )
              $ cmts_after )
          $ in_ )
      $ epi )
  $ fmt_docstring c ~pro:(fmt "@\n") doc2

and fmt_module_binding c ~rec_flag ~first {ast= pmb; _} =
  let {pmb_name; pmb_ext_attrs= attrs; _} = pmb in
  protect c (Mb pmb)
  @@ update_config_maybe_disabled_attrs c pmb.pmb_loc attrs
  @@ fun c ->
  let ctx = Mb pmb in
  let keyword = if first then "module" else "and" in
  let xbody = sub_mod ~ctx pmb.pmb_expr in
  let xbody, xmty =
    match xbody.ast with
    | { pmod_desc= Pmod_constraint (body_me, body_mt)
      ; pmod_loc
      ; pmod_attributes= [] } ->
        Cmts.relocate c.cmts ~src:pmod_loc ~before:body_me.pmod_loc
          ~after:body_mt.pmty_loc ;
        (sub_mod ~ctx body_me, Some (sub_mty ~ctx body_mt))
    | _ -> (xbody, None)
  in
  Cmts.fmt c pmb.pmb_loc
    (fmt_module ~rec_:rec_flag c ctx keyword ~rec_flag:(rec_flag && first)
       ~eqty:":" pmb_name pmb.pmb_args (Some xbody) xmty ~attrs )

let fmt_toplevel_directive c ~semisemi dir =
  let fmt_dir_arg = function
    | Pdir_string s -> str (Printf.sprintf "%S" s)
    | Pdir_int (lit, Some m) -> str (Printf.sprintf "%s%c" lit m)
    | Pdir_int (lit, None) -> str lit
    | Pdir_ident longident -> fmt_longident longident
    | Pdir_bool bool -> str (Bool.to_string bool)
  in
  let {pdir_name= name; pdir_arg; pdir_loc} = dir in
  let name = fmt_str_loc c name ~pre:"#" in
  let args =
    match pdir_arg with
    | None -> noop
    | Some {pdira_desc; pdira_loc; _} ->
        str " "
        $ Cmts.fmt_before ~epi:(str " ") c pdira_loc
        $ fmt_dir_arg pdira_desc
        $ Cmts.fmt_after c pdira_loc
  in
  Cmts.fmt c pdir_loc (box_semisemi c ~parent_ctx:Top semisemi (name $ args))

let flatten_ptop =
  List.concat_map ~f:(function
    | Ptop_def items -> List.map items ~f:(fun i -> `Item i)
    | Ptop_dir d -> [`Directive d] )

let fmt_toplevel ?(force_semisemi = false) c ctx itms =
  let itms = flatten_ptop itms in
  let update_config c = function
    | `Item {pstr_desc= Pstr_attribute atr; _} -> update_config c [atr]
    | _ -> c
  in
  let fmt_item c ctx ~prev:_ ~next itm =
    let last = Option.is_none next in
    let semisemi =
      match (itm, next) with
      | _, Some (`Item {pstr_desc= Pstr_eval _; _}, _) -> true
      | `Item {pstr_desc= Pstr_attribute _; _}, _ -> false
      | `Item _, Some (`Directive _, _) -> true
      | _ -> force_semisemi && last
    in
    match itm with
    | `Item i -> fmt_structure_item c ~last ~semisemi (sub_str ~ctx i)
    | `Directive d -> fmt_toplevel_directive c ~semisemi d
  in
  let ast x = Tli x in
  fmt_item_list c ctx update_config ast fmt_item itms

let fmt_repl_phrase c ctx {prepl_phrase; prepl_output} =
  str "# "
  $ fmt_toplevel ~force_semisemi:true c ctx [prepl_phrase]
  $ fmt_if_k
      (not (String.is_empty prepl_output))
      (break 1000 0 $ str prepl_output)

let fmt_repl_file c _ itms =
  vbox 0 @@ list itms "@;<1000 0>" @@ fmt_repl_phrase c Rep

(** Entry points *)

module Chunk = struct
  open Chunk

  let fmt_item (type a) (fg : a list item) : c -> Ast.t -> a list -> Fmt.t =
    match fg with
    | Structure -> fmt_structure
    | Signature -> fmt_signature
    | Use_file -> fmt_toplevel ?force_semisemi:None

  let update_conf c state = {c with conf= Conf.update_state c.conf state}

  let fmt fg c ctx chunks =
    List.foldi chunks ~init:(c, noop, [])
      ~f:(fun i (c, output, locs) chunk ->
        let c = update_conf c chunk.state in
        let output, locs =
          match chunk.state with
          | `Disable ->
              let output =
                output
                $ Cmts.fmt_before c chunk.attr_loc ~eol:(fmt "\n@;<1000 0>")
                $ fmt_if (i > 0) "\n@;<1000 0>"
                $ str
                    (String.strip
                       (Source.string_at c.source chunk.chunk_loc) )
              in
              (output, chunk.chunk_loc :: locs)
          | `Enable ->
              let output =
                output
                $ fmt_if (i > 0) "@;<1000 0>"
                $ fmt_item fg c ctx chunk.items
              in
              (output, locs)
        in
        (c, output, locs) )
    |> fun ((_ : c), output, locs) ->
    List.iter locs ~f:(Cmts.drop_inside c.cmts) ;
    output

  let split_and_fmt fg c ctx l =
    let state = if c.conf.opr_opts.disable.v then `Disable else `Enable in
    fmt fg c ctx @@ split fg l ~state
end

let fmt_file (type a) ~ctx ~fmt_code ~debug (fragment : a Extended_ast.t)
    source cmts conf (itms : a) =
  let c = {source; cmts; conf; debug; fmt_code} in
  match (fragment, itms) with
  | Structure, [] | Signature, [] | Use_file, [] ->
      Cmts.fmt_after ~pro:noop c Location.none
  | Structure, l -> Chunk.split_and_fmt Structure c ctx l
  | Signature, l -> Chunk.split_and_fmt Signature c ctx l
  | Use_file, l -> Chunk.split_and_fmt Use_file c ctx l
  | Core_type, ty -> fmt_core_type c (sub_typ ~ctx:(Pld (PTyp ty)) ty)
  | Module_type, mty ->
      compose_module ~f:Fn.id
        (fmt_module_type c (sub_mty ~ctx:(Mty mty) mty))
  | Expression, e ->
      fmt_expression c (sub_exp ~ctx:(Str (Ast_helper.Str.eval e)) e)
  | Repl_file, l -> fmt_repl_file c ctx l
  | Documentation, d ->
      (* TODO: [source] and [cmts] should have never been computed when
         formatting doc. *)
      Fmt_odoc.fmt_ast c.conf ~fmt_code:c.fmt_code d

let fmt_parse_result conf ~debug ast_kind ast source comments
    ~set_margin:set_margin_p ~fmt_code =
  let cmts = Cmts.init ast_kind ~debug source ast comments in
  let ctx = Top in
  let code =
    fmt_if_k set_margin_p (set_margin conf.Conf.fmt_opts.margin.v)
    $ fmt_file ~ctx ~debug ast_kind source cmts conf ast ~fmt_code
  in
  Ok code

let fmt_code ~debug =
  let rec fmt_code (conf : Conf.t) ~offset ~set_margin s =
    let {Conf.fmt_opts; _} = conf in
    let conf =
      (* Adjust margin according to [offset]. *)
      let margin = {fmt_opts.margin with v= fmt_opts.margin.v - offset} in
      {conf with fmt_opts= {fmt_opts with margin}}
    in
    let warn = fmt_opts.parse_toplevel_phrases.v in
    let input_name = !Location.input_name in
    match
      Parse_with_comments.parse_toplevel ~disable_deprecated:true conf
        ~input_name ~source:s
    with
    | Either.First {ast; comments; source; prefix= _} ->
        fmt_parse_result conf ~debug Use_file ast source comments ~set_margin
          ~fmt_code
    | Second {ast; comments; source; prefix= _} ->
        fmt_parse_result conf ~debug Repl_file ast source comments
          ~set_margin ~fmt_code
    | exception Syntaxerr.Error (Expecting (_, x)) when warn ->
        Error (`Msg (Format.asprintf "expecting: %s" x))
    | exception Syntaxerr.Error (Not_expecting (_, x)) when warn ->
        Error (`Msg (Format.asprintf "not expecting: %s" x))
    | exception Syntaxerr.Error (Other _) when warn ->
        Error (`Msg (Format.asprintf "invalid toplevel or OCaml syntax"))
    | exception e when warn -> Error (`Msg (Format.asprintf "%a" Exn.pp e))
    | exception _ -> Error (`Msg "")
  in
  fmt_code

let fmt_ast fragment ~debug source cmts conf l =
  (* [Ast.init] should be called only once per file. In particular, we don't
     want to call it when formatting comments *)
  Ast.init conf ;
  let fmt_code = fmt_code ~debug in
  fmt_file ~ctx:Top ~fmt_code ~debug fragment source cmts conf l<|MERGE_RESOLUTION|>--- conflicted
+++ resolved
@@ -1063,12 +1063,8 @@
       Cmts.fmt c ppat_loc
         (hvbox 0 (fmt_pat_cons c ~parens (List.map lp ~f:(sub_pat ~ctx))))
   | Ppat_construct (lid, Some (exists, pat)) ->
-<<<<<<< HEAD
       cbox
         (Params.Indent.variant c.conf ~parens)
-=======
-      cbox 0
->>>>>>> 0636bfe9
         (Params.parens_if parens c.conf
            (hvbox 2
               ( fmt_longident_loc c lid $ fmt "@ "
@@ -1082,12 +1078,8 @@
               $ fmt_pattern c (sub_pat ~ctx pat) ) ) )
   | Ppat_variant (lbl, None) -> variant_var c lbl
   | Ppat_variant (lbl, Some pat) ->
-<<<<<<< HEAD
       cbox
         (Params.Indent.variant c.conf ~parens)
-=======
-      cbox 0
->>>>>>> 0636bfe9
         (Params.parens_if parens c.conf
            (hvbox 2
               ( variant_var c lbl $ fmt "@ "
@@ -2193,21 +2185,12 @@
               $ fmt_expression c (sub_exp ~ctx arg) )
           $ fmt_atrs )
   | Pexp_variant (s, arg) ->
-<<<<<<< HEAD
-      hvbox
-        (Params.Indent.variant c.conf ~parens)
-        (Params.parens_if parens c.conf
-           ( variant_var c s
-           $ opt arg (fmt "@ " >$ (sub_exp ~ctx >> fmt_expression c))
-           $ fmt_atrs ) )
-=======
       pro
       $ Params.parens_if parens c.conf
-          (hvbox 2
+          (hvbox (Params.Indent.variant c.conf ~parens)
              ( variant_var c s
              $ opt arg (fmt "@ " >$ (sub_exp ~ctx >> fmt_expression c))
              $ fmt_atrs ) )
->>>>>>> 0636bfe9
   | Pexp_field (exp, lid) ->
       pro
       $ hvbox 2
@@ -2282,39 +2265,6 @@
             List.rev ((None, sub_exp ~ctx x, []) :: List.rev with_conds)
         | None -> with_conds
       in
-<<<<<<< HEAD
-      hvbox 0
-        ( Params.Exp.wrap c.conf ~parens:(parens || has_attr)
-            (hvbox 0
-               (list_fl cnd_exps
-                  (fun ~first ~last (xcond, xbch, pexp_attributes) ->
-                    let symbol_parens = Exp.is_symbol xbch.ast in
-                    let parens_bch = parenze_exp xbch && not symbol_parens in
-                    let parens_exp = false in
-                    let p =
-                      Params.get_if_then_else c.conf ~first ~last ~parens_bch
-                        ~parens_prev_bch:!parens_prev_bch ~xcond ~xbch
-                        ~expr_loc:pexp_loc
-                        ~fmt_extension_suffix:
-                          (Option.map ext ~f:(fun _ ->
-                               fmt_extension_suffix c ext ) )
-                        ~fmt_attributes:
-                          (fmt_attributes c ~pre:Blank pexp_attributes)
-                        ~fmt_cond:(fmt_expression ~box:false c)
-                    in
-                    parens_prev_bch := parens_bch ;
-                    p.box_branch
-                      ( p.cond
-                      $ p.box_keyword_and_expr
-                          ( p.branch_pro
-                          $ p.wrap_parens
-                              ( fmt_expression c ?box:p.box_expr
-                                  ~parens:parens_exp ?pro:p.expr_pro
-                                  ?eol:p.expr_eol xbch
-                              $ p.break_end_branch ) ) )
-                    $ fmt_if_k (not last) p.space_between_branches ) ) )
-        $ fmt_atrs )
-=======
       pro
       $ hvbox 0
           ( Params.Exp.wrap c.conf ~parens:(parens || has_attr)
@@ -2335,7 +2285,7 @@
                                  fmt_extension_suffix c ext ) )
                           ~fmt_attributes:
                             (fmt_attributes c ~pre:Blank pexp_attributes)
-                          ~fmt_cond:(fmt_expression c)
+                          ~fmt_cond:(fmt_expression ~box:false c)
                       in
                       parens_prev_bch := parens_bch ;
                       p.box_branch
@@ -2349,7 +2299,6 @@
                                 $ p.break_end_branch ) ) )
                       $ fmt_if_k (not last) p.space_between_branches ) ) )
           $ fmt_atrs )
->>>>>>> 0636bfe9
   | Pexp_let (lbs, body) ->
       let bindings =
         Sugar.Let_binding.of_let_bindings c.cmts ~ctx lbs.pvbs_bindings
@@ -2544,18 +2493,12 @@
               $ fmt_package_type c ctx cnstrs )
         | None -> m
       in
-<<<<<<< HEAD
-      hvbox 0
-        (Params.parens_if outer_parens c.conf
-           ( fmt_if_k align opn_paren
-           $ compose_module ~pro ~epi blk ~f:fmt_mod
-           $ fmt_atrs ) )
-=======
       outer_pro
       $ hvbox 0
           (Params.parens_if outer_parens c.conf
-             (compose_module ~pro ~epi blk ~f:fmt_mod $ fmt_atrs) )
->>>>>>> 0636bfe9
+           ( fmt_if_k align opn_paren
+             $ compose_module ~pro ~epi blk ~f:fmt_mod
+           $ fmt_atrs ) )
   | Pexp_record (flds, default) ->
       let fmt_field (lid, tc, exp) =
         let typ1, typ2 =
@@ -2642,26 +2585,15 @@
       in
       let outer_wrap = has_attr && parens in
       let inner_wrap = has_attr || parens in
-<<<<<<< HEAD
-      hvbox_if outer_wrap 0
-        (Params.parens_if outer_wrap c.conf
-           ( hvbox 0
-               (Params.wrap_tuple ~parens:inner_wrap ~no_parens_if_break
-                  c.conf
-                  (list_k es (Params.tuple_sep c.conf)
-                     (sub_exp ~ctx >> fmt_expression c) ) )
-           $ fmt_atrs ) )
-=======
       pro
       $ hvbox_if outer_wrap 0
           (Params.parens_if outer_wrap c.conf
              ( hvbox 0
                  (Params.wrap_tuple ~parens:inner_wrap ~no_parens_if_break
                     c.conf
-                    (list es (Params.comma_sep c.conf)
+                    (list_k es (Params.tuple_sep c.conf)
                        (sub_exp ~ctx >> fmt_expression c) ) )
              $ fmt_atrs ) )
->>>>>>> 0636bfe9
   | Pexp_lazy e ->
       pro
       $ hvbox 2
@@ -4500,34 +4432,7 @@
   in
   let doc1, atrs = doc_atrs lb_attrs in
   let doc2, atrs = doc_atrs atrs in
-<<<<<<< HEAD
-  let fmt_cstr =
-    let fmt_sep x =
-      match c.conf.fmt_opts.break_colon.v with
-      | `Before -> fmt "@ " $ str x $ char ' '
-      | `After -> char ' ' $ str x $ fmt "@ "
-    in
-    match lb_typ with
-    | `Polynewtype (pvars, xtyp) ->
-        fmt_sep ":"
-        $ hvbox 0
-            ( str "type "
-            $ list pvars " " (fmt_str_loc c)
-            $ fmt ".@ " $ fmt_core_type c xtyp )
-    | `Coerce (xtyp1, xtyp2) ->
-        opt xtyp1 (fun xtyp1 -> fmt_sep ":" $ fmt_core_type c xtyp1)
-        $ fmt_sep ":>" $ fmt_core_type c xtyp2
-    | `Other xtyp -> fmt_type_cstr c xtyp
-    | `None -> noop
-  in
-  let cstr_indent =
-    match lb_typ with
-    | `Other {ast= {ptyp_desc= Ptyp_poly _; _}; _} -> 6
-    | _ -> Params.Indent.fun_type_annot c.conf
-  in
-=======
   let fmt_newtypes, fmt_cstr = fmt_value_constraint c lb_typ in
->>>>>>> 0636bfe9
   let indent =
     match lb_exp.ast.pexp_desc with
     | Pexp_function _ -> c.conf.fmt_opts.function_indent.v
@@ -4571,6 +4476,7 @@
       fmt_if_k
         (not (List.is_empty lb_args))
         (fmt "@ " $ wrap_fun_decl_args c (fmt_fun_args c lb_args))
+      $ fmt_newtypes
     in
     box_fun_decl_args c 4 (Params.Align.fun_decl c.conf ~decl ~pattern ~args)
   in
@@ -4581,26 +4487,9 @@
           ( hvbox_if toplevel 0
               ( hvbox_if toplevel indent
                   ( hovbox 2
-<<<<<<< HEAD
-                      ( hovbox cstr_indent (decl_args $ fmt_cstr)
-=======
-                      ( hovbox 4
-                          ( box_fun_decl_args c 4
-                              ( hovbox 4
-                                  ( fmt_str_loc c lb_op
-                                  $ fmt_extension_suffix c ext
-                                  $ fmt_attributes c at_attrs
-                                  $ fmt_if rec_flag " rec"
-                                  $ fmt_or pat_has_cmt "@ " " "
-                                  $ fmt_pattern c lb_pat )
-                              $ fmt_if_k
-                                  (not (List.is_empty lb_args))
-                                  ( fmt "@ "
-                                  $ wrap_fun_decl_args c
-                                      (fmt_fun_args c lb_args) )
-                              $ fmt_newtypes )
+                      ( hovbox (Params.Indent.fun_type_annot c.conf)
+                          ( decl_args
                           $ fmt_cstr )
->>>>>>> 0636bfe9
                       $ fmt_if_k (not lb_pun)
                           (fmt_or_k c.conf.fmt_opts.ocp_indent_compat.v
                              (fits_breaks " =" ~hint:(1000, 0) "=")
