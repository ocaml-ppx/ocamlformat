(**************************************************************************)
(*                                                                        *)
(*                              OCamlFormat                               *)
(*                                                                        *)
(*            Copyright (c) Facebook, Inc. and its affiliates.            *)
(*                                                                        *)
(*      This source code is licensed under the MIT license found in       *)
(*      the LICENSE file in the root directory of this source tree.       *)
(*                                                                        *)
(**************************************************************************)

(** Format OCaml Ast *)

open Migrate_ast
open Extended_ast
open Asttypes
open Ast
open Fmt

type c =
  { conf: Conf.t
  ; debug: bool
  ; source: Source.t
  ; cmts: Cmts.t
  ; fmt_code: Conf.t -> Fmt.code_formatter }

module Cmts = struct
  include Cmts

  let fmt_before c = fmt_before c.cmts c.conf ~fmt_code:c.fmt_code

  let fmt_within c = fmt_within c.cmts c.conf ~fmt_code:c.fmt_code

  let fmt_after c = fmt_after c.cmts c.conf ~fmt_code:c.fmt_code

  let fmt c ?pro ?epi ?eol ?adj loc =
    (* remove the before comments from the map first *)
    let before = fmt_before c ?pro ?epi ?eol ?adj loc in
    (* remove the within comments from the map by accepting the
       continuation *)
    fun inner ->
      (* delay the after comments until the within comments have been
         removed *)
      let after = fmt_after c ?pro ?epi loc in
      let open Fmt in
      before $ inner $ after

  module Toplevel = struct
    let fmt_before c = Toplevel.fmt_before c.cmts c.conf ~fmt_code:c.fmt_code

    let fmt_after c = Toplevel.fmt_after c.cmts c.conf ~fmt_code:c.fmt_code
  end
end

let cmt_checker {cmts; _} =
  { cmts_before= Cmts.has_before cmts
  ; cmts_within= Cmts.has_within cmts
  ; cmts_after= Cmts.has_after cmts }

let break_between c = Ast.break_between c.source (cmt_checker c)

type block =
  { opn: Fmt.t option
  ; pro: Fmt.t option
  ; psp: Fmt.t
  ; bdy: Fmt.t
  ; cls: Fmt.t
  ; esp: Fmt.t
  ; epi: Fmt.t option }

let empty =
  { opn= None
  ; pro= None
  ; psp= noop
  ; bdy= noop
  ; cls= noop
  ; esp= noop
  ; epi= None }

let blk_box ?(box = true) blk k =
  match blk.opn with Some opn -> wrap_if_k box opn blk.cls k | None -> k

let compose_module' ?box ?pro ?epi ({psp; bdy; esp; _} as blk) =
  ( blk_box ?box blk (fmt_opt pro $ (fmt_opt blk.pro $ psp $ bdy)) $ esp
  , fmt_opt blk.epi $ fmt_opt epi )

let compose_module ?box ?pro ?epi blk ~f =
  let bdy, epi' = compose_module' ?box ?pro blk in
  f (bdy $ epi') $ fmt_opt epi
<<<<<<< HEAD

module Indent = struct
  let _ocp a b c = if c.conf.fmt_opts.ocp_indent_compat.v then a else b

  let fun_type_annot = _ocp 2 4

  let fun_args = _ocp 6 4

  let docked_function ~parens ~xexp c =
    if c.conf.fmt_opts.ocp_indent_compat.v then if parens then 3 else 2
    else
      let default = if c.conf.fmt_opts.wrap_fun_args.v then 2 else 4 in
      Params.function_indent c.conf ~parens:false ~xexp ~default

  let docked_function_after_fun ~parens ~lbl c =
    if c.conf.fmt_opts.ocp_indent_compat.v then
      if parens && Poly.equal lbl Nolabel then 3 else 2
    else 0

  let fun_args_group lbl ast c =
    if not c.conf.fmt_opts.ocp_indent_compat.v then 2
    else
      match ast.pexp_desc with
      | Pexp_function _ -> 2
      | _ -> ( match lbl with Nolabel -> 3 | _ -> 2 )

  let record_docstring c =
    let ocp =
      match c.conf.fmt_opts.break_separators.v with
      | `Before -> -2
      | `After -> 0
    in
    _ocp ocp 4 c

  let constructor_docstring = _ocp 0 4

  let exp_constraint = _ocp 1 2

  let mod_constraint ~me c =
    if c.conf.fmt_opts.ocp_indent_compat.v then
      match me.pmod_desc with Pmod_structure _ -> 0 | _ -> 2
    else 2

  let mty_with = _ocp 0 2

  let variant ~parens c =
    if c.conf.fmt_opts.ocp_indent_compat.v && parens then 3 else 2

  let variant_type_arg c = _ocp 2 0 c

  let docked_fun c ~loc ~lbl =
    if not c.conf.fmt_opts.ocp_indent_compat.v then 2
    else
      let loc, if_breaks =
        match lbl with
        | Nolabel -> (loc, 3)
        | Optional x | Labelled x -> (x.loc, 2)
      in
      if Source.begins_line ~ignore_spaces:true c.source loc then if_breaks
      else 0
end

module Break = struct
  let _ocp a b c = fmt (if c.conf.fmt_opts.ocp_indent_compat.v then a else b)

  let type_constr = _ocp "@;<1 2>" "@ "

  let unpack_annot = _ocp "@ " "@;<1 2>"

  (** Valid for [assignment-operator = begin-line]. *)
  let assignment_operator = _ocp "@ " "@;<1 2>"

  let mod_constraint ~mt c =
    if c.conf.fmt_opts.ocp_indent_compat.v then
      match mt.pmty_desc with
      | Pmty_signature _ -> break 1 0
      | _ -> break 1 2
    else break 1 2
end

module Box = struct
  let _ocp a b c k = if c.conf.fmt_opts.ocp_indent_compat.v then a k else b k

  let fun_decl = _ocp (hvbox 2) (hovbox 4)

  let fun_args c k =
    hvbox_if
      ( (not c.conf.fmt_opts.wrap_fun_args.v)
      && not c.conf.fmt_opts.ocp_indent_compat.v )
      0 k
end
=======
>>>>>>> b1e42db4

(* Debug: catch and report failures at nearest enclosing Ast.t *)

let protect =
  let first = ref true in
  fun c ast pp ->
    Fmt.protect pp ~on_error:(fun exc ->
        if !first && c.debug then (
          let bt = Stdlib.Printexc.get_backtrace () in
          Stdlib.Format.eprintf "@\nFAIL@\n%a@\n%s@.%!" Ast.dump ast bt ;
          first := false ) ;
        raise exc )

let update_config ?quiet c l =
  {c with conf= List.fold ~init:c.conf l ~f:(Conf.update ?quiet)}

(* Preserve the position of comments located after the last element of a
   list/array (after `;`), otherwise comments are picked up by
   `fmt_expression` and printed before `;`. *)
let collection_last_cmt ?pro c (loc : Location.t) locs =
  let filter = function Parser.SEMI -> true | _ -> false in
  opt (List.last locs) (fun (last : Location.t) ->
      match
        Source.tokens_between c.source last.loc_end loc.loc_end ~filter
      with
      | [] -> noop
      | (_, semicolon_loc) :: _ ->
          Cmts.fmt_after ?pro c last ~filter:(fun Cmt.{loc; _} ->
              Location.compare loc semicolon_loc >= 0 ) )

let fmt_elements_collection ?pro ?(first_sep = true) ?(last_sep = true) c
    (p : Params.elements_collection) f loc fmt_x xs =
  let fmt_one ~first ~last x =
    fmt_if_k (not (first && first_sep)) p.sep_before
    $ fmt_x x
    $ fmt_or_k (last && last_sep) p.sep_after_final p.sep_after_non_final
  in
  list_fl xs fmt_one $ collection_last_cmt ?pro c loc (List.map ~f xs)

let fmt_expressions c width sub_exp exprs fmt_expr p loc =
  match c.conf.fmt_opts.break_collection_expressions.v with
  | `Fit_or_vertical ->
      fmt_elements_collection c p Exp.location loc fmt_expr exprs
  | `Wrap ->
      let is_simple x = is_simple c.conf width (sub_exp x) in
      let break x1 x2 = not (is_simple x1 && is_simple x2) in
      let grps = List.group exprs ~break in
      let fmt_grp ~first:first_grp ~last:last_grp exprs =
        fmt_elements_collection c ~first_sep:first_grp ~last_sep:last_grp p
          Exp.location loc fmt_expr exprs
      in
      list_fl grps fmt_grp

(** Handle the `break-fun-decl` option *)
let wrap_fun_decl_args c k =
  match c.conf.fmt_opts.break_fun_decl.v with
  | `Wrap | `Fit_or_vertical -> k
  | `Smart -> hvbox 0 k

let box_fun_decl_args c =
  match c.conf.fmt_opts.break_fun_decl.v with
  | `Fit_or_vertical -> hvbox
  | `Wrap | `Smart -> hovbox

(** Handle the `break-fun-sig` option *)
let box_fun_sig_args c =
  match c.conf.fmt_opts.break_fun_sig.v with
  | _ when c.conf.fmt_opts.ocp_indent_compat.v -> hvbox
  | `Fit_or_vertical -> hvbox
  | `Wrap | `Smart -> hovbox

let sugar_pmod_functor c ~for_functor_kw pmod =
  let source_is_long = Source.is_long_pmod_functor c.source in
  Sugar.functor_ c.cmts ~for_functor_kw ~source_is_long pmod

let sugar_pmty_functor c ~for_functor_kw pmty =
  let source_is_long = Source.is_long_pmty_functor c.source in
  Sugar.functor_type c.cmts ~for_functor_kw ~source_is_long pmty

let closing_paren ?force ?(offset = 0) c =
  match c.conf.fmt_opts.indicate_multiline_delimiters.v with
  | `No -> str ")"
  | `Space -> fits_breaks ")" " )" ?force
  | `Closing_on_separate_line -> fits_breaks ")" ")" ~hint:(1000, offset)

let maybe_disabled_k c (loc : Location.t) (l : attributes) f k =
  if not c.conf.opr_opts.disable.v then f c
  else
    let loc = Source.extend_loc_to_include_attributes loc l in
    Cmts.drop_inside c.cmts loc ;
    let s = Source.string_at c.source loc in
    k (Cmts.fmt c loc (str s))

let maybe_disabled c loc l f = maybe_disabled_k c loc l f Fn.id

let update_config_maybe_disabled c loc l f =
  let c = update_config c l in
  maybe_disabled c loc l f

let update_config_maybe_disabled_block c loc l f =
  let fmt bdy = {empty with opn= Some (open_vbox 2); bdy; cls= close_box} in
  let c = update_config c l in
  maybe_disabled_k c loc l f fmt

let update_items_config c items update_config =
  let with_config c i =
    let c = update_config c i in
    (c, (i, c))
  in
  let _, items = List.fold_map items ~init:c ~f:with_config in
  items

let box_semisemi c ~parent_ctx b k =
  let space = Poly.(c.conf.fmt_opts.sequence_style.v = `Separator) in
  match parent_ctx with
  | _ when not b -> k
  | Rep -> k $ fmt_if space " " $ str ";;"
  | _ -> hvbox 0 (k $ fmt_or space "@;" "@," $ str ";;")

let fmt_hole () = str "_"

let fmt_item_list c ctx update_config ast fmt_item items =
  let items = update_items_config c items update_config in
  let break_struct = c.conf.fmt_opts.break_struct.v || is_top ctx in
  hvbox 0 @@ list_pn items
  @@ fun ~prev (itm, c) ~next ->
  let loc = Ast.location (ast itm) in
  maybe_disabled c loc [] (fun c -> fmt_item c ctx ~prev ~next itm)
  $ opt next (fun (i_n, c_n) ->
        fmt_or_k
          (break_between c (ast itm, c.conf) (ast i_n, c_n.conf))
          (fmt "\n@;<1000 0>")
          (fmt_or break_struct "@;<1000 0>" "@ ") )

let fmt_recmodule c ctx items fmt_item ast sub =
  let update_config c i = update_config c (Ast.attributes (ast i)) in
  let fmt_item c ctx ~prev ~next:_ i =
    fmt_item c ~rec_flag:true ~first:(Option.is_none prev) (sub ~ctx i)
  in
  fmt_item_list c ctx update_config ast fmt_item items

(* In several places, naked newlines (i.e. not "@\n") are used to avoid
   trailing space in open lines. *)
(* In several places, a break such as "@;<1000 0>" is used to force the
   enclosing box to break across multiple lines. *)

let rec fmt_longident (li : Longident.t) =
  match li with
  | Lident id -> str id
  | Ldot (li, id) ->
      hvbox 0
        ( fmt_longident li $ fmt "@,."
        $ wrap_if (Std_longident.String_id.is_symbol id) "( " " )" (str id)
        )
  | Lapply (li1, li2) ->
      hvbox 2 (fmt_longident li1 $ wrap "@,(" ")" (fmt_longident li2))

let fmt_longident_loc c ?pre {txt; loc} =
  Cmts.fmt c loc (opt pre str $ fmt_longident txt)

let str_longident x =
  Format_.asprintf "%a" (fun fs x -> eval fs (fmt_longident x)) x

let fmt_str_loc c ?pre {txt; loc} = Cmts.fmt c loc (opt pre str $ str txt)

let fmt_str_loc_opt c ?pre ?(default = "_") {txt; loc} =
  Cmts.fmt c loc (opt pre str $ str (Option.value ~default txt))

let variant_var c ({txt= x; loc} : variant_var) =
  Cmts.fmt c loc @@ (str "`" $ fmt_str_loc c x)

let fmt_constant c ?epi {pconst_desc; pconst_loc= loc} =
  Cmts.fmt c loc
  @@
  match pconst_desc with
  | Pconst_integer (lit, suf) | Pconst_float (lit, suf) ->
      str lit $ opt suf char
  | Pconst_char _ -> wrap "'" "'" @@ str (Source.char_literal c.source loc)
  | Pconst_string (s, loc', Some delim) ->
      Cmts.fmt c loc'
      @@ wrap_k (str ("{" ^ delim ^ "|")) (str ("|" ^ delim ^ "}")) (str s)
  | Pconst_string (_, loc', None) -> (
      let delim = ["@,"; "@;"] in
      let contains_pp_commands s =
        let is_substring substring = String.is_substring s ~substring in
        List.exists delim ~f:is_substring
      in
      let fmt_string_auto ~break_on_newlines s =
        let fmt_words ~epi s =
          let words = String.split s ~on:' ' in
          let fmt_word ~prev:_ curr ~next =
            match next with
            | Some "" -> str curr $ str " "
            | Some _ ->
                str curr $ cbreak ~fits:("", 1, "") ~breaks:(" \\", 0, "")
            | None -> str curr
          in
          hovbox_if (List.length words > 1) 0 (list_pn words fmt_word $ epi)
        in
        let fmt_line ~epi ~prev:_ curr ~next =
          let not_suffix suffix = not (String.is_suffix curr ~suffix) in
          let print_ln =
            List.for_all delim ~f:not_suffix || not break_on_newlines
          in
          let fmt_next next =
            if String.is_empty next then fmt_if_k print_ln (str "\\n")
            else if Char.equal next.[0] ' ' then
              fmt_if_k print_ln (str "\\n")
              $ cbreak ~fits:("", 0, "") ~breaks:("\\", -1, "\\")
            else
              fmt_if_k print_ln (str "\\n")
              $ cbreak ~fits:("", 0, "") ~breaks:("\\", 0, "")
          in
          let epi = match next with Some _ -> noop | None -> epi in
          fmt_words ~epi curr $ opt next fmt_next
        in
        let lines = String.split ~on:'\n' s in
        let lines =
          if break_on_newlines then lines
          else
            let n_lines = List.length lines in
            (* linebreaks are merged with the preceding line when possible
               instead of having a blank line in the list *)
            List.foldi lines ~init:[] ~f:(fun i acc -> function
              | "" when i < n_lines - 1 -> (
                match acc with [] -> [""] | h :: t -> (h ^ "\\n") :: t )
              | line -> line :: acc )
            |> List.rev
        in
        let epi = str "\"" $ fmt_opt epi in
        hvbox 1 (str "\"" $ list_pn lines (fmt_line ~epi))
      in
      let preserve_or_normalize =
        match c.conf.fmt_opts.break_string_literals.v with
        | `Never -> `Preserve
        | `Auto -> `Normalize
      in
      let s = Source.string_literal c.source preserve_or_normalize loc in
      Cmts.fmt c loc'
      @@
      match c.conf.fmt_opts.break_string_literals.v with
      | `Auto when contains_pp_commands s ->
          let break_on_pp_commands in_ pattern =
            String.substr_replace_all in_ ~pattern ~with_:(pattern ^ "\n")
          in
          List.fold_left delim ~init:s ~f:break_on_pp_commands
          |> fmt_string_auto ~break_on_newlines:true
      | `Auto -> fmt_string_auto ~break_on_newlines:false s
      | `Never -> wrap "\"" "\"" (str s) )

let fmt_variance_injectivity c vc = hvbox 0 (list vc "" (fmt_str_loc c))

let fmt_label lbl sep =
  (* No comment can be attached here. *)
  match lbl with
  | Nolabel -> noop
  | Labelled l -> str "~" $ str l.txt $ fmt sep
  | Optional l -> str "?" $ str l.txt $ fmt sep

let fmt_direction_flag = function
  | Upto -> fmt "@ to "
  | Downto -> fmt "@ downto "

let fmt_private ?(pro = fmt "@ ") c loc =
  pro $ hvbox 0 @@ Cmts.fmt c loc @@ str "private"

let fmt_virtual ?(pro = fmt "@ ") c loc =
  pro $ hvbox 0 @@ Cmts.fmt c loc @@ str "virtual"

let fmt_mutable ?(pro = fmt "@ ") ?(epi = noop) c loc =
  pro $ hvbox 0 (Cmts.fmt c loc (str "mutable")) $ epi

let fmt_private_flag c = function
  | Private loc -> fmt_private c loc
  | Public -> noop

let fmt_virtual_flag c = function
  | Virtual loc -> fmt_virtual c loc
  | Concrete -> noop

let fmt_mutable_flag ?pro ?epi c = function
  | Mutable loc -> fmt_mutable ?pro ?epi c loc
  | Immutable -> noop

let fmt_mutable_virtual_flag c = function
  | {mv_mut= Some m; mv_virt= Some v} when Location.compare_start v m < 1 ->
      fmt_virtual c v $ fmt_mutable c m
  | {mv_mut; mv_virt} ->
      opt mv_mut (fmt_mutable c) $ opt mv_virt (fmt_virtual c)

let fmt_private_virtual_flag c = function
  | {pv_priv= Some p; pv_virt= Some v} when Location.compare_start v p < 1 ->
      fmt_virtual c v $ fmt_private c p
  | {pv_priv; pv_virt} ->
      opt pv_priv (fmt_private c) $ opt pv_virt (fmt_virtual c)

let virtual_or_override = function
  | Cfk_virtual _ -> noop
  | Cfk_concrete (Override, _) -> str "!"
  | Cfk_concrete (Fresh, _) -> noop

let fmt_parsed_docstring c ~loc ?pro ~epi str_cmt parsed =
  assert (not (String.is_empty str_cmt)) ;
  let fmt_code = c.fmt_code c.conf in
  let doc = Fmt_odoc.fmt_parsed c.conf ~fmt_code ~input:str_cmt parsed in
  Cmts.fmt c loc
  @@ vbox_if (Option.is_none pro) 0 (fmt_opt pro $ wrap "(**" "*)" doc $ epi)

let docstring_epi ~standalone ~next ~epi ~floating =
  let epi = if Option.is_some next then fmt "@\n" else fmt_opt epi in
  match next with
  | (None | Some (_, false)) when floating && not standalone ->
      str "\n" $ epi
  | _ -> epi

let fmt_docstring c ?(standalone = false) ?pro ?epi doc =
  list_pn (Option.value ~default:[] doc)
    (fun ~prev:_ ({txt; loc}, floating) ~next ->
      let epi = docstring_epi ~standalone ~next ~epi ~floating in
      fmt_parsed_docstring c ~loc ?pro ~epi txt (Docstring.parse ~loc txt) )

let fmt_docstring_around_item' ?(is_val = false) ?(force_before = false)
    ?(fit = false) c doc1 doc2 =
  match (doc1, doc2) with
  | Some _, Some _ ->
      ( fmt_docstring c ~epi:(fmt "@\n") doc1
      , fmt_docstring c ~pro:(fmt "@\n") doc2 )
  | None, None -> (noop, noop)
  | None, Some doc | Some doc, None -> (
      let is_tag_only =
        List.for_all ~f:(function
          | Ok es, _ -> Docstring.is_tag_only es
          | _ -> false )
      in
      let fmt_doc ?epi ?pro doc =
        list_pn doc (fun ~prev:_ (parsed, ({txt; loc}, floating)) ~next ->
            let next = Option.map next ~f:snd in
            let epi = docstring_epi ~standalone:false ~next ~epi ~floating in
            fmt_parsed_docstring c ~loc ~epi ?pro txt parsed )
      in
      let floating_doc, doc =
        doc
        |> List.map ~f:(fun (({txt; loc}, _) as doc) ->
               (Docstring.parse ~loc txt, doc) )
        |> List.partition_tf ~f:(fun (_, (_, floating)) -> floating)
      in
      let placement =
        if force_before then `Before
        else if
          Poly.( = ) c.conf.fmt_opts.doc_comments_tag_only.v `Fit
          && fit && is_tag_only doc
        then `Fit
        else
          let ((`Before | `After) as conf) =
            match c.conf.fmt_opts.doc_comments.v with
            | `After_when_possible -> `After
            | `Before_except_val when is_val -> `After
            | `Before_except_val -> `Before
            | `Before -> `Before
          in
          conf
      in
      let floating_doc = fmt_doc ~epi:(fmt "@\n") floating_doc in
      match placement with
      | `Before -> (floating_doc $ fmt_doc ~epi:(fmt "@\n") doc, noop)
      | `After -> (floating_doc, fmt_doc ~pro:(fmt "@\n") doc)
      | `Fit ->
          ( floating_doc
          , fmt_doc ~pro:(break c.conf.fmt_opts.doc_comments_padding.v 0) doc
          ) )

(** Formats docstrings and decides where to place them Handles the
    [doc-comments] and [doc-comment-tag-only] options Returns the tuple
    [doc_before, doc_after, attrs] *)
let fmt_docstring_around_item ?is_val ?force_before ?fit c attrs =
  let doc1, attrs = doc_atrs attrs in
  let doc2, attrs = doc_atrs attrs in
  let doc_before, doc_after =
    fmt_docstring_around_item' ?is_val ?force_before ?fit c doc1 doc2
  in
  (doc_before, doc_after, attrs)

let fmt_extension_suffix c ext =
  opt ext (fun name -> str "%" $ fmt_str_loc c name)

let is_arrow_or_poly = function
  | {ptyp_desc= Ptyp_arrow _ | Ptyp_poly _; _} -> true
  | _ -> false

let fmt_assign_arrow c =
  match c.conf.fmt_opts.assignment_operator.v with
  | `Begin_line -> Break.assignment_operator c $ fmt "<- "
  | `End_line -> fmt " <-@;<1 2>"

let arrow_sep c ~parens : Fmt.s =
  match c.conf.fmt_opts.break_separators.v with
  | `Before -> if parens then "@;<1 1>-> " else "@ -> "
  | `After -> " ->@;<1 0>"

let fmt_docstring_padded c doc =
  fmt_docstring c ~pro:(break c.conf.fmt_opts.doc_comments_padding.v 0) doc

let sequence_blank_line c (l1 : Location.t) (l2 : Location.t) =
  match c.conf.fmt_opts.sequence_blank_line.v with
  | `Preserve_one ->
      let rec loop prev_pos = function
        | cmt :: tl ->
            (* Check empty line before each comment *)
            Source.empty_line_between c.source prev_pos cmt.Cmt.loc.loc_start
            || loop cmt.Cmt.loc.loc_end tl
        | [] ->
            (* Check empty line after all comments *)
            Source.empty_line_between c.source prev_pos l2.loc_start
      in
      loop l1.loc_end (Cmts.remaining_before c.cmts l2)
  | `Compact -> false

let fmt_quoted_string key ext s = function
  | None ->
      wrap_k (str (Format_.sprintf "{%s%s|" key ext)) (str "|}") (str s)
  | Some delim ->
      let ext_and_delim =
        if String.is_empty delim then ext
        else Format_.sprintf "%s %s" ext delim
      in
      wrap_k
        (str (Format_.sprintf "{%s%s|" key ext_and_delim))
        (str (Format_.sprintf "|%s}" delim))
        (str s)

let fmt_type_var s =
  str "'"
  (* [' a'] is a valid type variable, the space is required to not lex as a
     char. https://github.com/ocaml/ocaml/pull/2034 *)
  $ fmt_if (String.length s > 1 && Char.equal s.[1] '\'') " "
  $ str s

let rec fmt_extension_aux c ctx ~key (ext, pld) =
  match (ext.txt, pld, ctx) with
  (* Quoted extensions (since ocaml 4.11). *)
  | ( ext
    , PStr
        [ { pstr_desc=
              Pstr_eval
                ( { pexp_desc=
                      Pexp_constant
                        {pconst_desc= Pconst_string (str, loc, delim); _}
                  ; pexp_loc
                  ; pexp_loc_stack= _
                  ; pexp_attributes= [] }
                , [] )
          ; pstr_loc } ]
    , _ )
    when Source.is_quoted_string c.source pstr_loc ->
      (* Comments and attributes are not allowed by the parser *)
      assert (not (Cmts.has_before c.cmts loc)) ;
      assert (not (Cmts.has_after c.cmts loc)) ;
      assert (not (Cmts.has_before c.cmts pexp_loc)) ;
      assert (not (Cmts.has_after c.cmts pexp_loc)) ;
      assert (not (Cmts.has_before c.cmts pstr_loc)) ;
      assert (not (Cmts.has_after c.cmts pstr_loc)) ;
      hvbox 0 (fmt_quoted_string (Ext.Key.to_string key) ext str delim)
  | _, PStr [({pstr_loc; _} as si)], (Pld _ | Str _ | Top)
    when Source.extension_using_sugar ~name:ext ~payload:pstr_loc ->
      fmt_structure_item c ~last:true ~ext ~semisemi:false (sub_str ~ctx si)
  | _, PSig [({psig_loc; _} as si)], (Pld _ | Sig _ | Top)
    when Source.extension_using_sugar ~name:ext ~payload:psig_loc ->
      fmt_signature_item c ~ext (sub_sig ~ctx si)
  | _, PPat (({ppat_loc; _} as pat), _), (Pld _ | Top)
    when Source.extension_using_sugar ~name:ext ~payload:ppat_loc ->
      fmt_pattern c ~ext (sub_pat ~ctx pat)
  | _ ->
      wrap "[" "]"
        ( str (Ext.Key.to_string key)
        $ fmt_str_loc c ext
        $ fmt_payload c (Pld pld) pld
        $ fmt_if (Exposed.Right.payload pld) " " )

and fmt_extension = fmt_extension_aux ~key:Ext.Key.Regular

and fmt_item_extension = fmt_extension_aux ~key:Ext.Key.Item

and fmt_attribute c ~key {attr_name; attr_payload; attr_loc} =
  hvbox 0 @@ Cmts.fmt c attr_loc
  @@
  match (attr_name, attr_payload) with
  | ( {txt= ("ocaml.doc" | "ocaml.text") as txt; loc= {loc_ghost= true; _}}
    , PStr
        [ { pstr_desc=
              Pstr_eval
                ( { pexp_desc=
                      Pexp_constant
                        {pconst_desc= Pconst_string (doc, _, None); _}
                  ; pexp_attributes= []
                  ; _ }
                , [] )
          ; _ } ] ) ->
      fmt_or (String.equal txt "ocaml.text") "@ " " "
      $ wrap "(**" "*)" (str doc)
  | name, pld ->
      let indent =
        match (pld, key) with
        | (PStr _ | PSig _), Attr.Key.Floating ->
            c.conf.fmt_opts.stritem_extension_indent.v
        | _ -> c.conf.fmt_opts.extension_indent.v
      in
      hvbox indent
        (wrap "[" "]"
           ( str (Attr.Key.to_string key)
           $ fmt_str_loc c name
           $ fmt_payload c (Pld pld) pld
           $ fmt_if (Exposed.Right.payload pld) " " ) )

and fmt_attributes_aux c ?pre ?suf ~key attrs =
  let num = List.length attrs in
  fmt_if_k (num > 0)
    ( opt pre sp
    $ hvbox_if (num > 1) 0
        (hvbox 0 (list attrs "@ " (fmt_attribute c ~key)) $ opt suf str) )

and fmt_attributes = fmt_attributes_aux ~key:Attr.Key.Regular

and fmt_item_attributes = fmt_attributes_aux ~key:Attr.Key.Item

and fmt_attributes_and_docstrings_aux c ~key attrs =
  let standalone, pro, space =
    match key with
    | Attr.Key.Regular | Attr.Key.Item ->
        (false, break c.conf.fmt_opts.doc_comments_padding.v 0, break 1 0)
    | Attr.Key.Floating -> (true, noop, noop)
  in
  let aux = function
    | { attr_name=
          {txt= "ocaml.doc" | "ocaml.text"; loc= {loc_ghost= true; _}}
      ; attr_payload=
          PStr
            [ { pstr_desc=
                  Pstr_eval
                    ( { pexp_desc=
                          Pexp_constant
                            {pconst_desc= Pconst_string (txt, _, None); _}
                      ; pexp_loc= loc
                      ; pexp_attributes= []
                      ; _ }
                    , [] )
              ; _ } ]
      ; _ } ->
        fmt_docstring c ~standalone ~pro (Some [({txt; loc}, standalone)])
    | attr -> space $ fmt_attribute c ~key attr
  in
  list attrs "" aux

and fmt_attributes_and_docstrings =
  fmt_attributes_and_docstrings_aux ~key:Attr.Key.Regular

and fmt_floating_attributes_and_docstrings =
  fmt_attributes_and_docstrings_aux ~key:Attr.Key.Floating

and fmt_payload c ctx pld =
  protect c (Pld pld)
  @@
  match pld with
  | PStr mex ->
      fmt_if (not (List.is_empty mex)) "@ " $ fmt_structure c ctx mex
  | PSig mty ->
      str ":"
      $ fmt_if (not (List.is_empty mty)) "@ "
      $ fmt_signature c ctx mty
  | PTyp typ -> fmt ":@ " $ fmt_core_type c (sub_typ ~ctx typ)
  | PPat (pat, exp) ->
      let fmt_when exp =
        str " when " $ fmt_expression c (sub_exp ~ctx exp)
      in
      fmt "?@ " $ fmt_pattern c (sub_pat ~ctx pat) $ opt exp fmt_when

and fmt_record_field c ?typ1 ?typ2 ?rhs lid1 =
  let field_space =
    match c.conf.fmt_opts.field_space.v with
    | `Loose | `Tight_decl -> str " "
    | `Tight -> noop
  in
  let t1 = Option.map typ1 ~f:(fun x -> fmt ": " $ fmt_core_type c x) in
  let t2 = Option.map typ2 ~f:(fun x -> fmt ":> " $ fmt_core_type c x) in
  let r = Option.map rhs ~f:(fun x -> fmt "=@;<1 2>" $ cbox 0 x) in
  let fmt_type_rhs =
    match List.filter_opt [t1; t2; r] with
    | [] -> noop
    | l -> field_space $ list l "@ " Fn.id
  in
  Cmts.fmt_before c lid1.loc
  $ cbox 0
      (fmt_longident_loc c lid1 $ Cmts.fmt_after c lid1.loc $ fmt_type_rhs)

and fmt_type_cstr c ?constraint_ctx xtyp =
  let colon_before = Poly.(c.conf.fmt_opts.break_colon.v = `Before) in
  fmt_or_k colon_before (fits_breaks " " ~hint:(1000, 0) "") (fmt "@;<0 -1>")
  $ cbox_if colon_before 0
      (fmt_core_type c ~pro:":" ?constraint_ctx ~pro_space:(not colon_before)
         ~box:(not colon_before) xtyp )

and type_constr_and_body c xbody =
  let body = xbody.ast in
  match xbody.ast.pexp_desc with
  | Pexp_constraint (exp, typ) ->
      Cmts.relocate c.cmts ~src:body.pexp_loc ~before:exp.pexp_loc
        ~after:exp.pexp_loc ;
      let typ_ctx = Exp body in
      let exp_ctx =
        Exp Ast_helper.(Exp.fun_ Nolabel None (Pat.any ()) exp)
      in
      ( Some (fmt_type_cstr c ~constraint_ctx:`Fun (sub_typ ~ctx:typ_ctx typ))
      , sub_exp ~ctx:exp_ctx exp )
  | _ -> (None, xbody)

and fmt_arrow_param c ctx {pap_label= lI; pap_loc= locI; pap_type= tI} =
  let arg_label lbl =
    match lbl with
    | Nolabel -> None
    | Labelled l -> Some (str l.txt $ fmt ":@,")
    | Optional l -> Some (str "?" $ str l.txt $ fmt ":@,")
  in
  let xtI = sub_typ ~ctx tI in
  let arg =
    match arg_label lI with
    | None -> fmt_core_type c xtI
    | Some f -> hovbox 2 (f $ fmt_core_type c xtI)
  in
  hvbox 0 (Cmts.fmt_before c locI $ arg)

(* The context of [xtyp] refers to the RHS of the expression (namely
   Pexp_constraint) and does not give a relevant information as to whether
   [xtyp] should be parenthesized. [constraint_ctx] gives the higher context
   of the expression, i.e. if the expression is part of a `fun`
   expression. *)
and fmt_core_type c ?(box = true) ?pro ?(pro_space = true) ?constraint_ctx
    ({ast= typ; ctx} as xtyp) =
  protect c (Typ typ)
  @@
  let {ptyp_desc; ptyp_attributes; ptyp_loc; _} = typ in
  update_config_maybe_disabled c ptyp_loc ptyp_attributes
  @@ fun c ->
  ( match pro with
  | Some pro -> (
    match c.conf.fmt_opts.break_colon.v with
    | `Before -> fmt_if pro_space "@;" $ str pro $ str " "
    | `After -> fmt_if pro_space " " $ str pro $ fmt "@ " )
  | None -> noop )
  $
  let doc, atrs = doc_atrs ptyp_attributes in
  Cmts.fmt c ptyp_loc
  @@ (fun k -> k $ fmt_docstring c ~pro:(fmt "@ ") doc)
  @@ ( if List.is_empty atrs then Fn.id
       else fun k ->
         hvbox 0 (Params.parens c.conf (k $ fmt_attributes c ~pre:Cut atrs))
     )
  @@
  let parens = parenze_typ xtyp in
  hvbox_if box 0
  @@ Params.parens_if
       (match typ.ptyp_desc with Ptyp_tuple _ -> false | _ -> parens)
       c.conf
  @@
  let in_type_declaration =
    match ctx with
    | Td {ptype_manifest= Some t; _} -> phys_equal t typ
    | _ -> false
  in
  let ctx = Typ typ in
  let parenze_constraint_ctx =
    match constraint_ctx with
    | Some `Fun when not parens -> wrap "(" ")"
    | _ -> Fn.id
  in
  match ptyp_desc with
  | Ptyp_alias (typ, str) ->
      hvbox 0
        (parenze_constraint_ctx
           ( fmt_core_type c (sub_typ ~ctx typ)
           $ fmt "@ as@ "
           $ Cmts.fmt c str.loc @@ fmt_type_var str.txt ) )
  | Ptyp_any -> str "_"
  | Ptyp_arrow (ctl, ct2) ->
      Cmts.relocate c.cmts ~src:ptyp_loc
        ~before:(List.hd_exn ctl).pap_type.ptyp_loc ~after:ct2.ptyp_loc ;
      let ct2 = {pap_label= Nolabel; pap_loc= ct2.ptyp_loc; pap_type= ct2} in
      let xt1N = List.rev (ct2 :: List.rev ctl) in
      let indent =
        if Poly.(c.conf.fmt_opts.break_separators.v = `Before) then 2 else 0
      in
      ( match pro with
      | Some pro when c.conf.fmt_opts.ocp_indent_compat.v ->
          fits_breaks ""
            (String.make (Int.max 1 (indent - String.length pro)) ' ')
      | _ ->
          fmt_if_k
            Poly.(c.conf.fmt_opts.break_separators.v = `Before)
            (fmt_or_k c.conf.fmt_opts.ocp_indent_compat.v (fits_breaks "" "")
               (fits_breaks "" "   ") ) )
      $ parenze_constraint_ctx
          (list xt1N (arrow_sep c ~parens) (fmt_arrow_param c ctx))
  | Ptyp_constr (lid, []) -> fmt_longident_loc c lid
  | Ptyp_constr (lid, [t1]) ->
      fmt_core_type c (sub_typ ~ctx t1)
      $ Break.type_constr c $ fmt_longident_loc c lid
  | Ptyp_constr (lid, t1N) ->
      wrap_fits_breaks c.conf "(" ")"
        (list t1N (Params.comma_sep c.conf)
           (sub_typ ~ctx >> fmt_core_type c) )
      $ Break.type_constr c $ fmt_longident_loc c lid
  | Ptyp_extension ext ->
      hvbox c.conf.fmt_opts.extension_indent.v (fmt_extension c ctx ext)
  | Ptyp_package (id, cnstrs) ->
      hvbox 2
        ( hovbox 0 (fmt "module@ " $ fmt_longident_loc c id)
        $ fmt_package_type c ctx cnstrs )
  | Ptyp_poly ([], _) ->
      impossible "produced by the parser, handled elsewhere"
  | Ptyp_poly (a1N, t) ->
      hovbox_if box 0
        ( list a1N "@ " (fun {txt; _} -> fmt_type_var txt)
        $ fmt ".@ "
        $ fmt_core_type c ~box:true (sub_typ ~ctx t) )
  | Ptyp_tuple typs ->
      hvbox 0
        (parenze_constraint_ctx
           (wrap_fits_breaks_if ~space:false c.conf parens "(" ")"
              (list typs "@ * " (sub_typ ~ctx >> fmt_core_type c)) ) )
  | Ptyp_var s -> fmt_type_var s
  | Ptyp_variant (rfs, flag, lbls) ->
      let row_fields rfs =
        match rfs with
        | [] -> Cmts.fmt_within c ~pro:noop ptyp_loc
        | _ ->
            list rfs
              ( if
                  in_type_declaration
                  && Poly.(c.conf.fmt_opts.type_decl.v = `Sparse)
                then "@;<1000 0>| "
                else "@ | " )
              (fmt_row_field c ctx)
      in
      let protect_token = Exposed.Right.(list ~elt:row_field) rfs in
      let space_around = c.conf.fmt_opts.space_around_variants.v in
      let closing =
        let empty = List.is_empty rfs in
        let force =
          match c.conf.fmt_opts.type_decl.v with
          | `Sparse -> Option.some_if space_around Break
          | `Compact -> None
        in
        let nspaces = if empty then 0 else 1 in
        let space = (protect_token || space_around) && not empty in
        fits_breaks
          (if space && not empty then " ]" else "]")
          ~hint:(nspaces, 0) "]" ?force
      in
      hvbox 0
        ( match (flag, lbls, rfs) with
        | Closed, None, [{prf_desc= Rinherit _; _}] ->
            str "[ | " $ row_fields rfs $ closing
        | Closed, None, _ ->
            let opening = if space_around then "[ " else "[" in
            fits_breaks opening "[ " $ row_fields rfs $ closing
        | Open, None, _ -> str "[> " $ row_fields rfs $ closing
        | Closed, Some [], _ -> str "[< " $ row_fields rfs $ closing
        | Closed, Some ls, _ ->
            str "[< " $ row_fields rfs $ str " > "
            $ list ls "@ " (variant_var c)
            $ closing
        | Open, Some _, _ -> impossible "not produced by parser" )
  | Ptyp_object ([], closed_flag) ->
      wrap "<@ " ">"
        ( match closed_flag with
        | OClosed -> Cmts.fmt_within c ~pro:noop ~epi:(str " ") ptyp_loc
        | OOpen loc -> Cmts.fmt c loc (str "..") $ fmt "@ " )
  | Ptyp_object (fields, closed_flag) ->
      let fmt_field {pof_desc; pof_attributes; pof_loc} =
        let fmt_field =
          match pof_desc with
          | Otag (lab_loc, typ) ->
              (* label loc * attributes * core_type -> object_field *)
              let field_loose =
                match c.conf.fmt_opts.field_space.v with
                | `Loose | `Tight_decl -> true
                | `Tight -> false
              in
              fmt_str_loc c lab_loc $ fmt_if field_loose " " $ fmt ":@ "
              $ fmt_core_type c (sub_typ ~ctx typ)
          | Oinherit typ -> fmt_core_type c (sub_typ ~ctx typ)
        in
        Cmts.fmt c pof_loc
        @@ hvbox 4
             ( hvbox 2 fmt_field
             $ fmt_attributes_and_docstrings c pof_attributes )
      in
      hvbox 0
        (wrap "< " " >"
           ( list fields "@ ; " fmt_field
           $
           match closed_flag with
           | OClosed -> noop
           | OOpen loc -> fmt "@ ; " $ Cmts.fmt c loc @@ str ".." ) )
  | Ptyp_class (lid, []) -> fmt_longident_loc c ~pre:"#" lid
  | Ptyp_class (lid, [t1]) ->
      fmt_core_type c (sub_typ ~ctx t1)
      $ fmt "@ "
      $ fmt_longident_loc c ~pre:"#" lid
  | Ptyp_class (lid, t1N) ->
      wrap_fits_breaks c.conf "(" ")"
        (list t1N (Params.comma_sep c.conf)
           (sub_typ ~ctx >> fmt_core_type c) )
      $ fmt "@ "
      $ fmt_longident_loc c ~pre:"#" lid

and fmt_package_type c ctx cnstrs =
  let fmt_cstr ~first ~last:_ (lid, typ) =
    fmt_or first "@;<1 0>" "@;<1 1>"
    $ hvbox 2
        ( fmt_or first "with type " "and type "
        $ fmt_longident_loc c lid $ fmt " =@ "
        $ fmt_core_type c (sub_typ ~ctx typ) )
  in
  list_fl cnstrs fmt_cstr

and fmt_row_field c ctx {prf_desc; prf_attributes; prf_loc} =
  let c = update_config c prf_attributes in
  let row =
    match prf_desc with
    | Rtag (name, const, typs) ->
        variant_var c name
        $ fmt_if (not (const && List.is_empty typs)) " of@ "
        $ fmt_if (const && not (List.is_empty typs)) " & "
        $ list typs "@ & " (sub_typ ~ctx >> fmt_core_type c)
    | Rinherit typ -> fmt_core_type c (sub_typ ~ctx typ)
  in
  hvbox 0
    ( hvbox (Indent.variant_type_arg c) (Cmts.fmt c prf_loc row)
    $ fmt_attributes_and_docstrings c prf_attributes )

and fmt_pattern_attributes c xpat k =
  match xpat.ast.ppat_attributes with
  | [] -> k
  | attrs ->
      let parens_attr =
        match xpat.ast.ppat_desc with
        | Ppat_or _ -> (
          match xpat.ctx with
          | Pat {ppat_desc= Ppat_construct _; _}
           |Pat {ppat_desc= Ppat_variant _; _} ->
              true
          | _ -> false )
        | _ -> (
          match xpat.ctx with
          | Exp {pexp_desc= Pexp_object _; _}
           |Cl {pcl_desc= Pcl_structure _; _} ->
              false
          | _ -> true )
      in
      Params.parens_if parens_attr c.conf
        (k $ fmt_attributes c ~pre:Space attrs)

and fmt_pattern ?ext c ?pro ?parens ?(box = false)
    ({ctx= ctx0; ast= pat} as xpat) =
  protect c (Pat pat)
  @@
  let ctx = Pat pat in
  let {ppat_desc; ppat_attributes; ppat_loc; _} = pat in
  update_config_maybe_disabled c ppat_loc ppat_attributes
  @@ fun c ->
  let parens = match parens with Some b -> b | None -> parenze_pat xpat in
  (match ctx0 with Pat {ppat_desc= Ppat_tuple _; _} -> hvbox 0 | _ -> Fn.id)
  @@ ( match ppat_desc with
     | Ppat_or _ -> fun k -> Cmts.fmt c ppat_loc @@ k
     | _ -> fun k -> Cmts.fmt c ppat_loc @@ (fmt_opt pro $ k) )
  @@ hovbox_if box 0
  @@ fmt_pattern_attributes c xpat
  @@
  match ppat_desc with
  | Ppat_any -> str "_"
  | Ppat_var {txt; loc} ->
      Cmts.fmt c loc
      @@ wrap_if (Std_longident.String_id.is_symbol txt) "( " " )" (str txt)
  | Ppat_alias (pat, {txt; loc}) ->
      let paren_pat =
        match pat.ppat_desc with
        | Ppat_or _ | Ppat_tuple _ -> Some true
        | _ -> None
      in
      hovbox 0
        (wrap_fits_breaks_if ~space:false c.conf parens "(" ")"
           ( fmt_pattern c ?parens:paren_pat (sub_pat ~ctx pat)
           $ fmt "@ as@ "
           $ Cmts.fmt c loc
               (wrap_if
                  (Std_longident.String_id.is_symbol txt)
                  "( " " )" (str txt) ) ) )
  | Ppat_constant const -> fmt_constant c const
  | Ppat_interval (l, u) -> fmt_constant c l $ str " .. " $ fmt_constant c u
  | Ppat_tuple pats ->
      let parens =
        parens || Poly.(c.conf.fmt_opts.parens_tuple_patterns.v = `Always)
      in
      hvbox 0
        (Params.wrap_tuple ~parens ~no_parens_if_break:false c.conf
           (list_k pats (Params.tuple_sep c.conf)
              (sub_pat ~ctx >> fmt_pattern c) ) )
  | Ppat_construct ({txt= Lident (("()" | "[]") as txt); loc}, None) ->
      let opn = txt.[0] and cls = txt.[1] in
      Cmts.fmt c loc
        (hvbox 0
           (wrap_k (char opn) (char cls)
              (Cmts.fmt_within c ~pro:(str " ") ~epi:(str " ") ppat_loc) ) )
  | Ppat_construct (lid, None) -> fmt_longident_loc c lid
  | Ppat_cons lp ->
      Cmts.fmt c ppat_loc
        (hvbox 0 (fmt_pat_cons c ~parens (List.map lp ~f:(sub_pat ~ctx))))
  | Ppat_construct (lid, Some (exists, pat)) ->
      cbox
        (Indent.variant ~parens c)
        (Params.parens_if parens c.conf
           ( fmt_longident_loc c lid $ fmt "@ "
           $ ( match exists with
             | [] -> noop
             | names ->
                 hvbox 0
                   (Params.parens c.conf
                      (str "type " $ list names "@ " (fmt_str_loc c)) )
                 $ fmt "@ " )
           $ fmt_pattern c (sub_pat ~ctx pat) ) )
  | Ppat_variant (lbl, None) -> variant_var c lbl
  | Ppat_variant (lbl, Some pat) ->
      cbox
        (Indent.variant ~parens c)
        (Params.parens_if parens c.conf
           (variant_var c lbl $ fmt "@ " $ fmt_pattern c (sub_pat ~ctx pat)) )
  | Ppat_record (flds, closed_flag) ->
      let fmt_field (lid, typ1, pat) =
        let typ1 = Option.map typ1 ~f:(sub_typ ~ctx) in
        let rhs =
          Option.map pat ~f:(fun p -> fmt_pattern c (sub_pat ~ctx p))
        in
        hvbox 0 @@ Cmts.fmt c ppat_loc @@ fmt_record_field c ?typ1 ?rhs lid
      in
      let p1, p2 = Params.get_record_pat c.conf ~ctx:ctx0 in
      let last_sep, fmt_underscore =
        match closed_flag with
        | OClosed -> (true, noop)
        | OOpen loc -> (false, Cmts.fmt ~pro:(break 1 2) c loc p2.wildcard)
      in
      let last_loc (lid, t, p) =
        match (t, p) with
        | _, Some p -> p.ppat_loc
        | Some t, _ -> t.ptyp_loc
        | _ -> lid.loc
      in
      let fmt_fields =
        fmt_elements_collection c ~last_sep p1 last_loc ppat_loc fmt_field
          flds
      in
      hvbox_if parens 0
        (Params.parens_if parens c.conf
           (p1.box (fmt_fields $ fmt_underscore)) )
  | Ppat_array [] ->
      hvbox 0
        (wrap_fits_breaks c.conf "[|" "|]" (Cmts.fmt_within c ppat_loc))
  | Ppat_array pats ->
      let p = Params.get_array_pat c.conf ~ctx:ctx0 in
      p.box
        (fmt_elements_collection c p Pat.location ppat_loc
           (sub_pat ~ctx >> fmt_pattern c >> hvbox 0)
           pats )
  | Ppat_list pats ->
      let p = Params.get_list_pat c.conf ~ctx:ctx0 in
      p.box
        (fmt_elements_collection c p Pat.location ppat_loc
           (sub_pat ~ctx >> fmt_pattern c >> hvbox 0)
           pats )
  | Ppat_or pats ->
      Cmts.relocate c.cmts ~src:ppat_loc ~before:(List.hd_exn pats).ppat_loc
        ~after:(List.last_exn pats).ppat_loc ;
      let nested =
        match ctx0 with
        | Pat {ppat_desc= Ppat_or _; _}
         |Exp {pexp_desc= Pexp_match _ | Pexp_try _ | Pexp_function _; _} ->
            List.is_empty xpat.ast.ppat_attributes
        | _ -> false
      in
      let xpats = List.map ~f:(sub_pat ~ctx) pats in
      let space p =
        match p.ppat_desc with
        | Ppat_constant
            {pconst_desc= Pconst_integer (i, _) | Pconst_float (i, _); _}
          -> (
          match i.[0] with '-' | '+' -> true | _ -> false )
        | _ -> false
      in
      let break {ast= p1; _} {ast= p2; _} =
        Poly.(c.conf.fmt_opts.break_cases.v = `Nested)
        || (not (Pat.is_simple p1))
        || (not (Pat.is_simple p2))
        || Cmts.has_after c.cmts p1.ppat_loc
      in
      let open_box =
        match c.conf.fmt_opts.break_cases.v with
        | `Fit_or_vertical | `Vertical -> open_hvbox
        | `Fit | `Nested | `Toplevel | `All -> open_hovbox
      in
      hvbox 0
        ( list_fl (List.group xpats ~break)
            (fun ~first:first_grp ~last:_ xpat_grp ->
              list_fl xpat_grp (fun ~first ~last:_ xpat ->
                  (* side effects of Cmts.fmt_before before [fmt_pattern] is
                     important *)
                  let loc = xpat.ast.ppat_loc in
                  let cmts_before = Cmts.has_before c.cmts loc in
                  let leading_cmt =
                    let pro, adj =
                      if first_grp && first then (noop, fmt "@ ")
                      else (fmt "@ ", noop)
                    in
                    Cmts.fmt_before ~pro c loc ~adj ~eol:noop
                  in
                  let pro =
                    if first_grp && first then
                      fmt_opt pro
                      $ fits_breaks
                          (if parens then "(" else "")
                          (if nested then "" else "( ")
                      $ open_box (-2)
                    else if first then
                      Params.get_or_pattern_sep c.conf ~ctx:ctx0 ~cmts_before
                      $ open_box (-2)
                    else
                      Params.get_or_pattern_sep c.conf ~ctx:ctx0 ~cmts_before
                        ~space:(space xpat.ast)
                  in
                  leading_cmt $ fmt_pattern c ~box:true ~pro xpat )
              $ close_box )
        $ fmt_or_k nested
            (fits_breaks (if parens then ")" else "") "")
            (fits_breaks (if parens then ")" else "") ~hint:(1, 2) ")") )
  | Ppat_constraint (pat, typ) ->
      hvbox 2
        (Params.parens_if parens c.conf
           ( fmt_pattern c (sub_pat ~ctx pat)
           $ ( match ctx0 with
             | Exp {pexp_desc= Pexp_let _; _} -> fmt "@ : "
             | _ -> fmt " :@ " )
           $ fmt_core_type c (sub_typ ~ctx typ) ) )
  | Ppat_type lid -> fmt_longident_loc c ~pre:"#" lid
  | Ppat_lazy pat ->
      cbox 2
        (Params.parens_if parens c.conf
           ( str "lazy"
           $ fmt_extension_suffix c ext
           $ fmt "@ "
           $ fmt_pattern c (sub_pat ~ctx pat) ) )
  | Ppat_unpack (name, pt) ->
      let fmt_constraint_opt pt k =
        match pt with
        | Some (id, cnstrs) ->
            hovbox 0
              (Params.parens_if parens c.conf
                 (hvbox 1
                    ( hovbox 0 (k $ fmt "@ : " $ fmt_longident_loc c id)
                    $ fmt_package_type c ctx cnstrs ) ) )
        | None -> wrap_fits_breaks_if ~space:false c.conf parens "(" ")" k
      in
      fmt_constraint_opt pt
        ( str "module"
        $ fmt_extension_suffix c ext
        $ char ' ' $ fmt_str_loc_opt c name )
  | Ppat_exception pat ->
      cbox 2
        (Params.parens_if parens c.conf
           ( fmt "exception"
           $ fmt_extension_suffix c ext
           $ fmt "@ "
           $ fmt_pattern c (sub_pat ~ctx pat) ) )
  | Ppat_extension
      ( ext
      , PPat
          ( ( { ppat_desc= Ppat_lazy _ | Ppat_unpack _ | Ppat_exception _
              ; ppat_loc
              ; ppat_attributes= []
              ; _ } as pat )
          , _ ) )
    when Source.extension_using_sugar ~name:ext ~payload:ppat_loc ->
      hvbox 0 (fmt_pattern ~ext c ~box (sub_pat ~ctx pat))
  | Ppat_extension ext ->
      hvbox c.conf.fmt_opts.extension_indent.v (fmt_extension c ctx ext)
  | Ppat_open (lid, pat) ->
      let can_skip_parens =
        match pat.ppat_desc with
        | Ppat_array _ | Ppat_list _ | Ppat_record _ -> true
        | Ppat_tuple _ ->
            Poly.(c.conf.fmt_opts.parens_tuple_patterns.v = `Always)
        | Ppat_construct ({txt= Lident "[]"; _}, None) -> true
        | _ -> false
      in
      let opn, cls = if can_skip_parens then (".", "") else (".(", ")") in
      cbox 0
        ( fmt_longident_loc c lid
        $ wrap_k (str opn) (str cls)
            (fmt "@;<0 2>" $ fmt_pattern c (sub_pat ~ctx pat)) )

and fmt_fun_args c args =
  let fmt_fun_arg (a : Sugar.arg_kind) =
    match a with
    | Val
        ( ((Labelled l | Optional l) as lbl)
        , ( { ast=
                { ppat_desc=
                    ( Ppat_var {txt; loc= _}
                    | Ppat_constraint
                        ( { ppat_desc= Ppat_var {txt; loc= _}
                          ; ppat_attributes= []
                          ; _ }
                        , _ ) )
                ; ppat_attributes= []
                ; _ }
            ; _ } as xpat )
        , None )
      when String.equal l.txt txt ->
        let symbol = match lbl with Labelled _ -> "~" | _ -> "?" in
        cbox 0 (str symbol $ fmt_pattern ~box:true c xpat)
    | Val ((Optional _ as lbl), xpat, None) ->
        let has_attr = not (List.is_empty xpat.ast.ppat_attributes) in
        let outer_parens, inner_parens =
          match xpat.ast.ppat_desc with
          | Ppat_any | Ppat_var _ -> (false, false)
          | Ppat_unpack _ -> (not has_attr, true)
          | Ppat_tuple _ -> (false, true)
          | Ppat_or _ -> (has_attr, true)
          | _ -> (not has_attr, false)
        in
        cbox 2
          ( fmt_label lbl ":@,"
          $ hovbox 0
            @@ Params.parens_if outer_parens c.conf
                 (fmt_pattern ~parens:inner_parens c xpat) )
    | Val (((Labelled _ | Nolabel) as lbl), xpat, None) ->
        cbox 2 (fmt_label lbl ":@," $ fmt_pattern c xpat)
    | Val
        ( Optional l
        , ( { ast= {ppat_desc= Ppat_var {txt; loc= _}; ppat_attributes= []; _}
            ; _ } as xpat )
        , Some xexp )
      when String.equal l.txt txt ->
        cbox 0
          (wrap "?(" ")"
             ( fmt_pattern c ~box:true xpat
             $ fmt " =@;<1 2>"
             $ hovbox 2 (fmt_expression c xexp) ) )
    | Val
        ( Optional l
        , ( { ast=
                { ppat_desc=
                    Ppat_constraint
                      ({ppat_desc= Ppat_var {txt; loc= _}; _}, _)
                ; ppat_attributes= []
                ; _ }
            ; _ } as xpat )
        , Some xexp )
      when String.equal l.txt txt ->
        cbox 0
          (wrap "?(" ")"
             ( fmt_pattern c ~parens:false ~box:true xpat
             $ fmt " =@;<1 2>" $ fmt_expression c xexp ) )
    | Val (Optional l, xpat, Some xexp) ->
        let parens =
          match xpat.ast.ppat_desc with
          | Ppat_unpack _ -> None
          | _ -> Some false
        in
        cbox 2
          ( str "?" $ str l.txt
          $ wrap_k (fmt ":@,(") (str ")")
              ( fmt_pattern c ?parens ~box:true xpat
              $ fmt " =@;<1 2>" $ fmt_expression c xexp ) )
    | Val ((Labelled _ | Nolabel), _, Some _) ->
        impossible "not accepted by parser"
    | Newtypes [] -> impossible "not accepted by parser"
    | Newtypes names ->
        cbox 0
          (Params.parens c.conf
             (str "type " $ list names "@ " (fmt_str_loc c)) )
  in
  list args "@;" fmt_fun_arg

(** The second returned value of [fmt_body] belongs to a box of level N-1 if
    the first returned value belongs to a box of level N. *)
and fmt_body c ?ext ({ast= body; _} as xbody) =
  let ctx = Exp body in
  let parens = parenze_exp xbody in
  match body with
  | {pexp_desc= Pexp_function cs; pexp_attributes; pexp_loc; _} ->
      ( ( update_config_maybe_disabled c pexp_loc pexp_attributes
        @@ fun c ->
        fmt "@ "
        $ Cmts.fmt_before c pexp_loc
        $ fmt_if parens "(" $ str "function"
        $ fmt_extension_suffix c ext
        $ fmt_attributes c pexp_attributes )
      , update_config_maybe_disabled c pexp_loc pexp_attributes
        @@ fun c ->
        fmt_cases c ctx cs $ fmt_if parens ")" $ Cmts.fmt_after c pexp_loc )
  | _ -> (noop, fmt_expression c ~eol:(fmt "@;<1000 0>") xbody)

and fmt_indexop_access c ctx ~fmt_atrs ~has_attr ~parens x =
  let {pia_lhs; pia_kind; pia_paren; pia_rhs} = x in
  let wrap_paren =
    match pia_paren with
    | Paren -> wrap "(" ")"
    | Bracket -> wrap "[" "]"
    | Brace -> wrap "{" "}"
  in
  let inner_wrap = has_attr && Option.is_some pia_rhs in
  Params.parens_if parens c.conf
    (hovbox 0
       ( Params.parens_if inner_wrap c.conf
           ( fmt_expression c (sub_exp ~ctx pia_lhs)
           $ str "."
           $ ( match pia_kind with
             | Builtin idx ->
                 wrap_paren (fmt_expression c (sub_exp ~ctx idx))
             | Dotop (path, op, [idx]) ->
                 opt path (fun x -> fmt_longident_loc c x $ str ".")
                 $ str op
                 $ wrap_paren (fmt_expression c (sub_exp ~ctx idx))
             | Dotop (path, op, idx) ->
                 opt path (fun x -> fmt_longident_loc c x $ str ".")
                 $ str op
                 $ wrap_paren
                     (list idx ";@ " (sub_exp ~ctx >> fmt_expression c)) )
           $ opt pia_rhs (fun e ->
                 fmt_assign_arrow c $ fmt_expression c (sub_exp ~ctx e) ) )
       $ fmt_atrs ) )

(** Format [Pexp_fun] or [Pexp_newtype]. [wrap_intro] wraps up to after the
    [->] and is responsible for breaking. *)
and fmt_fun ?force_closing_paren
    ?(wrap_intro = fun x -> hvbox 2 x $ fmt "@ ") ?(box = true) ~label
    ?(parens = false) c ({ast; _} as xast) =
  let has_label = match label with Nolabel -> false | _ -> true in
  (* Make sure the comment is placed after the eventual label but not into
     the inner box if no label is present. Side effects of Cmts.fmt c.cmts
     before Sugar.fun_ is important. *)
  let has_cmts_outer, cmts_outer, cmts_inner =
    let eol = if has_label then Some (fmt "@,") else None in
    let has_cmts = Cmts.has_before c.cmts ast.pexp_loc in
    let cmts = Cmts.fmt_before ?eol c ast.pexp_loc in
    if has_label then (false, noop, cmts) else (has_cmts, cmts, noop)
  in
  let xargs, xbody = Sugar.fun_ c.cmts xast in
  let fmt_cstr, xbody = type_constr_and_body c xbody in
  let body =
    let box =
      match xbody.ast.pexp_desc with
      | Pexp_fun _ | Pexp_newtype _ -> Some false
      | Pexp_function _ when not c.conf.fmt_opts.ocp_indent_compat.v ->
          Some false
      | _ -> None
    in
    fmt_expression c ?box xbody
  and closing =
    if parens then closing_paren c ?force:force_closing_paren ~offset:(-2)
    else noop
  in
  let (label_sep : s), break_fun =
    (* Break between the label and the fun to avoid ocp-indent's
       alignment. *)
    if c.conf.fmt_opts.ocp_indent_compat.v then (":@,", fmt "@;<1 2>")
    else (":", fmt "@ ")
  in
  hovbox_if box 2
    ( wrap_intro
        (hvbox_if has_cmts_outer 0
           ( cmts_outer
           $ hvbox 2
               ( fmt_label label label_sep $ cmts_inner $ fmt_if parens "("
               $ fmt "fun" $ break_fun
               $ hvbox 0
                   ( fmt_attributes c ast.pexp_attributes ~suf:" "
                   $ fmt_fun_args c xargs $ fmt_opt fmt_cstr $ fmt "@ ->" )
               ) ) )
    $ body $ closing
    $ Cmts.fmt_after c ast.pexp_loc )

and fmt_label_arg ?(box = true) ?epi ?eol c (lbl, ({ast= arg; _} as xarg)) =
  match (lbl, arg.pexp_desc) with
  | (Labelled l | Optional l), Pexp_ident {txt= Lident i; loc}
    when String.equal l.txt i && List.is_empty arg.pexp_attributes ->
      Cmts.fmt c loc @@ Cmts.fmt c ?eol arg.pexp_loc @@ fmt_label lbl ""
  | ( (Labelled l | Optional l)
    , Pexp_constraint ({pexp_desc= Pexp_ident {txt= Lident i; _}; _}, _) )
    when String.equal l.txt i
         && List.is_empty arg.pexp_attributes
         && Ocaml_version.(
              compare c.conf.opr_opts.ocaml_version.v Releases.v4_14_0 >= 0 )
    ->
      let lbl =
        match lbl with
        | Labelled _ -> str "~"
        | Optional _ -> str "?"
        | Nolabel -> noop
      in
      lbl $ fmt_expression c ~box ?epi xarg
  | (Labelled _ | Optional _), _ when Cmts.has_after c.cmts xarg.ast.pexp_loc
    ->
      let cmts_after = Cmts.fmt_after c xarg.ast.pexp_loc in
      hvbox_if box 2
        ( hvbox_if box 0
            (fmt_expression c
               ~pro:(fmt_label lbl ":@;<0 2>")
               ~box ?epi xarg )
        $ cmts_after )
  | (Labelled _ | Optional _), (Pexp_fun _ | Pexp_newtype _) ->
      fmt_fun ~box ~label:lbl ~parens:true c xarg
  | _ ->
      let label_sep : s =
        if box || c.conf.fmt_opts.wrap_fun_args.v then ":@," else ":"
      in
      fmt_label lbl label_sep $ fmt_expression c ~box ?epi xarg

and expression_width c xe =
  String.length
    (Cmts.preserve ~cache_key:(Expression xe.ast)
       (fun () -> fmt_expression c xe)
       c.cmts )

and fmt_args_grouped ?epi:(global_epi = noop) c ctx args =
  let fmt_arg c ~first:_ ~last (lbl, arg) =
    let ({ast; _} as xarg) = sub_exp ~ctx arg in
    let box =
      match ast.pexp_desc with
      | Pexp_fun _ | Pexp_function _ -> Some false
      | _ -> None
    in
    let epi =
      match (lbl, last) with
      | _, true -> None
      | Nolabel, _ -> Some (fits_breaks "" ~hint:(1000, -1) "")
      | _ -> Some (fits_breaks "" ~hint:(1000, -3) "")
    in
    hovbox
      (Indent.fun_args_group lbl ast c)
      (fmt_label_arg c ?box ?epi (lbl, xarg))
    $ fmt_if_k (not last) (break_unless_newline 1 0)
  in
  let fmt_args ~first ~last args =
    hovbox
      (if first then 2 else 0)
      (list_fl args (fmt_arg c) $ fmt_if_k last global_epi)
    $ fmt_if_k (not last) (break 1 0)
  in
  let is_simple (lbl, x) =
    let xexp = sub_exp ~ctx x in
    let output =
      Cmts.preserve
        ~cache_key:(Arg (lbl, x))
        (fun () ->
          let cmts = Cmts.drop_before c.cmts x.pexp_loc in
          fmt_arg ~first:false ~last:false {c with cmts} (lbl, x) )
        c.cmts
    in
    let breaks = String.(rstrip output |> is_substring ~substring:"\n   ") in
    is_simple c.conf (expression_width c) xexp && not breaks
  in
  let break x y =
    Cmts.has_after c.cmts (snd x).pexp_loc || not (is_simple x && is_simple y)
  in
  let groups =
    if c.conf.fmt_opts.wrap_fun_args.v then List.group args ~break
    else List.map args ~f:(fun x -> [x])
  in
  list_fl groups fmt_args

and fmt_sequence c ?ext ~has_attr parens width xexp fmt_atrs =
  let fmt_sep c ?(force_break = false) xe1 ext xe2 =
    let break =
      let l1 = xe1.ast.pexp_loc and l2 = xe2.ast.pexp_loc in
      if sequence_blank_line c l1 l2 then fmt "\n@;<1000 0>"
      else if c.conf.fmt_opts.break_sequences.v || force_break then
        fmt "@;<1000 0>"
      else if parens && Poly.(c.conf.fmt_opts.sequence_style.v = `Before)
      then fmt "@;<1 -2>"
      else fmt "@;<1 0>"
    in
    match c.conf.fmt_opts.sequence_style.v with
    | `Before ->
        break $ str ";"
        $ fmt_extension_suffix c ext
        $ fmt_or_k (Option.is_some ext)
            (fmt_or parens "@ " "@;<1 2>")
            (str " ")
    | `Separator -> str " ;" $ fmt_extension_suffix c ext $ break
    | `Terminator -> str ";" $ fmt_extension_suffix c ext $ break
  in
  let is_simple x = is_simple c.conf width x in
  let break (_, xexp1) (_, xexp2) =
    not (is_simple xexp1 && is_simple xexp2)
  in
  let elts = Sugar.sequence c.cmts xexp in
  ( match elts with
  | (None, _) :: (first_ext, _) :: _ ->
      let compare {txt= x; _} {txt= y; _} = String.compare x y in
      assert (Option.compare compare first_ext ext = 0)
  | _ -> impossible "at least two elements" ) ;
  let grps = List.group elts ~break in
  let fmt_seq ~prev (ext, curr) ~next:_ =
    let f (_, prev) = fmt_sep c prev ext curr in
    opt prev f $ fmt_expression c curr
  in
  let fmt_seq_list ~prev x ~next:_ =
    let f prev =
      let prev = snd (List.last_exn prev) in
      let ext, curr = List.hd_exn x in
      fmt_sep c ~force_break:true prev ext curr
    in
    opt prev f $ list_pn x fmt_seq
  in
  hvbox 0
    (Params.Exp.wrap c.conf ~parens
       ( Params.parens_if has_attr c.conf
           (hvbox_if (parens || has_attr) 0 @@ list_pn grps fmt_seq_list)
       $ fmt_atrs ) )

and fmt_infix_op_args c ~parens xexp op_args =
  let op_prec = prec_ast (Exp xexp.ast) in
  let groups =
    let width xe = expression_width c xe in
    let not_simple arg = not (is_simple c.conf width arg) in
    let break (has_cmts, _, _, (_, arg1)) (_, _, _, (_, arg2)) =
      has_cmts || not_simple arg1 || not_simple arg2
    in
    let break_infix =
      match c.conf.fmt_opts.break_infix.v with
      | `Wrap -> `Wrap
      | `Fit_or_vertical -> `Fit_or_vertical
      | `Wrap_or_vertical -> (
        match op_prec with
        | Some p when Prec.compare p InfixOp1 < 0 -> `Fit_or_vertical
        | Some _ ->
            if
              List.exists op_args ~f:(fun (_, _, _, (_, {ast= arg; _})) ->
                  match Ast.prec_ast (Exp arg) with
                  | Some p when Prec.compare p Apply <= 0 -> true
                  | Some _ -> false
                  | None -> false )
            then `Fit_or_vertical
            else `Wrap
        | None -> impossible "Pexp_apply expressions always have a prec" )
    in
    match break_infix with
    | `Wrap -> List.group op_args ~break
    | `Fit_or_vertical -> List.map ~f:(fun x -> [x]) op_args
  in
  let is_not_indented {ast= exp; _} =
    match exp.pexp_desc with
    | Pexp_ifthenelse _ | Pexp_let _ | Pexp_letop _ | Pexp_letexception _
     |Pexp_letmodule _ | Pexp_match _ | Pexp_newtype _ | Pexp_sequence _
     |Pexp_try _ | Pexp_letopen _ ->
        true
    | _ -> false
  in
  let fmt_arg ~epi ~very_last xarg =
    let parens =
      ((not very_last) && exposed_right_exp Ast.Non_apply xarg.ast)
      || parenze_exp xarg
    in
    if Params.Exp.Infix_op_arg.dock c.conf xarg then
      (* Indentation of docked fun or function start before the operator.
         Warning: [fmt_expression] doesn't use the [epi] in every case. *)
      hovbox 2 (fmt_expression c ~parens ~box:false ~epi xarg)
    else
      let expr_box =
        match xarg.ast.pexp_desc with
        | Pexp_fun _ | Pexp_function _ -> Some false
        | _ -> None
      in
      hvbox 0
        ( epi
        $ hovbox_if (not very_last) 2
            (fmt_expression c ?box:expr_box ~parens xarg) )
  in
  let fmt_op_arg_group ~first:first_grp ~last:last_grp args =
    let indent = if first_grp && parens then -2 else 0 in
    hovbox indent
      (list_fl args
         (fun ~first ~last (_, cmts_before, cmts_after, (op, xarg)) ->
           let very_first = first_grp && first in
           let very_last = last_grp && last in
           let epi =
             let break =
               if very_last && is_not_indented xarg then fmt "@ "
               else fmt_if (not very_first) " "
             in
             op $ break $ cmts_after
           in
           cmts_before
           $ fmt_arg ~epi ~very_last xarg
           $ fmt_if_k (not last) (break 1 0) ) )
    $ fmt_if_k (not last_grp) (break 1 0)
  in
  Params.Exp.Infix_op_arg.wrap c.conf ~parens
    ~parens_nested:(Ast.parenze_nested_exp xexp)
    (Params.Align.infix_op c.conf (list_fl groups fmt_op_arg_group))

and fmt_pat_cons c ~parens args =
  let groups =
    let not_simple arg = not (Pat.is_simple arg.ast) in
    let break args1 args2 = not_simple args1 || not_simple args2 in
    (* [break-infix = wrap-or-vertical] is not applicable for patterns as
       there are no infix operators allowed besides [::], falling back on
       [fit-or-vertical] is arbitrary. *)
    match c.conf.fmt_opts.break_infix.v with
    | `Wrap -> List.group args ~break
    | `Fit_or_vertical | `Wrap_or_vertical -> List.map ~f:(fun x -> [x]) args
  in
  let fmt_op_arg_group ~first:first_grp ~last:last_grp args =
    let indent = if first_grp && parens then -2 else 0 in
    hovbox indent
      (list_fl args (fun ~first ~last xarg ->
           let very_first = first_grp && first in
           let very_last = last_grp && last in
           hvbox 0
             ( fmt_if (not very_first) ":: "
             $ hovbox_if (not very_last) 2 (fmt_pattern c ~box:true xarg) )
           $ fmt_if_k (not last) (break 1 0) ) )
    $ fmt_if_k (not last_grp) (break 1 0)
  in
  Params.Exp.Infix_op_arg.wrap c.conf ~parens ~parens_nested:false
    (list_fl groups fmt_op_arg_group)

and fmt_match c ?epi ~parens ?ext ctx xexp cs e0 keyword =
  let ctx0 = xexp.ctx in
  let indent = Params.match_indent c.conf ~parens ~ctx:ctx0 in
  hvbox indent
    ( fmt_opt epi
    $ Params.Exp.wrap c.conf ~parens ~disambiguate:true
      @@ Params.Align.match_ c.conf ~xexp
      @@ ( hvbox 0
             ( str keyword
             $ fmt_extension_suffix c ext
             $ fmt_attributes c xexp.ast.pexp_attributes
             $ fmt "@;<1 2>"
             $ fmt_expression c (sub_exp ~ctx e0)
             $ fmt "@ with" )
         $ fmt "@ " $ fmt_cases c ctx cs ) )

and fmt_expression c ?(box = true) ?pro ?epi ?eol ?parens ?(indent_wrap = 0)
    ?ext ({ast= exp; ctx= ctx0} as xexp) =
  protect c (Exp exp)
  @@
  let {pexp_desc; pexp_loc; pexp_attributes; _} = exp in
  update_config_maybe_disabled c pexp_loc pexp_attributes
  @@ fun c ->
  Cmts.relocate_wrongfully_attached_cmts c.cmts c.source exp ;
  let fmt_cmts = Cmts.fmt c ?eol pexp_loc in
  let fmt_atrs = fmt_attributes c ~pre:Space pexp_attributes in
  let has_attr = not (List.is_empty pexp_attributes) in
  let parens = Option.value parens ~default:(parenze_exp xexp) in
  let ctx = Exp exp in
  let fmt_args_grouped ?epi e0 a1N =
    fmt_args_grouped c ctx ?epi ((Nolabel, e0) :: a1N)
  in
  hvbox_if box 0 ~name:"expr"
  @@ fmt_cmts
  @@ (fun fmt -> fmt_opt pro $ fmt)
  @@
  match pexp_desc with
  | Pexp_apply (_, []) -> impossible "not produced by parser"
  | Pexp_sequence
      ( { pexp_desc=
            Pexp_extension
              ( name
              , PStr
                  [ ( { pstr_desc=
                          Pstr_eval (({pexp_desc= Pexp_fun _; _} as call), [])
                      ; pstr_loc= _ } as pld ) ] )
        ; _ }
      , e2 ) ->
      let xargs, xbody = Sugar.fun_ c.cmts (sub_exp ~ctx:(Str pld) call) in
      let fmt_cstr, xbody = type_constr_and_body c xbody in
      let is_simple x = is_simple c.conf (expression_width c) x in
      let break xexp1 xexp2 = not (is_simple xexp1 && is_simple xexp2) in
      let grps =
        List.group
          (List.map ~f:snd (Sugar.sequence c.cmts (sub_exp ~ctx e2)))
          ~break
      in
      let fmt_grp grp = list grp " ;@ " (fmt_expression c) in
      hvbox 0
        (Params.parens_if parens c.conf
           ( hvbox c.conf.fmt_opts.extension_indent.v
               (wrap "[" "]"
                  ( str "%"
                  $ hovbox 2
                      ( fmt_str_loc c name $ str " fun "
                      $ fmt_attributes c ~suf:" " call.pexp_attributes
                      $ fmt_fun_args c xargs $ fmt_opt fmt_cstr $ fmt "@ ->"
                      )
                  $ fmt "@ " $ fmt_expression c xbody ) )
           $ fmt "@ ;@ "
           $ list grps " ;@;<1000 0>" fmt_grp ) )
  | Pexp_infix
      ( {txt= "|>"; loc}
      , e0
      , { pexp_desc=
            Pexp_extension
              ( name
              , PStr
                  [ ( { pstr_desc=
                          Pstr_eval (({pexp_desc= Pexp_fun _; _} as retn), [])
                      ; pstr_loc= _ } as pld ) ] )
        ; _ } ) ->
      let xargs, xbody = Sugar.fun_ c.cmts (sub_exp ~ctx:(Str pld) retn) in
      let fmt_cstr, xbody = type_constr_and_body c xbody in
      hvbox 0
        (Params.Exp.wrap c.conf ~parens
           ( fmt_expression c (sub_exp ~ctx e0)
           $ fmt "@\n"
           $ Cmts.fmt c loc (fmt "|>@\n")
           $ hvbox c.conf.fmt_opts.extension_indent.v
               (wrap "[" "]"
                  ( str "%"
                  $ hovbox 2
                      ( fmt_str_loc c name $ str " fun "
                      $ fmt_attributes c ~suf:" " retn.pexp_attributes
                      $ fmt_fun_args c xargs $ fmt_opt fmt_cstr $ fmt "@ ->"
                      )
                  $ fmt "@ " $ fmt_expression c xbody ) ) ) )
  | Pexp_infix ({txt= ":="; loc}, r, v)
    when is_simple c.conf (expression_width c) (sub_exp ~ctx r) ->
      let cmts_before =
        let pro, adj =
          (* Use the same break for comment and operator. Comments are placed
             according to indentation. *)
          match c.conf.fmt_opts.assignment_operator.v with
          | `Begin_line -> (Break.assignment_operator c, noop)
          | `End_line -> (break 1 2, fmt "@,")
        in
        Cmts.fmt_before c loc ~pro ~epi:adj ~adj
      in
      let cmts_after = Cmts.fmt_after c loc ~pro:noop ~epi:noop in
      Params.parens_if parens c.conf
        (hovbox 0
           ( match c.conf.fmt_opts.assignment_operator.v with
           | `Begin_line ->
               hvbox 0 (fmt_expression c (sub_exp ~ctx r) $ cmts_before)
               $ Break.assignment_operator c
               $ fmt ":= " $ cmts_after
               $ hvbox 2 (fmt_expression c (sub_exp ~ctx v))
           | `End_line ->
               hvbox 0
                 ( hvbox 0 (fmt_expression c (sub_exp ~ctx r) $ cmts_before)
                 $ str " :=" )
               $ fmt "@;<1 2>" $ cmts_after
               $ hvbox 2 (fmt_expression c (sub_exp ~ctx v)) ) )
  | Pexp_prefix ({txt= ("~-" | "~-." | "~+" | "~+.") as op; loc}, e1) ->
      let op =
        if Location.width loc = String.length op - 1 then
          String.sub op ~pos:1 ~len:(String.length op - 1)
        else op
      in
      let spc = fmt_if (Exp.exposed_left e1) "@ " in
      Params.parens_if parens c.conf
        ( Cmts.fmt c pexp_loc
          @@ hvbox 2 (str op $ spc $ fmt_expression c (sub_exp ~ctx e1))
        $ fmt_atrs )
  | Pexp_infix (({txt= id; _} as op), l, ({pexp_desc= Pexp_ident _; _} as r))
    when Std_longident.String_id.is_hash_getter id ->
      Params.parens_if parens c.conf
        ( fmt_expression c (sub_exp ~ctx l)
        $ hvbox 0 (fmt_str_loc c op)
        $ fmt_expression c (sub_exp ~ctx r) )
  | Pexp_infix
      (op, l, ({pexp_desc= Pexp_fun _; pexp_loc; pexp_attributes; _} as r))
    when not c.conf.fmt_opts.break_infix_before_func.v ->
      (* side effects of Cmts.fmt c.cmts before Sugar.fun_ is important *)
      let cmts_before = Cmts.fmt_before c pexp_loc in
      let cmts_after = Cmts.fmt_after c pexp_loc in
      let xr = sub_exp ~ctx r in
      let parens_r = parenze_exp xr in
      let xargs, xbody = Sugar.fun_ c.cmts xr in
      let fmt_cstr, xbody = type_constr_and_body c xbody in
      let indent_wrap = if parens then -2 else 0 in
      let pre_body, body = fmt_body c ?ext xbody in
      let followed_by_infix_op =
        match xbody.ast.pexp_desc with
        | Pexp_infix (_, _, {pexp_desc= Pexp_fun _ | Pexp_function _; _}) ->
            true
        | _ -> false
      in
      wrap_fits_breaks_if c.conf parens "(" ")"
        ( hovbox 0
            (wrap_if has_attr "(" ")"
               ( hvbox 2
                   ( hvbox indent_wrap
                       ( fmt_expression ~indent_wrap c (sub_exp ~ctx l)
                       $ fmt "@;"
                       $ hovbox 2
                           ( hvbox 0
                               ( fmt_str_loc c op $ fmt "@ " $ cmts_before
                               $ fmt_if parens_r "(" $ str "fun " )
                           $ fmt_attributes c pexp_attributes ~suf:" "
                           $ hvbox_if
                               (not c.conf.fmt_opts.wrap_fun_args.v)
                               4
                               (fmt_fun_args c xargs $ fmt_opt fmt_cstr)
                           $ fmt "@ ->" ) )
                   $ pre_body )
               $ fmt_or followed_by_infix_op "@;<1000 0>" "@ "
               $ body $ fmt_if parens_r ")" $ cmts_after ) )
        $ fmt_atrs )
  | Pexp_infix
      ( op
      , l
      , ({pexp_desc= Pexp_function cs; pexp_loc; pexp_attributes; _} as r) )
    when not c.conf.fmt_opts.break_infix_before_func.v ->
      let cmts_before = Cmts.fmt_before c pexp_loc in
      let cmts_after = Cmts.fmt_after c pexp_loc in
      let xr = sub_exp ~ctx r in
      let parens_r = parenze_exp xr in
      let indent = Params.function_indent c.conf ~parens ~xexp:xr in
      Params.parens_if parens c.conf
        (hvbox indent
           ( hvbox 0
               ( fmt_expression c (sub_exp ~ctx l)
               $ fmt "@;"
               $ hovbox 2
                   ( hvbox 0
                       ( fmt_str_loc c op $ fmt "@ " $ cmts_before
                       $ fmt_if parens_r "( " $ str "function"
                       $ fmt_extension_suffix c ext )
                   $ fmt_attributes c pexp_attributes ) )
           $ fmt "@ " $ fmt_cases c (Exp r) cs $ fmt_if parens_r " )"
           $ cmts_after ) )
  | Pexp_infix _ ->
      let op_args = Sugar.Exp.infix c.cmts (prec_ast (Exp exp)) xexp in
      let inner_wrap = parens || has_attr in
      let outer_wrap =
        match ctx0 with
        (* infix operator used to build a function *)
        | Exp {pexp_desc= Pexp_apply (f, _); _} when phys_equal f exp ->
            has_attr && parens
        | Exp
            { pexp_desc=
                Pexp_apply ({pexp_desc= Pexp_ident {txt= id; loc= _}; _}, _)
            ; _ }
          when not (Std_longident.is_infix id) ->
            has_attr && parens
        | _ -> has_attr && not parens
      in
      let infix_op_args =
        List.map op_args ~f:(fun (op, arg) ->
            match op with
            | Some op ->
                (* side effects of Cmts.fmt_before before fmt_expression is
                   important *)
                let has_cmts = Cmts.has_before c.cmts op.loc in
                let adj = break 1000 0 in
                let fmt_before_cmts = Cmts.fmt_before ~adj c op.loc in
                (* The comments before the first arg are put there, so that
                   they are printed after the operator and the box is
                   correctly broken before the following arguments. Keeping
                   the comments in the arg box would not break properly the
                   current box. OTOH, relocating the comments would put them
                   before the operator in some cases and make the formatting
                   unstable. *)
                let fmt_after_cmts =
                  Cmts.fmt_after c op.loc
                  $ Cmts.fmt_before ~adj c arg.ast.pexp_loc
                in
                let fmt_op = fmt_str_loc c op in
                (has_cmts, fmt_before_cmts, fmt_after_cmts, (fmt_op, arg))
            | None -> (false, noop, noop, (noop, arg)) )
      in
      hvbox_if outer_wrap 0
        (Params.parens_if outer_wrap c.conf
           (hvbox indent_wrap
              ( fmt_infix_op_args ~parens:inner_wrap c xexp infix_op_args
              $ fmt_atrs ) ) )
  | Pexp_prefix (op, e) ->
      let has_cmts = Cmts.has_before c.cmts e.pexp_loc in
      hvbox 2
        (Params.Exp.wrap c.conf ~parens
           ( fmt_str_loc c op $ fmt_if has_cmts "@,"
           $ fmt_expression c ~box (sub_exp ~ctx e)
           $ fmt_atrs ) )
  | Pexp_apply (e0, e1N1) -> (
      let wrap =
        if c.conf.fmt_opts.wrap_fun_args.v then Fn.id else hvbox 2
      in
      let intro_epi, expr_epi =
        (* [intro_epi] should be placed inside the inner most box but before
           anything. [expr_epi] is placed in the outermost box, outside of
           parenthesis. *)
        if parens then (noop, fmt_opt epi) else (fmt_opt epi, noop)
      in
      match List.rev e1N1 with
      | (lbl, ({pexp_desc= Pexp_fun (_, _, _, eN1_body); _} as eN1))
        :: rev_args_before
        when List.for_all rev_args_before ~f:(fun (_, eI) ->
                 is_simple c.conf (fun _ -> 0) (sub_exp ~ctx eI) ) ->
          (* Last argument is a [fun _ ->]. *)
          let args_before = List.rev rev_args_before in
          let xlast_arg = sub_exp ~ctx eN1 in
          let args =
            let break_body =
              match eN1_body.pexp_desc with
              | Pexp_function _ ->
                  break 1
                    (Indent.docked_function_after_fun ~parens:true ~lbl c)
              | _ -> break 1 (Indent.docked_fun c ~loc:eN1.pexp_loc ~lbl)
            in
            let wrap_intro x =
              wrap
                ( intro_epi
                $ fmt_args_grouped e0 args_before
                $ fmt "@ " $ hvbox 0 x )
              $ break_body
            in
            let force_closing_paren =
              if Location.is_single_line pexp_loc c.conf.fmt_opts.margin.v
              then Fit
              else Break
            in
            fmt_fun c ~force_closing_paren ~wrap_intro ~label:lbl
              ~parens:true xlast_arg
          in
          hvbox_if has_attr 0
            (expr_epi $ Params.parens_if parens c.conf (args $ fmt_atrs))
      | ( lbl
        , ( { pexp_desc= Pexp_function [{pc_lhs; pc_guard= None; pc_rhs}]
            ; pexp_loc
            ; _ } as eN ) )
        :: rev_e1N
        when List.for_all rev_e1N ~f:(fun (_, eI) ->
                 is_simple c.conf (fun _ -> 0) (sub_exp ~ctx eI) ) ->
          let force =
            if Location.is_single_line pexp_loc c.conf.fmt_opts.margin.v then
              Fit
            else Break
          in
          let e1N = List.rev rev_e1N in
          let ctx = Exp eN in
          (* side effects of Cmts.fmt_before before [fmt_pattern] is
             important *)
          let leading_cmt = Cmts.fmt_before c pc_lhs.ppat_loc in
          hvbox 2
            ( expr_epi
            $ Params.parens_if parens c.conf
                ( hovbox 4
                    ( wrap
                        ( intro_epi $ fmt_args_grouped e0 e1N $ fmt "@ "
                        $ Cmts.fmt_before c pexp_loc
                        $ fmt_label lbl ":" $ str "(function"
                        $ fmt_attributes c ~pre:Blank eN.pexp_attributes )
                    $ fmt "@ " $ leading_cmt
                    $ hvbox 0
                        ( fmt_pattern c ~pro:(if_newline "| ")
                            (sub_pat ~ctx pc_lhs)
                        $ fmt "@ ->" )
                    $ fmt "@ "
                    $ cbox 0 (fmt_expression c (sub_exp ~ctx pc_rhs))
                    $ closing_paren c ~force $ Cmts.fmt_after c pexp_loc )
                $ fmt_atrs ) )
      | (lbl, ({pexp_desc= Pexp_function cs; pexp_loc; _} as eN)) :: rev_e1N
        when List.for_all rev_e1N ~f:(fun (_, eI) ->
                 is_simple c.conf (fun _ -> 0) (sub_exp ~ctx eI) ) ->
          let wrap =
            if c.conf.fmt_opts.wrap_fun_args.v then hovbox 2 else hvbox 2
          in
          let e1N = List.rev rev_e1N in
          let xlast_arg = sub_exp ~ctx eN in
          let ctx'' = Exp eN in
          hvbox
            (Indent.docked_function ~parens ~xexp:xlast_arg c)
            ( expr_epi
            $ Params.parens_if parens c.conf
                ( wrap
                    ( intro_epi $ fmt_args_grouped e0 e1N $ fmt "@ "
                    $ Cmts.fmt_before c pexp_loc
                    $ fmt_label lbl ":" $ str "(function"
                    $ fmt_attributes c ~pre:Blank eN.pexp_attributes )
                $ fmt "@ " $ fmt_cases c ctx'' cs $ closing_paren c
                $ Cmts.fmt_after c pexp_loc $ fmt_atrs ) )
      | _ ->
          let fmt_atrs =
            fmt_attributes c ~pre:(Break (1, -2)) pexp_attributes
          in
          let force =
            if Location.is_single_line pexp_loc c.conf.fmt_opts.margin.v then
              Fit
            else Break
          in
          fmt_opt epi $ fmt_if parens "("
          $ hvbox 2
              ( fmt_args_grouped ~epi:fmt_atrs e0 e1N1
              $ fmt_if_k parens (closing_paren c ~force ~offset:(-3)) ) )
  | Pexp_array [] ->
      hvbox 0
        (Params.parens_if parens c.conf
           ( wrap_fits_breaks c.conf "[|" "|]" (Cmts.fmt_within c pexp_loc)
           $ fmt_atrs ) )
  | Pexp_array e1N ->
      let p = Params.get_array_expr c.conf in
      hvbox_if has_attr 0
        (Params.parens_if parens c.conf
           ( p.box
               (fmt_expressions c (expression_width c) (sub_exp ~ctx) e1N
                  (sub_exp ~ctx >> fmt_expression c)
                  p pexp_loc )
           $ fmt_atrs ) )
  | Pexp_list e1N ->
      let p = Params.get_list_expr c.conf in
      let offset =
        if c.conf.fmt_opts.dock_collection_brackets.v then 0 else 2
      in
      let cmt_break = break 1 offset in
      hvbox_if has_attr 0
        (Params.parens_if parens c.conf
           ( p.box
               (fmt_expressions c (expression_width c) (sub_exp ~ctx) e1N
                  (fun e ->
                    let fmt_cmts = Cmts.fmt c ~eol:cmt_break e.pexp_loc in
                    fmt_cmts @@ (sub_exp ~ctx >> fmt_expression c) e )
                  p pexp_loc )
           $ fmt_atrs ) )
  | Pexp_assert e0 ->
      let paren_body =
        if Exp.is_symbol e0 || Exp.is_monadic_binding e0 then
          not (List.is_empty e0.pexp_attributes)
        else parenze_exp (sub_exp ~ctx e0)
      in
      hovbox 0
        (Params.parens_if parens c.conf
           (hvbox 0
              ( hvbox 2
                  ( str "assert"
                  $ fmt_extension_suffix c ext
                  $ fmt_or paren_body " (@," "@ "
                  $ fmt_expression c ~parens:false (sub_exp ~ctx e0) )
              $ fmt_if_k paren_body (closing_paren c)
              $ fmt_atrs ) ) )
  | Pexp_constant const ->
      Params.parens_if
        (parens || not (List.is_empty pexp_attributes))
        c.conf
        (fmt_constant c ?epi const $ fmt_atrs)
  | Pexp_constraint (e, t) ->
      hvbox (Indent.exp_constraint c)
        ( wrap_fits_breaks ~space:false c.conf "(" ")"
            ( fmt_expression c (sub_exp ~ctx e)
            $ fmt "@ : "
            $ fmt_core_type c (sub_typ ~ctx t) )
        $ fmt_atrs )
  | Pexp_construct ({txt= Lident (("()" | "[]") as txt); loc}, None) ->
      let opn = char txt.[0] and cls = char txt.[1] in
      let pro = str " " and epi = str " " in
      Cmts.fmt c loc
      @@ hvbox 0
           (Params.parens_if parens c.conf
              ( wrap_k opn cls (Cmts.fmt_within c ~pro ~epi pexp_loc)
              $ fmt_atrs ) )
  | Pexp_construct (({txt= Lident "::"; loc= _} as lid), None) ->
      Params.parens_if parens c.conf
        (Params.parens c.conf (fmt_longident_loc c lid $ fmt_atrs))
  | Pexp_construct (lid, None) ->
      Params.parens_if parens c.conf (fmt_longident_loc c lid $ fmt_atrs)
  | Pexp_cons l ->
      Cmts.fmt c pexp_loc
        ( hvbox indent_wrap
            (fmt_infix_op_args c ~parens xexp
               (List.mapi l ~f:(fun i e ->
                    (false, noop, noop, (fmt_if (i > 0) "::", sub_exp ~ctx e)) )
               ) )
        $ fmt_atrs )
  | Pexp_construct (({txt= Lident "::"; loc= _} as lid), Some arg) ->
      let opn, cls =
        match c.conf.fmt_opts.indicate_multiline_delimiters.v with
        | `No -> (str "(", str ")")
        | `Space -> (str "( ", str " )")
        | `Closing_on_separate_line ->
            (str "( ", fits_breaks ")" ~hint:(1000, -2) ")")
      in
      Params.parens_if parens c.conf
        ( hvbox 2
            ( wrap_k opn cls (fmt_longident_loc c lid)
            $ fmt "@ "
            $ fmt_expression c (sub_exp ~ctx arg) )
        $ fmt_atrs )
  | Pexp_construct (lid, Some arg) ->
      Params.parens_if parens c.conf
        ( hvbox 2
            ( fmt_longident_loc c lid $ fmt "@ "
            $ fmt_expression c (sub_exp ~ctx arg) )
        $ fmt_atrs )
  | Pexp_variant (s, arg) ->
      hvbox
        (Indent.variant ~parens c)
        (Params.parens_if parens c.conf
           ( variant_var c s
           $ opt arg (fmt "@ " >$ (sub_exp ~ctx >> fmt_expression c))
           $ fmt_atrs ) )
  | Pexp_field (exp, lid) ->
      hvbox 2
        (Params.parens_if parens c.conf
           ( fmt_expression c (sub_exp ~ctx exp)
           $ fmt "@,." $ fmt_longident_loc c lid $ fmt_atrs ) )
  | Pexp_newtype _ | Pexp_fun _ ->
      let xargs, xbody = Sugar.fun_ c.cmts xexp in
      let fmt_cstr, xbody = type_constr_and_body c xbody in
      let body_is_function =
        match xbody.ast.pexp_desc with Pexp_function _ -> true | _ -> false
      in
      let pre_body, body = fmt_body c ?ext xbody in
      let default_indent =
        if Option.is_none eol then 2
        else if c.conf.fmt_opts.let_binding_deindent_fun.v then 1
        else 0
      in
      let indent =
        Params.function_indent c.conf ~parens ~xexp ~default:default_indent
      in
      hvbox_if (box || body_is_function) indent
        (Params.Exp.wrap c.conf ~parens ~disambiguate:true ~fits_breaks:false
           ~offset_closing_paren:(-2)
           ( hovbox 2
               ( Box.fun_decl c
                   ( str "fun"
                   $ fmt_extension_suffix c ext
                   $ str " "
                   $ fmt_attributes c pexp_attributes ~suf:" "
                   $ Box.fun_args c (fmt_fun_args c xargs)
                   $ fmt_opt fmt_cstr )
               $ fmt "@ " $ str "->" $ pre_body )
           $ fmt "@ " $ body ) )
  | Pexp_function cs ->
      let indent = Params.function_indent c.conf ~parens ~xexp in
      Params.Exp.wrap c.conf ~parens ~disambiguate:true ~fits_breaks:false
      @@ Params.Align.function_ c.conf ~parens ~ctx0 ~self:exp
      @@ ( hvbox 2
             ( str "function"
             $ fmt_extension_suffix c ext
             $ fmt_attributes c pexp_attributes )
         $ break 1 indent
         $ hvbox 0 (fmt_cases c ctx cs) )
  | Pexp_ident {txt; loc} ->
      let outer_parens = has_attr && parens in
      let inner_parens = Exp.is_symbol exp || Exp.is_monadic_binding exp in
      Cmts.fmt c loc
      @@ wrap_if outer_parens "(" ")"
      @@ ( wrap_if inner_parens "( " " )"
             (fmt_longident txt $ Cmts.fmt_within c loc)
         $ fmt_atrs )
  | Pexp_ifthenelse (if_branches, else_) ->
      let last_loc =
        match else_ with
        | Some e -> e.pexp_loc
        | None -> (List.last_exn if_branches).if_body.pexp_loc
      in
      Cmts.relocate c.cmts ~src:pexp_loc ~before:pexp_loc ~after:last_loc ;
      let parens_prev_bch = ref false in
      let cnd_exps =
        let with_conds =
          List.map if_branches ~f:(fun x ->
              ( Some (sub_exp ~ctx x.if_cond)
              , sub_exp ~ctx x.if_body
              , x.if_attrs ) )
        in
        match else_ with
        | Some x ->
            List.rev ((None, sub_exp ~ctx x, []) :: List.rev with_conds)
        | None -> with_conds
      in
      hvbox 0
        ( Params.Exp.wrap c.conf ~parens:(parens || has_attr)
            (hvbox 0
               (list_fl cnd_exps
                  (fun ~first ~last (xcond, xbch, pexp_attributes) ->
                    let symbol_parens = Exp.is_symbol xbch.ast in
                    let parens_bch = parenze_exp xbch && not symbol_parens in
                    let parens_exp = false in
                    let p =
                      Params.get_if_then_else c.conf ~first ~last ~parens_bch
                        ~parens_prev_bch:!parens_prev_bch ~xcond ~xbch
                        ~expr_loc:pexp_loc
                        ~fmt_extension_suffix:
                          (Option.map ext ~f:(fun _ ->
                               fmt_extension_suffix c ext ) )
                        ~fmt_attributes:
                          (fmt_attributes c ~pre:Blank pexp_attributes)
                        ~fmt_cond:(fmt_expression ~box:false c)
                    in
                    parens_prev_bch := parens_bch ;
                    p.box_branch
                      ( p.cond
                      $ p.box_keyword_and_expr
                          ( p.branch_pro
                          $ p.wrap_parens
                              ( fmt_expression c ?box:p.box_expr
                                  ~parens:parens_exp ?pro:p.expr_pro
                                  ?eol:p.expr_eol xbch
                              $ p.break_end_branch ) ) )
                    $ fmt_if_k (not last) p.space_between_branches ) ) )
        $ fmt_atrs )
  | Pexp_let (lbs, body) ->
      let bindings =
        Sugar.Let_binding.of_let_bindings c.cmts ~ctx lbs.lbs_bindings
      in
      let fmt_expr = fmt_expression c (sub_exp ~ctx body) in
      let ext = lbs.lbs_extension in
      fmt_let_bindings c ~ctx ?ext ~parens ~fmt_atrs ~fmt_expr ~has_attr
        lbs.lbs_rec bindings body
  | Pexp_letop {let_; ands; body} ->
      let bd = Sugar.Let_binding.of_binding_ops c.cmts ~ctx (let_ :: ands) in
      let fmt_expr = fmt_expression c (sub_exp ~ctx body) in
      fmt_let_bindings c ~ctx ?ext ~parens ~fmt_atrs ~fmt_expr ~has_attr
        Nonrecursive bd body
  | Pexp_letexception (ext_cstr, exp) ->
      let pre =
        str "let exception" $ fmt_extension_suffix c ext $ fmt "@ "
      in
      hvbox 0
        ( Params.parens_if
            (parens || not (List.is_empty pexp_attributes))
            c.conf
            ( hvbox 0
                ( hvbox 2
                    (hvbox 2
                       (pre $ fmt_extension_constructor c ctx ext_cstr) )
                $ fmt "@ in" )
            $ fmt "@;<1000 0>"
            $ fmt_expression c (sub_exp ~ctx exp) )
        $ fmt_atrs )
  | Pexp_letmodule (name, pmod, exp) ->
      let keyword = "let module" in
      let xargs, xbody =
        sugar_pmod_functor c ~for_functor_kw:false (sub_mod ~ctx pmod)
      in
      let xbody, xmty =
        match xbody.ast with
        | { pmod_desc= Pmod_constraint (body_me, body_mt)
          ; pmod_loc
          ; pmod_attributes= [] } ->
            Cmts.relocate c.cmts ~src:pmod_loc ~before:body_me.pmod_loc
              ~after:body_mt.pmty_loc ;
            (sub_mod ~ctx body_me, Some (sub_mty ~ctx body_mt))
        | _ -> (xbody, None)
      in
      let can_sparse =
        match xbody.ast.pmod_desc with
        | Pmod_apply _ | Pmod_gen_apply _ -> true
        | _ -> false
      in
      hvbox 0
        ( Params.parens_if
            (parens || not (List.is_empty pexp_attributes))
            c.conf
            ( hvbox 2
                (fmt_module c ctx keyword ~eqty:":" name xargs (Some xbody)
                   xmty [] ~epi:(str "in") ~can_sparse ?ext ~rec_flag:false )
            $ fmt "@;<1000 0>"
            $ fmt_expression c (sub_exp ~ctx exp) )
        $ fmt_atrs )
  | Pexp_open (lid, e0) ->
      let can_skip_parens =
        (not (Cmts.has_before c.cmts e0.pexp_loc))
        && (not (Cmts.has_after c.cmts e0.pexp_loc))
        &&
        match e0.pexp_desc with
        | (Pexp_array _ | Pexp_list _ | Pexp_record _)
          when List.is_empty e0.pexp_attributes ->
            true
        | Pexp_tuple _ -> Poly.(c.conf.fmt_opts.parens_tuple.v = `Always)
        | Pexp_construct ({txt= Lident "[]"; _}, None) -> true
        | _ -> false
      in
      let outer_parens = has_attr && parens in
      let inner_parens = not can_skip_parens in
      hovbox 0
        (Params.parens_if outer_parens c.conf
           ( hvbox 0
               ( hvbox 0
                   ( fmt_longident_loc c lid $ str "."
                   $ fmt_if inner_parens "(" )
               $ fmt "@;<0 2>"
               $ fmt_expression c (sub_exp ~ctx e0)
               $ fmt_if_k inner_parens (closing_paren c) )
           $ fmt_atrs ) )
  | Pexp_letopen
      ( { popen_override= flag
        ; popen_expr
        ; popen_attributes= attributes
        ; popen_loc }
      , e0 ) ->
      let override = is_override flag in
      let outer_parens = has_attr && parens in
      let inner_parens = has_attr || parens in
      hovbox 0
        (Params.Exp.wrap c.conf ~parens:outer_parens ~fits_breaks:false
           ( hvbox 0
               (Params.Exp.wrap c.conf ~parens:inner_parens
                  ~fits_breaks:false
                  (vbox 0
                     ( hvbox 0
                         ( fmt_module_statement c ~attributes
                             ~keyword:
                               ( hvbox 0
                                   ( str "let" $ break 1 0
                                   $ Cmts.fmt_before c popen_loc
                                   $ fmt_or override "open!" "open"
                                   $ opt ext (fun _ -> fmt_if override " ")
                                   $ fmt_extension_suffix c ext )
                               $ break 1 0 )
                             (sub_mod ~ctx popen_expr)
                         $ Cmts.fmt_after c popen_loc
                         $ str " in" )
                     $ break 1000 0
                     $ fmt_expression c (sub_exp ~ctx e0) ) ) )
           $ fmt_atrs ) )
  | Pexp_try (e0, [{pc_lhs; pc_guard; pc_rhs}])
    when Poly.(
           c.conf.fmt_opts.single_case.v = `Compact
           && c.conf.fmt_opts.break_cases.v <> `All
           && c.conf.fmt_opts.break_cases.v <> `Vertical ) ->
      (* side effects of Cmts.fmt_before before [fmt_pattern] is important *)
      let xpc_rhs = sub_exp ~ctx pc_rhs in
      let leading_cmt = Cmts.fmt_before c pc_lhs.ppat_loc in
      let parens_here, parens_for_exp =
        if c.conf.fmt_opts.leading_nested_match_parens.v then (false, None)
        else (parenze_exp xpc_rhs, Some false)
      in
      Params.Exp.wrap c.conf ~parens ~disambiguate:true
        (hvbox 2
           ( hvbox 0
               ( str "try"
               $ fmt_extension_suffix c ext
               $ fmt_attributes c pexp_attributes
               $ fmt "@;<1 2>"
               $ fmt_expression c (sub_exp ~ctx e0) )
           $ break 1 (-2)
           $ hvbox 0
               ( hvbox 0
                   ( fmt "with@ " $ leading_cmt
                   $ hvbox 0
                       ( fmt_pattern c ~pro:(if_newline "| ")
                           (sub_pat ~ctx pc_lhs)
                       $ opt pc_guard (fun g ->
                             fmt "@ when "
                             $ fmt_expression c (sub_exp ~ctx g) )
                       $ fmt "@ ->" $ fmt_if parens_here " (" ) )
               $ fmt "@;<1 2>"
               $ cbox 0 (fmt_expression c ?parens:parens_for_exp xpc_rhs) )
           $ fmt_if parens_here
               ( match c.conf.fmt_opts.indicate_multiline_delimiters.v with
               | `No -> ")"
               | `Space -> " )"
               | `Closing_on_separate_line -> "@;<1000 -2>)" ) ) )
  | Pexp_match (e0, cs) ->
      fmt_match c ?epi ~parens ?ext ctx xexp cs e0 "match"
  | Pexp_try (e0, cs) -> fmt_match c ?epi ~parens ?ext ctx xexp cs e0 "try"
  | Pexp_pack (me, pt) ->
      let outer_parens = parens && has_attr in
      let blk = fmt_module_expr c (sub_mod ~ctx me) in
      let align = Params.Align.module_pack c.conf ~me in
      let opn_paren =
        match c.conf.fmt_opts.indicate_multiline_delimiters.v with
        | `No | `Closing_on_separate_line -> str "("
        | `Space ->
            let level =
              if Option.is_none pt then 1
              else if Option.is_some blk.opn then 3
              else 2
            in
            fits_breaks ~level "(" "( "
      and cls_paren = closing_paren c ~offset:(-2) in
      let pro =
        fmt_if_k (not align) opn_paren
        $ str "module"
        $ fmt_extension_suffix c ext
        $ char ' '
      and epi = cls_paren in
      let fmt_mod m =
        match pt with
        | Some (id, cnstrs) ->
            hvbox 2
              ( hovbox 0 (m $ fmt "@ : " $ fmt_longident_loc c id)
              $ fmt_package_type c ctx cnstrs )
        | None -> m
      in
      hvbox 0
        (Params.parens_if outer_parens c.conf
           ( fmt_if_k align opn_paren
           $ compose_module ~pro ~epi blk ~f:fmt_mod
           $ fmt_atrs ) )
  | Pexp_record (flds, default) ->
      let fmt_field (lid, (typ1, typ2), exp) =
        let typ1 = Option.map typ1 ~f:(sub_typ ~ctx) in
        let typ2 = Option.map typ2 ~f:(sub_typ ~ctx) in
        let rhs =
          Option.map exp ~f:(fun e -> fmt_expression c (sub_exp ~ctx e))
        in
        hvbox 0 @@ fmt_record_field c ?typ1 ?typ2 ?rhs lid
      in
      let p1, p2 = Params.get_record_expr c.conf in
      let last_loc (lid, (t1, t2), e) =
        match (t1, t2, e) with
        | _, _, Some e -> e.pexp_loc
        | _, Some t2, _ -> t2.ptyp_loc
        | Some t1, _, _ -> t1.ptyp_loc
        | _ -> lid.loc
      in
      let fmt_fields =
        fmt_elements_collection c p1 last_loc pexp_loc fmt_field flds
          ~pro:(break 1 2)
      in
      hvbox_if has_attr 0
        ( p1.box
            ( opt default (fun d ->
                  hvbox 2 (fmt_expression c (sub_exp ~ctx d) $ fmt "@;<1 -2>")
                  $ str "with" $ p2.break_after_with )
            $ fmt_fields )
        $ fmt_atrs )
  | Pexp_extension
      ( ext
      , PStr
          [ { pstr_desc=
                Pstr_eval
                  ( ( {pexp_desc= Pexp_sequence _; pexp_attributes= []; _} as
                    e1 )
                  , _ )
            ; pstr_loc= _ } ] )
    when Source.extension_using_sugar ~name:ext ~payload:e1.pexp_loc
         && List.length (Sugar.sequence c.cmts xexp) > 1 ->
      fmt_sequence ~has_attr c parens (expression_width c) xexp fmt_atrs ~ext
  | Pexp_sequence _ ->
      fmt_sequence ~has_attr c parens (expression_width c) xexp fmt_atrs ?ext
  | Pexp_setfield (e1, lid, e2) ->
      hvbox 0
        (Params.Exp.wrap c.conf ~parens
           ( Params.parens_if has_attr c.conf
               ( fmt_expression c (sub_exp ~ctx e1)
               $ str "." $ fmt_longident_loc c lid $ fmt_assign_arrow c
               $ fmt_expression c (sub_exp ~ctx e2) )
           $ fmt_atrs ) )
  | Pexp_tuple es ->
      let parens =
        match xexp.ctx with
        | Str {pstr_desc= Pstr_eval _; pstr_loc= _} -> false
        | Exp {pexp_desc= Pexp_indexop_access {pia_kind= Builtin idx; _}; _}
          when phys_equal exp idx ->
            false
        | Exp
            { pexp_desc= Pexp_indexop_access {pia_kind= Dotop (_, _, idx); _}
            ; _ }
          when List.exists idx ~f:(phys_equal exp) ->
            false
        | _ -> parens || Poly.(c.conf.fmt_opts.parens_tuple.v = `Always)
      in
      let no_parens_if_break =
        match xexp.ctx with
        | Exp {pexp_desc= Pexp_extension _; _} -> true
        | Pld _ -> true
        | Str {pstr_desc= Pstr_eval _; _} -> true
        | _ -> false
      in
      let outer_wrap = has_attr && parens in
      let inner_wrap = has_attr || parens in
      hvbox_if outer_wrap 0
        (Params.parens_if outer_wrap c.conf
           ( hvbox 0
               (Params.wrap_tuple ~parens:inner_wrap ~no_parens_if_break
                  c.conf
                  (list_k es (Params.tuple_sep c.conf)
                     (sub_exp ~ctx >> fmt_expression c) ) )
           $ fmt_atrs ) )
  | Pexp_lazy e ->
      hvbox 2
        (Params.Exp.wrap c.conf ~parens
           ( str "lazy"
           $ fmt_extension_suffix c ext
           $ fmt "@ "
           $ fmt_expression c (sub_exp ~ctx e)
           $ fmt_atrs ) )
  | Pexp_extension
      ( ext
      , PStr
          [ ( { pstr_desc=
                  Pstr_eval
                    ( ( { pexp_desc=
                            ( Pexp_while _ | Pexp_for _ | Pexp_match _
                            | Pexp_try _ | Pexp_let _ | Pexp_ifthenelse _
                            | Pexp_new _ | Pexp_letmodule _ | Pexp_object _
                            | Pexp_function _ | Pexp_letexception _
                            | Pexp_open _ | Pexp_assert _ | Pexp_lazy _
                            | Pexp_pack _ | Pexp_fun _ | Pexp_beginend _
                            | Pexp_letopen _ )
                        ; pexp_attributes= []
                        ; _ } as e1 )
                    , _ )
              ; pstr_loc= _ } as str ) ] )
    when Source.extension_using_sugar ~name:ext ~payload:e1.pexp_loc ->
      let outer_parens = has_attr && parens in
      let inner_parens = has_attr || parens in
      hvbox 0
        (Params.parens_if outer_parens c.conf
           ( fmt_expression c ~box ?eol ~parens:inner_parens ~ext
               (sub_exp ~ctx:(Str str) e1)
           $ fmt_atrs ) )
  | Pexp_extension
      ( ext
      , PStr
          [ ( { pstr_desc=
                  Pstr_eval
                    ( ( {pexp_desc= Pexp_infix _; pexp_attributes= []; _} as
                      e1 )
                    , _ )
              ; pstr_loc= _ } as str ) ] )
    when List.is_empty pexp_attributes
         && Source.extension_using_sugar ~name:ext ~payload:e1.pexp_loc ->
      hvbox 0
        ( fmt_expression c ~box ?eol ~parens ~ext (sub_exp ~ctx:(Str str) e1)
        $ fmt_atrs )
  | Pexp_extension ext ->
      hvbox 0
        (Params.Exp.wrap c.conf ~parens
           ( hvbox c.conf.fmt_opts.extension_indent.v
               (fmt_extension c ctx ext)
           $ fmt_atrs ) )
  | Pexp_for (p1, e1, e2, dir, e3) ->
      hvbox 0
        (Params.Exp.wrap c.conf ~parens
           ( hovbox 0
               ( hvbox 2
                   ( hvbox 0
                       ( str "for"
                       $ fmt_extension_suffix c ext
                       $ fmt "@;<1 2>"
                       $ hovbox 0
                           ( fmt_pattern c (sub_pat ~ctx p1)
                           $ fmt "@ =@;<1 2>"
                           $ fmt_expression c (sub_exp ~ctx e1)
                           $ fmt_direction_flag dir
                           $ fmt_expression c (sub_exp ~ctx e2) )
                       $ fmt "@;do" )
                   $ fmt "@;<1000 0>"
                   $ fmt_expression c (sub_exp ~ctx e3) )
               $ fmt "@;<1000 0>done" )
           $ fmt_atrs ) )
  | Pexp_coerce (e1, t1, t2) ->
      hvbox 2
        (Params.parens_if (parens && has_attr) c.conf
           ( wrap_fits_breaks ~space:false c.conf "(" ")"
               ( fmt_expression c (sub_exp ~ctx e1)
               $ opt t1 (fmt "@ : " >$ (sub_typ ~ctx >> fmt_core_type c))
               $ fmt "@ :> "
               $ fmt_core_type c (sub_typ ~ctx t2) )
           $ fmt_atrs ) )
  | Pexp_while (e1, e2) ->
      hvbox 0
        (Params.Exp.wrap c.conf ~parens
           ( hovbox 0
               ( hvbox 2
                   ( hvbox 0
                       ( str "while"
                       $ fmt_extension_suffix c ext
                       $ fmt "@;<1 2>"
                       $ fmt_expression c (sub_exp ~ctx e1)
                       $ fmt "@;do" )
                   $ fmt "@;<1000 0>"
                   $ fmt_expression c (sub_exp ~ctx e2) )
               $ fmt "@;<1000 0>done" )
           $ fmt_atrs ) )
  | Pexp_unreachable -> str "."
  | Pexp_send (exp, meth) ->
      hvbox 2
        (Params.parens_if parens c.conf
           ( fmt_expression c (sub_exp ~ctx exp)
           $ fmt "@,#" $ fmt_str_loc c meth $ fmt_atrs ) )
  | Pexp_new {txt; loc} ->
      Cmts.fmt c loc
      @@ hvbox 2
           (Params.parens_if parens c.conf
              ( str "new"
              $ fmt_extension_suffix c ext
              $ fmt "@ " $ fmt_longident txt $ fmt_atrs ) )
  | Pexp_object {pcstr_self; pcstr_fields} ->
      hvbox 0
        (Params.parens_if parens c.conf
           ( fmt_class_structure c ~ctx ?ext pcstr_self pcstr_fields
           $ fmt_atrs ) )
  | Pexp_override l -> (
      let fmt_field ({txt; loc}, f) =
        let eol = fmt "@;<1 3>" in
        let txt = Longident.lident txt in
        match f.pexp_desc with
        | Pexp_ident {txt= txt'; loc}
          when Std_longident.field_alias ~field:txt txt'
               && List.is_empty f.pexp_attributes ->
            Cmts.fmt c ~eol loc @@ fmt_longident txt'
        | _ ->
            Cmts.fmt c ~eol loc @@ fmt_longident txt
            $ str " = "
            $ fmt_expression c (sub_exp ~ctx f)
      in
      match l with
      | [] ->
          Params.parens_if parens c.conf
            (wrap "{<" ">}" (Cmts.fmt_within c pexp_loc) $ fmt_atrs)
      | _ ->
          hvbox 0
            (Params.parens_if parens c.conf
               ( wrap_fits_breaks ~space:false c.conf "{<" ">}"
                   (list l "@;<0 1>; " fmt_field)
               $ fmt_atrs ) ) )
  | Pexp_setinstvar (name, expr) ->
      hvbox 0
        (Params.Exp.wrap c.conf ~parens
           ( Params.parens_if has_attr c.conf
               ( fmt_str_loc c name $ fmt_assign_arrow c
               $ hvbox 2 (fmt_expression c (sub_exp ~ctx expr)) )
           $ fmt_atrs ) )
  | Pexp_indexop_access x ->
      fmt_indexop_access c ctx ~fmt_atrs ~has_attr ~parens x
  | Pexp_poly _ ->
      impossible "only used for methods, handled during method formatting"
  | Pexp_hole -> hvbox 0 (fmt_hole () $ fmt_atrs)
  | Pexp_beginend e ->
      let wrap_beginend =
        match ctx0 with
        (* begin-end keywords are handled when printing if-then-else
           branch *)
        | Exp {pexp_desc= Pexp_ifthenelse (_, Some z); _}
          when Base.phys_equal xexp.ast z ->
            Fn.id
        | Exp {pexp_desc= Pexp_ifthenelse (eN, _); _}
          when List.exists eN ~f:(fun x ->
                   Base.phys_equal xexp.ast x.if_body ) ->
            Fn.id
        (* begin-end keywords are handled when printing pattern-matching
           cases *)
        | Exp
            { pexp_desc=
                Pexp_function xs | Pexp_match (_, xs) | Pexp_try (_, xs)
            ; _ }
          when List.exists xs ~f:(fun x -> Poly.(x.pc_rhs = exp)) ->
            Fn.id
        | _ ->
            fun k ->
              let opn = str "begin" $ fmt_extension_suffix c ext
              and cls = str "end" in
              hvbox 0
                ( wrap_k opn cls (wrap_k (break 1 2) (break 1000 0) k)
                $ fmt_atrs )
      in
      wrap_beginend
      @@ fmt_expression c ~box ?pro ?epi ?eol ~parens:false ~indent_wrap ?ext
           (sub_exp ~ctx e)
  | Pexp_parens e ->
      hvbox 0
      @@ fmt_expression c ~box ?pro ?epi ?eol ~parens:true ~indent_wrap ?ext
           (sub_exp ~ctx e)
      $ fmt_atrs

and fmt_let_bindings c ~ctx ?ext ~parens ~has_attr ~fmt_atrs ~fmt_expr
    rec_flag bindings body =
  let indent_after_in =
    match body.pexp_desc with
    | Pexp_let _ | Pexp_letmodule _
     |Pexp_extension
        ( _
        , PStr
            [ { pstr_desc=
                  Pstr_eval
                    ( { pexp_desc= Pexp_let _ | Pexp_letmodule _
                      ; pexp_attributes= []
                      ; _ }
                    , _ )
              ; pstr_loc= _ } ] ) ->
        0
    | _ -> c.conf.fmt_opts.indent_after_in.v
  in
  fmt_let c ctx ~ext ~rec_flag ~bindings ~parens ~has_attr ~fmt_atrs
    ~fmt_expr ~body_loc:body.pexp_loc ~indent_after_in

and fmt_class_structure c ~ctx ?ext self_ fields =
  let update_config c i =
    match i.pcf_desc with
    | Pcf_attribute atr -> update_config c [atr]
    | _ -> c
  in
  let self_ =
    opt self_ (fun self_ ->
        fmt "@;"
        $ Params.parens c.conf
            (fmt_pattern c ~parens:false (sub_pat ~ctx self_)) )
  in
  let fmt_item c ctx ~prev:_ ~next:_ i = fmt_class_field c (sub_cf ~ctx i) in
  let ast x = Clf x in
  hvbox 2
    ( hvbox 0 (str "object" $ fmt_extension_suffix c ext $ self_)
    $ ( match fields with
      | {pcf_desc= Pcf_attribute a; _} :: _ when Attr.is_doc a -> str "\n"
      | _ -> noop )
    $ fmt_or_k (List.is_empty fields)
        (Cmts.fmt_within ~epi:noop c (Ast.location ctx))
        (fmt "@;<1000 0>")
    $ fmt_item_list c ctx update_config ast fmt_item fields )
  $ fmt_or (List.is_empty fields) "@ " "@;<1000 0>"
  $ str "end"

and fmt_class_signature c ~ctx ~parens ?ext self_ fields =
  let update_config c i =
    match i.pctf_desc with
    | Pctf_attribute atr -> update_config c [atr]
    | _ -> c
  in
  let self_ =
    opt self_ (fun self_ ->
        let no_attr typ = List.is_empty typ.ptyp_attributes in
        fmt "@;"
        $ Params.parens_if (no_attr self_) c.conf
            (fmt_core_type c (sub_typ ~ctx self_)) )
  in
  let fmt_item c ctx ~prev:_ ~next:_ i =
    fmt_class_type_field c (sub_ctf ~ctx i)
  in
  let ast x = Ctf x in
  Params.parens_if parens c.conf
    ( str "object"
    $ fmt_extension_suffix c ext
    $ self_ $ fmt "@ "
    $ hvbox 0
        ( ( match fields with
          | {pctf_desc= Pctf_attribute a; _} :: _ when Attr.is_doc a ->
              str "\n"
          | _ -> noop )
        $ fmt_if_k (List.is_empty fields)
            (Cmts.fmt_within ~pro:noop c (Ast.location ctx))
        $ fmt_item_list c ctx update_config ast fmt_item fields )
    $ fmt_if (not (List.is_empty fields)) "@;<1000 -2>"
    $ str "end" )

and fmt_class_type c ({ast= typ; _} as xtyp) =
  protect c (Cty typ)
  @@
  let {pcty_desc; pcty_loc; pcty_attributes} = typ in
  update_config_maybe_disabled c pcty_loc pcty_attributes
  @@ fun c ->
  let doc, atrs = doc_atrs pcty_attributes in
  Cmts.fmt c pcty_loc
  @@
  let parens = parenze_cty xtyp in
  ( Params.parens_if parens c.conf
  @@
  let ctx = Cty typ in
  match pcty_desc with
  | Pcty_constr (name, params) ->
      let params = List.map params ~f:(fun x -> (x, [])) in
      fmt_class_params c ctx params
      $ fmt_longident_loc c name $ fmt_attributes c atrs
  | Pcty_signature {pcsig_self; pcsig_fields} ->
      fmt_class_signature c ~ctx ~parens pcsig_self pcsig_fields
      $ fmt_attributes c atrs
  | Pcty_arrow (ctl, ct2) ->
      Cmts.relocate c.cmts ~src:pcty_loc
        ~before:(List.hd_exn ctl).pap_type.ptyp_loc ~after:ct2.pcty_loc ;
      let xct2 = sub_cty ~ctx ct2 in
      list ctl (arrow_sep c ~parens) (fmt_arrow_param c ctx)
      $ fmt (arrow_sep c ~parens)
      $ (Cmts.fmt_before c ct2.pcty_loc $ fmt_class_type c xct2)
      $ fmt_attributes c atrs
  | Pcty_extension ext -> fmt_extension c ctx ext $ fmt_attributes c atrs
  | Pcty_open (popen, cl) ->
      hvbox 0
        ( fmt_open_description c ~keyword:"let open" ~kw_attributes:atrs popen
        $ fmt " in@;<1000 0>"
        $ fmt_class_type c (sub_cty ~ctx cl) ) )
  $ fmt_docstring c ~pro:(fmt "@ ") doc

and fmt_class_expr c ?eol ({ast= exp; _} as xexp) =
  protect c (Cl exp)
  @@
  let {pcl_desc; pcl_loc; pcl_attributes} = exp in
  update_config_maybe_disabled c pcl_loc pcl_attributes
  @@ fun c ->
  let parens = parenze_cl xexp in
  let ctx = Cl exp in
  let fmt_args_grouped e0 a1N =
    (* TODO: consider [e0] when grouping *)
    fmt_class_expr c (sub_cl ~ctx e0) $ fmt "@ " $ fmt_args_grouped c ctx a1N
  in
  let fmt_cmts = Cmts.fmt c ?eol pcl_loc in
  let fmt_atrs = fmt_attributes c ~pre:Space pcl_attributes in
  hvbox 0 @@ fmt_cmts
  @@
  match pcl_desc with
  | Pcl_constr (name, params) ->
      let params = List.map params ~f:(fun x -> (x, [])) in
      fmt_class_params c ctx params $ fmt_longident_loc c name $ fmt_atrs
  | Pcl_structure {pcstr_fields; pcstr_self} ->
      hvbox 0
        (Params.parens_if parens c.conf
           ( fmt_class_structure c ~ctx ?ext:None pcstr_self pcstr_fields
           $ fmt_atrs ) )
  | Pcl_fun _ ->
      let xargs, xbody = Sugar.cl_fun c.cmts xexp in
      hvbox
        (if Option.is_none eol then 2 else 1)
        (Params.parens_if parens c.conf
           ( hovbox 2
               ( box_fun_decl_args c 0
                   ( str "fun "
                   $ fmt_attributes c pcl_attributes ~suf:" "
                   $ wrap_fun_decl_args c (fmt_fun_args c xargs)
                   $ fmt "@ " )
               $ str "->" )
           $ fmt "@ "
           $ fmt_class_expr c ~eol:(fmt "@;<1000 0>") xbody ) )
  | Pcl_apply (e0, e1N1) ->
      Params.parens_if parens c.conf
        (hvbox 2 (fmt_args_grouped e0 e1N1) $ fmt_atrs)
  | Pcl_let (lbs, body) ->
      let indent_after_in =
        match body.pcl_desc with
        | Pcl_let _ -> 0
        | _ -> c.conf.fmt_opts.indent_after_in.v
      in
      let bindings =
        Sugar.Let_binding.of_let_bindings c.cmts ~ctx lbs.lbs_bindings
      in
      let fmt_expr = fmt_class_expr c (sub_cl ~ctx body) in
      let has_attr = not (List.is_empty pcl_attributes) in
      fmt_let c ctx ~ext:None ~rec_flag:lbs.lbs_rec ~bindings ~parens
        ~has_attr ~fmt_atrs ~fmt_expr ~body_loc:body.pcl_loc ~indent_after_in
  | Pcl_constraint (e, t) ->
      hvbox 2
        (wrap_fits_breaks ~space:false c.conf "(" ")"
           ( fmt_class_expr c (sub_cl ~ctx e)
           $ fmt "@ : "
           $ fmt_class_type c (sub_cty ~ctx t) ) )
      $ fmt_atrs
  | Pcl_extension ext -> fmt_extension c ctx ext $ fmt_atrs
  | Pcl_open (popen, cl) ->
      hvbox 0
        ( fmt_open_description c ~keyword:"let open"
            ~kw_attributes:pcl_attributes popen
        $ fmt " in@;<1000 0>"
        $ fmt_class_expr c (sub_cl ~ctx cl) )

and fmt_class_field_kind c ctx = function
  | Cfk_virtual typ ->
      (fmt "@ : " $ fmt_core_type c (sub_typ ~ctx typ), noop, noop, noop)
  | Cfk_concrete
      ( _
      , { pexp_desc=
            Pexp_poly
              (e, Some ({ptyp_desc= Ptyp_poly (poly_args, _); _} as poly))
        ; pexp_loc
        ; _ } ) -> (
      let rec cleanup names e args' =
        match (e, args') with
        | {pexp_desc= Pexp_constraint (e, t); _}, [] ->
            Some (List.rev names, t, e)
        | ( {pexp_desc= Pexp_newtype (({txt; _} as newtyp), body); _}
          , {txt= txt'; _} :: args )
          when String.equal txt txt' ->
            cleanup (newtyp :: names) body args
        | _ -> None
      in
      match cleanup [] e poly_args with
      | Some (args, t, e) ->
          let before =
            match args with x :: _ -> x.loc | [] -> e.pexp_loc
          in
          Cmts.relocate c.cmts ~src:pexp_loc ~before ~after:e.pexp_loc ;
          ( fmt "@ : type "
            $ list args "@ " (fmt_str_loc c)
            $ fmt_core_type ~pro:"." ~pro_space:false c (sub_typ ~ctx t)
          , noop
          , fmt "@;<1 2>="
          , fmt "@ " $ fmt_expression c (sub_exp ~ctx e) )
      | None ->
          ( fmt "@ : " $ fmt_core_type c (sub_typ ~ctx poly)
          , noop
          , fmt "@;<1 2>="
          , fmt "@ " $ fmt_expression c (sub_exp ~ctx e) ) )
  | Cfk_concrete (_, {pexp_desc= Pexp_poly (e, poly); pexp_loc; _}) ->
      let xargs, xbody =
        match poly with
        | None ->
            Sugar.fun_ c.cmts ~will_keep_first_ast_node:false
              (sub_exp ~ctx e)
        | Some _ -> ([], sub_exp ~ctx e)
      in
      let ty, e =
        match (xbody.ast, poly) with
        | {pexp_desc= Pexp_constraint (e, t); pexp_loc; _}, None ->
            Cmts.relocate c.cmts ~src:pexp_loc ~before:t.ptyp_loc
              ~after:e.pexp_loc ;
            (Some t, sub_exp ~ctx e)
        | {pexp_desc= Pexp_constraint _; _}, Some _ -> (poly, xbody)
        | _, poly -> (poly, xbody)
      in
      Cmts.relocate c.cmts ~src:pexp_loc ~before:e.ast.pexp_loc
        ~after:e.ast.pexp_loc ;
      ( noop
      , fmt_if (not (List.is_empty xargs)) "@ "
        $ wrap_fun_decl_args c (fmt_fun_args c xargs)
        $ opt ty (fun t -> fmt "@ : " $ fmt_core_type c (sub_typ ~ctx t))
      , fmt "@;<1 2>="
      , fmt "@ " $ fmt_expression c e )
  | Cfk_concrete (_, e) ->
      let ty, e =
        match e with
        | {pexp_desc= Pexp_constraint (e, t); _} -> (Some t, e)
        | _ -> (None, e)
      in
      ( opt ty (fun t -> fmt "@ : " $ fmt_core_type c (sub_typ ~ctx t))
      , noop
      , fmt "@;<1 2>="
      , fmt "@ " $ fmt_expression c (sub_exp ~ctx e) )

and fmt_class_field c {ast= cf; _} =
  protect c (Clf cf)
  @@
  let fmt_cmts_before = Cmts.Toplevel.fmt_before c cf.pcf_loc in
  let fmt_cmts_after = Cmts.Toplevel.fmt_after c cf.pcf_loc in
  let doc_before, doc_after, atrs =
    fmt_docstring_around_item ~fit:true c cf.pcf_attributes
  in
  let fmt_atrs = fmt_item_attributes c ~pre:(Break (1, 0)) atrs in
  let ctx = Clf cf in
  (fun k ->
    fmt_cmts_before
    $ hvbox 0 ~name:"clf"
        (hvbox 0 (doc_before $ k $ fmt_atrs $ doc_after) $ fmt_cmts_after) )
  @@
  match cf.pcf_desc with
  | Pcf_inherit (override, cl, parent) ->
      hovbox 2
        ( str "inherit"
        $ fmt_if (is_override override) "!"
        $ fmt "@ "
        $ ( fmt_class_expr c (sub_cl ~ctx cl)
          $ opt parent (fun p -> str " as " $ fmt_str_loc c p) ) )
  | Pcf_method (name, pv, kind) ->
      let typ, args, eq, expr = fmt_class_field_kind c ctx kind in
      hvbox 2
        ( hovbox 2
            ( hovbox 4
                (box_fun_decl_args c (Indent.fun_args c)
                   ( box_fun_sig_args c (Indent.fun_type_annot c)
                       ( str "method" $ virtual_or_override kind
                       $ fmt_private_virtual_flag c pv
                       $ str " " $ fmt_str_loc c name $ typ )
                   $ args ) )
            $ eq )
        $ expr )
  | Pcf_val (name, mv, kind) ->
      let typ, args, eq, expr = fmt_class_field_kind c ctx kind in
      hvbox 2
        ( hovbox 2
            ( hovbox 4
                (box_fun_decl_args c 4
                   ( box_fun_sig_args c 4
                       ( str "val" $ virtual_or_override kind
                       $ fmt_mutable_virtual_flag c mv
                       $ str " " $ fmt_str_loc c name $ typ )
                   $ args ) )
            $ eq )
        $ expr )
  | Pcf_constraint (t1, t2) ->
      fmt "constraint@ "
      $ fmt_core_type c (sub_typ ~ctx t1)
      $ str " = "
      $ fmt_core_type c (sub_typ ~ctx t2)
  | Pcf_initializer e ->
      str "initializer" $ break 1 2 $ fmt_expression c (sub_exp ~ctx e)
  | Pcf_attribute attr -> fmt_floating_attributes_and_docstrings c [attr]
  | Pcf_extension ext -> fmt_item_extension c ctx ext

and fmt_class_type_field c {ast= cf; _} =
  protect c (Ctf cf)
  @@
  let fmt_cmts_before = Cmts.Toplevel.fmt_before c cf.pctf_loc in
  let fmt_cmts_after = Cmts.Toplevel.fmt_after c cf.pctf_loc in
  let doc_before, doc_after, atrs =
    fmt_docstring_around_item ~is_val:true ~fit:true c cf.pctf_attributes
  in
  let fmt_atrs = fmt_item_attributes c ~pre:(Break (1, 0)) atrs in
  let ctx = Ctf cf in
  (fun k ->
    fmt_cmts_before
    $ hvbox 0 ~name:"ctf"
        ( hvbox 0 (doc_before $ hvbox 0 k $ fmt_atrs $ doc_after)
        $ fmt_cmts_after ) )
  @@
  match cf.pctf_desc with
  | Pctf_inherit ct ->
      hovbox 2 (fmt "inherit@ " $ fmt_class_type c (sub_cty ~ctx ct))
  | Pctf_method (name, pv, ty) ->
      box_fun_sig_args c 2
        ( hovbox 4
            ( str "method"
            $ fmt_private_virtual_flag c pv
            $ fmt "@ " $ fmt_str_loc c name )
        $ fmt " :@ "
        $ fmt_core_type c (sub_typ ~ctx ty) )
  | Pctf_val (name, mv, ty) ->
      box_fun_sig_args c 2
        ( hovbox 4
            ( str "val"
            $ fmt_mutable_virtual_flag c mv
            $ fmt "@ " $ fmt_str_loc c name )
        $ fmt " :@ "
        $ fmt_core_type c (sub_typ ~ctx ty) )
  | Pctf_constraint (t1, t2) ->
      fmt "constraint@ "
      $ fmt_core_type c (sub_typ ~ctx t1)
      $ str " = "
      $ fmt_core_type c (sub_typ ~ctx t2)
  | Pctf_attribute attr -> fmt_floating_attributes_and_docstrings c [attr]
  | Pctf_extension ext -> fmt_item_extension c ctx ext

and fmt_cases c ctx cs = list_fl cs (fmt_case c ctx)

and fmt_case c ctx ~first ~last case =
  let {pc_lhs; pc_guard; pc_rhs} = case in
  let xrhs = sub_exp ~ctx pc_rhs in
  (* side effects of Cmts.fmt_before before [fmt_lhs] is important *)
  let leading_cmt = Cmts.fmt_before c pc_lhs.ppat_loc in
  let xlhs = sub_pat ~ctx pc_lhs in
  let paren_lhs =
    match pc_lhs.ppat_desc with
    | Ppat_or _ when Option.is_some pc_guard -> true
    | _ -> parenze_pat xlhs
  in
  let eol =
    Option.some_if
      (Cmts.has_before c.cmts pc_rhs.pexp_loc)
      (fmt "@;<1000 0>")
  in
  let p = Params.get_cases c.conf ~ctx ~first ~last ~xbch:xrhs in
  p.leading_space $ leading_cmt
  $ p.box_all
      ( p.box_pattern_arrow
          ( hvbox 0
              ( fmt_pattern c ~pro:p.bar ~parens:paren_lhs xlhs
              $ opt pc_guard (fun g ->
                    fmt "@;<1 2>when " $ fmt_expression c (sub_exp ~ctx g) )
              )
          $ p.break_before_arrow $ str "->" $ p.break_after_arrow
          $ p.open_paren_branch )
      $ p.break_after_opening_paren
      $ hovbox 0
          ( fmt_expression ?eol c ?parens:p.expr_parens xrhs
          $ p.close_paren_branch ) )

and fmt_value_description ?ext c ctx vd =
  let {pval_name= {txt; loc}; pval_type; pval_prim; pval_attributes; pval_loc}
      =
    vd
  in
  update_config_maybe_disabled c pval_loc pval_attributes
  @@ fun c ->
  let pre = if List.is_empty pval_prim then "val" else "external" in
  let doc_before, doc_after, atrs =
    fmt_docstring_around_item ~is_val:true c pval_attributes
  in
  let fmt_val_prim {txt= s; loc} =
    hvbox 0 @@ Cmts.fmt c loc
    @@
    if String.exists s ~f:(function ' ' | '\n' -> true | _ -> false) then
      wrap "{|" "|}" (str s)
    else wrap "\"" "\"" (str (String.escaped s))
  in
  hvbox 0
    ( doc_before
    $ box_fun_sig_args c 2
        ( str pre
        $ fmt_extension_suffix c ext
        $ str " "
        $ Cmts.fmt c loc
            (wrap_if
               (Std_longident.String_id.is_symbol txt)
               "( " " )" (str txt) )
        $ fmt_core_type c ~pro:":"
            ~box:
              (not
                 ( c.conf.fmt_opts.ocp_indent_compat.v
                 && is_arrow_or_poly pval_type ) )
            ~pro_space:true (sub_typ ~ctx pval_type)
        $ fmt_if (not (List.is_empty pval_prim)) "@ = "
        $ hvbox_if (List.length pval_prim > 1) 0
          @@ list pval_prim "@;" fmt_val_prim )
    $ fmt_item_attributes c ~pre:(Break (1, 0)) atrs
    $ doc_after )

and fmt_tydcl_params c ctx params =
  fmt_if_k
    (not (List.is_empty params))
    ( wrap_fits_breaks_if ~space:false c.conf
        (List.length params > 1)
        "(" ")"
        (list params (Params.comma_sep c.conf) (fun (ty, vc) ->
             fmt_variance_injectivity c vc
             $ fmt_core_type c (sub_typ ~ctx ty) ) )
    $ fmt "@ " )

and fmt_class_params c ctx params =
  let fmt_param ~first ~last (ty, vc) =
    fmt_if (first && Exposed.Left.core_type ty) " "
    $ fmt_if_k (not first) (fmt (Params.comma_sep c.conf))
    $ fmt_variance_injectivity c vc
    $ fmt_core_type c (sub_typ ~ctx ty)
    $ fmt_if (last && Exposed.Right.core_type ty) " "
  in
  fmt_if_k
    (not (List.is_empty params))
    (hvbox 0
       (wrap_fits_breaks c.conf "[" "]" (list_fl params fmt_param) $ fmt "@ ") )

and fmt_type_declaration c ?ext ?(pre = "") ?name ?(eq = "=") {ast= decl; _}
    =
  protect c (Td decl)
  @@
  let { ptype_name= {txt; loc}
      ; ptype_params
      ; ptype_cstrs
      ; ptype_kind
      ; ptype_private= priv
      ; ptype_manifest= m
      ; ptype_attributes
      ; ptype_loc } =
    decl
  in
  update_config_maybe_disabled c ptype_loc ptype_attributes
  @@ fun c ->
  let ctx = Td decl in
  let fmt_abstract_manifest = function
    | Some m ->
        str " " $ str eq $ fmt_private_flag c priv $ fmt "@ "
        $ fmt_core_type c (sub_typ ~ctx m)
    | None -> noop
  in
  let fmt_manifest = function
    | Some m ->
        str " " $ str eq $ break 1 4
        $ fmt_core_type c (sub_typ ~ctx m)
        $ str " =" $ fmt_private_flag c priv
    | None -> str " " $ str eq $ fmt_private_flag c priv
  in
  let box_manifest k =
    hvbox c.conf.fmt_opts.type_decl_indent.v
      ( str pre
      $ fmt_extension_suffix c ext
      $ str " "
      $ hvbox_if
          (not (List.is_empty ptype_params))
          0
          ( fmt_tydcl_params c ctx ptype_params
          $ Option.value_map name ~default:(str txt) ~f:(fmt_longident_loc c)
          )
      $ k )
  in
  let fmt_manifest_kind =
    match ptype_kind with
    | Ptype_abstract -> box_manifest (fmt_abstract_manifest m)
    | Ptype_variant [] -> box_manifest (fmt_manifest m) $ fmt "@ |"
    | Ptype_variant ctor_decls ->
        box_manifest (fmt_manifest m)
        $ fmt "@ "
        $ list_fl ctor_decls (fmt_constructor_declaration c ctx)
    | Ptype_record lbl_decls ->
        let p = Params.get_record_type c.conf in
        let fmt_decl ~first ~last x =
          fmt_if_k (not first) p.sep_before
          $ fmt_label_declaration c ctx x ~last
          $ fmt_if
              ( last && (not p.box_spaced)
              && Exposed.Right.label_declaration x )
              " "
          $ fmt_if_k (not last) p.sep_after
        in
        box_manifest (fmt_manifest m $ p.docked_before)
        $ p.break_before
        $ p.box_record (list_fl lbl_decls fmt_decl)
        $ p.break_after $ p.docked_after
    | Ptype_open -> box_manifest (fmt_manifest m $ str " ..")
  in
  let fmt_cstr (t1, t2, loc) =
    Cmts.fmt c loc
      (hvbox 2
         ( fmt "constraint@ "
         $ fmt_core_type c (sub_typ ~ctx t1)
         $ fmt " =@ "
         $ fmt_core_type c (sub_typ ~ctx t2) ) )
  in
  let fmt_cstrs cstrs =
    fmt_if_k
      (not (List.is_empty cstrs))
      (fmt "@ " $ hvbox 0 (list cstrs "@ " fmt_cstr))
  in
  (* Docstring cannot be placed after variant declarations *)
  let force_before =
    match ptype_kind with Ptype_variant _ -> true | _ -> false
  in
  let doc_before, doc_after, atrs =
    let fit = Tyd.is_simple decl in
    fmt_docstring_around_item ~force_before ~fit c ptype_attributes
  in
  Cmts.fmt c loc @@ Cmts.fmt c ptype_loc
  @@ hvbox 0
       ( doc_before
       $ hvbox 0
           ( hvbox c.conf.fmt_opts.type_decl_indent.v
               (fmt_manifest_kind $ fmt_cstrs ptype_cstrs)
           $ fmt_item_attributes c ~pre:(Break (1, 0)) atrs )
       $ doc_after )

and fmt_label_declaration c ctx ?(last = false) decl =
  let {pld_mutable; pld_name; pld_type; pld_loc; pld_attributes} = decl in
  update_config_maybe_disabled c pld_loc pld_attributes
  @@ fun c ->
  let doc, atrs = doc_atrs pld_attributes in
  let cmt_after_type = Cmts.fmt_after c pld_type.ptyp_loc in
  let field_loose =
    match c.conf.fmt_opts.field_space.v with
    | `Loose -> true
    | `Tight_decl | `Tight -> false
  in
  let fmt_semicolon =
    match c.conf.fmt_opts.break_separators.v with
    | `Before -> noop
    | `After ->
        fmt_or_k last
          (fmt_if_k c.conf.fmt_opts.dock_collection_brackets.v
             (fits_breaks ~level:5 "" ";") )
          (str ";")
  in
  hovbox 0
    ( Cmts.fmt_before c pld_loc
    $ hvbox
        (Indent.record_docstring c)
        ( hvbox 3
            ( hvbox 4
                ( hvbox 2
                    ( hovbox 2
                        ( fmt_mutable_flag ~pro:noop ~epi:(fmt "@ ") c
                            pld_mutable
                        $ fmt_str_loc c pld_name $ fmt_if field_loose " "
                        $ fmt ":" )
                    $ fmt "@ "
                    $ fmt_core_type c (sub_typ ~ctx pld_type)
                    $ fmt_semicolon )
                $ cmt_after_type )
            $ fmt_attributes c ~pre:(Break (1, 1)) atrs )
        $ fmt_docstring_padded c doc )
    $ Cmts.fmt_after c pld_loc )

and fmt_constructor_declaration c ctx ~first ~last:_ cstr_decl =
  let { pcd_name= {txt; loc}
      ; pcd_vars
      ; pcd_args
      ; pcd_res
      ; pcd_attributes
      ; pcd_loc } =
    cstr_decl
  in
  update_config_maybe_disabled c pcd_loc pcd_attributes
  @@ fun c ->
  let has_cmt_before = Cmts.has_before c.cmts pcd_loc in
  let sparse = Poly.( = ) c.conf.fmt_opts.type_decl.v `Sparse in
  (* Force break if comment before pcd_loc, it would interfere with an
     eventual comment placed after the previous constructor *)
  fmt_if_k (not first) (fmt_or (sparse || has_cmt_before) "@;<1000 0>" "@ ")
  $ Cmts.fmt_before ~epi:(break 1000 0) c pcd_loc
  $ hvbox ~name:"constructor_decl" 2
      ( hvbox
          (Indent.constructor_docstring c)
          ( hvbox 4
              ( fmt_or_k first (if_newline "| ") (str "| ")
              $ hovbox ~name:"constructor_decl_name" 0
                  (Cmts.fmt c loc
                     (wrap_if
                        (Std_longident.String_id.is_symbol txt)
                        "( " " )" (str txt) ) )
              $ fmt_constructor_arguments_result c ctx pcd_vars pcd_args
                  pcd_res )
          $ fmt_attributes_and_docstrings c pcd_attributes )
      $ Cmts.fmt_after c pcd_loc )

and fmt_constructor_arguments ?vars c ctx ~pre = function
  | Pcstr_tuple [] -> noop
  | Pcstr_tuple typs ->
      pre $ fmt "@ " $ fmt_opt vars
      $ hvbox 0 (list typs "@ * " (sub_typ ~ctx >> fmt_core_type c))
  | Pcstr_record (loc, lds) ->
      let p = Params.get_record_type c.conf in
      let fmt_ld ~first ~last x =
        fmt_if_k (not first) p.sep_before
        $ fmt_label_declaration c ctx x ~last
        $ fmt_if
            (last && (not p.box_spaced) && Exposed.Right.label_declaration x)
            " "
        $ fmt_if_k (not last) p.sep_after
      in
      pre
      $ Cmts.fmt c loc ~pro:(break 1 0) ~epi:noop
        @@ wrap_k p.docked_before p.docked_after
        @@ wrap_k p.break_before p.break_after
        @@ p.box_record @@ list_fl lds fmt_ld

and fmt_constructor_arguments_result c ctx vars args res =
  let pre = fmt_or (Option.is_none res) " of" " :" in
  let before_type = match args with Pcstr_tuple [] -> ": " | _ -> "-> " in
  let fmt_type typ =
    fmt "@ " $ str before_type $ fmt_core_type c (sub_typ ~ctx typ)
  in
  let fmt_vars =
    match vars with
    | [] -> noop
    | _ ->
        hvbox 0 (list vars "@ " (fun {txt; _} -> fmt_type_var txt))
        $ fmt ".@ "
  in
  fmt_constructor_arguments c ctx ~pre ~vars:fmt_vars args $ opt res fmt_type

and fmt_type_extension ?ext c ctx
    { ptyext_attributes
    ; ptyext_params
    ; ptyext_path
    ; ptyext_constructors
    ; ptyext_private
    ; ptyext_loc } =
  let c = update_config c ptyext_attributes in
  let doc, atrs = doc_atrs ptyext_attributes in
  let fmt_ctor ctor = hvbox 0 (fmt_extension_constructor c ctx ctor) in
  Cmts.fmt c ptyext_loc
  @@ hvbox 2
       ( fmt_docstring c ~epi:(fmt "@,") doc
       $ hvbox c.conf.fmt_opts.type_decl_indent.v
           ( str "type"
           $ fmt_extension_suffix c ext
           $ str " "
           $ hvbox_if
               (not (List.is_empty ptyext_params))
               0
               (fmt_tydcl_params c ctx ptyext_params)
           $ fmt_longident_loc c ptyext_path
           $ str " +="
           $ fmt_private_flag c ptyext_private
           $ list_fl ptyext_constructors (fun ~first ~last:_ x ->
                 let bar_fits = if first then "" else "| " in
                 cbreak ~fits:("", 1, bar_fits) ~breaks:("", 0, "| ")
                 $ fmt_ctor x ) )
       $ fmt_item_attributes c ~pre:(Break (1, 0)) atrs )

and fmt_type_exception ~pre c ctx
    {ptyexn_attributes; ptyexn_constructor; ptyexn_loc} =
  let doc1, atrs = doc_atrs ptyexn_attributes in
  let doc1 = Option.value ~default:[] doc1 in
  let {pext_attributes; _} = ptyexn_constructor in
  (* On 4.08 the doc is attached to the constructor *)
  let doc1, pext_attributes = doc_atrs ~acc:doc1 pext_attributes in
  let doc2, pext_attributes = doc_atrs pext_attributes in
  let doc_before, doc_after = fmt_docstring_around_item' c doc1 doc2 in
  let ptyexn_constructor = {ptyexn_constructor with pext_attributes} in
  Cmts.fmt c ptyexn_loc
    (hvbox 0
       ( doc_before
       $ hvbox 2 (pre $ fmt_extension_constructor c ctx ptyexn_constructor)
       $ fmt_item_attributes c ~pre:(Break (1, 0)) atrs
       $ doc_after ) )

and fmt_extension_constructor c ctx ec =
  let {pext_name; pext_kind; pext_attributes; pext_loc} = ec in
  update_config_maybe_disabled c pext_loc pext_attributes
  @@ fun c ->
  let sep =
    match pext_kind with
    | Pext_decl (_, _, Some _) -> fmt " :@ "
    | Pext_decl (_, _, None) | Pext_rebind _ -> fmt " of@ "
  in
  Cmts.fmt c pext_loc
  @@ hvbox 4
       ( hvbox 2
           ( fmt_str_loc c pext_name
           $
           match pext_kind with
           | Pext_decl (_, (Pcstr_tuple [] | Pcstr_record (_, [])), None) ->
               noop
           | Pext_decl (_, (Pcstr_tuple [] | Pcstr_record (_, [])), Some res)
             ->
               sep $ fmt_core_type c (sub_typ ~ctx res)
           | Pext_decl (vars, args, res) ->
               fmt_constructor_arguments_result c ctx vars args res
           | Pext_rebind lid -> str " = " $ fmt_longident_loc c lid )
       $ fmt_attributes_and_docstrings c pext_attributes )

and fmt_functor_param c ctx {loc; txt= arg} =
  match arg with
  | Unit -> Cmts.fmt c loc (str "()")
  | Named (name, mt) ->
      let xmt = sub_mty ~ctx mt in
      Cmts.fmt c loc
        (wrap "(" ")"
           (hovbox 0
              ( hovbox 0 (fmt_str_loc_opt c name $ fmt "@ : ")
              $ compose_module (fmt_module_type c xmt) ~f:Fn.id ) ) )

and fmt_module_type c ?(rec_ = false) ({ast= mty; _} as xmty) =
  let ctx = Mty mty in
  let {pmty_desc; pmty_loc; pmty_attributes} = mty in
  update_config_maybe_disabled_block c pmty_loc pmty_attributes
  @@ fun c ->
  let parens =
    parenze_mty xmty
    || match pmty_desc with Pmty_with _ when rec_ -> true | _ -> false
  in
  match pmty_desc with
  | Pmty_ident lid ->
      { empty with
        bdy= fmt_longident_loc c lid
      ; epi= Some (fmt_attributes c pmty_attributes ~pre:(Break (1, 0))) }
  | Pmty_signature s ->
      let empty = List.is_empty s && not (Cmts.has_within c.cmts pmty_loc) in
      let before = Cmts.fmt_before c pmty_loc in
      let within = Cmts.fmt_within c ~pro:noop pmty_loc in
      let after = Cmts.fmt_after c pmty_loc in
      { opn= None
      ; pro= Some (before $ str "sig" $ fmt_if empty " ")
      ; psp= fmt_if (not empty) "@;<1000 2>"
      ; bdy= within $ fmt_signature c ctx s
      ; cls= noop
      ; esp= fmt_if (not empty) "@;<1000 0>"
      ; epi=
          Some
            ( str "end" $ after
            $ fmt_attributes_and_docstrings c pmty_attributes ) }
  | Pmty_functor _ ->
      let for_functor_kw = true in
      let xargs, mt2 = sugar_pmty_functor c ~for_functor_kw xmty in
      let blk = fmt_module_type c mt2 in
      { blk with
        pro=
          Some
            ( str "functor"
            $ fmt_attributes c ~pre:Blank pmty_attributes
            $ fmt "@;<1 2>"
            $ list xargs "@;<1 2>" (fmt_functor_param c ctx)
            $ fmt "@;<1 2>->"
            $ opt blk.pro (fun pro -> str " " $ pro) )
      ; epi= Some (fmt_opt blk.epi $ Cmts.fmt_after c pmty_loc)
      ; psp=
          fmt_or_k (Option.is_none blk.pro)
            (fits_breaks " " ~hint:(1, 2) "")
            blk.psp }
  | Pmty_with _ ->
      let wcs, mt = Sugar.mod_with (sub_mty ~ctx mty) in
      let fmt_cstr ~first ~last:_ wc =
        let pre = if first then "with" else " and" in
        fmt_or first "@ " "@," $ fmt_with_constraint c ctx ~pre wc
      in
      let fmt_cstrs ~first:_ ~last:_ (wcs_and, loc, attr) =
        Cmts.fmt c loc
          ( list_fl wcs_and fmt_cstr
          $ fmt_attributes c ~pre:(Break (1, -1)) attr )
      in
      let {pro; psp; bdy; esp; epi; opn= _; cls= _} = fmt_module_type c mt in
      { empty with
        pro=
          Option.map pro ~f:(fun pro ->
              open_hvbox 0 $ fmt_if parens "(" $ pro )
      ; psp
      ; bdy=
          fmt_if_k (Option.is_none pro)
            (open_hvbox (Indent.mty_with c) $ fmt_if parens "(")
          $ hvbox 0 bdy
          $ fmt_if_k (Option.is_some epi) esp
          $ fmt_opt epi $ list_fl wcs fmt_cstrs $ fmt_if parens ")"
          $ close_box
      ; esp= fmt_if_k (Option.is_none epi) esp
      ; epi= Some (Cmts.fmt_after c pmty_loc) }
  | Pmty_typeof me -> (
      let blk = fmt_module_expr c (sub_mod ~ctx me) in
      let epi =
        fmt_opt blk.epi $ Cmts.fmt_after c pmty_loc $ fmt_if parens ")"
        $ fmt_attributes c pmty_attributes ~pre:(Break (1, 0))
      in
      match blk.pro with
      | Some pro ->
          { blk with
            pro=
              Some
                ( Cmts.fmt_before c pmty_loc
                $ fmt_if parens "(" $ str "module type of " $ pro )
          ; epi= Some epi }
      | _ ->
          { blk with
            bdy=
              Cmts.fmt c pmty_loc
              @@ hvbox 2
                   (fmt_if parens "(" $ fmt "module type of@ " $ blk.bdy)
          ; epi= Some epi } )
  | Pmty_extension ext ->
      { empty with
        bdy= fmt_extension c ctx ext
      ; epi= Some (fmt_attributes c pmty_attributes ~pre:(Break (1, 0))) }
  | Pmty_alias lid ->
      { empty with
        bdy= fmt_longident_loc c lid
      ; epi= Some (fmt_attributes c pmty_attributes ~pre:(Break (1, 0))) }

and fmt_signature c ctx itms =
  let update_config c i =
    match i.psig_desc with
    | Psig_attribute atr -> update_config c [atr]
    | _ -> c
  in
  let fmt_item c ctx ~prev:_ ~next:_ i =
    fmt_signature_item c (sub_sig ~ctx i)
  in
  let ast x = Sig x in
  fmt_item_list c ctx update_config ast fmt_item itms

and fmt_signature_item c ?ext {ast= si; _} =
  protect c (Sig si)
  @@
  let fmt_cmts_before = Cmts.Toplevel.fmt_before c si.psig_loc in
  let fmt_cmts_after = Cmts.Toplevel.fmt_after c si.psig_loc in
  (fun k -> fmt_cmts_before $ hvbox 0 (k $ fmt_cmts_after))
  @@
  let ctx = Sig si in
  match si.psig_desc with
  | Psig_attribute attr -> fmt_floating_attributes_and_docstrings c [attr]
  | Psig_exception exc ->
      let pre = str "exception" $ fmt_extension_suffix c ext $ fmt "@ " in
      hvbox 2 (fmt_type_exception ~pre c ctx exc)
  | Psig_extension (ext, atrs) ->
      let doc_before, doc_after, atrs = fmt_docstring_around_item c atrs in
      let box =
        match snd ext with
        | PTyp _ | PPat _ | PStr [_] | PSig [_] -> true
        | PStr _ | PSig _ -> false
      in
      hvbox_if box c.conf.fmt_opts.stritem_extension_indent.v
        ( doc_before
        $ hvbox_if (not box) 0 (fmt_item_extension c ctx ext)
        $ fmt_item_attributes c ~pre:(Break (1, 0)) atrs
        $ doc_after )
  | Psig_include {pincl_mod; pincl_attributes; pincl_loc} ->
      update_config_maybe_disabled c pincl_loc pincl_attributes
      @@ fun c ->
      let doc_before, doc_after, atrs =
        let force_before = not (Mty.is_simple pincl_mod) in
        fmt_docstring_around_item c ~force_before ~fit:true pincl_attributes
      in
      let keyword, ({pro; psp; bdy; esp; epi; _} as blk) =
        let kwd = str "include" $ fmt_extension_suffix c ext in
        match pincl_mod with
        | {pmty_desc= Pmty_typeof me; pmty_loc; pmty_attributes= _} ->
            ( kwd
              $ Cmts.fmt c ~pro:(str " ") ~epi:noop pmty_loc
                  (fmt "@ module type of")
            , fmt_module_expr c (sub_mod ~ctx me) )
        | _ -> (kwd, fmt_module_type c (sub_mty ~ctx pincl_mod))
      in
      let box = blk_box blk in
      hvbox 0
        ( doc_before
        $ hvbox 0
            ( box
                ( hvbox 2 (keyword $ opt pro (fun pro -> str " " $ pro))
                $ fmt_or_k (Option.is_some pro) psp (fmt "@;<1 2>")
                $ bdy )
            $ esp $ fmt_opt epi
            $ fmt_item_attributes c ~pre:(Break (1, 0)) atrs )
        $ doc_after )
  | Psig_modtype mtd -> fmt_module_type_declaration ?ext c ctx mtd
  | Psig_modtypesubst mtd ->
      fmt_module_type_declaration ?ext ~eqty:":=" c ctx mtd
  | Psig_module md ->
      hvbox 0
        (fmt_module_declaration ?ext c ~rec_flag:false ~first:true
           (sub_md ~ctx md) )
  | Psig_modsubst ms -> hvbox 0 (fmt_module_substitution ?ext c ctx ms)
  | Psig_open od -> fmt_open_description ?ext c ~kw_attributes:[] od
  | Psig_recmodule mds ->
      fmt_recmodule c ctx mds
        (fmt_module_declaration ?ext)
        (fun x -> Md x)
        sub_md
  | Psig_type (rec_flag, decls) -> fmt_type c ?ext rec_flag decls ctx
  | Psig_typext te -> fmt_type_extension ?ext c ctx te
  | Psig_value vd -> fmt_value_description ?ext c ctx vd
  | Psig_class cl -> fmt_class_types ?ext c ctx ~pre:"class" ~sep:":" cl
  | Psig_class_type cl ->
      fmt_class_types ?ext c ctx ~pre:"class type" ~sep:"=" cl
  | Psig_typesubst decls -> fmt_type c ?ext ~eq:":=" Recursive decls ctx

and fmt_class_types ?ext c ctx ~pre ~sep cls =
  list_fl cls (fun ~first ~last:_ cl ->
      update_config_maybe_disabled c cl.pci_loc cl.pci_attributes
      @@ fun c ->
      let doc_before, doc_after, atrs =
        let force_before = not (Cty.is_simple cl.pci_expr) in
        fmt_docstring_around_item ~force_before c cl.pci_attributes
      in
      let class_types =
        hovbox 2
          ( hvbox 2
              ( str (if first then pre else "and")
              $ fmt_if_k first (fmt_extension_suffix c ext)
              $ fmt_virtual_flag c cl.pci_virt
              $ fmt "@ "
              $ fmt_class_params c ctx cl.pci_params
              $ fmt_str_loc c cl.pci_name $ fmt "@ " $ str sep )
          $ fmt "@;"
          $ fmt_class_type c (sub_cty ~ctx cl.pci_expr)
          $ fmt_item_attributes c ~pre:(Break (1, 0)) atrs )
      in
      fmt_if (not first) "\n@;<1000 0>"
      $ hovbox 0
        @@ Cmts.fmt c cl.pci_loc (doc_before $ class_types $ doc_after) )

and fmt_class_exprs ?ext c ctx cls =
  hvbox 0
  @@ list_fl cls (fun ~first ~last:_ cl ->
         update_config_maybe_disabled c cl.pci_loc cl.pci_attributes
         @@ fun c ->
         let xargs, xbody =
           match cl.pci_expr.pcl_attributes with
           | [] ->
               Sugar.cl_fun c.cmts ~will_keep_first_ast_node:false
                 (sub_cl ~ctx cl.pci_expr)
           | _ -> ([], sub_cl ~ctx cl.pci_expr)
         in
         let ty, e =
           match xbody.ast with
           | {pcl_desc= Pcl_constraint (e, t); _} -> (Some t, sub_cl ~ctx e)
           | _ -> (None, xbody)
         in
         let doc_before, doc_after, atrs =
           let force_before = not (Cl.is_simple cl.pci_expr) in
           fmt_docstring_around_item ~force_before c cl.pci_attributes
         in
         let class_exprs =
           hovbox 2
             ( hovbox 2
                 ( box_fun_decl_args c 2
                     ( hovbox 2
                         ( str (if first then "class" else "and")
                         $ fmt_if_k first (fmt_extension_suffix c ext)
                         $ fmt_virtual_flag c cl.pci_virt
                         $ fmt "@ "
                         $ fmt_class_params c ctx cl.pci_params
                         $ fmt_str_loc c cl.pci_name )
                     $ fmt_if (not (List.is_empty xargs)) "@ "
                     $ wrap_fun_decl_args c (fmt_fun_args c xargs) )
                 $ opt ty (fun t ->
                       fmt " :@ " $ fmt_class_type c (sub_cty ~ctx t) )
                 $ fmt "@ =" )
             $ fmt "@;" $ fmt_class_expr c e )
           $ fmt_item_attributes c ~pre:(Break (1, 0)) atrs
         in
         fmt_if (not first) "\n@;<1000 0>"
         $ hovbox 0
           @@ Cmts.fmt c cl.pci_loc (doc_before $ class_exprs $ doc_after) )

<<<<<<< HEAD
and fmt_module c ctx ?ext ?epi ?(can_sparse = false) keyword ?(eqty = "=")
    name xargs xbody xmty attributes ~rec_flag =
=======
and fmt_module c ctx ?rec_ ?ext ?epi ?(can_sparse = false) keyword
    ?(eqty = "=") name xargs xbody xmty attributes ~rec_flag =
>>>>>>> b1e42db4
  let blk_t =
    Option.value_map xmty ~default:empty ~f:(fun xmty ->
        let blk = fmt_module_type ?rec_ c xmty in
        { blk with
          pro=
            Some (str " " $ str eqty $ opt blk.pro (fun pro -> str " " $ pro))
        ; psp= fmt_if (Option.is_none blk.pro) "@;<1 2>" $ blk.psp } )
  in
  let blk_b = Option.value_map xbody ~default:empty ~f:(fmt_module_expr c) in
  let fmt_name_and_mt ~pro ~loc name mt =
    let xmt = sub_mty ~ctx mt in
<<<<<<< HEAD
    let blk = fmt_module_type c xmt in
=======
    let blk = fmt_module_type c ?rec_ xmt in
>>>>>>> b1e42db4
    let pro =
      pro $ Cmts.fmt_before c loc $ str "(" $ fmt_str_loc_opt c name
      $ str " : "
    and epi = str ")" $ Cmts.fmt_after c loc in
    compose_module' ~box:false ~pro ~epi blk
  in
  let args_p = Params.Mod.get_args c.conf xargs in
  (* Carry the [epi] to be placed in the next argument's box. *)
  let fmt_arg ~pro {loc; txt} =
    let pro = pro $ args_p.arg_psp in
    match txt with
    | Unit -> (pro $ Cmts.fmt c loc (str "()"), noop)
    | Named (name, mt) ->
        if args_p.dock then
          (* All signatures, put the [epi] into the box of the next arg and
             don't break. *)
          fmt_name_and_mt ~pro ~loc name mt
        else
          let bdy, epi = fmt_name_and_mt ~pro:noop ~loc name mt in
          (pro $ hvbox 0 bdy $ epi, noop)
  in
  let rec fmt_args ~pro = function
    | [] -> pro
    | hd :: tl ->
        let bdy, epi = fmt_arg ~pro hd in
        bdy $ fmt_args ~pro:epi tl
  in
  let intro =
    str keyword
    $ fmt_extension_suffix c ext
    $ fmt_if rec_flag " rec" $ str " " $ fmt_str_loc_opt c name
  in
  let single_line =
    Option.for_all xbody ~f:(fun x -> Mod.is_simple x.ast)
    && Option.for_all xmty ~f:(fun x -> Mty.is_simple x.ast)
    && List.for_all xargs ~f:(function {txt= Unit; _} -> true | _ -> false)
  in
  let compact =
    Poly.(c.conf.fmt_opts.let_module.v = `Compact) || not can_sparse
  in
  let fmt_pro = opt blk_b.pro (fun pro -> fmt "@ " $ pro) in
  let doc_before, doc_after, atrs =
    fmt_docstring_around_item c ~force_before:(not single_line) ~fit:true
      attributes
  in
  hvbox
    (if compact then 0 else 2)
    ( doc_before
    $ blk_box blk_b
        ( (if Option.is_some blk_t.epi then hovbox else hvbox)
            0
            ( blk_box blk_t
                ( hvbox args_p.indent
                    (fmt_args ~pro:intro xargs $ fmt_opt blk_t.pro)
                $ blk_t.psp $ blk_t.bdy )
            $ blk_t.esp $ fmt_opt blk_t.epi
            $ fmt_if (Option.is_some xbody) " ="
            $ fmt_if_k compact fmt_pro )
        $ fmt_if_k (not compact) fmt_pro
        $ blk_b.psp
        $ fmt_if (Option.is_none blk_b.pro && Option.is_some xbody) "@ "
        $ blk_b.bdy )
    $ blk_b.esp $ fmt_opt blk_b.epi
    $ fmt_item_attributes c ~pre:(Break (1, 0)) atrs
    $ doc_after
    $ opt epi (fun epi ->
          fmt_or_k compact
            (fmt_or
               ( Option.is_some blk_b.epi
               && not c.conf.fmt_opts.ocp_indent_compat.v )
               " " "@ " )
            (fmt "@;<1 -2>")
          $ epi ) )

and fmt_module_declaration ?ext c ~rec_flag ~first {ast= pmd; _} =
  protect c (Md pmd)
  @@
  let {pmd_name; pmd_type; pmd_attributes; pmd_loc} = pmd in
  update_config_maybe_disabled c pmd_loc pmd_attributes
  @@ fun c ->
  let ctx = Md pmd in
  let ext = if first then ext else None in
  let keyword = if first then "module" else "and" in
  let xargs, xmty =
    if rec_flag then ([], sub_mty ~ctx pmd_type)
    else sugar_pmty_functor c ~for_functor_kw:false (sub_mty ~ctx pmd_type)
  in
  let eqty =
    match xmty.ast.pmty_desc with Pmty_alias _ -> None | _ -> Some ":"
  in
  Cmts.fmt c pmd_loc
    (fmt_module ~rec_:rec_flag ?ext c ctx keyword pmd_name xargs None ?eqty
       (Some xmty) ~rec_flag:(rec_flag && first) pmd_attributes )

and fmt_module_substitution ?ext c ctx pms =
  let {pms_name; pms_manifest; pms_attributes; pms_loc} = pms in
  update_config_maybe_disabled c pms_loc pms_attributes
  @@ fun c ->
  let xmty =
    (* TODO: improve *)
    sub_mty ~ctx
      { pmty_desc= Pmty_ident pms_manifest
      ; pmty_loc= pms_loc
      ; pmty_attributes= [] }
  in
  let pms_name = {pms_name with txt= Some pms_name.txt} in
  Cmts.fmt c pms_loc
    (fmt_module ?ext c ctx "module" ~eqty:":=" pms_name [] None (Some xmty)
       pms_attributes ~rec_flag:false )

and fmt_module_type_declaration ?ext ?eqty c ctx pmtd =
  let {pmtd_name; pmtd_type; pmtd_attributes; pmtd_loc} = pmtd in
  update_config_maybe_disabled c pmtd_loc pmtd_attributes
  @@ fun c ->
  let pmtd_name = {pmtd_name with txt= Some pmtd_name.txt} in
  fmt_module ?ext ?eqty c ctx "module type" pmtd_name [] None ~rec_flag:false
    (Option.map pmtd_type ~f:(sub_mty ~ctx))
    pmtd_attributes

and fmt_open_description ?ext c ?(keyword = "open") ~kw_attributes
    {popen_expr= popen_lid; popen_override; popen_attributes; popen_loc} =
  update_config_maybe_disabled c popen_loc popen_attributes
  @@ fun c ->
  let doc_before, doc_after, atrs =
    fmt_docstring_around_item ~fit:true c popen_attributes
  in
  let keyword =
    fmt_or_k
      (is_override popen_override)
      ( str keyword $ str "!"
      $ opt ext (fun _ -> str " " $ fmt_extension_suffix c ext) )
      (str keyword $ fmt_extension_suffix c ext)
  in
  hovbox 0
    ( doc_before $ keyword
    $ Cmts.fmt c popen_loc
        ( fmt_attributes c kw_attributes
        $ str " "
        $ fmt_longident_loc c popen_lid
        $ fmt_item_attributes c ~pre:Blank atrs )
    $ doc_after )

(** TODO: merge with `fmt_module_declaration` *)
and fmt_module_statement c ~attributes ?keyword mod_expr =
  let blk = fmt_module_expr c mod_expr in
  let force_before = not (Mod.is_simple mod_expr.ast) in
  let doc_before, doc_after, atrs =
    fmt_docstring_around_item ~force_before ~fit:true c attributes
  in
  let has_kwd = Option.is_some keyword in
  let kwd_and_pro = Option.is_some blk.pro && has_kwd in
  doc_before
  $ blk_box blk
      (hvbox_if (Option.is_none blk.pro) 2
         ( hvbox_if kwd_and_pro 2 (fmt_opt keyword $ fmt_opt blk.pro)
         $ blk.psp $ blk.bdy ) )
  $ blk.esp $ fmt_opt blk.epi
  $ fmt_item_attributes c ~pre:Blank atrs
  $ doc_after

and fmt_with_constraint c ctx ~pre = function
  | Pwith_type (lid, td) ->
      fmt_type_declaration ~pre:(pre ^ " type") c ~name:lid (sub_td ~ctx td)
  | Pwith_module (m1, m2) ->
      str pre $ str " module " $ fmt_longident_loc c m1 $ str " = "
      $ fmt_longident_loc c m2
  | Pwith_typesubst (lid, td) ->
      fmt_type_declaration ~pre:(pre ^ " type") c ~eq:":=" ~name:lid
        (sub_td ~ctx td)
  | Pwith_modsubst (m1, m2) ->
      str pre $ str " module " $ fmt_longident_loc c m1 $ str " := "
      $ fmt_longident_loc c m2
  | Pwith_modtype (m1, m2) ->
      let m1 = {m1 with txt= Some (str_longident m1.txt)} in
      let m2 = Some (sub_mty ~ctx m2) in
      str pre $ break 1 2
      $ fmt_module c ctx "module type" m1 [] None ~rec_flag:false m2 []
  | Pwith_modtypesubst (m1, m2) ->
      let m1 = {m1 with txt= Some (str_longident m1.txt)} in
      let m2 = Some (sub_mty ~ctx m2) in
      str pre $ break 1 2
      $ fmt_module c ctx ~eqty:":=" "module type" m1 [] None ~rec_flag:false
          m2 []

and fmt_mod_apply c ctx loc attrs ~parens ~dock_struct me_f arg =
  match me_f.pmod_desc with
  | Pmod_ident _ -> (
    match arg with
    | `Unit x ->
        { empty with
          bdy=
            Cmts.fmt c loc
              ( hvbox 2
                  ( compose_module
                      (fmt_module_expr c (sub_mod ~ctx me_f))
                      ~f:Fn.id
                  $ break 1 0 $ x )
              $ fmt_attributes_and_docstrings c attrs ) }
    | `Block (blk_a, arg_is_simple) ->
        let ocp_indent_compat blk =
          if c.conf.fmt_opts.ocp_indent_compat.v && not arg_is_simple then
            (* Indent body of docked struct. *)
            { blk with
              opn= Some (open_hvbox 2)
            ; psp= fmt "@;<1000 2>"
            ; cls= close_box
            ; bdy= blk.bdy $ blk.esp $ fmt_opt blk.epi
            ; esp= noop
            ; epi= None }
          else blk
        in
        let fmt_rator =
          let break_struct =
            c.conf.fmt_opts.break_struct.v && (not dock_struct)
            && not arg_is_simple
          in
          compose_module (fmt_module_expr c (sub_mod ~ctx me_f)) ~f:Fn.id
          $ break (if break_struct then 1000 else 1) 0
          $ str "("
        in
        let epi =
          fmt_opt blk_a.epi $ str ")"
          $ fmt_attributes_and_docstrings c attrs
          $ Cmts.fmt_after c loc
        in
        if Option.is_some blk_a.pro then
          ocp_indent_compat
            { blk_a with
              pro=
                Some
                  ( Cmts.fmt_before c loc $ hvbox 2 fmt_rator
                  $ fmt_opt blk_a.pro )
            ; epi= Some epi }
        else
          { blk_a with
            opn= Some (open_hvbox 2 $ fmt_opt blk_a.opn)
          ; bdy= Cmts.fmt_before c loc $ open_hvbox 2 $ fmt_rator $ blk_a.bdy
          ; cls= close_box $ blk_a.cls $ close_box
          ; epi= Some epi } )
  | _ ->
      let blk_f = fmt_module_expr ~dock_struct:false c (sub_mod ~ctx me_f) in
      let has_epi = Cmts.has_after c.cmts loc || not (List.is_empty attrs) in
      { empty with
        opn= Some (fmt_opt blk_f.opn $ open_hvbox 2)
      ; bdy=
          hvbox 2
            ( Cmts.fmt_before c loc
            $ wrap_if parens "(" ")"
                (fmt_opt blk_f.pro $ blk_f.psp $ blk_f.bdy $ blk_f.esp)
            $ fmt_opt blk_f.epi $ break 1 0
            $
            match arg with
            | `Unit x -> x
            | `Block (x, _) -> wrap "(" ")" (compose_module x ~f:Fn.id) )
      ; cls= close_box $ blk_f.cls
      ; epi=
          Option.some_if has_epi
            (Cmts.fmt_after c loc $ fmt_attributes_and_docstrings c attrs) }

and fmt_module_expr ?(dock_struct = true) c ({ast= m; _} as xmod) =
  let ctx = Mod m in
  let {pmod_desc; pmod_loc; pmod_attributes} = m in
  update_config_maybe_disabled_block c pmod_loc pmod_attributes
  @@ fun c ->
  let parens = parenze_mod xmod in
  match pmod_desc with
  | Pmod_gen_apply (me, loc) ->
      let arg =
        Cmts.fmt c loc @@ hvbox 0 @@ wrap "(" ")" @@ Cmts.fmt_within c loc
      in
      fmt_mod_apply c ctx ~parens ~dock_struct pmod_loc pmod_attributes me
        (`Unit arg)
  | Pmod_apply (me_f, me_a) ->
      let dock_struct =
        match me_f.pmod_desc with
        | Pmod_apply _ -> false
        | Pmod_ident _ -> dock_struct
        | _ -> true
      in
      let blk_a = fmt_module_expr c (sub_mod ~ctx me_a) in
      fmt_mod_apply c ctx ~parens ~dock_struct pmod_loc pmod_attributes me_f
        (`Block (blk_a, Mod.is_simple me_a))
  | Pmod_constraint (me, mt) ->
      let blk_e = fmt_module_expr c (sub_mod ~ctx me) in
      let blk_t = fmt_module_type c (sub_mty ~ctx mt) in
      let has_epi =
        Cmts.has_after c.cmts pmod_loc || not (List.is_empty pmod_attributes)
      in
      { opn=
          Some
            ( fmt_opt blk_t.opn $ fmt_opt blk_e.opn
            $ open_hovbox (Indent.mod_constraint ~me c) )
      ; pro= Some (Cmts.fmt_before c pmod_loc $ str "(")
      ; psp= fmt "@,"
      ; bdy=
          hvbox 0
            ( fmt_opt blk_e.pro $ blk_e.psp $ blk_e.bdy $ blk_e.esp
            $ fmt_opt blk_e.epi $ fmt " :"
            $ Break.mod_constraint ~mt c
            $ hvbox 0
                ( fmt_opt blk_t.pro $ blk_t.psp $ blk_t.bdy $ blk_t.esp
                $ fmt_opt blk_t.epi ) )
          $ closing_paren c ~offset:(-2)
      ; cls= close_box $ blk_e.cls $ blk_t.cls
      ; esp= noop
      ; epi=
          Option.some_if has_epi
            ( Cmts.fmt_after c pmod_loc
            $ fmt_attributes_and_docstrings c pmod_attributes ) }
  | Pmod_functor _ ->
      let xargs, me = sugar_pmod_functor c ~for_functor_kw:true xmod in
      let doc, atrs = doc_atrs pmod_attributes in
      { empty with
        bdy=
          Cmts.fmt c pmod_loc
            ( fmt_docstring c ~epi:(fmt "@,") doc
            $ hvbox 0
                (wrap_if parens "(" ")"
                   ( str "functor"
                   $ fmt_attributes c ~pre:Blank atrs
                   $ fmt "@;<1 2>"
                   $ list xargs "@;<1 2>" (fmt_functor_param c ctx)
                   $ fmt "@;<1 2>->@;<1 2>"
                   $ compose_module (fmt_module_expr c me) ~f:(hvbox 0) ) )
            ) }
  | Pmod_ident lid ->
      { empty with
        opn= Some (open_hvbox 2)
      ; bdy=
          Cmts.fmt c pmod_loc
            ( fmt_longident_loc c lid
            $ fmt_attributes_and_docstrings c pmod_attributes )
      ; cls= close_box }
  | Pmod_structure sis ->
      let empty =
        List.is_empty sis && not (Cmts.has_within c.cmts pmod_loc)
      in
      let before = Cmts.fmt_before c pmod_loc in
      let within = Cmts.fmt_within c ~pro:noop pmod_loc in
      let after = Cmts.fmt_after c pmod_loc in
      { opn= None
      ; pro= Some (before $ str "struct" $ fmt_if empty " ")
      ; psp=
          fmt_if_k (not empty)
            (fmt_or c.conf.fmt_opts.break_struct.v "@;<1000 2>" "@;<1 2>")
      ; bdy= within $ fmt_structure c ctx sis
      ; cls= noop
      ; esp=
          fmt_if_k (not empty)
            (fmt_or c.conf.fmt_opts.break_struct.v "@;<1000 0>" "@;<1 0>")
      ; epi=
          Some
            ( hovbox_if (not empty) 0
                (str "end" $ fmt_attributes_and_docstrings c pmod_attributes)
            $ after ) }
  | Pmod_unpack (e, ty1, ty2) ->
      let package_type sep (lid, cstrs) =
        Break.unpack_annot c
        $ hvbox 0
            ( hovbox 0 (str sep $ fmt_longident_loc c lid)
            $ fmt_package_type c ctx cstrs )
      in
      { empty with
        opn= Some (open_hvbox 2)
      ; cls= close_box
      ; bdy=
          Cmts.fmt c pmod_loc
            ( hvbox 2
                (wrap_fits_breaks ~space:false c.conf "(" ")"
                   ( str "val "
                   $ fmt_expression c (sub_exp ~ctx e)
                   $ opt ty1 (package_type ": ")
                   $ opt ty2 (package_type ":> ") ) )
            $ fmt_attributes_and_docstrings c pmod_attributes ) }
  | Pmod_extension x1 ->
      { empty with
        opn= Some (open_hvbox 2)
      ; cls= close_box
      ; bdy=
          Cmts.fmt c pmod_loc
            ( fmt_extension c ctx x1
            $ fmt_attributes_and_docstrings c pmod_attributes ) }
  | Pmod_hole ->
      { empty with
        opn= Some (open_hvbox 2)
      ; cls= close_box
      ; bdy=
          Cmts.fmt c pmod_loc
            (fmt_hole () $ fmt_attributes_and_docstrings c pmod_attributes)
      }

and fmt_structure c ctx itms =
  let update_config c i =
    match i.pstr_desc with
    | Pstr_attribute atr -> update_config c [atr]
    | _ -> c
  in
  let fmt_item c ctx ~prev:_ ~next i =
    let semisemi =
      match next with
      | Some ({pstr_desc= Pstr_eval _; _}, _) -> true
      | _ -> false
    in
    fmt_structure_item c ~last:(Option.is_none next) ~semisemi
      (sub_str ~ctx i)
  in
  let ast x = Str x in
  fmt_item_list c ctx update_config ast fmt_item itms

and fmt_type c ?ext ?eq rec_flag decls ctx =
  let update_config c td = update_config c td.ptype_attributes in
  let is_rec = Asttypes.is_recursive rec_flag in
  let fmt_decl c ctx ~prev ~next:_ decl =
    let first = Option.is_none prev in
    let pre =
      if first then if is_rec then "type" else "type nonrec" else "and"
    in
    let ext = if first then ext else None in
    fmt_type_declaration c ~pre ?eq ?ext (sub_td ~ctx decl)
  in
  let ast x = Td x in
  fmt_item_list c ctx update_config ast fmt_decl decls

and fmt_structure_item c ~last:last_item ?ext ~semisemi
    {ctx= parent_ctx; ast= si} =
  protect c (Str si)
  @@
  let ctx = Str si in
  let fmt_cmts_before = Cmts.Toplevel.fmt_before c si.pstr_loc in
  let fmt_cmts_after = Cmts.Toplevel.fmt_after c si.pstr_loc in
  (fun k ->
    fmt_cmts_before
    $ hvbox 0 ~name:"stri"
        (box_semisemi c ~parent_ctx semisemi (k $ fmt_cmts_after)) )
  @@
  match si.pstr_desc with
  | Pstr_attribute attr -> fmt_floating_attributes_and_docstrings c [attr]
  | Pstr_eval (exp, atrs) ->
      let doc, atrs = doc_atrs atrs in
      fmt_docstring c doc
      $ cbox 0 ~name:"eval" (fmt_expression c (sub_exp ~ctx exp))
      $ fmt_item_attributes c ~pre:Space atrs
  | Pstr_exception extn_constr ->
      let pre = str "exception" $ fmt_extension_suffix c ext $ fmt "@ " in
      hvbox 2 ~name:"exn" (fmt_type_exception ~pre c ctx extn_constr)
  | Pstr_include {pincl_mod; pincl_attributes= attributes; pincl_loc} ->
      update_config_maybe_disabled c pincl_loc attributes
      @@ fun c ->
      let keyword = str "include" $ fmt_extension_suffix c ext $ fmt "@ " in
      fmt_module_statement c ~attributes ~keyword (sub_mod ~ctx pincl_mod)
  | Pstr_module mb ->
      fmt_module_binding ?ext c ~rec_flag:false ~first:true (sub_mb ~ctx mb)
  | Pstr_open
      {popen_expr; popen_override; popen_attributes= attributes; popen_loc}
    ->
      update_config_maybe_disabled c popen_loc attributes
      @@ fun c ->
      let keyword =
        fmt_or_k
          (is_override popen_override)
          ( str "open!"
          $ opt ext (fun _ -> str " " $ fmt_extension_suffix c ext) )
          (str "open" $ fmt_extension_suffix c ext)
        $ fmt "@ "
      in
      fmt_module_statement c ~attributes ~keyword (sub_mod ~ctx popen_expr)
  | Pstr_primitive vd -> fmt_value_description ?ext c ctx vd
  | Pstr_recmodule mbs ->
      fmt_recmodule c ctx mbs (fmt_module_binding ?ext)
        (fun x -> Mb x)
        sub_mb
  | Pstr_type (rec_flag, decls) -> fmt_type c ?ext rec_flag decls ctx
  | Pstr_typext te -> fmt_type_extension ?ext c ctx te
  | Pstr_value {lbs_rec= rec_flag; lbs_bindings= bindings; lbs_extension} ->
      let update_config c i = update_config ~quiet:true c i.lb_attributes in
      let ast x = Lb x in
      let fmt_item c ctx ~prev ~next b =
        let first = Option.is_none prev in
        let last = Option.is_none next in
        let b = Sugar.Let_binding.of_let_binding c.cmts ~ctx ~first b in
        let epi =
          match c.conf.fmt_opts.let_binding_spacing.v with
          | `Compact -> None
          | `Sparse when last && last_item -> None
          | `Sparse -> Some (fits_breaks "" "\n")
          | `Double_semicolon ->
              Option.some_if (last && not semisemi)
                (fits_breaks "" ~hint:(1000, 0) ";;")
        in
        let rec_flag = first && Asttypes.is_recursive rec_flag in
        let ext = if first then lbs_extension else None in
        fmt_value_binding c ~rec_flag ?ext ctx ?epi b
      in
      fmt_item_list c ctx update_config ast fmt_item bindings
  | Pstr_modtype mtd -> fmt_module_type_declaration ?ext c ctx mtd
  | Pstr_extension (ext, atrs) ->
      let doc_before, doc_after, atrs = fmt_docstring_around_item c atrs in
      let box =
        match snd ext with
        | PTyp _ | PPat _ | PStr [_] | PSig [_] -> true
        | PStr _ | PSig _ -> false
      in
      hvbox_if box c.conf.fmt_opts.stritem_extension_indent.v ~name:"ext1"
        ( doc_before
        $ hvbox_if (not box) 0 ~name:"ext2" (fmt_item_extension c ctx ext)
        $ fmt_item_attributes c ~pre:Space atrs
        $ doc_after )
  | Pstr_class_type cl ->
      fmt_class_types ?ext c ctx ~pre:"class type" ~sep:"=" cl
  | Pstr_class cls -> fmt_class_exprs ?ext c ctx cls

and fmt_let c ctx ~ext ~rec_flag ~bindings ~parens ~fmt_atrs ~fmt_expr
    ~body_loc ~has_attr ~indent_after_in =
  let parens = parens || has_attr in
  let fmt_in indent =
    match c.conf.fmt_opts.break_before_in.v with
    | `Fit_or_vertical -> break 1 (-indent) $ str "in"
    | `Auto -> fits_breaks " in" ~hint:(1, -indent) "in"
  in
  let fmt_binding ~first ~last binding =
    let ext = if first then ext else None in
    let in_ indent = fmt_if_k last (fmt_in indent) in
    let rec_flag = first && Asttypes.is_recursive rec_flag in
    fmt_value_binding c ~rec_flag ?ext ctx ~in_ binding
    $ fmt_if (not last)
        ( match c.conf.fmt_opts.let_and.v with
        | `Sparse -> "@;<1000 0>"
        | `Compact -> "@ " )
  in
  let blank_line_after_in =
    let last_bind = List.last_exn bindings in
    sequence_blank_line c last_bind.lb_loc body_loc
  in
  Params.Exp.wrap c.conf ~parens:(parens || has_attr) ~fits_breaks:false
    (vbox 0
       ( hvbox 0 (list_fl bindings fmt_binding)
       $ ( if blank_line_after_in then fmt "\n@,"
           else break 1000 indent_after_in )
       $ hvbox 0 fmt_expr ) )
  $ fmt_atrs

and fmt_value_binding c ~rec_flag ?ext ?in_ ?epi _ctx
    {lb_op; lb_pat; lb_typ; lb_exp; lb_attrs; lb_loc; lb_pun} =
  update_config_maybe_disabled c lb_loc lb_attrs
  @@ fun c ->
  let lb_pun =
    Ocaml_version.(
      compare c.conf.opr_opts.ocaml_version.v Releases.v4_13_0 >= 0 )
    && lb_pun
  in
  let doc1, atrs = doc_atrs lb_attrs in
  let doc2, atrs = doc_atrs atrs in
  let xargs, fmt_cstr =
    let fmt_sep x =
      match c.conf.fmt_opts.break_colon.v with
      | `Before -> fmt "@ " $ str x $ char ' '
      | `After -> char ' ' $ str x $ fmt "@ "
    in
    match lb_typ with
    | `Polynewtype (pvars, xtyp) ->
        let fmt_cstr =
          fmt_sep ":"
          $ hvbox 0
              ( str "type "
              $ list pvars " " (fmt_str_loc c)
              $ fmt ".@ " $ fmt_core_type c xtyp )
        in
        ([], fmt_cstr)
    | `Coerce (xtyp1, xtyp2) ->
        let fmt_cstr =
          opt xtyp1 (fun xtyp1 -> fmt_sep ":" $ fmt_core_type c xtyp1)
          $ fmt_sep ":>" $ fmt_core_type c xtyp2
        in
        ([], fmt_cstr)
    | `Other (xargs, xtyp) -> (xargs, fmt_type_cstr c xtyp)
    | `None xargs -> (xargs, noop)
  in
  let indent =
    match lb_exp.ast.pexp_desc with
    | Pexp_function _ -> c.conf.fmt_opts.function_indent.v
    | (Pexp_fun _ | Pexp_newtype _)
      when c.conf.fmt_opts.let_binding_deindent_fun.v ->
        max (c.conf.fmt_opts.let_binding_indent.v - 1) 0
    | _ -> c.conf.fmt_opts.let_binding_indent.v
  in
  let f {attr_name= {loc; _}; _} =
    Location.compare_start loc lb_exp.ast.pexp_loc < 1
  in
  let at_attrs, at_at_attrs = List.partition_tf atrs ~f in
  let pre_body, body = fmt_body c lb_exp in
  let pat_has_cmt = Cmts.has_before c.cmts lb_pat.ast.ppat_loc in
  let toplevel, in_, epi, cmts_before, cmts_after =
    match in_ with
    | Some in_ ->
        ( false
        , fmt_item_attributes c ~pre:(Break (1, 2)) at_at_attrs $ in_ indent
        , fmt_opt epi
        , Cmts.fmt_before c lb_loc
        , Cmts.fmt_after c lb_loc )
    | None ->
        let epi =
          fmt_item_attributes c ~pre:(Break (1, 0)) at_at_attrs $ fmt_opt epi
        in
        ( true
        , noop
        , epi
        , Cmts.Toplevel.fmt_before c lb_loc
        , Cmts.Toplevel.fmt_after c lb_loc )
  in
  let decl_args =
    let decl =
      fmt_str_loc c lb_op
      $ fmt_extension_suffix c ext
      $ fmt_attributes c at_attrs $ fmt_if rec_flag " rec"
      $ fmt_or pat_has_cmt "@ " " "
    and pattern = fmt_pattern c lb_pat
    and args =
      fmt_if_k
        (not (List.is_empty xargs))
        (fmt "@ " $ wrap_fun_decl_args c (fmt_fun_args c xargs))
    in
    box_fun_decl_args c 4 (Params.Align.fun_decl c.conf ~decl ~pattern ~args)
  in
  fmt_docstring c ~epi:(fmt "@\n") doc1
  $ cmts_before
  $ hvbox 0
      ( hvbox indent
          ( hvbox_if toplevel 0
              ( hvbox_if toplevel indent
                  ( hovbox 2
                      ( hovbox (Indent.fun_type_annot c)
                          (decl_args $ fmt_cstr)
                      $ fmt_if_k (not lb_pun)
                          (fmt_or_k c.conf.fmt_opts.ocp_indent_compat.v
                             (fits_breaks " =" ~hint:(1000, 0) "=")
                             (fmt "@;<1 2>=") )
                      $ fmt_if_k (not lb_pun) pre_body )
                  $ fmt_if (not lb_pun) "@ "
                  $ fmt_if_k (not lb_pun) body )
              $ cmts_after )
          $ in_ )
      $ epi )
  $ fmt_docstring c ~pro:(fmt "@\n") doc2

and fmt_module_binding ?ext c ~rec_flag ~first {ast= pmb; _} =
  protect c (Mb pmb)
  @@ update_config_maybe_disabled c pmb.pmb_loc pmb.pmb_attributes
  @@ fun c ->
  let ctx = Mb pmb in
  let ext = if first then ext else None in
  let keyword = if first then "module" else "and" in
  let xargs, xbody =
    sugar_pmod_functor c ~for_functor_kw:false (sub_mod ~ctx pmb.pmb_expr)
  in
  let xbody, xmty =
    match xbody.ast with
    | { pmod_desc= Pmod_constraint (body_me, body_mt)
      ; pmod_loc
      ; pmod_attributes= [] } ->
        Cmts.relocate c.cmts ~src:pmod_loc ~before:body_me.pmod_loc
          ~after:body_mt.pmty_loc ;
        (sub_mod ~ctx body_me, Some (sub_mty ~ctx body_mt))
    | _ -> (xbody, None)
  in
  Cmts.fmt c pmb.pmb_loc
    (fmt_module ~rec_:rec_flag ?ext c ctx keyword
       ~rec_flag:(rec_flag && first) ~eqty:":" pmb.pmb_name xargs
       (Some xbody) xmty pmb.pmb_attributes )

let fmt_toplevel_directive c ~semisemi dir =
  let fmt_dir_arg = function
    | Pdir_string s -> str (Printf.sprintf "%S" s)
    | Pdir_int (lit, Some m) -> str (Printf.sprintf "%s%c" lit m)
    | Pdir_int (lit, None) -> str lit
    | Pdir_ident longident -> fmt_longident longident
    | Pdir_bool bool -> str (Bool.to_string bool)
  in
  let {pdir_name= name; pdir_arg; pdir_loc} = dir in
  let name = fmt_str_loc c name ~pre:"#" in
  let args =
    match pdir_arg with
    | None -> noop
    | Some {pdira_desc; pdira_loc; _} ->
        str " "
        $ Cmts.fmt_before ~epi:(str " ") c pdira_loc
        $ fmt_dir_arg pdira_desc
        $ Cmts.fmt_after c pdira_loc
  in
  Cmts.fmt c pdir_loc (box_semisemi c ~parent_ctx:Top semisemi (name $ args))

let flatten_ptop =
  List.concat_map ~f:(function
    | Ptop_def items -> List.map items ~f:(fun i -> `Item i)
    | Ptop_dir d -> [`Directive d] )

let fmt_toplevel ?(force_semisemi = false) c ctx itms =
  let itms = flatten_ptop itms in
  let update_config c = function
    | `Item {pstr_desc= Pstr_attribute atr; _} -> update_config c [atr]
    | _ -> c
  in
  let fmt_item c ctx ~prev:_ ~next itm =
    let last = Option.is_none next in
    let semisemi =
      match (itm, next) with
      | _, Some (`Item {pstr_desc= Pstr_eval _; _}, _) -> true
      | `Item _, Some (`Directive _, _) -> true
      | _ -> force_semisemi && last
    in
    match itm with
    | `Item i -> fmt_structure_item c ~last ~semisemi (sub_str ~ctx i)
    | `Directive d -> fmt_toplevel_directive c ~semisemi d
  in
  let ast x = Tli x in
  fmt_item_list c ctx update_config ast fmt_item itms

let fmt_repl_phrase c ctx {prepl_phrase; prepl_output} =
  str "# "
  $ fmt_toplevel ~force_semisemi:true c ctx [prepl_phrase]
  $ fmt_if_k
      (not (String.is_empty prepl_output))
      (break 1000 0 $ str prepl_output)

let fmt_repl_file c _ itms =
  vbox 0 @@ list itms "@;<1000 0>" @@ fmt_repl_phrase c Rep

(** Entry points *)

module Chunk = struct
  open Chunk

  let fmt_item (type a) (fg : a list item) : c -> Ast.t -> a list -> Fmt.t =
    match fg with
    | Structure -> fmt_structure
    | Signature -> fmt_signature
    | Use_file -> fmt_toplevel ?force_semisemi:None

  let update_conf c state = {c with conf= Conf.update_state c.conf state}

  let fmt fg c ctx chunks =
    List.foldi chunks ~init:(c, noop, [])
      ~f:(fun i (c, output, locs) chunk ->
        let c = update_conf c chunk.state in
        let output, locs =
          match chunk.state with
          | `Disable ->
              let output =
                output
                $ Cmts.fmt_before c chunk.attr_loc ~eol:(fmt "\n@;<1000 0>")
                $ fmt_if (i > 0) "\n@;<1000 0>"
                $ str
                    (String.strip
                       (Source.string_at c.source chunk.chunk_loc) )
              in
              (output, chunk.chunk_loc :: locs)
          | `Enable ->
              let output =
                output
                $ fmt_if (i > 0) "@;<1000 0>"
                $ fmt_item fg c ctx chunk.items
              in
              (output, locs)
        in
        (c, output, locs) )
    |> fun ((_ : c), output, locs) ->
    List.iter locs ~f:(Cmts.drop_inside c.cmts) ;
    output

  let split_and_fmt fg c ctx l =
    let state = if c.conf.opr_opts.disable.v then `Disable else `Enable in
    fmt fg c ctx @@ split fg l ~state
end

let fmt_file (type a) ~ctx ~fmt_code ~debug (fragment : a Extended_ast.t)
    source cmts conf (itms : a) =
  let c = {source; cmts; conf; debug; fmt_code} in
  match (fragment, itms) with
  | Structure, [] | Signature, [] | Use_file, [] ->
      Cmts.fmt_after ~pro:noop c Location.none
  | Structure, l -> Chunk.split_and_fmt Structure c ctx l
  | Signature, l -> Chunk.split_and_fmt Signature c ctx l
  | Use_file, l -> Chunk.split_and_fmt Use_file c ctx l
  | Core_type, ty -> fmt_core_type c (sub_typ ~ctx:(Pld (PTyp ty)) ty)
  | Module_type, mty ->
      compose_module ~f:Fn.id
        (fmt_module_type c (sub_mty ~ctx:(Mty mty) mty))
  | Expression, e ->
      fmt_expression c (sub_exp ~ctx:(Str (Ast_helper.Str.eval e)) e)
  | Repl_file, l -> fmt_repl_file c ctx l
  | Documentation, d -> Fmt_odoc.fmt_ast ~fmt_code:(c.fmt_code c.conf) d

let fmt_parse_result conf ~debug ast_kind ast source comments ~fmt_code =
  let cmts = Cmts.init ast_kind ~debug source ast comments in
  let ctx = Top in
  Ok (fmt_file ~ctx ~debug ast_kind source cmts conf ast ~fmt_code)

let fmt_code ~debug =
  let rec fmt_code (conf : Conf.t) s =
    let warn = conf.fmt_opts.parse_toplevel_phrases.v in
    let input_name = !Location.input_name in
    match Parse_with_comments.parse_toplevel conf ~input_name ~source:s with
    | Either.First {ast; comments; source; prefix= _} ->
        fmt_parse_result conf ~debug Use_file ast source comments ~fmt_code
    | Second {ast; comments; source; prefix= _} ->
        fmt_parse_result conf ~debug Repl_file ast source comments ~fmt_code
    | exception Syntaxerr.Error (Expecting (_, x)) when warn ->
        Error (`Msg (Format.asprintf "expecting: %s" x))
    | exception Syntaxerr.Error (Not_expecting (_, x)) when warn ->
        Error (`Msg (Format.asprintf "not expecting: %s" x))
    | exception Syntaxerr.Error (Other _) when warn ->
        Error (`Msg (Format.asprintf "invalid toplevel or OCaml syntax"))
    | exception e when warn -> Error (`Msg (Format.asprintf "%a" Exn.pp e))
    | exception _ -> Error (`Msg "")
  in
  fmt_code

let fmt_ast fragment ~debug source cmts conf l =
  (* [Ast.init] should be called only once per file. In particular, we don't
     want to call it when formatting comments *)
  Ast.init conf ;
  let fmt_code = fmt_code ~debug in
  fmt_file ~ctx:Top ~fmt_code ~debug fragment source cmts conf l<|MERGE_RESOLUTION|>--- conflicted
+++ resolved
@@ -87,7 +87,6 @@
 let compose_module ?box ?pro ?epi blk ~f =
   let bdy, epi' = compose_module' ?box ?pro blk in
   f (bdy $ epi') $ fmt_opt epi
-<<<<<<< HEAD
 
 module Indent = struct
   let _ocp a b c = if c.conf.fmt_opts.ocp_indent_compat.v then a else b
@@ -179,8 +178,6 @@
       && not c.conf.fmt_opts.ocp_indent_compat.v )
       0 k
 end
-=======
->>>>>>> b1e42db4
 
 (* Debug: catch and report failures at nearest enclosing Ast.t *)
 
@@ -3756,13 +3753,8 @@
          $ hovbox 0
            @@ Cmts.fmt c cl.pci_loc (doc_before $ class_exprs $ doc_after) )
 
-<<<<<<< HEAD
-and fmt_module c ctx ?ext ?epi ?(can_sparse = false) keyword ?(eqty = "=")
-    name xargs xbody xmty attributes ~rec_flag =
-=======
 and fmt_module c ctx ?rec_ ?ext ?epi ?(can_sparse = false) keyword
     ?(eqty = "=") name xargs xbody xmty attributes ~rec_flag =
->>>>>>> b1e42db4
   let blk_t =
     Option.value_map xmty ~default:empty ~f:(fun xmty ->
         let blk = fmt_module_type ?rec_ c xmty in
@@ -3774,11 +3766,7 @@
   let blk_b = Option.value_map xbody ~default:empty ~f:(fmt_module_expr c) in
   let fmt_name_and_mt ~pro ~loc name mt =
     let xmt = sub_mty ~ctx mt in
-<<<<<<< HEAD
-    let blk = fmt_module_type c xmt in
-=======
     let blk = fmt_module_type c ?rec_ xmt in
->>>>>>> b1e42db4
     let pro =
       pro $ Cmts.fmt_before c loc $ str "(" $ fmt_str_loc_opt c name
       $ str " : "
