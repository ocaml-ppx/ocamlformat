(**************************************************************************)
(*                                                                        *)
(*                              OCamlFormat                               *)
(*                                                                        *)
(*            Copyright (c) Facebook, Inc. and its affiliates.            *)
(*                                                                        *)
(*      This source code is licensed under the MIT license found in       *)
(*      the LICENSE file in the root directory of this source tree.       *)
(*                                                                        *)
(**************************************************************************)

(** Format OCaml Ast *)

open Migrate_ast
open Extended_ast
open Asttypes
open Ast
open Fmt

type c =
  { conf: Conf.t
  ; debug: bool
  ; source: Source.t
  ; cmts: Cmts.t
  ; fmt_code: Conf.t -> Fmt.code_formatter }

module Cmts = struct
  include Cmts

  let fmt_before c = fmt_before c.cmts c.conf ~fmt_code:c.fmt_code

  let fmt_within c = fmt_within c.cmts c.conf ~fmt_code:c.fmt_code

  let fmt_after c = fmt_after c.cmts c.conf ~fmt_code:c.fmt_code

  let fmt c ?pro ?epi ?eol ?adj loc =
    (* remove the before comments from the map first *)
    let before = fmt_before c ?pro ?epi ?eol ?adj loc in
    (* remove the within comments from the map by accepting the
       continuation *)
    fun inner ->
      (* delay the after comments until the within comments have been
         removed *)
      let after = fmt_after c ?pro ?epi loc in
      let open Fmt in
      before $ inner $ after

  module Toplevel = struct
    let fmt_before c = Toplevel.fmt_before c.cmts c.conf ~fmt_code:c.fmt_code

    let fmt_after c = Toplevel.fmt_after c.cmts c.conf ~fmt_code:c.fmt_code
  end
end

let cmt_checker {cmts; _} =
  { cmts_before= Cmts.has_before cmts
  ; cmts_within= Cmts.has_within cmts
  ; cmts_after= Cmts.has_after cmts }

let break_between c = Ast.break_between c.source (cmt_checker c)

type block =
  { opn: Fmt.t option
  ; pro: Fmt.t option
  ; psp: Fmt.t
  ; bdy: Fmt.t
  ; cls: Fmt.t
  ; esp: Fmt.t
  ; epi: Fmt.t option }

let empty =
  { opn= None
  ; pro= None
  ; psp= noop
  ; bdy= noop
  ; cls= noop
  ; esp= noop
  ; epi= None }

let compose_module ?pro ?epi ({opn; psp; bdy; cls; esp; _} as blk) ~f =
  f
    ( fmt_opt opn $ fmt_opt pro $ fmt_opt blk.pro $ psp $ bdy $ cls $ esp
    $ fmt_opt blk.epi )
  $ fmt_opt epi

let blk_box blk k =
  match blk.opn with Some opn -> wrap_k opn blk.cls k | None -> k

(* Debug: catch and report failures at nearest enclosing Ast.t *)

let protect =
  let first = ref true in
  fun c ast pp ->
    Fmt.protect pp ~on_error:(fun exc ->
        if !first && c.debug then (
          let bt = Stdlib.Printexc.get_backtrace () in
          Stdlib.Format.eprintf "@\nFAIL@\n%a@\n%s@.%!" Ast.dump ast bt ;
          first := false ) ;
        raise exc )

let update_config ?quiet c l =
  {c with conf= List.fold ~init:c.conf l ~f:(Conf.update ?quiet)}

(* Preserve the position of comments located after the last element of a
   list/array (after `;`), otherwise comments are picked up by
   `fmt_expression` and printed before `;`. *)
let collection_last_cmt ?pro c (loc : Location.t) locs =
  let filter = function Parser.SEMI -> true | _ -> false in
  opt (List.last locs) (fun (last : Location.t) ->
      match
        Source.tokens_between c.source last.loc_end loc.loc_end ~filter
      with
      | [] -> noop
      | (_, semicolon_loc) :: _ ->
          Cmts.fmt_after ?pro c last ~filter:(fun Cmt.{loc; _} ->
              Location.compare loc semicolon_loc >= 0 ) )

let fmt_elements_collection ?pro ?(first_sep = true) ?(last_sep = true) c
    (p : Params.elements_collection) f loc fmt_x xs =
  let fmt_one ~first ~last x =
    fmt_if_k (not (first && first_sep)) p.sep_before
    $ fmt_x x
    $ fmt_or_k (last && last_sep) p.sep_after_final p.sep_after_non_final
  in
  list_fl xs fmt_one $ collection_last_cmt ?pro c loc (List.map ~f xs)

let fmt_expressions c width sub_exp exprs fmt_expr p loc =
  match c.conf.fmt_opts.break_collection_expressions.v with
  | `Fit_or_vertical ->
      fmt_elements_collection c p Exp.location loc fmt_expr exprs
  | `Wrap ->
      let is_simple x = is_simple c.conf width (sub_exp x) in
      let break x1 x2 = not (is_simple x1 && is_simple x2) in
      let grps = List.group exprs ~break in
      let fmt_grp ~first:first_grp ~last:last_grp exprs =
        fmt_elements_collection c ~first_sep:first_grp ~last_sep:last_grp p
          Exp.location loc fmt_expr exprs
      in
      list_fl grps fmt_grp

(** Handle the `break-fun-decl` option *)
let wrap_fun_decl_args c k =
  match c.conf.fmt_opts.break_fun_decl.v with
  | `Wrap | `Fit_or_vertical -> k
  | `Smart -> hvbox 0 k

let box_fun_decl_args c =
  match c.conf.fmt_opts.break_fun_decl.v with
  | `Fit_or_vertical -> hvbox
  | `Wrap | `Smart -> hovbox

(** Handle the `break-fun-sig` option *)
let box_fun_sig_args c =
  match c.conf.fmt_opts.break_fun_sig.v with
  | _ when c.conf.fmt_opts.ocp_indent_compat.v -> hvbox
  | `Fit_or_vertical -> hvbox
  | `Wrap | `Smart -> hovbox

let sugar_pmod_functor c ~for_functor_kw pmod =
  let source_is_long = Source.is_long_pmod_functor c.source in
  Sugar.functor_ c.cmts ~for_functor_kw ~source_is_long pmod

let sugar_pmty_functor c ~for_functor_kw pmty =
  let source_is_long = Source.is_long_pmty_functor c.source in
  Sugar.functor_type c.cmts ~for_functor_kw ~source_is_long pmty

let closing_paren ?force ?(offset = 0) c =
  match c.conf.fmt_opts.indicate_multiline_delimiters.v with
  | `No -> str ")"
  | `Space -> fits_breaks ")" " )" ?force
  | `Closing_on_separate_line -> fits_breaks ")" ")" ~hint:(1000, offset)

let maybe_disabled_k c (loc : Location.t) (l : attributes) f k =
  if not c.conf.opr_opts.disable.v then f c
  else
    let loc = Source.extend_loc_to_include_attributes loc l in
    Cmts.drop_inside c.cmts loc ;
    let s = Source.string_at c.source loc in
    k (Cmts.fmt c loc (str s))

let maybe_disabled c loc l f = maybe_disabled_k c loc l f Fn.id

let update_config_maybe_disabled c loc l f =
  let c = update_config c l in
  maybe_disabled c loc l f

let update_config_maybe_disabled_block c loc l f =
  let fmt bdy = {empty with opn= Some (open_vbox 2); bdy; cls= close_box} in
  let c = update_config c l in
  maybe_disabled_k c loc l f fmt

let update_items_config c items update_config =
  let with_config c i =
    let c = update_config c i in
    (c, (i, c))
  in
  let _, items = List.fold_map items ~init:c ~f:with_config in
  items

let box_semisemi c ~parent_ctx b k =
  let space = Poly.(c.conf.fmt_opts.sequence_style.v = `Separator) in
  match parent_ctx with
  | _ when not b -> k
  | Rep -> k $ fmt_if space " " $ str ";;"
  | _ -> hvbox 0 (k $ fmt_or space "@;" "@," $ str ";;")

let fmt_hole () = str "_"

let fmt_item_list c ctx update_config ast fmt_item items =
  let items = update_items_config c items update_config in
  let break_struct = c.conf.fmt_opts.break_struct.v || is_top ctx in
  hvbox 0 @@ list_pn items
  @@ fun ~prev (itm, c) ~next ->
  let loc = Ast.location (ast itm) in
  maybe_disabled c loc [] (fun c -> fmt_item c ctx ~prev ~next itm)
  $ opt next (fun (i_n, c_n) ->
        fmt_or_k
          (break_between c (ast itm, c.conf) (ast i_n, c_n.conf))
          (fmt "\n@;<1000 0>")
          (fmt_or break_struct "@;<1000 0>" "@ ") )

let fmt_recmodule c ctx items fmt_item ast =
  let update_config c i = update_config c (Ast.attributes (ast i)) in
  let fmt_item c ctx ~prev ~next:_ i =
    fmt_item c ctx ~rec_flag:true ~first:(Option.is_none prev) i
  in
  fmt_item_list c ctx update_config ast fmt_item items

(* In several places, naked newlines (i.e. not "@\n") are used to avoid
   trailing space in open lines. *)
(* In several places, a break such as "@;<1000 0>" is used to force the
   enclosing box to break across multiple lines. *)

let rec fmt_longident (li : Longident.t) =
  match li with
  | Lident id -> str id
  | Ldot (li, id) ->
      hvbox 0
        ( fmt_longident li $ fmt "@,."
        $ wrap_if (Std_longident.String_id.is_symbol id) "( " " )" (str id)
        )
  | Lapply (li1, li2) ->
      hvbox 2 (fmt_longident li1 $ wrap "@,(" ")" (fmt_longident li2))

let fmt_longident_loc c ?pre {txt; loc} =
  Cmts.fmt c loc (opt pre str $ fmt_longident txt)

let str_longident x =
  Format_.asprintf "%a" (fun fs x -> eval fs (fmt_longident x)) x

let fmt_str_loc c ?pre {txt; loc} = Cmts.fmt c loc (opt pre str $ str txt)

let fmt_str_loc_opt c ?pre ?(default = "_") {txt; loc} =
  Cmts.fmt c loc (opt pre str $ str (Option.value ~default txt))

let variant_var c ({txt= x; loc} : variant_var) =
  Cmts.fmt c loc @@ (str "`" $ fmt_str_loc c x)

let fmt_constant c ?epi {pconst_desc; pconst_loc= loc} =
  Cmts.fmt c loc
  @@
  match pconst_desc with
  | Pconst_integer (lit, suf) | Pconst_float (lit, suf) ->
      str lit $ opt suf char
  | Pconst_char _ -> wrap "'" "'" @@ str (Source.char_literal c.source loc)
  | Pconst_string (s, loc', Some delim) ->
      Cmts.fmt c loc'
      @@ wrap_k (str ("{" ^ delim ^ "|")) (str ("|" ^ delim ^ "}")) (str s)
  | Pconst_string (_, loc', None) -> (
      let delim = ["@,"; "@;"] in
      let contains_pp_commands s =
        let is_substring substring = String.is_substring s ~substring in
        List.exists delim ~f:is_substring
      in
      let fmt_string_auto ~break_on_newlines s =
        let fmt_words ~epi s =
          let words = String.split s ~on:' ' in
          let fmt_word ~prev:_ curr ~next =
            match next with
            | Some "" -> str curr $ str " "
            | Some _ ->
                str curr $ cbreak ~fits:("", 1, "") ~breaks:(" \\", 0, "")
            | None -> str curr
          in
          hovbox_if (List.length words > 1) 0 (list_pn words fmt_word $ epi)
        in
        let fmt_line ~epi ~prev:_ curr ~next =
          let not_suffix suffix = not (String.is_suffix curr ~suffix) in
          let print_ln =
            List.for_all delim ~f:not_suffix || not break_on_newlines
          in
          let fmt_next next =
            if String.is_empty next then fmt_if_k print_ln (str "\\n")
            else if Char.equal next.[0] ' ' then
              fmt_if_k print_ln (str "\\n")
              $ cbreak ~fits:("", 0, "") ~breaks:("\\", -1, "\\")
            else
              fmt_if_k print_ln (str "\\n")
              $ cbreak ~fits:("", 0, "") ~breaks:("\\", 0, "")
          in
          let epi = match next with Some _ -> noop | None -> epi in
          fmt_words ~epi curr $ opt next fmt_next
        in
        let lines = String.split ~on:'\n' s in
        let lines =
          if break_on_newlines then lines
          else
            let n_lines = List.length lines in
            (* linebreaks are merged with the preceding line when possible
               instead of having a blank line in the list *)
            List.foldi lines ~init:[] ~f:(fun i acc -> function
              | "" when i < n_lines - 1 -> (
                match acc with [] -> [""] | h :: t -> (h ^ "\\n") :: t )
              | line -> line :: acc )
            |> List.rev
        in
        let epi = str "\"" $ fmt_opt epi in
        hvbox 1 (str "\"" $ list_pn lines (fmt_line ~epi))
      in
      let preserve_or_normalize =
        match c.conf.fmt_opts.break_string_literals.v with
        | `Never -> `Preserve
        | `Auto -> `Normalize
      in
      let s = Source.string_literal c.source preserve_or_normalize loc in
      Cmts.fmt c loc'
      @@
      match c.conf.fmt_opts.break_string_literals.v with
      | `Auto when contains_pp_commands s ->
          let break_on_pp_commands in_ pattern =
            String.substr_replace_all in_ ~pattern ~with_:(pattern ^ "\n")
          in
          List.fold_left delim ~init:s ~f:break_on_pp_commands
          |> fmt_string_auto ~break_on_newlines:true
      | `Auto -> fmt_string_auto ~break_on_newlines:false s
      | `Never -> wrap "\"" "\"" (str s) )

let fmt_variance_injectivity c vc = hvbox 0 (list vc "" (fmt_str_loc c))

let fmt_label lbl sep =
  (* No comment can be attached here. *)
  match lbl with
  | Nolabel -> noop
  | Labelled l -> str "~" $ str l.txt $ fmt sep
  | Optional l -> str "?" $ str l.txt $ fmt sep

let fmt_direction_flag = function
  | Upto -> fmt "@ to "
  | Downto -> fmt "@ downto "

let fmt_private ?(pro = fmt "@ ") c loc =
  pro $ hvbox 0 @@ Cmts.fmt c loc @@ str "private"

let fmt_virtual ?(pro = fmt "@ ") c loc =
  pro $ hvbox 0 @@ Cmts.fmt c loc @@ str "virtual"

let fmt_mutable ?(pro = fmt "@ ") ?(epi = noop) c loc =
  pro $ hvbox 0 (Cmts.fmt c loc (str "mutable")) $ epi

let fmt_private_flag c = function
  | Private loc -> fmt_private c loc
  | Public -> noop

let fmt_virtual_flag c = function
  | Virtual loc -> fmt_virtual c loc
  | Concrete -> noop

let fmt_mutable_flag ?pro ?epi c = function
  | Mutable loc -> fmt_mutable ?pro ?epi c loc
  | Immutable -> noop

let fmt_mutable_virtual_flag c = function
  | {mv_mut= Some m; mv_virt= Some v} when Location.compare_start v m < 1 ->
      fmt_virtual c v $ fmt_mutable c m
  | {mv_mut; mv_virt} ->
      opt mv_mut (fmt_mutable c) $ opt mv_virt (fmt_virtual c)

let fmt_private_virtual_flag c = function
  | {pv_priv= Some p; pv_virt= Some v} when Location.compare_start v p < 1 ->
      fmt_virtual c v $ fmt_private c p
  | {pv_priv; pv_virt} ->
      opt pv_priv (fmt_private c) $ opt pv_virt (fmt_virtual c)

let virtual_or_override = function
  | Cfk_virtual _ -> noop
  | Cfk_concrete (Override, _) -> str "!"
  | Cfk_concrete (Fresh, _) -> noop

let fmt_parsed_docstring c ~loc ?pro ~epi str_cmt parsed =
  assert (not (String.is_empty str_cmt)) ;
  let fmt_parsed parsed =
    fmt_if (String.starts_with_whitespace str_cmt) " "
    $ Fmt_odoc.fmt ~fmt_code:(c.fmt_code c.conf) parsed
    $ fmt_if
        (String.length str_cmt > 1 && String.ends_with_whitespace str_cmt)
        " "
  in
  let fmt_raw str_cmt = str str_cmt in
  let doc =
    match parsed with
    | _ when not c.conf.fmt_opts.parse_docstrings.v -> fmt_raw str_cmt
    | Ok parsed -> fmt_parsed parsed
    | Error msgs ->
        if not c.conf.opr_opts.quiet.v then
          List.iter msgs ~f:(Docstring.warn Format.err_formatter) ;
        fmt_raw str_cmt
  in
  Cmts.fmt c loc
  @@ vbox_if (Option.is_none pro) 0 (fmt_opt pro $ wrap "(**" "*)" doc $ epi)

let docstring_epi ~standalone ~next ~epi ~floating =
  let epi = if Option.is_some next then fmt "@\n" else fmt_opt epi in
  match next with
  | (None | Some (_, false)) when floating && not standalone ->
      str "\n" $ epi
  | _ -> epi

let fmt_docstring c ?(standalone = false) ?pro ?epi doc =
  list_pn (Option.value ~default:[] doc)
    (fun ~prev:_ ({txt; loc}, floating) ~next ->
      let epi = docstring_epi ~standalone ~next ~epi ~floating in
      fmt_parsed_docstring c ~loc ?pro ~epi txt (Docstring.parse ~loc txt) )

let fmt_docstring_around_item' ?(is_val = false) ?(force_before = false)
    ?(fit = false) c doc1 doc2 =
  match (doc1, doc2) with
  | Some _, Some _ ->
      ( fmt_docstring c ~epi:(fmt "@\n") doc1
      , fmt_docstring c ~pro:(fmt "@\n") doc2 )
  | None, None -> (noop, noop)
  | None, Some doc | Some doc, None -> (
      let is_tag_only =
        List.for_all ~f:(function
          | Ok es, _ -> Docstring.is_tag_only es
          | _ -> false )
      in
      let fmt_doc ?epi ?pro doc =
        list_pn doc (fun ~prev:_ (parsed, ({txt; loc}, floating)) ~next ->
            let next = Option.map next ~f:snd in
            let epi = docstring_epi ~standalone:false ~next ~epi ~floating in
            fmt_parsed_docstring c ~loc ~epi ?pro txt parsed )
      in
      let floating_doc, doc =
        doc
        |> List.map ~f:(fun (({txt; loc}, _) as doc) ->
               (Docstring.parse ~loc txt, doc) )
        |> List.partition_tf ~f:(fun (_, (_, floating)) -> floating)
      in
      let placement =
        if force_before then `Before
        else if
          Poly.( = ) c.conf.fmt_opts.doc_comments_tag_only.v `Fit
          && fit && is_tag_only doc
        then `Fit
        else
          let ((`Before | `After) as conf) =
            match c.conf.fmt_opts.doc_comments.v with
            | `After_when_possible -> `After
            | `Before_except_val when is_val -> `After
            | `Before_except_val -> `Before
            | `Before -> `Before
          in
          conf
      in
      let floating_doc = fmt_doc ~epi:(fmt "@\n") floating_doc in
      match placement with
      | `Before -> (floating_doc $ fmt_doc ~epi:(fmt "@\n") doc, noop)
      | `After -> (floating_doc, fmt_doc ~pro:(fmt "@\n") doc)
      | `Fit ->
          ( floating_doc
          , fmt_doc ~pro:(break c.conf.fmt_opts.doc_comments_padding.v 0) doc
          ) )

(** Formats docstrings and decides where to place them Handles the
    [doc-comments] and [doc-comment-tag-only] options Returns the tuple
    [doc_before, doc_after, attrs] *)
let fmt_docstring_around_item ?is_val ?force_before ?fit c attrs =
  let doc1, attrs = doc_atrs attrs in
  let doc2, attrs = doc_atrs attrs in
  let doc_before, doc_after =
    fmt_docstring_around_item' ?is_val ?force_before ?fit c doc1 doc2
  in
  (doc_before, doc_after, attrs)

let fmt_extension_suffix c ext =
  opt ext (fun name -> str "%" $ fmt_str_loc c name)

let is_arrow_or_poly = function
  | {ptyp_desc= Ptyp_arrow _ | Ptyp_poly _; _} -> true
  | _ -> false

let fmt_assign_arrow c =
  match c.conf.fmt_opts.assignment_operator.v with
  | `Begin_line -> fmt "@;<1 2><- "
  | `End_line -> fmt " <-@;<1 2>"

let arrow_sep c ~parens : Fmt.s =
  match c.conf.fmt_opts.break_separators.v with
  | `Before -> if parens then "@;<1 1>-> " else "@ -> "
  | `After -> " ->@;<1 0>"

let fmt_docstring_padded c doc =
  fmt_docstring c ~pro:(break c.conf.fmt_opts.doc_comments_padding.v 0) doc

let sequence_blank_line c (l1 : Location.t) (l2 : Location.t) =
  match c.conf.fmt_opts.sequence_blank_line.v with
  | `Preserve_one ->
      let rec loop prev_pos = function
        | cmt :: tl ->
            (* Check empty line before each comment *)
            Source.empty_line_between c.source prev_pos cmt.Cmt.loc.loc_start
            || loop cmt.Cmt.loc.loc_end tl
        | [] ->
            (* Check empty line after all comments *)
            Source.empty_line_between c.source prev_pos l2.loc_start
      in
      loop l1.loc_end (Cmts.remaining_before c.cmts l2)
  | `Compact -> false

let fmt_quoted_string key ext s = function
  | None ->
      wrap_k (str (Format_.sprintf "{%s%s|" key ext)) (str "|}") (str s)
  | Some delim ->
      let ext_and_delim =
        if String.is_empty delim then ext
        else Format_.sprintf "%s %s" ext delim
      in
      wrap_k
        (str (Format_.sprintf "{%s%s|" key ext_and_delim))
        (str (Format_.sprintf "|%s}" delim))
        (str s)

let fmt_type_var s =
  str "'"
  (* [' a'] is a valid type variable, the space is required to not lex as a
     char. https://github.com/ocaml/ocaml/pull/2034 *)
  $ fmt_if (String.length s > 1 && Char.equal s.[1] '\'') " "
  $ str s

let rec fmt_extension_aux c ctx ~key (ext, pld) =
  match (ext.txt, pld, ctx) with
  (* Quoted extensions (since ocaml 4.11). *)
  | ( ext
    , PStr
        [ { pstr_desc=
              Pstr_eval
                ( { pexp_desc=
                      Pexp_constant
                        {pconst_desc= Pconst_string (str, loc, delim); _}
                  ; pexp_loc
                  ; pexp_loc_stack= _
                  ; pexp_attributes= [] }
                , [] )
          ; pstr_loc } ]
    , _ )
    when Source.is_quoted_string c.source pstr_loc ->
      (* Comments and attributes are not allowed by the parser *)
      assert (not (Cmts.has_before c.cmts loc)) ;
      assert (not (Cmts.has_after c.cmts loc)) ;
      assert (not (Cmts.has_before c.cmts pexp_loc)) ;
      assert (not (Cmts.has_after c.cmts pexp_loc)) ;
      assert (not (Cmts.has_before c.cmts pstr_loc)) ;
      assert (not (Cmts.has_after c.cmts pstr_loc)) ;
      hvbox 0 (fmt_quoted_string (Ext.Key.to_string key) ext str delim)
  | _, PStr [({pstr_loc; _} as si)], (Pld _ | Str _ | Top)
    when Source.extension_using_sugar ~name:ext ~payload:pstr_loc ->
      fmt_structure_item c ~last:true ~ext ~semisemi:false (sub_str ~ctx si)
  | _, PSig [({psig_loc; _} as si)], (Pld _ | Sig _ | Top)
    when Source.extension_using_sugar ~name:ext ~payload:psig_loc ->
      fmt_signature_item c ~ext (sub_sig ~ctx si)
  | _, PPat (({ppat_loc; _} as pat), _), (Pld _ | Top)
    when Source.extension_using_sugar ~name:ext ~payload:ppat_loc ->
      fmt_pattern c ~ext (sub_pat ~ctx pat)
  | _ ->
      wrap "[" "]"
        ( str (Ext.Key.to_string key)
        $ fmt_str_loc c ext
        $ fmt_payload c (Pld pld) pld
        $ fmt_if (Exposed.Right.payload pld) " " )

and fmt_extension = fmt_extension_aux ~key:Ext.Key.Regular

and fmt_item_extension = fmt_extension_aux ~key:Ext.Key.Item

and fmt_attribute c ~key {attr_name; attr_payload; attr_loc} =
  hvbox 0 @@ Cmts.fmt c attr_loc
  @@
  match (attr_name, attr_payload) with
  | ( {txt= ("ocaml.doc" | "ocaml.text") as txt; loc= {loc_ghost= true; _}}
    , PStr
        [ { pstr_desc=
              Pstr_eval
                ( { pexp_desc=
                      Pexp_constant
                        {pconst_desc= Pconst_string (doc, _, None); _}
                  ; pexp_attributes= []
                  ; _ }
                , [] )
          ; _ } ] ) ->
      fmt_or (String.equal txt "ocaml.text") "@ " " "
      $ wrap "(**" "*)" (str doc)
  | name, pld ->
      let indent =
        match (pld, key) with
        | (PStr _ | PSig _), Attr.Key.Floating ->
            c.conf.fmt_opts.stritem_extension_indent.v
        | _ -> c.conf.fmt_opts.extension_indent.v
      in
      hvbox indent
        (wrap "[" "]"
           ( str (Attr.Key.to_string key)
           $ fmt_str_loc c name
           $ fmt_payload c (Pld pld) pld
           $ fmt_if (Exposed.Right.payload pld) " " ) )

and fmt_attributes_aux c ?pre ?suf ~key attrs =
  let num = List.length attrs in
  fmt_if_k (num > 0)
    ( opt pre (function
        (* Breaking before an attribute can confuse ocp-indent that will
           produce a suboptimal indentation. *)
        | Space when c.conf.fmt_opts.ocp_indent_compat.v -> sp Blank
        | pre -> sp pre )
    $ hvbox_if (num > 1) 0
        (hvbox 0 (list attrs "@ " (fmt_attribute c ~key)) $ opt suf str) )

and fmt_attributes = fmt_attributes_aux ~key:Attr.Key.Regular

and fmt_item_attributes = fmt_attributes_aux ~key:Attr.Key.Item

and fmt_attributes_and_docstrings_aux c ~key attrs =
  let standalone, pro, space =
    match key with
    | Attr.Key.Regular | Attr.Key.Item ->
        (false, break c.conf.fmt_opts.doc_comments_padding.v 0, break 1 0)
    | Attr.Key.Floating -> (true, noop, noop)
  in
  let aux = function
    | { attr_name=
          {txt= "ocaml.doc" | "ocaml.text"; loc= {loc_ghost= true; _}}
      ; attr_payload=
          PStr
            [ { pstr_desc=
                  Pstr_eval
                    ( { pexp_desc=
                          Pexp_constant
                            {pconst_desc= Pconst_string (txt, _, None); _}
                      ; pexp_loc= loc
                      ; pexp_attributes= []
                      ; _ }
                    , [] )
              ; _ } ]
      ; _ } ->
        fmt_docstring c ~standalone ~pro (Some [({txt; loc}, standalone)])
    | attr -> space $ fmt_attribute c ~key attr
  in
  list attrs "" aux

and fmt_attributes_and_docstrings =
  fmt_attributes_and_docstrings_aux ~key:Attr.Key.Regular

and fmt_floating_attributes_and_docstrings =
  fmt_attributes_and_docstrings_aux ~key:Attr.Key.Floating

and fmt_payload c ctx pld =
  protect c (Pld pld)
  @@
  match pld with
  | PStr mex ->
      fmt_if (not (List.is_empty mex)) "@ " $ fmt_structure c ctx mex
  | PSig mty ->
      str ":"
      $ fmt_if (not (List.is_empty mty)) "@ "
      $ fmt_signature c ctx mty
  | PTyp typ -> fmt ":@ " $ fmt_core_type c (sub_typ ~ctx typ)
  | PPat (pat, exp) ->
      let fmt_when exp =
        str " when " $ fmt_expression c (sub_exp ~ctx exp)
      in
      fmt "?@ " $ fmt_pattern c (sub_pat ~ctx pat) $ opt exp fmt_when

and fmt_record_field c ?typ1 ?typ2 ?rhs lid1 =
  let field_space =
    match c.conf.fmt_opts.field_space.v with
    | `Loose | `Tight_decl -> str " "
    | `Tight -> noop
  in
  let t1 = Option.map typ1 ~f:(fun x -> fmt ": " $ fmt_core_type c x) in
  let t2 = Option.map typ2 ~f:(fun x -> fmt ":> " $ fmt_core_type c x) in
  let r = Option.map rhs ~f:(fun x -> fmt "=@;<1 2>" $ cbox 0 x) in
  let fmt_type_rhs =
    match List.filter_opt [t1; t2; r] with
    | [] -> noop
    | l -> field_space $ list l "@ " Fn.id
  in
  Cmts.fmt_before c lid1.loc
  $ cbox 0
      (fmt_longident_loc c lid1 $ Cmts.fmt_after c lid1.loc $ fmt_type_rhs)

and fmt_type_cstr c ?constraint_ctx xtyp =
  let colon_before = Poly.(c.conf.fmt_opts.break_colon.v = `Before) in
  fmt_or_k colon_before (fits_breaks " " ~hint:(1000, 0) "") (fmt "@;<0 -1>")
  $ cbox_if colon_before 0
      (fmt_core_type c ~pro:":" ?constraint_ctx ~pro_space:(not colon_before)
         ~box:(not colon_before) xtyp )

and type_constr_and_body c xbody =
  let body = xbody.ast in
  match xbody.ast.pexp_desc with
  | Pexp_constraint (exp, typ) ->
      Cmts.relocate c.cmts ~src:body.pexp_loc ~before:exp.pexp_loc
        ~after:exp.pexp_loc ;
      let typ_ctx = Exp body in
      let exp_ctx =
        Exp Ast_helper.(Exp.fun_ Nolabel None (Pat.any ()) exp)
      in
      ( Some (fmt_type_cstr c ~constraint_ctx:`Fun (sub_typ ~ctx:typ_ctx typ))
      , sub_exp ~ctx:exp_ctx exp )
  | _ -> (None, xbody)

and fmt_arrow_param c ctx {pap_label= lI; pap_loc= locI; pap_type= tI} =
  let arg_label lbl =
    match lbl with
    | Nolabel -> None
    | Labelled l -> Some (str l.txt $ fmt ":@,")
    | Optional l -> Some (str "?" $ str l.txt $ fmt ":@,")
  in
  let xtI = sub_typ ~ctx tI in
  let arg =
    match arg_label lI with
    | None -> fmt_core_type c xtI
    | Some f -> hovbox 2 (f $ fmt_core_type c xtI)
  in
  hvbox 0 (Cmts.fmt_before c locI $ arg)

(* The context of [xtyp] refers to the RHS of the expression (namely
   Pexp_constraint) and does not give a relevant information as to whether
   [xtyp] should be parenthesized. [constraint_ctx] gives the higher context
   of the expression, i.e. if the expression is part of a `fun`
   expression. *)
and fmt_core_type c ?(box = true) ?pro ?(pro_space = true) ?constraint_ctx
    ({ast= typ; ctx} as xtyp) =
  protect c (Typ typ)
  @@
  let {ptyp_desc; ptyp_attributes; ptyp_loc; _} = typ in
  update_config_maybe_disabled c ptyp_loc ptyp_attributes
  @@ fun c ->
  ( match pro with
  | Some pro -> (
    match c.conf.fmt_opts.break_colon.v with
    | `Before -> fmt_if pro_space "@;" $ str pro $ str " "
    | `After -> fmt_if pro_space " " $ str pro $ fmt "@ " )
  | None -> noop )
  $
  let doc, atrs = doc_atrs ptyp_attributes in
  Cmts.fmt c ptyp_loc
  @@ (fun k -> k $ fmt_docstring c ~pro:(fmt "@ ") doc)
  @@ ( if List.is_empty atrs then Fn.id
       else fun k ->
         hvbox 0 (Params.parens c.conf (k $ fmt_attributes c ~pre:Cut atrs))
     )
  @@
  let parens = parenze_typ xtyp in
  hvbox_if box 0
  @@ Params.parens_if
       (match typ.ptyp_desc with Ptyp_tuple _ -> false | _ -> parens)
       c.conf
  @@
  let in_type_declaration = match ctx with Td _ -> true | _ -> false in
  let ctx = Typ typ in
  let parenze_constraint_ctx =
    match constraint_ctx with
    | Some `Fun when not parens -> wrap "(" ")"
    | _ -> Fn.id
  in
  match ptyp_desc with
  | Ptyp_alias (typ, str) ->
      hvbox 0
        (parenze_constraint_ctx
           ( fmt_core_type c (sub_typ ~ctx typ)
           $ fmt "@ as@ "
           $ Cmts.fmt c str.loc @@ fmt_type_var str.txt ) )
  | Ptyp_any -> str "_"
  | Ptyp_arrow (ctl, ct2) ->
      Cmts.relocate c.cmts ~src:ptyp_loc
        ~before:(List.hd_exn ctl).pap_type.ptyp_loc ~after:ct2.ptyp_loc ;
      let ct2 = {pap_label= Nolabel; pap_loc= ct2.ptyp_loc; pap_type= ct2} in
      let xt1N = List.rev (ct2 :: List.rev ctl) in
      let indent =
        if Poly.(c.conf.fmt_opts.break_separators.v = `Before) then 2 else 0
      in
      ( match pro with
      | Some pro when c.conf.fmt_opts.ocp_indent_compat.v ->
          fits_breaks ""
            (String.make (Int.max 1 (indent - String.length pro)) ' ')
      | _ ->
          fmt_if_k
            Poly.(c.conf.fmt_opts.break_separators.v = `Before)
            (fmt_or_k c.conf.fmt_opts.ocp_indent_compat.v (fits_breaks "" "")
               (fits_breaks "" "   ") ) )
      $ parenze_constraint_ctx
          (list xt1N (arrow_sep c ~parens) (fmt_arrow_param c ctx))
  | Ptyp_constr (lid, []) -> fmt_longident_loc c lid
  | Ptyp_constr (lid, [t1]) ->
      fmt_core_type c (sub_typ ~ctx t1) $ fmt "@ " $ fmt_longident_loc c lid
  | Ptyp_constr (lid, t1N) ->
      wrap_fits_breaks c.conf "(" ")"
        (list t1N (Params.comma_sep c.conf)
           (sub_typ ~ctx >> fmt_core_type c) )
      $ fmt "@ " $ fmt_longident_loc c lid
  | Ptyp_extension ext ->
      hvbox c.conf.fmt_opts.extension_indent.v (fmt_extension c ctx ext)
  | Ptyp_package (id, cnstrs) ->
      hvbox 2
        ( hovbox 0 (fmt "module@ " $ fmt_longident_loc c id)
        $ fmt_package_type c ctx cnstrs )
  | Ptyp_poly ([], _) ->
      impossible "produced by the parser, handled elsewhere"
  | Ptyp_poly (a1N, t) ->
      hovbox_if box 0
        ( list a1N "@ " (fun {txt; _} -> fmt_type_var txt)
        $ fmt ".@ "
        $ fmt_core_type c ~box:true (sub_typ ~ctx t) )
  | Ptyp_tuple typs ->
      hvbox 0
        (parenze_constraint_ctx
           (wrap_fits_breaks_if ~space:false c.conf parens "(" ")"
              (list typs "@ * " (sub_typ ~ctx >> fmt_core_type c)) ) )
  | Ptyp_var s -> fmt_type_var s
  | Ptyp_variant (rfs, flag, lbls) ->
      let row_fields rfs =
        match rfs with
        | [] -> Cmts.fmt_within c ~pro:noop ptyp_loc
        | _ ->
            list rfs
              ( if
                  in_type_declaration
                  && Poly.(c.conf.fmt_opts.type_decl.v = `Sparse)
                then "@;<1000 0>| "
                else "@ | " )
              (fmt_row_field c ctx)
      in
      let protect_token = Exposed.Right.(list ~elt:row_field) rfs in
      let space_around = c.conf.fmt_opts.space_around_variants.v in
      let closing =
        let empty = List.is_empty rfs in
        let force =
          match c.conf.fmt_opts.type_decl.v with
          | `Sparse -> Option.some_if space_around Break
          | `Compact -> None
        in
        let nspaces = if empty then 0 else 1 in
        let space = (protect_token || space_around) && not empty in
        fits_breaks
          (if space && not empty then " ]" else "]")
          ~hint:(nspaces, 0) "]" ?force
      in
      hvbox 0
        ( match (flag, lbls, rfs) with
        | Closed, None, [{prf_desc= Rinherit _; _}] ->
            str "[ | " $ row_fields rfs $ closing
        | Closed, None, _ ->
            let opening = if space_around then "[ " else "[" in
            fits_breaks opening "[ " $ row_fields rfs $ closing
        | Open, None, _ -> str "[> " $ row_fields rfs $ closing
        | Closed, Some [], _ -> str "[< " $ row_fields rfs $ closing
        | Closed, Some ls, _ ->
            str "[< " $ row_fields rfs $ str " > "
            $ list ls "@ " (variant_var c)
            $ closing
        | Open, Some _, _ -> impossible "not produced by parser" )
  | Ptyp_object ([], closed_flag) ->
      wrap "<@ " ">"
        ( match closed_flag with
        | OClosed -> Cmts.fmt_within c ~pro:noop ~epi:(str " ") ptyp_loc
        | OOpen loc -> Cmts.fmt c loc (str "..") $ fmt "@ " )
  | Ptyp_object (fields, closed_flag) ->
      let fmt_field {pof_desc; pof_attributes; pof_loc} =
        let fmt_field =
          match pof_desc with
          | Otag (lab_loc, typ) ->
              (* label loc * attributes * core_type -> object_field *)
              let field_loose =
                match c.conf.fmt_opts.field_space.v with
                | `Loose | `Tight_decl -> true
                | `Tight -> false
              in
              fmt_str_loc c lab_loc $ fmt_if field_loose " " $ fmt ":@ "
              $ fmt_core_type c (sub_typ ~ctx typ)
          | Oinherit typ -> fmt_core_type c (sub_typ ~ctx typ)
        in
        Cmts.fmt c pof_loc
        @@ hvbox 4
             ( hvbox 2 fmt_field
             $ fmt_attributes_and_docstrings c pof_attributes )
      in
      hvbox 0
        (wrap "< " " >"
           ( list fields "@ ; " fmt_field
           $
           match closed_flag with
           | OClosed -> noop
           | OOpen loc -> fmt "@ ; " $ Cmts.fmt c loc @@ str ".." ) )
  | Ptyp_class (lid, []) -> fmt_longident_loc c ~pre:"#" lid
  | Ptyp_class (lid, [t1]) ->
      fmt_core_type c (sub_typ ~ctx t1)
      $ fmt "@ "
      $ fmt_longident_loc c ~pre:"#" lid
  | Ptyp_class (lid, t1N) ->
      wrap_fits_breaks c.conf "(" ")"
        (list t1N (Params.comma_sep c.conf)
           (sub_typ ~ctx >> fmt_core_type c) )
      $ fmt "@ "
      $ fmt_longident_loc c ~pre:"#" lid

and fmt_package_type c ctx cnstrs =
  let fmt_cstr ~first ~last:_ (lid, typ) =
    fmt_or first "@;<1 0>" "@;<1 1>"
    $ hvbox 2
        ( fmt_or first "with type " "and type "
        $ fmt_longident_loc c lid $ fmt " =@ "
        $ fmt_core_type c (sub_typ ~ctx typ) )
  in
  list_fl cnstrs fmt_cstr

and fmt_row_field c ctx {prf_desc; prf_attributes; prf_loc} =
  let c = update_config c prf_attributes in
  let row =
    match prf_desc with
    | Rtag (name, const, typs) ->
        variant_var c name
        $ fmt_if (not (const && List.is_empty typs)) " of@ "
        $ fmt_if (const && not (List.is_empty typs)) " & "
        $ list typs "@ & " (sub_typ ~ctx >> fmt_core_type c)
    | Rinherit typ -> fmt_core_type c (sub_typ ~ctx typ)
  in
  hvbox 0
    ( hvbox 0 (Cmts.fmt c prf_loc row)
    $ fmt_attributes_and_docstrings c prf_attributes )

and fmt_pattern_attributes c xpat k =
  match xpat.ast.ppat_attributes with
  | [] -> k
  | attrs ->
      let parens_attr =
        match xpat.ast.ppat_desc with
        | Ppat_or _ -> (
          match xpat.ctx with
          | Pat {ppat_desc= Ppat_construct _; _}
           |Pat {ppat_desc= Ppat_variant _; _} ->
              true
          | _ -> false )
        | _ -> (
          match xpat.ctx with
          | Exp {pexp_desc= Pexp_object _; _}
           |Cl {pcl_desc= Pcl_structure _; _} ->
              false
          | _ -> true )
      in
      Params.parens_if parens_attr c.conf
        (k $ fmt_attributes c ~pre:Space attrs)

and fmt_pattern ?ext c ?pro ?parens ?(box = false)
    ({ctx= ctx0; ast= pat} as xpat) =
  protect c (Pat pat)
  @@
  let ctx = Pat pat in
  let {ppat_desc; ppat_attributes; ppat_loc; _} = pat in
  update_config_maybe_disabled c ppat_loc ppat_attributes
  @@ fun c ->
  let parens = match parens with Some b -> b | None -> parenze_pat xpat in
  (match ctx0 with Pat {ppat_desc= Ppat_tuple _; _} -> hvbox 0 | _ -> Fn.id)
  @@ ( match ppat_desc with
     | Ppat_or _ -> fun k -> Cmts.fmt c ppat_loc @@ k
     | _ -> fun k -> Cmts.fmt c ppat_loc @@ (fmt_opt pro $ k) )
  @@ hovbox_if box 0
  @@ fmt_pattern_attributes c xpat
  @@
  match ppat_desc with
  | Ppat_any -> str "_"
  | Ppat_var {txt; loc} ->
      Cmts.fmt c loc
      @@ wrap_if (Std_longident.String_id.is_symbol txt) "( " " )" (str txt)
  | Ppat_alias (pat, {txt; loc}) ->
      let paren_pat =
        match pat.ppat_desc with
        | Ppat_or _ | Ppat_tuple _ -> Some true
        | _ -> None
      in
      hovbox 0
        (wrap_fits_breaks_if ~space:false c.conf parens "(" ")"
           ( fmt_pattern c ?parens:paren_pat (sub_pat ~ctx pat)
           $ fmt "@ as@ "
           $ Cmts.fmt c loc
               (wrap_if
                  (Std_longident.String_id.is_symbol txt)
                  "( " " )" (str txt) ) ) )
  | Ppat_constant const -> fmt_constant c const
  | Ppat_interval (l, u) -> fmt_constant c l $ str " .. " $ fmt_constant c u
  | Ppat_tuple pats ->
      let parens =
        parens || Poly.(c.conf.fmt_opts.parens_tuple_patterns.v = `Always)
      in
      hvbox 0
        (Params.wrap_tuple ~parens ~no_parens_if_break:false c.conf
           (list pats (Params.comma_sep c.conf)
              (sub_pat ~ctx >> fmt_pattern c) ) )
  | Ppat_construct ({txt= Lident (("()" | "[]") as txt); loc}, None) ->
      let opn = txt.[0] and cls = txt.[1] in
      Cmts.fmt c loc
        (hvbox 0
           (wrap_k (char opn) (char cls)
              (Cmts.fmt_within c ~pro:(str " ") ~epi:(str " ") ppat_loc) ) )
  | Ppat_construct (lid, None) -> fmt_longident_loc c lid
  | Ppat_cons lp ->
      Cmts.fmt c ppat_loc
        (hvbox 0 (fmt_pat_cons c ~parens (List.map lp ~f:(sub_pat ~ctx))))
  | Ppat_construct (lid, Some (exists, pat)) ->
      cbox 2
        (Params.parens_if parens c.conf
           ( fmt_longident_loc c lid $ fmt "@ "
           $ ( match exists with
             | [] -> noop
             | names ->
                 hvbox 0
                   (Params.parens c.conf
                      (str "type " $ list names "@ " (fmt_str_loc c)) )
                 $ fmt "@ " )
           $ fmt_pattern c (sub_pat ~ctx pat) ) )
  | Ppat_variant (lbl, None) -> variant_var c lbl
  | Ppat_variant (lbl, Some pat) ->
      cbox 2
        (Params.parens_if parens c.conf
           (variant_var c lbl $ fmt "@ " $ fmt_pattern c (sub_pat ~ctx pat)) )
  | Ppat_record (flds, closed_flag) ->
      let fmt_field (lid, typ1, pat) =
        let typ1 = Option.map typ1 ~f:(sub_typ ~ctx) in
        let rhs =
          Option.map pat ~f:(fun p -> fmt_pattern c (sub_pat ~ctx p))
        in
        hvbox 0 @@ Cmts.fmt c ppat_loc @@ fmt_record_field c ?typ1 ?rhs lid
      in
      let p1, p2 = Params.get_record_pat c.conf ~ctx:ctx0 in
      let last_sep, fmt_underscore =
        match closed_flag with
        | OClosed -> (true, noop)
        | OOpen loc -> (false, Cmts.fmt ~pro:(break 1 2) c loc p2.wildcard)
      in
      let last_loc (lid, t, p) =
        match (t, p) with
        | _, Some p -> p.ppat_loc
        | Some t, _ -> t.ptyp_loc
        | _ -> lid.loc
      in
      let fmt_fields =
        fmt_elements_collection c ~last_sep p1 last_loc ppat_loc fmt_field
          flds
      in
      hvbox_if parens 0
        (Params.parens_if parens c.conf
           (p1.box (fmt_fields $ fmt_underscore)) )
  | Ppat_array [] ->
      hvbox 0
        (wrap_fits_breaks c.conf "[|" "|]" (Cmts.fmt_within c ppat_loc))
  | Ppat_array pats ->
      let p = Params.get_array_pat c.conf ~ctx:ctx0 in
      p.box
        (fmt_elements_collection c p Pat.location ppat_loc
           (sub_pat ~ctx >> fmt_pattern c >> hvbox 0)
           pats )
  | Ppat_list pats ->
      let p = Params.get_list_pat c.conf ~ctx:ctx0 in
      p.box
        (fmt_elements_collection c p Pat.location ppat_loc
           (sub_pat ~ctx >> fmt_pattern c >> hvbox 0)
           pats )
  | Ppat_or pats ->
      Cmts.relocate c.cmts ~src:ppat_loc ~before:(List.hd_exn pats).ppat_loc
        ~after:(List.last_exn pats).ppat_loc ;
      let nested =
        match ctx0 with
        | Pat {ppat_desc= Ppat_or _; _}
         |Exp {pexp_desc= Pexp_match _ | Pexp_try _ | Pexp_function _; _} ->
            List.is_empty xpat.ast.ppat_attributes
        | _ -> false
      in
      let xpats = List.map ~f:(sub_pat ~ctx) pats in
      let space p =
        match p.ppat_desc with
        | Ppat_constant
            {pconst_desc= Pconst_integer (i, _) | Pconst_float (i, _); _}
          -> (
          match i.[0] with '-' | '+' -> true | _ -> false )
        | _ -> false
      in
      let break {ast= p1; _} {ast= p2; _} =
        Poly.(c.conf.fmt_opts.break_cases.v = `Nested)
        || (not (Pat.is_simple p1))
        || (not (Pat.is_simple p2))
        || Cmts.has_after c.cmts p1.ppat_loc
      in
      let open_box =
        match c.conf.fmt_opts.break_cases.v with
        | `Fit_or_vertical | `Vertical -> open_hvbox
        | `Fit | `Nested | `Toplevel | `All -> open_hovbox
      in
      hvbox 0
        ( list_fl (List.group xpats ~break)
            (fun ~first:first_grp ~last:_ xpat_grp ->
              list_fl xpat_grp (fun ~first ~last:_ xpat ->
                  (* side effects of Cmts.fmt_before before [fmt_pattern] is
                     important *)
                  let loc = xpat.ast.ppat_loc in
                  let cmts_before = Cmts.has_before c.cmts loc in
                  let leading_cmt =
                    let pro, adj =
                      if first_grp && first then (noop, fmt "@ ")
                      else (fmt "@ ", noop)
                    in
                    Cmts.fmt_before ~pro c loc ~adj ~eol:noop
                  in
                  let pro =
                    if first_grp && first then
                      fmt_opt pro
                      $ fits_breaks
                          (if parens then "(" else "")
                          (if nested then "" else "( ")
                      $ open_box (-2)
                    else if first then
                      Params.get_or_pattern_sep c.conf ~ctx:ctx0 ~cmts_before
                      $ open_box (-2)
                    else
                      Params.get_or_pattern_sep c.conf ~ctx:ctx0 ~cmts_before
                        ~space:(space xpat.ast)
                  in
                  leading_cmt $ fmt_pattern c ~box:true ~pro xpat )
              $ close_box )
        $ fmt_or_k nested
            (fits_breaks (if parens then ")" else "") "")
            (fits_breaks (if parens then ")" else "") ~hint:(1, 2) ")") )
  | Ppat_constraint (pat, typ) ->
      hvbox 2
        (Params.parens_if parens c.conf
           ( fmt_pattern c (sub_pat ~ctx pat)
           $ ( match ctx0 with
             | Exp {pexp_desc= Pexp_let _; _} -> fmt "@ : "
             | _ -> fmt " :@ " )
           $ fmt_core_type c (sub_typ ~ctx typ) ) )
  | Ppat_type lid -> fmt_longident_loc c ~pre:"#" lid
  | Ppat_lazy pat ->
      cbox 2
        (Params.parens_if parens c.conf
           ( str "lazy"
           $ fmt_extension_suffix c ext
           $ fmt "@ "
           $ fmt_pattern c (sub_pat ~ctx pat) ) )
  | Ppat_unpack (name, pt) ->
      let fmt_constraint_opt pt k =
        match pt with
        | Some (id, cnstrs) ->
            hovbox 0
              (Params.parens_if parens c.conf
                 (hvbox 1
                    ( hovbox 0 (k $ fmt "@ : " $ fmt_longident_loc c id)
                    $ fmt_package_type c ctx cnstrs ) ) )
        | None -> wrap_fits_breaks_if ~space:false c.conf parens "(" ")" k
      in
      fmt_constraint_opt pt
        ( str "module"
        $ fmt_extension_suffix c ext
        $ char ' ' $ fmt_str_loc_opt c name )
  | Ppat_exception pat ->
      cbox 2
        (Params.parens_if parens c.conf
           ( fmt "exception"
           $ fmt_extension_suffix c ext
           $ fmt "@ "
           $ fmt_pattern c (sub_pat ~ctx pat) ) )
  | Ppat_extension
      ( ext
      , PPat
          ( ( { ppat_desc= Ppat_lazy _ | Ppat_unpack _ | Ppat_exception _
              ; ppat_loc
              ; ppat_attributes= []
              ; _ } as pat )
          , _ ) )
    when Source.extension_using_sugar ~name:ext ~payload:ppat_loc ->
      hvbox 0 (fmt_pattern ~ext c ~box (sub_pat ~ctx pat))
  | Ppat_extension ext ->
      hvbox c.conf.fmt_opts.extension_indent.v (fmt_extension c ctx ext)
  | Ppat_open (lid, pat) ->
      let can_skip_parens =
        match pat.ppat_desc with
        | Ppat_array _ | Ppat_list _ | Ppat_record _ -> true
        | Ppat_tuple _ ->
            Poly.(c.conf.fmt_opts.parens_tuple_patterns.v = `Always)
        | Ppat_construct ({txt= Lident "[]"; _}, None) -> true
        | _ -> false
      in
      let opn, cls = if can_skip_parens then (".", "") else (".(", ")") in
      cbox 0
        ( fmt_longident_loc c lid
        $ wrap_k (str opn) (str cls)
            (fmt "@;<0 2>" $ fmt_pattern c (sub_pat ~ctx pat)) )

and fmt_fun_args c args =
  let fmt_fun_arg (a : Sugar.arg_kind) =
    match a with
    | Val
        ( ((Labelled l | Optional l) as lbl)
        , ( { ast=
                { ppat_desc=
                    ( Ppat_var {txt; loc= _}
                    | Ppat_constraint
                        ( { ppat_desc= Ppat_var {txt; loc= _}
                          ; ppat_attributes= []
                          ; _ }
                        , _ ) )
                ; ppat_attributes= []
                ; _ }
            ; _ } as xpat )
        , None )
      when String.equal l.txt txt ->
        let symbol = match lbl with Labelled _ -> "~" | _ -> "?" in
        cbox 0 (str symbol $ fmt_pattern ~box:true c xpat)
    | Val ((Optional _ as lbl), xpat, None) ->
        let has_attr = not (List.is_empty xpat.ast.ppat_attributes) in
        let outer_parens, inner_parens =
          match xpat.ast.ppat_desc with
          | Ppat_any | Ppat_var _ -> (false, false)
          | Ppat_unpack _ -> (not has_attr, true)
          | Ppat_tuple _ -> (false, true)
          | Ppat_or _ -> (has_attr, true)
          | _ -> (not has_attr, false)
        in
        cbox 2
          ( fmt_label lbl ":@,"
          $ hovbox 0
            @@ Params.parens_if outer_parens c.conf
                 (fmt_pattern ~parens:inner_parens c xpat) )
    | Val (((Labelled _ | Nolabel) as lbl), xpat, None) ->
        cbox 2 (fmt_label lbl ":@," $ fmt_pattern c xpat)
    | Val
        ( Optional l
        , ( { ast= {ppat_desc= Ppat_var {txt; loc= _}; ppat_attributes= []; _}
            ; _ } as xpat )
        , Some xexp )
      when String.equal l.txt txt ->
        cbox 0
          (wrap "?(" ")"
             ( fmt_pattern c ~box:true xpat
             $ fmt " =@;<1 2>"
             $ hovbox 2 (fmt_expression c xexp) ) )
    | Val
        ( Optional l
        , ( { ast=
                { ppat_desc=
                    Ppat_constraint
                      ({ppat_desc= Ppat_var {txt; loc= _}; _}, _)
                ; ppat_attributes= []
                ; _ }
            ; _ } as xpat )
        , Some xexp )
      when String.equal l.txt txt ->
        cbox 0
          (wrap "?(" ")"
             ( fmt_pattern c ~parens:false ~box:true xpat
             $ fmt " =@;<1 2>" $ fmt_expression c xexp ) )
    | Val (Optional l, xpat, Some xexp) ->
        let parens =
          match xpat.ast.ppat_desc with
          | Ppat_unpack _ -> None
          | _ -> Some false
        in
        cbox 2
          ( str "?" $ str l.txt
          $ wrap_k (fmt ":@,(") (str ")")
              ( fmt_pattern c ?parens ~box:true xpat
              $ fmt " =@;<1 2>" $ fmt_expression c xexp ) )
    | Val ((Labelled _ | Nolabel), _, Some _) ->
        impossible "not accepted by parser"
    | Newtypes [] -> impossible "not accepted by parser"
    | Newtypes names ->
        cbox 0
          (Params.parens c.conf
             (str "type " $ list names "@ " (fmt_str_loc c)) )
  in
  list args "@;" fmt_fun_arg

(** The second returned value of [fmt_body] belongs to a box of level N-1 if
    the first returned value belongs to a box of level N. *)
and fmt_body c ?ext ({ast= body; _} as xbody) =
  let ctx = Exp body in
  let parens = parenze_exp xbody in
  match body with
  | {pexp_desc= Pexp_function cs; pexp_attributes; pexp_loc; _} ->
      ( ( update_config_maybe_disabled c pexp_loc pexp_attributes
        @@ fun c ->
        fmt "@ "
        $ Cmts.fmt_before c pexp_loc
        $ fmt_if parens "(" $ str "function"
        $ fmt_extension_suffix c ext
        $ fmt_attributes c pexp_attributes )
      , update_config_maybe_disabled c pexp_loc pexp_attributes
        @@ fun c ->
        fmt_cases c ctx cs $ fmt_if parens ")" $ Cmts.fmt_after c pexp_loc )
  | _ -> (noop, fmt_expression c ~eol:(fmt "@;<1000 0>") xbody)

and fmt_indexop_access c ctx ~fmt_atrs ~has_attr ~parens x =
  let {pia_lhs; pia_kind; pia_paren; pia_rhs} = x in
  let wrap_paren =
    match pia_paren with
    | Paren -> wrap "(" ")"
    | Bracket -> wrap "[" "]"
    | Brace -> wrap "{" "}"
  in
  let inner_wrap = has_attr && Option.is_some pia_rhs in
  Params.parens_if parens c.conf
    (hovbox 0
       ( Params.parens_if inner_wrap c.conf
           ( fmt_expression c (sub_exp ~ctx pia_lhs)
           $ str "."
           $ ( match pia_kind with
             | Builtin idx ->
                 wrap_paren (fmt_expression c (sub_exp ~ctx idx))
             | Dotop (path, op, [idx]) ->
                 opt path (fun x -> fmt_longident_loc c x $ str ".")
                 $ str op
                 $ wrap_paren (fmt_expression c (sub_exp ~ctx idx))
             | Dotop (path, op, idx) ->
                 opt path (fun x -> fmt_longident_loc c x $ str ".")
                 $ str op
                 $ wrap_paren
                     (list idx ";@ " (sub_exp ~ctx >> fmt_expression c)) )
           $ opt pia_rhs (fun e ->
                 fmt_assign_arrow c $ fmt_expression c (sub_exp ~ctx e) ) )
       $ fmt_atrs ) )

(** Format [Pexp_fun] or [Pexp_newtype]. [wrap_intro] wraps up to after the
    [->] and is responsible for breaking. *)
and fmt_fun ?force_closing_paren
    ?(wrap_intro = fun x -> hvbox 2 x $ fmt "@ ") ?(box = true) ~label
    ?(parens = false) c ({ast; _} as xast) =
  let has_label = match label with Nolabel -> false | _ -> true in
  (* Make sure the comment is placed after the eventual label but not into
     the inner box if no label is present. Side effects of Cmts.fmt c.cmts
     before Sugar.fun_ is important. *)
  let has_cmts_outer, cmts_outer, cmts_inner =
    let eol = if has_label then Some (fmt "@,") else None in
    let has_cmts = Cmts.has_before c.cmts ast.pexp_loc in
    let cmts = Cmts.fmt_before ?eol c ast.pexp_loc in
    if has_label then (false, noop, cmts) else (has_cmts, cmts, noop)
  in
  let xargs, xbody = Sugar.fun_ c.cmts xast in
  let fmt_cstr, xbody = type_constr_and_body c xbody in
  let body =
    let box =
      match xbody.ast.pexp_desc with
      | Pexp_fun _ | Pexp_newtype _ | Pexp_function _ -> Some false
      | _ -> None
    in
    fmt_expression c ?box xbody
  and closing =
    if parens then closing_paren c ?force:force_closing_paren ~offset:(-2)
    else noop
  in
  let (label_sep : s), break_fun =
    (* Break between the label and the fun to avoid ocp-indent's
       alignment. *)
    if c.conf.fmt_opts.ocp_indent_compat.v then (":@,", fmt "@;<1 2>")
    else (":", fmt "@ ")
  in
  hovbox_if box 2
    ( wrap_intro
        (hvbox_if has_cmts_outer 0
           ( cmts_outer
           $ hvbox 2
               ( fmt_label label label_sep $ cmts_inner $ fmt_if parens "("
               $ fmt "fun" $ break_fun
               $ hvbox 0
                   ( fmt_attributes c ast.pexp_attributes ~suf:" "
                   $ fmt_fun_args c xargs $ fmt_opt fmt_cstr $ fmt "@ ->" )
               ) ) )
    $ body $ closing
    $ Cmts.fmt_after c ast.pexp_loc )

and fmt_label_arg ?(box = true) ?epi ?eol c (lbl, ({ast= arg; _} as xarg)) =
  match (lbl, arg.pexp_desc) with
  | (Labelled l | Optional l), Pexp_ident {txt= Lident i; loc}
    when String.equal l.txt i && List.is_empty arg.pexp_attributes ->
      Cmts.fmt c loc @@ Cmts.fmt c ?eol arg.pexp_loc @@ fmt_label lbl ""
  | ( (Labelled l | Optional l)
    , Pexp_constraint ({pexp_desc= Pexp_ident {txt= Lident i; _}; _}, _) )
    when String.equal l.txt i
         && List.is_empty arg.pexp_attributes
         && Ocaml_version.(
              compare c.conf.opr_opts.ocaml_version.v Releases.v4_14_0 >= 0 )
    ->
      let lbl =
        match lbl with
        | Labelled _ -> str "~"
        | Optional _ -> str "?"
        | Nolabel -> noop
      in
      lbl $ fmt_expression c ~box ?epi xarg
  | (Labelled _ | Optional _), _ when Cmts.has_after c.cmts xarg.ast.pexp_loc
    ->
      let cmts_after = Cmts.fmt_after c xarg.ast.pexp_loc in
      hvbox_if box 2
        ( hvbox_if box 0
            (fmt_expression c
               ~pro:(fmt_label lbl ":@;<0 2>")
               ~box ?epi xarg )
        $ cmts_after )
  | (Labelled _ | Optional _), (Pexp_fun _ | Pexp_newtype _) ->
      fmt_fun ~box ~label:lbl ~parens:true c xarg
  | _ ->
      let label_sep : s =
        if box || c.conf.fmt_opts.wrap_fun_args.v then ":@," else ":"
      in
      fmt_label lbl label_sep $ fmt_expression c ~box ?epi xarg

and expression_width c xe =
  String.length
    (Cmts.preserve ~cache_key:(Expression xe.ast)
       (fun () -> fmt_expression c xe)
       c.cmts )

and fmt_args_grouped ?epi:(global_epi = noop) c ctx args =
  let fmt_arg c ~first:_ ~last (lbl, arg) =
    let ({ast; _} as xarg) = sub_exp ~ctx arg in
    let box =
      match ast.pexp_desc with
      | Pexp_fun _ | Pexp_function _ -> Some false
      | _ -> None
    in
    let epi =
      match (lbl, last) with
      | _, true -> None
      | Nolabel, _ -> Some (fits_breaks "" ~hint:(1000, -1) "")
      | _ -> Some (fits_breaks "" ~hint:(1000, -3) "")
    in
    hovbox 2 (fmt_label_arg c ?box ?epi (lbl, xarg))
    $ fmt_if_k (not last) (break_unless_newline 1 0)
  in
  let fmt_args ~first ~last args =
    hovbox
      (if first then 2 else 0)
      (list_fl args (fmt_arg c) $ fmt_if_k last global_epi)
    $ fmt_if_k (not last) (break 1 0)
  in
  let is_simple (lbl, x) =
    let xexp = sub_exp ~ctx x in
    let output =
      Cmts.preserve
        ~cache_key:(Arg (lbl, x))
        (fun () ->
          let cmts = Cmts.drop_before c.cmts x.pexp_loc in
          fmt_arg ~first:false ~last:false {c with cmts} (lbl, x) )
        c.cmts
    in
    let breaks = String.(rstrip output |> is_substring ~substring:"\n   ") in
    is_simple c.conf (expression_width c) xexp && not breaks
  in
  let break x y =
    Cmts.has_after c.cmts (snd x).pexp_loc || not (is_simple x && is_simple y)
  in
  let groups =
    if c.conf.fmt_opts.wrap_fun_args.v then List.group args ~break
    else List.map args ~f:(fun x -> [x])
  in
  list_fl groups fmt_args

and fmt_sequence c ?ext ~has_attr parens width xexp fmt_atrs =
  let fmt_sep c ?(force_break = false) xe1 ext xe2 =
    let break =
      let l1 = xe1.ast.pexp_loc and l2 = xe2.ast.pexp_loc in
      if sequence_blank_line c l1 l2 then fmt "\n@;<1000 0>"
      else if c.conf.fmt_opts.break_sequences.v || force_break then
        fmt "@;<1000 0>"
      else if parens && Poly.(c.conf.fmt_opts.sequence_style.v = `Before)
      then fmt "@;<1 -2>"
      else fmt "@;<1 0>"
    in
    match c.conf.fmt_opts.sequence_style.v with
    | `Before ->
        break $ str ";"
        $ fmt_extension_suffix c ext
        $ fmt_or_k (Option.is_some ext)
            (fmt_or parens "@ " "@;<1 2>")
            (str " ")
    | `Separator -> str " ;" $ fmt_extension_suffix c ext $ break
    | `Terminator -> str ";" $ fmt_extension_suffix c ext $ break
  in
  let is_simple x = is_simple c.conf width x in
  let break (_, xexp1) (_, xexp2) =
    not (is_simple xexp1 && is_simple xexp2)
  in
  let elts = Sugar.sequence c.cmts xexp in
  ( match elts with
  | (None, _) :: (first_ext, _) :: _ ->
      let compare {txt= x; _} {txt= y; _} = String.compare x y in
      assert (Option.compare compare first_ext ext = 0)
  | _ -> impossible "at least two elements" ) ;
  let grps = List.group elts ~break in
  let fmt_seq ~prev (ext, curr) ~next:_ =
    let f (_, prev) = fmt_sep c prev ext curr in
    opt prev f $ fmt_expression c curr
  in
  let fmt_seq_list ~prev x ~next:_ =
    let f prev =
      let prev = snd (List.last_exn prev) in
      let ext, curr = List.hd_exn x in
      fmt_sep c ~force_break:true prev ext curr
    in
    opt prev f $ list_pn x fmt_seq
  in
  hvbox 0
    (Params.Exp.wrap c.conf ~parens
       ( Params.parens_if has_attr c.conf
           (hvbox_if (parens || has_attr) 0 @@ list_pn grps fmt_seq_list)
       $ fmt_atrs ) )

and fmt_infix_op_args c ~parens xexp op_args =
  let op_prec = prec_ast (Exp xexp.ast) in
  let groups =
    let width xe = expression_width c xe in
    let not_simple arg = not (is_simple c.conf width arg) in
    let break (has_cmts, _, _, (_, arg1)) (_, _, _, (_, arg2)) =
      has_cmts || not_simple arg1 || not_simple arg2
    in
    let break_infix =
      match c.conf.fmt_opts.break_infix.v with
      | `Wrap -> `Wrap
      | `Fit_or_vertical -> `Fit_or_vertical
      | `Wrap_or_vertical -> (
        match op_prec with
        | Some p when Prec.compare p InfixOp1 < 0 -> `Fit_or_vertical
        | Some _ ->
            if
              List.exists op_args ~f:(fun (_, _, _, (_, {ast= arg; _})) ->
                  match Ast.prec_ast (Exp arg) with
                  | Some p when Prec.compare p Apply <= 0 -> true
                  | Some _ -> false
                  | None -> false )
            then `Fit_or_vertical
            else `Wrap
        | None -> impossible "Pexp_apply expressions always have a prec" )
    in
    match break_infix with
    | `Wrap -> List.group op_args ~break
    | `Fit_or_vertical -> List.map ~f:(fun x -> [x]) op_args
  in
  let is_not_indented {ast= exp; _} =
    match exp.pexp_desc with
    | Pexp_ifthenelse _ | Pexp_let _ | Pexp_letop _ | Pexp_letexception _
     |Pexp_letmodule _ | Pexp_match _ | Pexp_newtype _ | Pexp_sequence _
     |Pexp_try _ | Pexp_letopen _ ->
        true
    | _ -> false
  in
  let fmt_arg ~epi ~very_last xarg =
    let parens =
      ((not very_last) && exposed_right_exp Ast.Non_apply xarg.ast)
      || parenze_exp xarg
    in
    if Params.Exp.Infix_op_arg.dock c.conf xarg then
      (* Indentation of docked fun or function start before the operator.
         Warning: [fmt_expression] doesn't use the [epi] in every case. *)
      hovbox 2 (fmt_expression c ~parens ~box:false ~epi xarg)
    else
      let expr_box =
        match xarg.ast.pexp_desc with
        | Pexp_fun _ | Pexp_function _ -> Some false
        | _ -> None
      in
      hvbox 0
        ( epi
        $ hovbox_if (not very_last) 2
            (fmt_expression c ?box:expr_box ~parens xarg) )
  in
  let fmt_op_arg_group ~first:first_grp ~last:last_grp args =
    let indent = if first_grp && parens then -2 else 0 in
    hovbox indent
      (list_fl args
         (fun ~first ~last (_, cmts_before, cmts_after, (op, xarg)) ->
           let very_first = first_grp && first in
           let very_last = last_grp && last in
           let epi =
             let break =
               if very_last && is_not_indented xarg then fmt "@ "
               else fmt_if (not very_first) " "
             in
             op $ break $ cmts_after
           in
           cmts_before
           $ fmt_arg ~epi ~very_last xarg
           $ fmt_if_k (not last) (break 1 0) ) )
    $ fmt_if_k (not last_grp) (break 1 0)
  in
  Params.Exp.Infix_op_arg.wrap c.conf ~parens
    ~parens_nested:(Ast.parenze_nested_exp xexp)
    (Params.Align.infix_op c.conf (list_fl groups fmt_op_arg_group))

and fmt_pat_cons c ~parens args =
  let groups =
    let not_simple arg = not (Pat.is_simple arg.ast) in
    let break args1 args2 = not_simple args1 || not_simple args2 in
    (* [break-infix = wrap-or-vertical] is not applicable for patterns as
       there are no infix operators allowed besides [::], falling back on
       [fit-or-vertical] is arbitrary. *)
    match c.conf.fmt_opts.break_infix.v with
    | `Wrap -> List.group args ~break
    | `Fit_or_vertical | `Wrap_or_vertical -> List.map ~f:(fun x -> [x]) args
  in
  let fmt_op_arg_group ~first:first_grp ~last:last_grp args =
    let indent = if first_grp && parens then -2 else 0 in
    hovbox indent
      (list_fl args (fun ~first ~last xarg ->
           let very_first = first_grp && first in
           let very_last = last_grp && last in
           hvbox 0
             ( fmt_if (not very_first) ":: "
             $ hovbox_if (not very_last) 2 (fmt_pattern c ~box:true xarg) )
           $ fmt_if_k (not last) (break 1 0) ) )
    $ fmt_if_k (not last_grp) (break 1 0)
  in
  Params.Exp.Infix_op_arg.wrap c.conf ~parens ~parens_nested:false
    (list_fl groups fmt_op_arg_group)

and fmt_match c ~parens ?ext ctx xexp cs e0 keyword =
  let indent = Params.match_indent c.conf ~ctx:xexp.ctx in
  hvbox indent
    ( Params.Exp.wrap c.conf ~parens ~disambiguate:true
    @@ Params.Align.match_ c.conf
    @@ ( hvbox 0
           ( str keyword
           $ fmt_extension_suffix c ext
           $ fmt_attributes c xexp.ast.pexp_attributes
           $ fmt "@;<1 2>"
           $ fmt_expression c (sub_exp ~ctx e0)
           $ fmt "@ with" )
       $ fmt "@ " $ fmt_cases c ctx cs ) )

and fmt_expression c ?(box = true) ?pro ?epi ?eol ?parens ?(indent_wrap = 0)
    ?ext ({ast= exp; ctx= ctx0} as xexp) =
  protect c (Exp exp)
  @@
  let {pexp_desc; pexp_loc; pexp_attributes; _} = exp in
  update_config_maybe_disabled c pexp_loc pexp_attributes
  @@ fun c ->
  Cmts.relocate_wrongfully_attached_cmts c.cmts c.source exp ;
  let fmt_cmts = Cmts.fmt c ?eol pexp_loc in
  let fmt_atrs = fmt_attributes c ~pre:Space pexp_attributes in
  let has_attr = not (List.is_empty pexp_attributes) in
  let parens = Option.value parens ~default:(parenze_exp xexp) in
  let ctx = Exp exp in
  let fmt_args_grouped ?epi e0 a1N =
    fmt_args_grouped c ctx ?epi ((Nolabel, e0) :: a1N)
  in
  hvbox_if box 0 ~name:"expr"
  @@ fmt_cmts
  @@ (fun fmt -> fmt_opt pro $ fmt)
  @@
  match pexp_desc with
  | Pexp_apply (_, []) -> impossible "not produced by parser"
  | Pexp_sequence
      ( { pexp_desc=
            Pexp_extension
              ( name
              , PStr
                  [ ( { pstr_desc=
                          Pstr_eval (({pexp_desc= Pexp_fun _; _} as call), [])
                      ; pstr_loc= _ } as pld ) ] )
        ; _ }
      , e2 ) ->
      let xargs, xbody = Sugar.fun_ c.cmts (sub_exp ~ctx:(Str pld) call) in
      let fmt_cstr, xbody = type_constr_and_body c xbody in
      let is_simple x = is_simple c.conf (expression_width c) x in
      let break xexp1 xexp2 = not (is_simple xexp1 && is_simple xexp2) in
      let grps =
        List.group
          (List.map ~f:snd (Sugar.sequence c.cmts (sub_exp ~ctx e2)))
          ~break
      in
      let fmt_grp grp = list grp " ;@ " (fmt_expression c) in
      hvbox 0
        (Params.parens_if parens c.conf
           ( hvbox c.conf.fmt_opts.extension_indent.v
               (wrap "[" "]"
                  ( str "%"
                  $ hovbox 2
                      ( fmt_str_loc c name $ str " fun "
                      $ fmt_attributes c ~suf:" " call.pexp_attributes
                      $ fmt_fun_args c xargs $ fmt_opt fmt_cstr $ fmt "@ ->"
                      )
                  $ fmt "@ " $ fmt_expression c xbody ) )
           $ fmt "@ ;@ "
           $ list grps " ;@;<1000 0>" fmt_grp ) )
  | Pexp_infix
      ( {txt= "|>"; loc}
      , e0
      , { pexp_desc=
            Pexp_extension
              ( name
              , PStr
                  [ ( { pstr_desc=
                          Pstr_eval (({pexp_desc= Pexp_fun _; _} as retn), [])
                      ; pstr_loc= _ } as pld ) ] )
        ; _ } ) ->
      let xargs, xbody = Sugar.fun_ c.cmts (sub_exp ~ctx:(Str pld) retn) in
      let fmt_cstr, xbody = type_constr_and_body c xbody in
      hvbox 0
        (Params.Exp.wrap c.conf ~parens
           ( fmt_expression c (sub_exp ~ctx e0)
           $ fmt "@\n"
           $ Cmts.fmt c loc (fmt "|>@\n")
           $ hvbox c.conf.fmt_opts.extension_indent.v
               (wrap "[" "]"
                  ( str "%"
                  $ hovbox 2
                      ( fmt_str_loc c name $ str " fun "
                      $ fmt_attributes c ~suf:" " retn.pexp_attributes
                      $ fmt_fun_args c xargs $ fmt_opt fmt_cstr $ fmt "@ ->"
                      )
                  $ fmt "@ " $ fmt_expression c xbody ) ) ) )
  | Pexp_infix ({txt= ":="; loc}, r, v)
    when is_simple c.conf (expression_width c) (sub_exp ~ctx r) ->
      let cmts_before =
        let adj =
          fmt_if
            Poly.(c.conf.fmt_opts.assignment_operator.v = `End_line)
            "@,"
        in
        Cmts.fmt_before c loc ~pro:(break 1 2) ~epi:adj ~adj
      in
      let cmts_after = Cmts.fmt_after c loc ~pro:noop ~epi:noop in
      Params.parens_if parens c.conf
        (hovbox 0
           ( match c.conf.fmt_opts.assignment_operator.v with
           | `Begin_line ->
               hvbox 0 (fmt_expression c (sub_exp ~ctx r) $ cmts_before)
               $ fmt "@;<1 2>:= " $ cmts_after
               $ hvbox 2 (fmt_expression c (sub_exp ~ctx v))
           | `End_line ->
               hvbox 0
                 ( hvbox 0 (fmt_expression c (sub_exp ~ctx r) $ cmts_before)
                 $ str " :=" )
               $ fmt "@;<1 2>" $ cmts_after
               $ hvbox 2 (fmt_expression c (sub_exp ~ctx v)) ) )
  | Pexp_prefix ({txt= ("~-" | "~-." | "~+" | "~+.") as op; loc}, e1) ->
      let op =
        if Location.width loc = String.length op - 1 then
          String.sub op ~pos:1 ~len:(String.length op - 1)
        else op
      in
      let spc = fmt_if (Exp.exposed_left e1) "@ " in
      Params.parens_if parens c.conf
        ( Cmts.fmt c pexp_loc
          @@ hvbox 2 (str op $ spc $ fmt_expression c (sub_exp ~ctx e1))
        $ fmt_atrs )
  | Pexp_infix (({txt= id; _} as op), l, ({pexp_desc= Pexp_ident _; _} as r))
    when Std_longident.String_id.is_hash_getter id ->
      Params.parens_if parens c.conf
        ( fmt_expression c (sub_exp ~ctx l)
        $ hvbox 0 (fmt_str_loc c op)
        $ fmt_expression c (sub_exp ~ctx r) )
  | Pexp_infix
      (op, l, ({pexp_desc= Pexp_fun _; pexp_loc; pexp_attributes; _} as r))
    when not c.conf.fmt_opts.break_infix_before_func.v ->
      (* side effects of Cmts.fmt c.cmts before Sugar.fun_ is important *)
      let cmts_before = Cmts.fmt_before c pexp_loc in
      let cmts_after = Cmts.fmt_after c pexp_loc in
      let xr = sub_exp ~ctx r in
      let parens_r = parenze_exp xr in
      let xargs, xbody = Sugar.fun_ c.cmts xr in
      let fmt_cstr, xbody = type_constr_and_body c xbody in
      let indent_wrap = if parens then -2 else 0 in
      let pre_body, body = fmt_body c ?ext xbody in
      let followed_by_infix_op =
        match xbody.ast.pexp_desc with
        | Pexp_infix (_, _, {pexp_desc= Pexp_fun _ | Pexp_function _; _}) ->
            true
        | _ -> false
      in
      wrap_fits_breaks_if c.conf parens "(" ")"
        ( hovbox 0
            (wrap_if has_attr "(" ")"
               ( hvbox 2
                   ( hvbox indent_wrap
                       ( fmt_expression ~indent_wrap c (sub_exp ~ctx l)
                       $ fmt "@;"
                       $ hovbox 2
                           ( hvbox 0
                               ( fmt_str_loc c op $ fmt "@ " $ cmts_before
                               $ fmt_if parens_r "(" $ str "fun " )
                           $ fmt_attributes c pexp_attributes ~suf:" "
                           $ hvbox_if
                               (not c.conf.fmt_opts.wrap_fun_args.v)
                               4
                               (fmt_fun_args c xargs $ fmt_opt fmt_cstr)
                           $ fmt "@ ->" ) )
                   $ pre_body )
               $ fmt_or followed_by_infix_op "@;<1000 0>" "@ "
               $ body $ fmt_if parens_r ")" $ cmts_after ) )
        $ fmt_atrs )
  | Pexp_infix
      ( op
      , l
      , ({pexp_desc= Pexp_function cs; pexp_loc; pexp_attributes; _} as r) )
    when not c.conf.fmt_opts.break_infix_before_func.v ->
      let cmts_before = Cmts.fmt_before c pexp_loc in
      let cmts_after = Cmts.fmt_after c pexp_loc in
      let xr = sub_exp ~ctx r in
      let parens_r = parenze_exp xr in
      let indent = Params.function_indent c.conf ~ctx in
      Params.parens_if parens c.conf
        (hvbox indent
           ( hvbox 0
               ( fmt_expression c (sub_exp ~ctx l)
               $ fmt "@;"
               $ hovbox 2
                   ( hvbox 0
                       ( fmt_str_loc c op $ fmt "@ " $ cmts_before
                       $ fmt_if parens_r "( " $ str "function"
                       $ fmt_extension_suffix c ext )
                   $ fmt_attributes c pexp_attributes ) )
           $ fmt "@ " $ fmt_cases c (Exp r) cs $ fmt_if parens_r " )"
           $ cmts_after ) )
  | Pexp_infix _ ->
      let op_args = Sugar.Exp.infix c.cmts (prec_ast (Exp exp)) xexp in
      let inner_wrap = parens || has_attr in
      let outer_wrap =
        match ctx0 with
        (* infix operator used to build a function *)
        | Exp {pexp_desc= Pexp_apply (f, _); _} when phys_equal f exp ->
            has_attr && parens
        | Exp
            { pexp_desc=
                Pexp_apply ({pexp_desc= Pexp_ident {txt= id; loc= _}; _}, _)
            ; _ }
          when not (Std_longident.is_infix id) ->
            has_attr && parens
        | _ -> has_attr && not parens
      in
      let infix_op_args =
        List.map op_args ~f:(fun (op, arg) ->
            match op with
            | Some op ->
                (* side effects of Cmts.fmt_before before fmt_expression is
                   important *)
                let has_cmts = Cmts.has_before c.cmts op.loc in
                let adj = break 1000 0 in
                let fmt_before_cmts = Cmts.fmt_before ~adj c op.loc in
                (* The comments before the first arg are put there, so that
                   they are printed after the operator and the box is
                   correctly broken before the following arguments. Keeping
                   the comments in the arg box would not break properly the
                   current box. OTOH, relocating the comments would put them
                   before the operator in some cases and make the formatting
                   unstable. *)
                let fmt_after_cmts =
                  Cmts.fmt_after c op.loc
                  $ Cmts.fmt_before ~adj c arg.ast.pexp_loc
                in
                let fmt_op = fmt_str_loc c op in
                (has_cmts, fmt_before_cmts, fmt_after_cmts, (fmt_op, arg))
            | None -> (false, noop, noop, (noop, arg)) )
      in
      hvbox_if outer_wrap 0
        (Params.parens_if outer_wrap c.conf
           (hvbox indent_wrap
              ( fmt_infix_op_args ~parens:inner_wrap c xexp infix_op_args
              $ fmt_atrs ) ) )
  | Pexp_prefix (op, e) ->
      let has_cmts = Cmts.has_before c.cmts e.pexp_loc in
      hvbox 2
        (Params.Exp.wrap c.conf ~parens
           ( fmt_str_loc c op $ fmt_if has_cmts "@,"
           $ fmt_expression c ~box (sub_exp ~ctx e)
           $ fmt_atrs ) )
  | Pexp_apply (e0, e1N1) -> (
      let wrap =
        if c.conf.fmt_opts.wrap_fun_args.v then Fn.id else hvbox 2
      in
      let intro_epi, expr_epi =
        (* [intro_epi] should be placed inside the inner most box but before
           anything. [expr_epi] is placed in the outermost box, outside of
           parenthesis. *)
        if parens then (noop, fmt_opt epi) else (fmt_opt epi, noop)
      in
      match List.rev e1N1 with
      | (lbl, ({pexp_desc= Pexp_fun (_, _, _, eN1_body); _} as eN1))
        :: rev_args_before
        when List.for_all rev_args_before ~f:(fun (_, eI) ->
                 is_simple c.conf (fun _ -> 0) (sub_exp ~ctx eI) ) ->
          (* Last argument is a [fun _ ->]. *)
          let args_before = List.rev rev_args_before in
          let xlast_arg = sub_exp ~ctx eN1 in
          let args =
            let break_body =
              match eN1_body.pexp_desc with
              | Pexp_function _ -> fmt "@ "
              | _ -> (
                (* Avoid the "double indentation" of the application and the
                   function matching when the [max-indent] option is set. *)
                match c.conf.fmt_opts.max_indent.v with
                | Some i when i <= 2 -> fmt "@ "
                | _ -> fmt "@;<1 2>" )
            in
            let wrap_intro x =
              wrap
                ( intro_epi
                $ fmt_args_grouped e0 args_before
                $ fmt "@ " $ hvbox 0 x )
              $ break_body
            in
            let force_closing_paren =
              if Location.is_single_line pexp_loc c.conf.fmt_opts.margin.v
              then Fit
              else Break
            in
            fmt_fun c ~force_closing_paren ~wrap_intro ~label:lbl
              ~parens:true xlast_arg
          in
<<<<<<< HEAD
          let force =
            if Location.is_single_line pexp_loc c.conf.fmt_opts.margin.v then
              Fit
            else Break
          in
          let begin_arg_loc =
            match lbl with
            | Nolabel -> pexp_loc
            | Optional x | Labelled x -> x.loc
          in
          let break_after_arrow =
            match xbody.ast.pexp_desc with
            | Pexp_function _ -> fmt "@ "
            | _ -> (
              (* Avoid the "double indentation" of the application and the
                 function matching when the [max-indent] option is set. *)
              match c.conf.fmt_opts.max_indent.v with
              | Some indent when indent <= 2 ->
                  if
                    Source.begins_line ~ignore_spaces:true c.source
                      begin_arg_loc
                  then break 1 indent
                  else fmt "@ "
              | _ -> break 1 2 )
          in
          hvbox 0
            (Params.parens_if parens c.conf
               (hovbox 0
                  ( hovbox 2
                      ( wrap
                          ( fmt_args_grouped e0 e1N $ fmt "@ "
                          $ fmt_label lbl ":" $ cmts_before
                          $ hvbox 0
                              ( hvbox 2
                                  ( fmt "(fun@ "
                                  $ fmt_attributes c eN1.pexp_attributes
                                      ~suf:" "
                                  $ fmt_fun_args c xargs $ fmt_opt fmt_cstr
                                  )
                              $ fmt "@ ->" ) )
                      $ break_after_arrow
                      $ fmt_expression c ?box xbody
                      $ closing_paren c ~force ~offset:(-2)
                      $ Cmts.fmt_after c pexp_loc )
                  $ fmt_atrs ) ) )
=======
          hvbox_if has_attr 0
            (expr_epi $ Params.parens_if parens c.conf (args $ fmt_atrs))
>>>>>>> 913f754f
      | ( lbl
        , ( { pexp_desc= Pexp_function [{pc_lhs; pc_guard= None; pc_rhs}]
            ; pexp_loc
            ; _ } as eN ) )
        :: rev_e1N
        when List.for_all rev_e1N ~f:(fun (_, eI) ->
                 is_simple c.conf (fun _ -> 0) (sub_exp ~ctx eI) ) ->
          let force =
            if Location.is_single_line pexp_loc c.conf.fmt_opts.margin.v then
              Fit
            else Break
          in
          let e1N = List.rev rev_e1N in
          let ctx = Exp eN in
          (* side effects of Cmts.fmt_before before [fmt_pattern] is
             important *)
          let leading_cmt = Cmts.fmt_before c pc_lhs.ppat_loc in
          hvbox 2
            ( expr_epi
            $ Params.parens_if parens c.conf
                ( hovbox 4
                    ( wrap
                        ( intro_epi $ fmt_args_grouped e0 e1N $ fmt "@ "
                        $ Cmts.fmt_before c pexp_loc
                        $ fmt_label lbl ":" $ str "(function"
                        $ fmt_attributes c ~pre:Blank eN.pexp_attributes )
                    $ fmt "@ " $ leading_cmt
                    $ hvbox 0
                        ( fmt_pattern c ~pro:(if_newline "| ")
                            (sub_pat ~ctx pc_lhs)
                        $ fmt "@ ->" )
                    $ fmt "@ "
                    $ cbox 0 (fmt_expression c (sub_exp ~ctx pc_rhs))
                    $ closing_paren c ~force $ Cmts.fmt_after c pexp_loc )
                $ fmt_atrs ) )
      | (lbl, ({pexp_desc= Pexp_function cs; pexp_loc; _} as eN)) :: rev_e1N
        when List.for_all rev_e1N ~f:(fun (_, eI) ->
                 is_simple c.conf (fun _ -> 0) (sub_exp ~ctx eI) ) ->
          let wrap =
            if c.conf.fmt_opts.wrap_fun_args.v then hovbox 2 else hvbox 2
          in
          let e1N = List.rev rev_e1N in
          let ctx'' = Exp eN in
          let default_indent =
            if c.conf.fmt_opts.wrap_fun_args.v then 2 else 4
          in
          let indent =
            Params.function_indent c.conf ~ctx ~default:default_indent
          in
          hvbox indent
            ( expr_epi
            $ Params.parens_if parens c.conf
                ( wrap
                    ( intro_epi $ fmt_args_grouped e0 e1N $ fmt "@ "
                    $ Cmts.fmt_before c pexp_loc
                    $ fmt_label lbl ":" $ str "(function"
                    $ fmt_attributes c ~pre:Blank eN.pexp_attributes )
                $ fmt "@ " $ fmt_cases c ctx'' cs $ closing_paren c
                $ Cmts.fmt_after c pexp_loc $ fmt_atrs ) )
      | _ ->
          let fmt_atrs =
            fmt_attributes c ~pre:(Break (1, -2)) pexp_attributes
          in
          let force =
            if Location.is_single_line pexp_loc c.conf.fmt_opts.margin.v then
              Fit
            else Break
          in
          fmt_opt epi $ fmt_if parens "("
          $ hvbox 2
              ( fmt_args_grouped ~epi:fmt_atrs e0 e1N1
              $ fmt_if_k parens (closing_paren c ~force ~offset:(-3)) ) )
  | Pexp_array [] ->
      hvbox 0
        (Params.parens_if parens c.conf
           ( wrap_fits_breaks c.conf "[|" "|]" (Cmts.fmt_within c pexp_loc)
           $ fmt_atrs ) )
  | Pexp_array e1N ->
      let p = Params.get_array_expr c.conf in
      hvbox_if has_attr 0
        (Params.parens_if parens c.conf
           ( p.box
               (fmt_expressions c (expression_width c) (sub_exp ~ctx) e1N
                  (sub_exp ~ctx >> fmt_expression c)
                  p pexp_loc )
           $ fmt_atrs ) )
  | Pexp_list e1N ->
      let p = Params.get_list_expr c.conf in
      let offset =
        if c.conf.fmt_opts.dock_collection_brackets.v then 0 else 2
      in
      let cmt_break = break 1 offset in
      hvbox_if has_attr 0
        (Params.parens_if parens c.conf
           ( p.box
               (fmt_expressions c (expression_width c) (sub_exp ~ctx) e1N
                  (fun e ->
                    let fmt_cmts = Cmts.fmt c ~eol:cmt_break e.pexp_loc in
                    fmt_cmts @@ (sub_exp ~ctx >> fmt_expression c) e )
                  p pexp_loc )
           $ fmt_atrs ) )
  | Pexp_assert e0 ->
      let paren_body =
        if Exp.is_symbol e0 || Exp.is_monadic_binding e0 then
          not (List.is_empty e0.pexp_attributes)
        else parenze_exp (sub_exp ~ctx e0)
      in
      hovbox 0
        (Params.parens_if parens c.conf
           (hvbox 0
              ( hvbox 2
                  ( str "assert"
                  $ fmt_extension_suffix c ext
                  $ fmt_or paren_body " (@," "@ "
                  $ fmt_expression c ~parens:false (sub_exp ~ctx e0) )
              $ fmt_if_k paren_body (closing_paren c)
              $ fmt_atrs ) ) )
  | Pexp_constant const ->
      Params.parens_if
        (parens || not (List.is_empty pexp_attributes))
        c.conf
        (fmt_constant c ?epi const $ fmt_atrs)
  | Pexp_constraint (e, t) ->
      hvbox 2
        ( wrap_fits_breaks ~space:false c.conf "(" ")"
            ( fmt_expression c (sub_exp ~ctx e)
            $ fmt "@ : "
            $ fmt_core_type c (sub_typ ~ctx t) )
        $ fmt_atrs )
  | Pexp_construct ({txt= Lident (("()" | "[]") as txt); loc}, None) ->
      let opn = char txt.[0] and cls = char txt.[1] in
      let pro = str " " and epi = str " " in
      Cmts.fmt c loc
      @@ hvbox 0
           (Params.parens_if parens c.conf
              ( wrap_k opn cls (Cmts.fmt_within c ~pro ~epi pexp_loc)
              $ fmt_atrs ) )
  | Pexp_construct (({txt= Lident "::"; loc= _} as lid), None) ->
      Params.parens_if parens c.conf
        (Params.parens c.conf (fmt_longident_loc c lid $ fmt_atrs))
  | Pexp_construct (lid, None) ->
      Params.parens_if parens c.conf (fmt_longident_loc c lid $ fmt_atrs)
  | Pexp_cons l ->
      Cmts.fmt c pexp_loc
        ( hvbox indent_wrap
            (fmt_infix_op_args c ~parens xexp
               (List.mapi l ~f:(fun i e ->
                    (false, noop, noop, (fmt_if (i > 0) "::", sub_exp ~ctx e)) )
               ) )
        $ fmt_atrs )
  | Pexp_construct (({txt= Lident "::"; loc= _} as lid), Some arg) ->
      let opn, cls =
        match c.conf.fmt_opts.indicate_multiline_delimiters.v with
        | `No -> (str "(", str ")")
        | `Space -> (str "( ", str " )")
        | `Closing_on_separate_line ->
            (str "( ", fits_breaks ")" ~hint:(1000, -2) ")")
      in
      Params.parens_if parens c.conf
        ( hvbox 2
            ( wrap_k opn cls (fmt_longident_loc c lid)
            $ fmt "@ "
            $ fmt_expression c (sub_exp ~ctx arg) )
        $ fmt_atrs )
  | Pexp_construct (lid, Some arg) ->
      Params.parens_if parens c.conf
        ( hvbox 2
            ( fmt_longident_loc c lid $ fmt "@ "
            $ fmt_expression c (sub_exp ~ctx arg) )
        $ fmt_atrs )
  | Pexp_variant (s, arg) ->
      hvbox 2
        (Params.parens_if parens c.conf
           ( variant_var c s
           $ opt arg (fmt "@ " >$ (sub_exp ~ctx >> fmt_expression c))
           $ fmt_atrs ) )
  | Pexp_field (exp, lid) ->
      hvbox 2
        (Params.parens_if parens c.conf
           ( fmt_expression c (sub_exp ~ctx exp)
           $ fmt "@,." $ fmt_longident_loc c lid $ fmt_atrs ) )
  | Pexp_newtype _ | Pexp_fun _ ->
      let xargs, xbody = Sugar.fun_ c.cmts xexp in
      let fmt_cstr, xbody = type_constr_and_body c xbody in
      let body_is_function =
        match xbody.ast.pexp_desc with Pexp_function _ -> true | _ -> false
      in
      let pre_body, body = fmt_body c ?ext xbody in
      let default_indent =
        if Option.is_none eol then 2
        else if c.conf.fmt_opts.let_binding_deindent_fun.v then 1
        else 0
      in
      let indent =
        Params.function_indent c.conf ~ctx ~default:default_indent
      in
      hvbox_if (box || body_is_function) indent
        (Params.Exp.wrap c.conf ~parens ~disambiguate:true ~fits_breaks:false
           ~offset_closing_paren:(-2)
           ( hovbox 2
               ( hovbox 4
                   ( str "fun"
                   $ fmt_extension_suffix c ext
                   $ str " "
                   $ fmt_attributes c pexp_attributes ~suf:" "
                   $ hvbox_if
                       (not c.conf.fmt_opts.wrap_fun_args.v)
                       0 (fmt_fun_args c xargs)
                   $ fmt_opt fmt_cstr $ fmt "@ " )
               $ str "->" $ pre_body )
           $ fmt "@ " $ body ) )
  | Pexp_function cs ->
      let indent = Params.function_indent c.conf ~ctx in
      Params.Exp.wrap c.conf ~parens ~disambiguate:true ~fits_breaks:false
      @@ Params.Align.function_ c.conf ~parens ~ctx0 ~self:exp
      @@ ( hvbox 2
             ( str "function"
             $ fmt_extension_suffix c ext
             $ fmt_attributes c pexp_attributes )
         $ break 1 indent
         $ hvbox 0 (fmt_cases c ctx cs) )
  | Pexp_ident {txt; loc} ->
      let outer_parens = has_attr && parens in
      let inner_parens = Exp.is_symbol exp || Exp.is_monadic_binding exp in
      Cmts.fmt c loc
      @@ wrap_if outer_parens "(" ")"
      @@ ( wrap_if inner_parens "( " " )"
             (fmt_longident txt $ Cmts.fmt_within c loc)
         $ fmt_atrs )
  | Pexp_ifthenelse (if_branches, else_) ->
      let last_loc =
        match else_ with
        | Some e -> e.pexp_loc
        | None -> (List.last_exn if_branches).if_body.pexp_loc
      in
      Cmts.relocate c.cmts ~src:pexp_loc ~before:pexp_loc ~after:last_loc ;
      let parens_prev_bch = ref false in
      let cnd_exps =
        let with_conds =
          List.map if_branches ~f:(fun x ->
              ( Some (sub_exp ~ctx x.if_cond)
              , sub_exp ~ctx x.if_body
              , x.if_attrs ) )
        in
        match else_ with
        | Some x ->
            List.rev ((None, sub_exp ~ctx x, []) :: List.rev with_conds)
        | None -> with_conds
      in
      hvbox 0
        ( Params.Exp.wrap c.conf ~parens:(parens || has_attr)
            (hvbox 0
               (list_fl cnd_exps
                  (fun ~first ~last (xcond, xbch, pexp_attributes) ->
                    let symbol_parens = Exp.is_symbol xbch.ast in
                    let parens_bch = parenze_exp xbch && not symbol_parens in
                    let parens_exp = false in
                    let p =
                      Params.get_if_then_else c.conf ~first ~last ~parens_bch
                        ~parens_prev_bch:!parens_prev_bch ~xcond ~xbch
                        ~expr_loc:pexp_loc
                        ~fmt_extension_suffix:
                          (Option.map ext ~f:(fun _ ->
                               fmt_extension_suffix c ext ) )
                        ~fmt_attributes:
                          (fmt_attributes c ~pre:Blank pexp_attributes)
                        ~fmt_cond:(fmt_expression c)
                    in
                    parens_prev_bch := parens_bch ;
                    p.box_branch
                      ( p.cond
                      $ p.box_keyword_and_expr
                          ( p.branch_pro
                          $ p.wrap_parens
                              ( fmt_expression c ?box:p.box_expr
                                  ~parens:parens_exp ?pro:p.expr_pro
                                  ?eol:p.expr_eol xbch
                              $ p.break_end_branch ) ) )
                    $ fmt_if_k (not last) p.space_between_branches ) ) )
        $ fmt_atrs )
  | Pexp_let (lbs, body) ->
      let bindings =
        Sugar.Let_binding.of_let_bindings c.cmts ~ctx lbs.lbs_bindings
      in
      let fmt_expr = fmt_expression c (sub_exp ~ctx body) in
      let ext = lbs.lbs_extension in
      fmt_let_bindings c ~ctx ?ext ~parens ~fmt_atrs ~fmt_expr ~has_attr
        lbs.lbs_rec bindings body
  | Pexp_letop {let_; ands; body} ->
      let bd = Sugar.Let_binding.of_binding_ops c.cmts ~ctx (let_ :: ands) in
      let fmt_expr = fmt_expression c (sub_exp ~ctx body) in
      fmt_let_bindings c ~ctx ?ext ~parens ~fmt_atrs ~fmt_expr ~has_attr
        Nonrecursive bd body
  | Pexp_letexception (ext_cstr, exp) ->
      let pre =
        str "let exception" $ fmt_extension_suffix c ext $ fmt "@ "
      in
      hvbox 0
        ( Params.parens_if
            (parens || not (List.is_empty pexp_attributes))
            c.conf
            ( hvbox 0
                ( hvbox 2
                    (hvbox 2
                       (pre $ fmt_extension_constructor c ctx ext_cstr) )
                $ fmt "@ in" )
            $ fmt "@;<1000 0>"
            $ fmt_expression c (sub_exp ~ctx exp) )
        $ fmt_atrs )
  | Pexp_letmodule (name, pmod, exp) ->
      let keyword = "let module" in
      let xargs, xbody =
        sugar_pmod_functor c ~for_functor_kw:false (sub_mod ~ctx pmod)
      in
      let xbody, xmty =
        match xbody.ast with
        | { pmod_desc= Pmod_constraint (body_me, body_mt)
          ; pmod_loc
          ; pmod_attributes= [] } ->
            Cmts.relocate c.cmts ~src:pmod_loc ~before:body_me.pmod_loc
              ~after:body_mt.pmty_loc ;
            (sub_mod ~ctx body_me, Some (sub_mty ~ctx body_mt))
        | _ -> (xbody, None)
      in
      let can_sparse =
        match xbody.ast.pmod_desc with
        | Pmod_apply _ | Pmod_gen_apply _ -> true
        | _ -> false
      in
      hvbox 0
        ( Params.parens_if
            (parens || not (List.is_empty pexp_attributes))
            c.conf
            ( hvbox 2
                (fmt_module c ctx keyword ~eqty:":" name xargs (Some xbody)
                   xmty [] ~epi:(str "in") ~can_sparse ?ext ~rec_flag:false )
            $ fmt "@;<1000 0>"
            $ fmt_expression c (sub_exp ~ctx exp) )
        $ fmt_atrs )
  | Pexp_open (lid, e0) ->
      let can_skip_parens =
        (not (Cmts.has_before c.cmts e0.pexp_loc))
        && (not (Cmts.has_after c.cmts e0.pexp_loc))
        &&
        match e0.pexp_desc with
        | (Pexp_array _ | Pexp_list _ | Pexp_record _)
          when List.is_empty e0.pexp_attributes ->
            true
        | Pexp_tuple _ -> Poly.(c.conf.fmt_opts.parens_tuple.v = `Always)
        | Pexp_construct ({txt= Lident "[]"; _}, None) -> true
        | _ -> false
      in
      let outer_parens = has_attr && parens in
      let inner_parens = not can_skip_parens in
      hovbox 0
        (Params.parens_if outer_parens c.conf
           ( hvbox 0
               ( hvbox 0
                   ( fmt_longident_loc c lid $ str "."
                   $ fmt_if inner_parens "(" )
               $ fmt "@;<0 2>"
               $ fmt_expression c (sub_exp ~ctx e0)
               $ fmt_if_k inner_parens (closing_paren c) )
           $ fmt_atrs ) )
  | Pexp_letopen
      ( { popen_override= flag
        ; popen_expr
        ; popen_attributes= attributes
        ; popen_loc }
      , e0 ) ->
      let override = is_override flag in
      let outer_parens = has_attr && parens in
      let inner_parens = has_attr || parens in
      hovbox 0
        (Params.Exp.wrap c.conf ~parens:outer_parens ~fits_breaks:false
           ( hvbox 0
               (Params.Exp.wrap c.conf ~parens:inner_parens
                  ~fits_breaks:false
                  (vbox 0
                     ( hvbox 0
                         ( fmt_module_statement c ~attributes
                             ~keyword:
                               ( hvbox 0
                                   ( str "let" $ break 1 0
                                   $ Cmts.fmt_before c popen_loc
                                   $ fmt_or override "open!" "open"
                                   $ opt ext (fun _ -> fmt_if override " ")
                                   $ fmt_extension_suffix c ext )
                               $ break 1 0 )
                             (sub_mod ~ctx popen_expr)
                         $ Cmts.fmt_after c popen_loc
                         $ str " in" )
                     $ break 1000 0
                     $ fmt_expression c (sub_exp ~ctx e0) ) ) )
           $ fmt_atrs ) )
  | Pexp_try (e0, [{pc_lhs; pc_guard; pc_rhs}])
    when Poly.(
           c.conf.fmt_opts.single_case.v = `Compact
           && c.conf.fmt_opts.break_cases.v <> `All
           && c.conf.fmt_opts.break_cases.v <> `Vertical ) ->
      (* side effects of Cmts.fmt_before before [fmt_pattern] is important *)
      let xpc_rhs = sub_exp ~ctx pc_rhs in
      let leading_cmt = Cmts.fmt_before c pc_lhs.ppat_loc in
      let parens_here, parens_for_exp =
        if c.conf.fmt_opts.leading_nested_match_parens.v then (false, None)
        else (parenze_exp xpc_rhs, Some false)
      in
      Params.Exp.wrap c.conf ~parens ~disambiguate:true
        (hvbox 2
           ( hvbox 0
               ( str "try"
               $ fmt_extension_suffix c ext
               $ fmt_attributes c pexp_attributes
               $ fmt "@;<1 2>"
               $ fmt_expression c (sub_exp ~ctx e0) )
           $ break 1 (-2)
           $ hvbox 0
               ( hvbox 0
                   ( fmt "with@ " $ leading_cmt
                   $ hvbox 0
                       ( fmt_pattern c ~pro:(if_newline "| ")
                           (sub_pat ~ctx pc_lhs)
                       $ opt pc_guard (fun g ->
                             fmt "@ when "
                             $ fmt_expression c (sub_exp ~ctx g) )
                       $ fmt "@ ->" $ fmt_if parens_here " (" ) )
               $ fmt "@;<1 2>"
               $ cbox 0 (fmt_expression c ?parens:parens_for_exp xpc_rhs) )
           $ fmt_if parens_here
               ( match c.conf.fmt_opts.indicate_multiline_delimiters.v with
               | `No -> ")"
               | `Space -> " )"
               | `Closing_on_separate_line -> "@;<1000 -2>)" ) ) )
  | Pexp_match (e0, cs) -> fmt_match c ~parens ?ext ctx xexp cs e0 "match"
  | Pexp_try (e0, cs) -> fmt_match c ~parens ?ext ctx xexp cs e0 "try"
  | Pexp_pack (me, pt) ->
      let outer_parens = parens && has_attr in
      let inner_parens = true in
      let blk = fmt_module_expr c (sub_mod ~ctx me) in
      let opn_paren =
        match c.conf.fmt_opts.indicate_multiline_delimiters.v with
        | `No | `Closing_on_separate_line -> str "("
        | `Space ->
            let level =
              if Option.is_none pt then 1
              else if Option.is_some blk.opn then 3
              else 2
            in
            fits_breaks ~level "(" "( "
      and cls_paren = closing_paren c ~offset:(-2) in
      let pro =
        fmt_if_k inner_parens opn_paren
        $ str "module"
        $ fmt_extension_suffix c ext
        $ char ' '
      and epi = fmt_if_k inner_parens cls_paren in
      let fmt_mod m =
        match pt with
        | Some (id, cnstrs) ->
            hvbox 2
              ( hovbox 0 (m $ fmt "@ : " $ fmt_longident_loc c id)
              $ fmt_package_type c ctx cnstrs )
        | None -> m
      in
      hvbox 0
        (Params.parens_if outer_parens c.conf
           (compose_module ~pro ~epi blk ~f:fmt_mod $ fmt_atrs) )
  | Pexp_record (flds, default) ->
      let fmt_field (lid, (typ1, typ2), exp) =
        let typ1 = Option.map typ1 ~f:(sub_typ ~ctx) in
        let typ2 = Option.map typ2 ~f:(sub_typ ~ctx) in
        let rhs =
          Option.map exp ~f:(fun e -> fmt_expression c (sub_exp ~ctx e))
        in
        hvbox 0 @@ fmt_record_field c ?typ1 ?typ2 ?rhs lid
      in
      let p1, p2 = Params.get_record_expr c.conf in
      let last_loc (lid, (t1, t2), e) =
        match (t1, t2, e) with
        | _, _, Some e -> e.pexp_loc
        | _, Some t2, _ -> t2.ptyp_loc
        | Some t1, _, _ -> t1.ptyp_loc
        | _ -> lid.loc
      in
      let fmt_fields =
        fmt_elements_collection c p1 last_loc pexp_loc fmt_field flds
          ~pro:(break 1 2)
      in
      hvbox_if has_attr 0
        ( p1.box
            ( opt default (fun d ->
                  hvbox 2 (fmt_expression c (sub_exp ~ctx d) $ fmt "@;<1 -2>")
                  $ str "with" $ p2.break_after_with )
            $ fmt_fields )
        $ fmt_atrs )
  | Pexp_extension
      ( ext
      , PStr
          [ { pstr_desc=
                Pstr_eval
                  ( ( {pexp_desc= Pexp_sequence _; pexp_attributes= []; _} as
                    e1 )
                  , _ )
            ; pstr_loc= _ } ] )
    when Source.extension_using_sugar ~name:ext ~payload:e1.pexp_loc
         && List.length (Sugar.sequence c.cmts xexp) > 1 ->
      fmt_sequence ~has_attr c parens (expression_width c) xexp fmt_atrs ~ext
  | Pexp_sequence _ ->
      fmt_sequence ~has_attr c parens (expression_width c) xexp fmt_atrs ?ext
  | Pexp_setfield (e1, lid, e2) ->
      hvbox 0
        (Params.Exp.wrap c.conf ~parens
           ( Params.parens_if has_attr c.conf
               ( fmt_expression c (sub_exp ~ctx e1)
               $ str "." $ fmt_longident_loc c lid $ fmt_assign_arrow c
               $ fmt_expression c (sub_exp ~ctx e2) )
           $ fmt_atrs ) )
  | Pexp_tuple es ->
      let parens =
        match xexp.ctx with
        | Str {pstr_desc= Pstr_eval _; pstr_loc= _} -> false
        | Exp {pexp_desc= Pexp_indexop_access {pia_kind= Builtin idx; _}; _}
          when phys_equal exp idx ->
            false
        | Exp
            { pexp_desc= Pexp_indexop_access {pia_kind= Dotop (_, _, idx); _}
            ; _ }
          when List.exists idx ~f:(phys_equal exp) ->
            false
        | _ -> parens || Poly.(c.conf.fmt_opts.parens_tuple.v = `Always)
      in
      let no_parens_if_break =
        match xexp.ctx with
        | Exp {pexp_desc= Pexp_extension _; _} -> true
        | Pld _ -> true
        | Str {pstr_desc= Pstr_eval _; _} -> true
        | _ -> false
      in
      let outer_wrap = has_attr && parens in
      let inner_wrap = has_attr || parens in
      hvbox_if outer_wrap 0
        (Params.parens_if outer_wrap c.conf
           ( hvbox 0
               (Params.wrap_tuple ~parens:inner_wrap ~no_parens_if_break
                  c.conf
                  (list es (Params.comma_sep c.conf)
                     (sub_exp ~ctx >> fmt_expression c) ) )
           $ fmt_atrs ) )
  | Pexp_lazy e ->
      hvbox 2
        (Params.Exp.wrap c.conf ~parens
           ( str "lazy"
           $ fmt_extension_suffix c ext
           $ fmt "@ "
           $ fmt_expression c (sub_exp ~ctx e)
           $ fmt_atrs ) )
  | Pexp_extension
      ( ext
      , PStr
          [ ( { pstr_desc=
                  Pstr_eval
                    ( ( { pexp_desc=
                            ( Pexp_while _ | Pexp_for _ | Pexp_match _
                            | Pexp_try _ | Pexp_let _ | Pexp_ifthenelse _
                            | Pexp_new _ | Pexp_letmodule _ | Pexp_object _
                            | Pexp_function _ | Pexp_letexception _
                            | Pexp_open _ | Pexp_assert _ | Pexp_lazy _
                            | Pexp_pack _ | Pexp_fun _ | Pexp_beginend _
                            | Pexp_letopen _ )
                        ; pexp_attributes= []
                        ; _ } as e1 )
                    , _ )
              ; pstr_loc= _ } as str ) ] )
    when Source.extension_using_sugar ~name:ext ~payload:e1.pexp_loc ->
      let outer_parens = has_attr && parens in
      let inner_parens = has_attr || parens in
      hvbox 0
        (Params.parens_if outer_parens c.conf
           ( fmt_expression c ~box ?eol ~parens:inner_parens ~ext
               (sub_exp ~ctx:(Str str) e1)
           $ fmt_atrs ) )
  | Pexp_extension
      ( ext
      , PStr
          [ ( { pstr_desc=
                  Pstr_eval
                    ( ( {pexp_desc= Pexp_infix _; pexp_attributes= []; _} as
                      e1 )
                    , _ )
              ; pstr_loc= _ } as str ) ] )
    when List.is_empty pexp_attributes
         && Source.extension_using_sugar ~name:ext ~payload:e1.pexp_loc ->
      hvbox 0
        ( fmt_expression c ~box ?eol ~parens ~ext (sub_exp ~ctx:(Str str) e1)
        $ fmt_atrs )
  | Pexp_extension ext ->
      hvbox 0
        (Params.Exp.wrap c.conf ~parens
           ( hvbox c.conf.fmt_opts.extension_indent.v
               (fmt_extension c ctx ext)
           $ fmt_atrs ) )
  | Pexp_for (p1, e1, e2, dir, e3) ->
      hvbox 0
        (Params.Exp.wrap c.conf ~parens
           ( hovbox 0
               ( hvbox 2
                   ( hvbox 0
                       ( str "for"
                       $ fmt_extension_suffix c ext
                       $ fmt "@;<1 2>"
                       $ hovbox 0
                           ( fmt_pattern c (sub_pat ~ctx p1)
                           $ fmt "@ =@;<1 2>"
                           $ fmt_expression c (sub_exp ~ctx e1)
                           $ fmt_direction_flag dir
                           $ fmt_expression c (sub_exp ~ctx e2) )
                       $ fmt "@;do" )
                   $ fmt "@;<1000 0>"
                   $ fmt_expression c (sub_exp ~ctx e3) )
               $ fmt "@;<1000 0>done" )
           $ fmt_atrs ) )
  | Pexp_coerce (e1, t1, t2) ->
      hvbox 2
        (Params.parens_if (parens && has_attr) c.conf
           ( wrap_fits_breaks ~space:false c.conf "(" ")"
               ( fmt_expression c (sub_exp ~ctx e1)
               $ opt t1 (fmt "@ : " >$ (sub_typ ~ctx >> fmt_core_type c))
               $ fmt "@ :> "
               $ fmt_core_type c (sub_typ ~ctx t2) )
           $ fmt_atrs ) )
  | Pexp_while (e1, e2) ->
      hvbox 0
        (Params.Exp.wrap c.conf ~parens
           ( hovbox 0
               ( hvbox 2
                   ( hvbox 0
                       ( str "while"
                       $ fmt_extension_suffix c ext
                       $ fmt "@;<1 2>"
                       $ fmt_expression c (sub_exp ~ctx e1)
                       $ fmt "@;do" )
                   $ fmt "@;<1000 0>"
                   $ fmt_expression c (sub_exp ~ctx e2) )
               $ fmt "@;<1000 0>done" )
           $ fmt_atrs ) )
  | Pexp_unreachable -> str "."
  | Pexp_send (exp, meth) ->
      hvbox 2
        (Params.parens_if parens c.conf
           ( fmt_expression c (sub_exp ~ctx exp)
           $ fmt "@,#" $ fmt_str_loc c meth $ fmt_atrs ) )
  | Pexp_new {txt; loc} ->
      Cmts.fmt c loc
      @@ hvbox 2
           (Params.parens_if parens c.conf
              ( str "new"
              $ fmt_extension_suffix c ext
              $ fmt "@ " $ fmt_longident txt $ fmt_atrs ) )
  | Pexp_object {pcstr_self; pcstr_fields} ->
      hvbox 0
        (Params.parens_if parens c.conf
           ( fmt_class_structure c ~ctx ?ext pcstr_self pcstr_fields
           $ fmt_atrs ) )
  | Pexp_override l -> (
      let fmt_field ({txt; loc}, f) =
        let eol = fmt "@;<1 3>" in
        let txt = Longident.lident txt in
        match f.pexp_desc with
        | Pexp_ident {txt= txt'; loc}
          when Std_longident.field_alias ~field:txt txt'
               && List.is_empty f.pexp_attributes ->
            Cmts.fmt c ~eol loc @@ fmt_longident txt'
        | _ ->
            Cmts.fmt c ~eol loc @@ fmt_longident txt
            $ str " = "
            $ fmt_expression c (sub_exp ~ctx f)
      in
      match l with
      | [] ->
          Params.parens_if parens c.conf
            (wrap "{<" ">}" (Cmts.fmt_within c pexp_loc) $ fmt_atrs)
      | _ ->
          hvbox 0
            (Params.parens_if parens c.conf
               ( wrap_fits_breaks ~space:false c.conf "{<" ">}"
                   (list l "@;<0 1>; " fmt_field)
               $ fmt_atrs ) ) )
  | Pexp_setinstvar (name, expr) ->
      hvbox 0
        (Params.Exp.wrap c.conf ~parens
           ( Params.parens_if has_attr c.conf
               ( fmt_str_loc c name $ fmt_assign_arrow c
               $ hvbox 2 (fmt_expression c (sub_exp ~ctx expr)) )
           $ fmt_atrs ) )
  | Pexp_indexop_access x ->
      fmt_indexop_access c ctx ~fmt_atrs ~has_attr ~parens x
  | Pexp_poly _ ->
      impossible "only used for methods, handled during method formatting"
  | Pexp_hole -> hvbox 0 (fmt_hole () $ fmt_atrs)
  | Pexp_beginend e ->
      let wrap_beginend =
        match ctx0 with
        (* begin-end keywords are handled when printing if-then-else
           branch *)
        | Exp {pexp_desc= Pexp_ifthenelse (_, Some z); _}
          when Base.phys_equal xexp.ast z ->
            Fn.id
        | Exp {pexp_desc= Pexp_ifthenelse (eN, _); _}
          when List.exists eN ~f:(fun x ->
                   Base.phys_equal xexp.ast x.if_body ) ->
            Fn.id
        (* begin-end keywords are handled when printing pattern-matching
           cases *)
        | Exp
            { pexp_desc=
                Pexp_function xs | Pexp_match (_, xs) | Pexp_try (_, xs)
            ; _ }
          when List.exists xs ~f:(fun x -> Poly.(x.pc_rhs = exp)) ->
            Fn.id
        | _ ->
            fun k ->
              let opn = str "begin" $ fmt_extension_suffix c ext
              and cls = str "end" in
              hvbox 0
                ( wrap_k opn cls (wrap_k (break 1 2) (break 1000 0) k)
                $ fmt_atrs )
      in
      wrap_beginend
      @@ fmt_expression c ~box ?pro ?epi ?eol ~parens:false ~indent_wrap ?ext
           (sub_exp ~ctx e)
  | Pexp_parens e ->
      hvbox 0
      @@ fmt_expression c ~box ?pro ?epi ?eol ~parens:true ~indent_wrap ?ext
           (sub_exp ~ctx e)
      $ fmt_atrs

and fmt_let_bindings c ~ctx ?ext ~parens ~has_attr ~fmt_atrs ~fmt_expr
    rec_flag bindings body =
  let indent_after_in =
    match body.pexp_desc with
    | Pexp_let _ | Pexp_letmodule _
     |Pexp_extension
        ( _
        , PStr
            [ { pstr_desc=
                  Pstr_eval
                    ( { pexp_desc= Pexp_let _ | Pexp_letmodule _
                      ; pexp_attributes= []
                      ; _ }
                    , _ )
              ; pstr_loc= _ } ] ) ->
        0
    | _ -> c.conf.fmt_opts.indent_after_in.v
  in
  fmt_let c ctx ~ext ~rec_flag ~bindings ~parens ~has_attr ~fmt_atrs
    ~fmt_expr ~body_loc:body.pexp_loc ~indent_after_in

and fmt_class_structure c ~ctx ?ext self_ fields =
  let update_config c i =
    match i.pcf_desc with
    | Pcf_attribute atr -> update_config c [atr]
    | _ -> c
  in
  let self_ =
    opt self_ (fun self_ ->
        fmt "@;"
        $ Params.parens c.conf
            (fmt_pattern c ~parens:false (sub_pat ~ctx self_)) )
  in
  let fmt_item c ctx ~prev:_ ~next:_ i = fmt_class_field c ctx i in
  let ast x = Clf x in
  hvbox 2
    ( hvbox 0 (str "object" $ fmt_extension_suffix c ext $ self_)
    $ ( match fields with
      | {pcf_desc= Pcf_attribute a; _} :: _ when Attr.is_doc a -> str "\n"
      | _ -> noop )
    $ fmt_or_k (List.is_empty fields)
        (Cmts.fmt_within ~epi:noop c (Ast.location ctx))
        (fmt "@;<1000 0>")
    $ fmt_item_list c ctx update_config ast fmt_item fields )
  $ fmt_or (List.is_empty fields) "@ " "@;<1000 0>"
  $ str "end"

and fmt_class_signature c ~ctx ~parens ?ext self_ fields =
  let update_config c i =
    match i.pctf_desc with
    | Pctf_attribute atr -> update_config c [atr]
    | _ -> c
  in
  let self_ =
    opt self_ (fun self_ ->
        let no_attr typ = List.is_empty typ.ptyp_attributes in
        fmt "@;"
        $ Params.parens_if (no_attr self_) c.conf
            (fmt_core_type c (sub_typ ~ctx self_)) )
  in
  let fmt_item c ctx ~prev:_ ~next:_ i = fmt_class_type_field c ctx i in
  let ast x = Ctf x in
  Params.parens_if parens c.conf
    ( str "object"
    $ fmt_extension_suffix c ext
    $ self_ $ fmt "@ "
    $ hvbox 0
        ( ( match fields with
          | {pctf_desc= Pctf_attribute a; _} :: _ when Attr.is_doc a ->
              str "\n"
          | _ -> noop )
        $ fmt_if_k (List.is_empty fields)
            (Cmts.fmt_within ~pro:noop c (Ast.location ctx))
        $ fmt_item_list c ctx update_config ast fmt_item fields )
    $ fmt_if (not (List.is_empty fields)) "@;<1000 -2>"
    $ str "end" )

and fmt_class_type c ({ast= typ; _} as xtyp) =
  protect c (Cty typ)
  @@
  let {pcty_desc; pcty_loc; pcty_attributes} = typ in
  update_config_maybe_disabled c pcty_loc pcty_attributes
  @@ fun c ->
  let doc, atrs = doc_atrs pcty_attributes in
  Cmts.fmt c pcty_loc
  @@
  let parens = parenze_cty xtyp in
  ( Params.parens_if parens c.conf
  @@
  let ctx = Cty typ in
  match pcty_desc with
  | Pcty_constr (name, params) ->
      let params = List.map params ~f:(fun x -> (x, [])) in
      fmt_class_params c ctx params
      $ fmt_longident_loc c name $ fmt_attributes c atrs
  | Pcty_signature {pcsig_self; pcsig_fields} ->
      fmt_class_signature c ~ctx ~parens pcsig_self pcsig_fields
      $ fmt_attributes c atrs
  | Pcty_arrow (ctl, ct2) ->
      Cmts.relocate c.cmts ~src:pcty_loc
        ~before:(List.hd_exn ctl).pap_type.ptyp_loc ~after:ct2.pcty_loc ;
      let xct2 = sub_cty ~ctx ct2 in
      list ctl (arrow_sep c ~parens) (fmt_arrow_param c ctx)
      $ fmt (arrow_sep c ~parens)
      $ (Cmts.fmt_before c ct2.pcty_loc $ fmt_class_type c xct2)
      $ fmt_attributes c atrs
  | Pcty_extension ext -> fmt_extension c ctx ext $ fmt_attributes c atrs
  | Pcty_open (popen, cl) ->
      hvbox 0
        ( fmt_open_description c ~keyword:"let open" ~kw_attributes:atrs popen
        $ fmt " in@;<1000 0>"
        $ fmt_class_type c (sub_cty ~ctx cl) ) )
  $ fmt_docstring c ~pro:(fmt "@ ") doc

and fmt_class_expr c ?eol ({ast= exp; _} as xexp) =
  protect c (Cl exp)
  @@
  let {pcl_desc; pcl_loc; pcl_attributes} = exp in
  update_config_maybe_disabled c pcl_loc pcl_attributes
  @@ fun c ->
  let parens = parenze_cl xexp in
  let ctx = Cl exp in
  let fmt_args_grouped e0 a1N =
    (* TODO: consider [e0] when grouping *)
    fmt_class_expr c (sub_cl ~ctx e0) $ fmt "@ " $ fmt_args_grouped c ctx a1N
  in
  let fmt_cmts = Cmts.fmt c ?eol pcl_loc in
  let fmt_atrs = fmt_attributes c ~pre:Space pcl_attributes in
  hvbox 0 @@ fmt_cmts
  @@
  match pcl_desc with
  | Pcl_constr (name, params) ->
      let params = List.map params ~f:(fun x -> (x, [])) in
      fmt_class_params c ctx params $ fmt_longident_loc c name $ fmt_atrs
  | Pcl_structure {pcstr_fields; pcstr_self} ->
      hvbox 0
        (Params.parens_if parens c.conf
           ( fmt_class_structure c ~ctx ?ext:None pcstr_self pcstr_fields
           $ fmt_atrs ) )
  | Pcl_fun _ ->
      let xargs, xbody = Sugar.cl_fun c.cmts xexp in
      hvbox
        (if Option.is_none eol then 2 else 1)
        (Params.parens_if parens c.conf
           ( hovbox 2
               ( box_fun_decl_args c 0
                   ( str "fun "
                   $ fmt_attributes c pcl_attributes ~suf:" "
                   $ wrap_fun_decl_args c (fmt_fun_args c xargs)
                   $ fmt "@ " )
               $ str "->" )
           $ fmt "@ "
           $ fmt_class_expr c ~eol:(fmt "@;<1000 0>") xbody ) )
  | Pcl_apply (e0, e1N1) ->
      Params.parens_if parens c.conf
        (hvbox 2 (fmt_args_grouped e0 e1N1) $ fmt_atrs)
  | Pcl_let (lbs, body) ->
      let indent_after_in =
        match body.pcl_desc with
        | Pcl_let _ -> 0
        | _ -> c.conf.fmt_opts.indent_after_in.v
      in
      let bindings =
        Sugar.Let_binding.of_let_bindings c.cmts ~ctx lbs.lbs_bindings
      in
      let fmt_expr = fmt_class_expr c (sub_cl ~ctx body) in
      let has_attr = not (List.is_empty pcl_attributes) in
      fmt_let c ctx ~ext:None ~rec_flag:lbs.lbs_rec ~bindings ~parens
        ~has_attr ~fmt_atrs ~fmt_expr ~body_loc:body.pcl_loc ~indent_after_in
  | Pcl_constraint (e, t) ->
      hvbox 2
        (wrap_fits_breaks ~space:false c.conf "(" ")"
           ( fmt_class_expr c (sub_cl ~ctx e)
           $ fmt "@ : "
           $ fmt_class_type c (sub_cty ~ctx t) ) )
      $ fmt_atrs
  | Pcl_extension ext -> fmt_extension c ctx ext $ fmt_atrs
  | Pcl_open (popen, cl) ->
      hvbox 0
        ( fmt_open_description c ~keyword:"let open"
            ~kw_attributes:pcl_attributes popen
        $ fmt " in@;<1000 0>"
        $ fmt_class_expr c (sub_cl ~ctx cl) )

and fmt_class_field_kind c ctx = function
  | Cfk_virtual typ ->
      (fmt "@ : " $ fmt_core_type c (sub_typ ~ctx typ), noop, noop, noop)
  | Cfk_concrete
      ( _
      , { pexp_desc=
            Pexp_poly
              (e, Some ({ptyp_desc= Ptyp_poly (poly_args, _); _} as poly))
        ; pexp_loc
        ; _ } ) -> (
      let rec cleanup names e args' =
        match (e, args') with
        | {pexp_desc= Pexp_constraint (e, t); _}, [] ->
            Some (List.rev names, t, e)
        | ( {pexp_desc= Pexp_newtype (({txt; _} as newtyp), body); _}
          , {txt= txt'; _} :: args )
          when String.equal txt txt' ->
            cleanup (newtyp :: names) body args
        | _ -> None
      in
      match cleanup [] e poly_args with
      | Some (args, t, e) ->
          let before =
            match args with x :: _ -> x.loc | [] -> e.pexp_loc
          in
          Cmts.relocate c.cmts ~src:pexp_loc ~before ~after:e.pexp_loc ;
          ( fmt "@ : type "
            $ list args "@ " (fmt_str_loc c)
            $ fmt_core_type ~pro:"." ~pro_space:false c (sub_typ ~ctx t)
          , noop
          , fmt "@;<1 2>="
          , fmt "@ " $ fmt_expression c (sub_exp ~ctx e) )
      | None ->
          ( fmt "@ : " $ fmt_core_type c (sub_typ ~ctx poly)
          , noop
          , fmt "@;<1 2>="
          , fmt "@ " $ fmt_expression c (sub_exp ~ctx e) ) )
  | Cfk_concrete (_, {pexp_desc= Pexp_poly (e, poly); pexp_loc; _}) ->
      let xargs, xbody =
        match poly with
        | None ->
            Sugar.fun_ c.cmts ~will_keep_first_ast_node:false
              (sub_exp ~ctx e)
        | Some _ -> ([], sub_exp ~ctx e)
      in
      let ty, e =
        match (xbody.ast, poly) with
        | {pexp_desc= Pexp_constraint (e, t); pexp_loc; _}, None ->
            Cmts.relocate c.cmts ~src:pexp_loc ~before:t.ptyp_loc
              ~after:e.pexp_loc ;
            (Some t, sub_exp ~ctx e)
        | {pexp_desc= Pexp_constraint _; _}, Some _ -> (poly, xbody)
        | _, poly -> (poly, xbody)
      in
      Cmts.relocate c.cmts ~src:pexp_loc ~before:e.ast.pexp_loc
        ~after:e.ast.pexp_loc ;
      ( noop
      , fmt_if (not (List.is_empty xargs)) "@ "
        $ wrap_fun_decl_args c (fmt_fun_args c xargs)
        $ opt ty (fun t -> fmt "@ : " $ fmt_core_type c (sub_typ ~ctx t))
      , fmt "@;<1 2>="
      , fmt "@ " $ fmt_expression c e )
  | Cfk_concrete (_, e) ->
      let ty, e =
        match e with
        | {pexp_desc= Pexp_constraint (e, t); _} -> (Some t, e)
        | _ -> (None, e)
      in
      ( opt ty (fun t -> fmt "@ : " $ fmt_core_type c (sub_typ ~ctx t))
      , noop
      , fmt "@;<1 2>="
      , fmt "@ " $ fmt_expression c (sub_exp ~ctx e) )

and fmt_class_field c ctx cf =
  protect c (Clf cf)
  @@
  let fmt_cmts_before = Cmts.Toplevel.fmt_before c cf.pcf_loc in
  let fmt_cmts_after = Cmts.Toplevel.fmt_after c cf.pcf_loc in
  let doc_before, doc_after, atrs =
    fmt_docstring_around_item ~fit:true c cf.pcf_attributes
  in
  let fmt_atrs = fmt_item_attributes c ~pre:(Break (1, 0)) atrs in
  (fun k ->
    fmt_cmts_before
    $ hvbox 0 ~name:"clf"
        (hvbox 0 (doc_before $ k $ fmt_atrs $ doc_after) $ fmt_cmts_after) )
  @@
  match cf.pcf_desc with
  | Pcf_inherit (override, cl, parent) ->
      hovbox 2
        ( str "inherit"
        $ fmt_if (is_override override) "!"
        $ fmt "@ "
        $ ( fmt_class_expr c (sub_cl ~ctx cl)
          $ opt parent (fun p -> str " as " $ fmt_str_loc c p) ) )
  | Pcf_method (name, pv, kind) ->
      let typ, args, eq, expr = fmt_class_field_kind c ctx kind in
      hvbox 2
        ( hovbox 2
            ( hovbox 4
                (box_fun_decl_args c 4
                   ( box_fun_sig_args c 4
                       ( str "method" $ virtual_or_override kind
                       $ fmt_private_virtual_flag c pv
                       $ str " " $ fmt_str_loc c name $ typ )
                   $ args ) )
            $ eq )
        $ expr )
  | Pcf_val (name, mv, kind) ->
      let typ, args, eq, expr = fmt_class_field_kind c ctx kind in
      hvbox 2
        ( hovbox 2
            ( hovbox 4
                (box_fun_decl_args c 4
                   ( box_fun_sig_args c 4
                       ( str "val" $ virtual_or_override kind
                       $ fmt_mutable_virtual_flag c mv
                       $ str " " $ fmt_str_loc c name $ typ )
                   $ args ) )
            $ eq )
        $ expr )
  | Pcf_constraint (t1, t2) ->
      fmt "constraint@ "
      $ fmt_core_type c (sub_typ ~ctx t1)
      $ str " = "
      $ fmt_core_type c (sub_typ ~ctx t2)
  | Pcf_initializer e ->
      str "initializer" $ break 1 2 $ fmt_expression c (sub_exp ~ctx e)
  | Pcf_attribute attr -> fmt_floating_attributes_and_docstrings c [attr]
  | Pcf_extension ext -> fmt_item_extension c ctx ext

and fmt_class_type_field c ctx cf =
  protect c (Ctf cf)
  @@
  let fmt_cmts_before = Cmts.Toplevel.fmt_before c cf.pctf_loc in
  let fmt_cmts_after = Cmts.Toplevel.fmt_after c cf.pctf_loc in
  let doc_before, doc_after, atrs =
    fmt_docstring_around_item ~is_val:true ~fit:true c cf.pctf_attributes
  in
  let fmt_atrs = fmt_item_attributes c ~pre:(Break (1, 0)) atrs in
  (fun k ->
    fmt_cmts_before
    $ hvbox 0 ~name:"ctf"
        ( hvbox 0 (doc_before $ hvbox 0 k $ fmt_atrs $ doc_after)
        $ fmt_cmts_after ) )
  @@
  match cf.pctf_desc with
  | Pctf_inherit ct ->
      hovbox 2 (fmt "inherit@ " $ fmt_class_type c (sub_cty ~ctx ct))
  | Pctf_method (name, pv, ty) ->
      box_fun_sig_args c 2
        ( hovbox 4
            ( str "method"
            $ fmt_private_virtual_flag c pv
            $ fmt "@ " $ fmt_str_loc c name )
        $ fmt " :@ "
        $ fmt_core_type c (sub_typ ~ctx ty) )
  | Pctf_val (name, mv, ty) ->
      box_fun_sig_args c 2
        ( hovbox 4
            ( str "val"
            $ fmt_mutable_virtual_flag c mv
            $ fmt "@ " $ fmt_str_loc c name )
        $ fmt " :@ "
        $ fmt_core_type c (sub_typ ~ctx ty) )
  | Pctf_constraint (t1, t2) ->
      fmt "constraint@ "
      $ fmt_core_type c (sub_typ ~ctx t1)
      $ str " = "
      $ fmt_core_type c (sub_typ ~ctx t2)
  | Pctf_attribute attr -> fmt_floating_attributes_and_docstrings c [attr]
  | Pctf_extension ext -> fmt_item_extension c ctx ext

and fmt_cases c ctx cs = list_fl cs (fmt_case c ctx)

and fmt_case c ctx ~first ~last case =
  let {pc_lhs; pc_guard; pc_rhs} = case in
  let xrhs = sub_exp ~ctx pc_rhs in
  (* side effects of Cmts.fmt_before before [fmt_lhs] is important *)
  let leading_cmt = Cmts.fmt_before c pc_lhs.ppat_loc in
  let xlhs = sub_pat ~ctx pc_lhs in
  let paren_lhs =
    match pc_lhs.ppat_desc with
    | Ppat_or _ when Option.is_some pc_guard -> true
    | _ -> parenze_pat xlhs
  in
  let eol =
    Option.some_if
      (Cmts.has_before c.cmts pc_rhs.pexp_loc)
      (fmt "@;<1000 0>")
  in
  let p = Params.get_cases c.conf ~ctx ~first ~last ~xbch:xrhs in
  p.leading_space $ leading_cmt
  $ p.box_all
      ( p.box_pattern_arrow
          ( hvbox 0
              ( fmt_pattern c ~pro:p.bar ~parens:paren_lhs xlhs
              $ opt pc_guard (fun g ->
                    fmt "@;<1 2>when " $ fmt_expression c (sub_exp ~ctx g) )
              )
          $ p.break_before_arrow $ str "->" $ p.break_after_arrow
          $ p.open_paren_branch )
      $ p.break_after_opening_paren
      $ hovbox 0
          ( fmt_expression ?eol c ?parens:p.expr_parens xrhs
          $ p.close_paren_branch ) )

and fmt_value_description ?ext c ctx vd =
  let {pval_name= {txt; loc}; pval_type; pval_prim; pval_attributes; pval_loc}
      =
    vd
  in
  update_config_maybe_disabled c pval_loc pval_attributes
  @@ fun c ->
  let pre = if List.is_empty pval_prim then "val" else "external" in
  let doc_before, doc_after, atrs =
    fmt_docstring_around_item ~is_val:true c pval_attributes
  in
  let fmt_val_prim {txt= s; loc} =
    hvbox 0 @@ Cmts.fmt c loc
    @@
    if String.exists s ~f:(function ' ' | '\n' -> true | _ -> false) then
      wrap "{|" "|}" (str s)
    else wrap "\"" "\"" (str (String.escaped s))
  in
  hvbox 0
    ( doc_before
    $ box_fun_sig_args c 2
        ( str pre
        $ fmt_extension_suffix c ext
        $ str " "
        $ Cmts.fmt c loc
            (wrap_if
               (Std_longident.String_id.is_symbol txt)
               "( " " )" (str txt) )
        $ fmt_core_type c ~pro:":"
            ~box:
              (not
                 ( c.conf.fmt_opts.ocp_indent_compat.v
                 && is_arrow_or_poly pval_type ) )
            ~pro_space:true (sub_typ ~ctx pval_type)
        $ fmt_if (not (List.is_empty pval_prim)) "@ = "
        $ hvbox_if (List.length pval_prim > 1) 0
          @@ list pval_prim "@;" fmt_val_prim )
    $ fmt_item_attributes c ~pre:(Break (1, 2)) atrs
    $ doc_after )

and fmt_tydcl_params c ctx params =
  fmt_if_k
    (not (List.is_empty params))
    ( wrap_fits_breaks_if ~space:false c.conf
        (List.length params > 1)
        "(" ")"
        (list params (Params.comma_sep c.conf) (fun (ty, vc) ->
             fmt_variance_injectivity c vc
             $ fmt_core_type c (sub_typ ~ctx ty) ) )
    $ fmt "@ " )

and fmt_class_params c ctx params =
  let fmt_param ~first ~last (ty, vc) =
    fmt_if (first && Exposed.Left.core_type ty) " "
    $ fmt_if_k (not first) (fmt (Params.comma_sep c.conf))
    $ fmt_variance_injectivity c vc
    $ fmt_core_type c (sub_typ ~ctx ty)
    $ fmt_if (last && Exposed.Right.core_type ty) " "
  in
  fmt_if_k
    (not (List.is_empty params))
    (hvbox 0
       (wrap_fits_breaks c.conf "[" "]" (list_fl params fmt_param) $ fmt "@ ") )

and fmt_type_declaration c ?ext ?(pre = "") ctx ?name ?(eq = "=") decl =
  let { ptype_name= {txt; loc}
      ; ptype_params
      ; ptype_cstrs
      ; ptype_kind
      ; ptype_private= priv
      ; ptype_manifest= m
      ; ptype_attributes
      ; ptype_loc } =
    decl
  in
  update_config_maybe_disabled c ptype_loc ptype_attributes
  @@ fun c ->
  let fmt_abstract_manifest = function
    | Some m ->
        str " " $ str eq $ fmt_private_flag c priv $ fmt "@ "
        $ fmt_core_type c (sub_typ ~ctx:(Td decl) m)
    | None -> noop
  in
  let fmt_manifest = function
    | Some m ->
        str " " $ str eq $ break 1 4
        $ fmt_core_type c (sub_typ ~ctx:(Td decl) m)
        $ str " =" $ fmt_private_flag c priv
    | None -> str " " $ str eq $ fmt_private_flag c priv
  in
  let box_manifest k =
    hvbox c.conf.fmt_opts.type_decl_indent.v
      ( str pre
      $ fmt_extension_suffix c ext
      $ str " "
      $ hvbox_if
          (not (List.is_empty ptype_params))
          0
          ( fmt_tydcl_params c ctx ptype_params
          $ Option.value_map name ~default:(str txt) ~f:(fmt_longident_loc c)
          )
      $ k )
  in
  let fmt_manifest_kind =
    match ptype_kind with
    | Ptype_abstract -> box_manifest (fmt_abstract_manifest m)
    | Ptype_variant [] -> box_manifest (fmt_manifest m) $ fmt "@ |"
    | Ptype_variant ctor_decls ->
        box_manifest (fmt_manifest m)
        $ fmt "@ "
        $ list_fl ctor_decls (fmt_constructor_declaration c ctx)
    | Ptype_record lbl_decls ->
        let p = Params.get_record_type c.conf in
        let fmt_decl ~first ~last x =
          fmt_if_k (not first) p.sep_before
          $ fmt_label_declaration c ctx x ~last
          $ fmt_if
              ( last && (not p.box_spaced)
              && Exposed.Right.label_declaration x )
              " "
          $ fmt_if_k (not last) p.sep_after
        in
        box_manifest (fmt_manifest m $ p.docked_before)
        $ p.break_before
        $ p.box_record (list_fl lbl_decls fmt_decl)
        $ p.break_after $ p.docked_after
    | Ptype_open -> box_manifest (fmt_manifest m $ str " ..")
  in
  let fmt_cstr (t1, t2, loc) =
    Cmts.fmt c loc
      (hvbox 2
         ( fmt "constraint@ "
         $ fmt_core_type c (sub_typ ~ctx t1)
         $ fmt " =@ "
         $ fmt_core_type c (sub_typ ~ctx t2) ) )
  in
  let fmt_cstrs cstrs =
    fmt_if_k
      (not (List.is_empty cstrs))
      (fmt "@ " $ hvbox 0 (list cstrs "@ " fmt_cstr))
  in
  (* Docstring cannot be placed after variant declarations *)
  let force_before =
    match ptype_kind with Ptype_variant _ -> true | _ -> false
  in
  let doc_before, doc_after, atrs =
    let fit = Tyd.is_simple decl in
    fmt_docstring_around_item ~force_before ~fit c ptype_attributes
  in
  Cmts.fmt c loc @@ Cmts.fmt c ptype_loc
  @@ hvbox 0
       ( doc_before
       $ hvbox 0
           ( hvbox c.conf.fmt_opts.type_decl_indent.v
               (fmt_manifest_kind $ fmt_cstrs ptype_cstrs)
           $ fmt_item_attributes c ~pre:(Break (1, 0)) atrs )
       $ doc_after )

and fmt_label_declaration c ctx ?(last = false) decl =
  let {pld_mutable; pld_name; pld_type; pld_loc; pld_attributes} = decl in
  update_config_maybe_disabled c pld_loc pld_attributes
  @@ fun c ->
  let doc, atrs = doc_atrs pld_attributes in
  let cmt_after_type = Cmts.fmt_after c pld_type.ptyp_loc in
  let field_loose =
    match c.conf.fmt_opts.field_space.v with
    | `Loose -> true
    | `Tight_decl | `Tight -> false
  in
  let fmt_semicolon =
    match c.conf.fmt_opts.break_separators.v with
    | `Before -> noop
    | `After ->
        fmt_or_k last
          (fmt_if_k c.conf.fmt_opts.dock_collection_brackets.v
             (fits_breaks ~level:5 "" ";") )
          (str ";")
  in
  hovbox 0
    ( Cmts.fmt_before c pld_loc
    $ hvbox 4
        ( hvbox 3
            ( hvbox 4
                ( hvbox 2
                    ( hovbox 2
                        ( fmt_mutable_flag ~pro:noop ~epi:(fmt "@ ") c
                            pld_mutable
                        $ fmt_str_loc c pld_name $ fmt_if field_loose " "
                        $ fmt ":" )
                    $ fmt "@ "
                    $ fmt_core_type c (sub_typ ~ctx pld_type)
                    $ fmt_semicolon )
                $ cmt_after_type )
            $ fmt_attributes c ~pre:(Break (1, 1)) atrs )
        $ fmt_docstring_padded c doc
        $ Cmts.fmt_after c pld_loc ) )

and fmt_constructor_declaration c ctx ~first ~last:_ cstr_decl =
  let { pcd_name= {txt; loc}
      ; pcd_vars
      ; pcd_args
      ; pcd_res
      ; pcd_attributes
      ; pcd_loc } =
    cstr_decl
  in
  update_config_maybe_disabled c pcd_loc pcd_attributes
  @@ fun c ->
  let has_cmt_before = Cmts.has_before c.cmts pcd_loc in
  let sparse = Poly.( = ) c.conf.fmt_opts.type_decl.v `Sparse in
  (* Force break if comment before pcd_loc, it would interfere with an
     eventual comment placed after the previous constructor *)
  fmt_if_k (not first) (fmt_or (sparse || has_cmt_before) "@;<1000 0>" "@ ")
  $ Cmts.fmt_before ~epi:(break 1000 0) c pcd_loc
  $ fmt_or_k first (if_newline "| ") (str "| ")
  $ hvbox ~name:"constructor_decl" 0
      ( hovbox 2
          ( hvbox 2
              ( hovbox ~name:"constructor_decl_name" 0
                  (Cmts.fmt c loc
                     (wrap_if
                        (Std_longident.String_id.is_symbol txt)
                        "( " " )" (str txt) ) )
              $ fmt_constructor_arguments_result c ctx pcd_vars pcd_args
                  pcd_res )
          $ fmt_attributes_and_docstrings c pcd_attributes )
      $ Cmts.fmt_after c pcd_loc )

and fmt_constructor_arguments ?vars c ctx ~pre = function
  | Pcstr_tuple [] -> noop
  | Pcstr_tuple typs ->
      pre $ fmt "@ " $ fmt_opt vars
      $ hvbox 0 (list typs "@ * " (sub_typ ~ctx >> fmt_core_type c))
  | Pcstr_record (loc, lds) ->
      let p = Params.get_record_type c.conf in
      let fmt_ld ~first ~last x =
        fmt_if_k (not first) p.sep_before
        $ fmt_label_declaration c ctx x ~last
        $ fmt_if
            (last && (not p.box_spaced) && Exposed.Right.label_declaration x)
            " "
        $ fmt_if_k (not last) p.sep_after
      in
      pre
      $ Cmts.fmt c loc ~pro:(break 1 0) ~epi:noop
        @@ wrap_k p.docked_before p.docked_after
        @@ wrap_k p.break_before p.break_after
        @@ p.box_record @@ list_fl lds fmt_ld

and fmt_constructor_arguments_result c ctx vars args res =
  let pre = fmt_or (Option.is_none res) " of" " :" in
  let before_type = match args with Pcstr_tuple [] -> ": " | _ -> "-> " in
  let fmt_type typ =
    fmt "@ " $ str before_type $ fmt_core_type c (sub_typ ~ctx typ)
  in
  let fmt_vars =
    match vars with
    | [] -> noop
    | _ ->
        hvbox 0 (list vars "@ " (fun {txt; _} -> fmt_type_var txt))
        $ fmt ".@ "
  in
  fmt_constructor_arguments c ctx ~pre ~vars:fmt_vars args $ opt res fmt_type

and fmt_type_extension ?ext c ctx
    { ptyext_attributes
    ; ptyext_params
    ; ptyext_path
    ; ptyext_constructors
    ; ptyext_private
    ; ptyext_loc } =
  let c = update_config c ptyext_attributes in
  let doc, atrs = doc_atrs ptyext_attributes in
  let fmt_ctor ctor = hvbox 0 (fmt_extension_constructor c ctx ctor) in
  Cmts.fmt c ptyext_loc
  @@ hvbox 2
       ( fmt_docstring c ~epi:(fmt "@,") doc
       $ hvbox c.conf.fmt_opts.type_decl_indent.v
           ( str "type"
           $ fmt_extension_suffix c ext
           $ str " "
           $ hvbox_if
               (not (List.is_empty ptyext_params))
               0
               (fmt_tydcl_params c ctx ptyext_params)
           $ fmt_longident_loc c ptyext_path
           $ str " +="
           $ fmt_private_flag c ptyext_private
           $ list_fl ptyext_constructors (fun ~first ~last:_ x ->
                 let bar_fits = if first then "" else "| " in
                 cbreak ~fits:("", 1, bar_fits) ~breaks:("", 0, "| ")
                 $ fmt_ctor x ) )
       $ fmt_item_attributes c ~pre:(Break (1, 0)) atrs )

and fmt_type_exception ~pre c ctx
    {ptyexn_attributes; ptyexn_constructor; ptyexn_loc} =
  let doc1, atrs = doc_atrs ptyexn_attributes in
  let doc1 = Option.value ~default:[] doc1 in
  let {pext_attributes; _} = ptyexn_constructor in
  (* On 4.08 the doc is attached to the constructor *)
  let doc1, pext_attributes = doc_atrs ~acc:doc1 pext_attributes in
  let doc2, pext_attributes = doc_atrs pext_attributes in
  let doc_before, doc_after = fmt_docstring_around_item' c doc1 doc2 in
  let ptyexn_constructor = {ptyexn_constructor with pext_attributes} in
  Cmts.fmt c ptyexn_loc
    (hvbox 0
       ( doc_before
       $ hvbox 2 (pre $ fmt_extension_constructor c ctx ptyexn_constructor)
       $ fmt_item_attributes c ~pre:(Break (1, 0)) atrs
       $ doc_after ) )

and fmt_extension_constructor c ctx ec =
  let {pext_name; pext_kind; pext_attributes; pext_loc} = ec in
  update_config_maybe_disabled c pext_loc pext_attributes
  @@ fun c ->
  let sep =
    match pext_kind with
    | Pext_decl (_, _, Some _) -> fmt " :@ "
    | Pext_decl (_, _, None) | Pext_rebind _ -> fmt " of@ "
  in
  Cmts.fmt c pext_loc
  @@ hvbox 4
       ( hvbox 2
           ( fmt_str_loc c pext_name
           $
           match pext_kind with
           | Pext_decl (_, (Pcstr_tuple [] | Pcstr_record (_, [])), None) ->
               noop
           | Pext_decl (_, (Pcstr_tuple [] | Pcstr_record (_, [])), Some res)
             ->
               sep $ fmt_core_type c (sub_typ ~ctx res)
           | Pext_decl (vars, args, res) ->
               fmt_constructor_arguments_result c ctx vars args res
           | Pext_rebind lid -> str " = " $ fmt_longident_loc c lid )
       $ fmt_attributes_and_docstrings c pext_attributes )

and fmt_functor_param c ctx {loc; txt= arg} =
  match arg with
  | Unit -> Cmts.fmt c loc (str "()")
  | Named (name, mt) ->
      let xmt = sub_mty ~ctx mt in
      Cmts.fmt c loc
        (wrap "(" ")"
           (hovbox 0
              ( hovbox 0 (fmt_str_loc_opt c name $ fmt "@ : ")
              $ compose_module (fmt_module_type c xmt) ~f:Fn.id ) ) )

and fmt_module_type c ({ast= mty; _} as xmty) =
  let ctx = Mty mty in
  let {pmty_desc; pmty_loc; pmty_attributes} = mty in
  update_config_maybe_disabled_block c pmty_loc pmty_attributes
  @@ fun c ->
  let parens = parenze_mty xmty in
  match pmty_desc with
  | Pmty_ident lid ->
      { empty with
        bdy= fmt_longident_loc c lid
      ; epi= Some (fmt_attributes c pmty_attributes ~pre:(Break (1, 0))) }
  | Pmty_signature s ->
      let empty = List.is_empty s && not (Cmts.has_within c.cmts pmty_loc) in
      let before = Cmts.fmt_before c pmty_loc in
      let within = Cmts.fmt_within c ~pro:noop pmty_loc in
      let after = Cmts.fmt_after c pmty_loc in
      { opn= None
      ; pro= Some (before $ str "sig" $ fmt_if empty " ")
      ; psp= fmt_if (not empty) "@;<1000 2>"
      ; bdy= within $ fmt_signature c ctx s
      ; cls= noop
      ; esp= fmt_if (not empty) "@;<1000 0>"
      ; epi=
          Some
            ( str "end" $ after
            $ fmt_attributes_and_docstrings c pmty_attributes ) }
  | Pmty_functor _ ->
      let for_functor_kw = true in
      let xargs, mt2 = sugar_pmty_functor c ~for_functor_kw xmty in
      let blk = fmt_module_type c mt2 in
      { blk with
        pro=
          Some
            ( str "functor"
            $ fmt_attributes c ~pre:Blank pmty_attributes
            $ fmt "@;<1 2>"
            $ list xargs "@;<1 2>" (fmt_functor_param c ctx)
            $ fmt "@;<1 2>->"
            $ opt blk.pro (fun pro -> str " " $ pro) )
      ; epi= Some (fmt_opt blk.epi $ Cmts.fmt_after c pmty_loc)
      ; psp=
          fmt_or_k (Option.is_none blk.pro)
            (fits_breaks " " ~hint:(1, 2) "")
            blk.psp }
  | Pmty_with _ ->
      let wcs, mt = Sugar.mod_with (sub_mty ~ctx mty) in
      let fmt_cstr ~first ~last:_ wc =
        let pre = if first then "with" else " and" in
        fmt_or first "@ " "@," $ fmt_with_constraint c ctx ~pre wc
      in
      let fmt_cstrs ~first:_ ~last:_ (wcs_and, loc, attr) =
        Cmts.fmt c loc
          ( list_fl wcs_and fmt_cstr
          $ fmt_attributes c ~pre:(Break (1, -1)) attr )
      in
      let {pro; psp; bdy; esp; epi; opn= _; cls= _} = fmt_module_type c mt in
      { empty with
        pro=
          Option.map pro ~f:(fun pro ->
              open_hvbox 0 $ fmt_if parens "(" $ pro )
      ; psp
      ; bdy=
          fmt_if_k (Option.is_none pro) (open_hvbox 2 $ fmt_if parens "(")
          $ hvbox 0 bdy
          $ fmt_if_k (Option.is_some epi) esp
          $ fmt_opt epi $ list_fl wcs fmt_cstrs $ fmt_if parens ")"
          $ close_box
      ; esp= fmt_if_k (Option.is_none epi) esp
      ; epi= Some (Cmts.fmt_after c pmty_loc) }
  | Pmty_typeof me -> (
      let blk = fmt_module_expr c (sub_mod ~ctx me) in
      let epi =
        fmt_opt blk.epi $ Cmts.fmt_after c pmty_loc $ fmt_if parens ")"
        $ fmt_attributes c pmty_attributes ~pre:(Break (1, 0))
      in
      match blk.pro with
      | Some pro ->
          { blk with
            pro=
              Some
                ( Cmts.fmt_before c pmty_loc
                $ fmt_if parens "(" $ str "module type of " $ pro )
          ; epi= Some epi }
      | _ ->
          { blk with
            bdy=
              Cmts.fmt c pmty_loc
              @@ hvbox 2
                   (fmt_if parens "(" $ fmt "module type of@ " $ blk.bdy)
          ; epi= Some epi } )
  | Pmty_extension ext ->
      { empty with
        bdy= fmt_extension c ctx ext
      ; epi= Some (fmt_attributes c pmty_attributes ~pre:(Break (1, 0))) }
  | Pmty_alias lid ->
      { empty with
        bdy= fmt_longident_loc c lid
      ; epi= Some (fmt_attributes c pmty_attributes ~pre:(Break (1, 0))) }

and fmt_signature c ctx itms =
  let update_config c i =
    match i.psig_desc with
    | Psig_attribute atr -> update_config c [atr]
    | _ -> c
  in
  let fmt_item c ctx ~prev:_ ~next:_ i =
    fmt_signature_item c (sub_sig ~ctx i)
  in
  let ast x = Sig x in
  fmt_item_list c ctx update_config ast fmt_item itms

and fmt_signature_item c ?ext {ast= si; _} =
  protect c (Sig si)
  @@
  let fmt_cmts_before = Cmts.Toplevel.fmt_before c si.psig_loc in
  let fmt_cmts_after = Cmts.Toplevel.fmt_after c si.psig_loc in
  (fun k -> fmt_cmts_before $ hvbox 0 (k $ fmt_cmts_after))
  @@
  let ctx = Sig si in
  match si.psig_desc with
  | Psig_attribute attr -> fmt_floating_attributes_and_docstrings c [attr]
  | Psig_exception exc ->
      let pre = str "exception" $ fmt_extension_suffix c ext $ fmt "@ " in
      hvbox 2 (fmt_type_exception ~pre c ctx exc)
  | Psig_extension (ext, atrs) ->
      let doc_before, doc_after, atrs = fmt_docstring_around_item c atrs in
      let box =
        match snd ext with
        | PTyp _ | PPat _ | PStr [_] | PSig [_] -> true
        | PStr _ | PSig _ -> false
      in
      hvbox_if box c.conf.fmt_opts.stritem_extension_indent.v
        ( doc_before
        $ hvbox_if (not box) 0 (fmt_item_extension c ctx ext)
        $ fmt_item_attributes c ~pre:(Break (1, 0)) atrs
        $ doc_after )
  | Psig_include {pincl_mod; pincl_attributes; pincl_loc} ->
      update_config_maybe_disabled c pincl_loc pincl_attributes
      @@ fun c ->
      let doc_before, doc_after, atrs =
        let force_before = not (Mty.is_simple pincl_mod) in
        fmt_docstring_around_item c ~force_before ~fit:true pincl_attributes
      in
      let keyword, ({pro; psp; bdy; esp; epi; _} as blk) =
        let kwd = str "include" $ fmt_extension_suffix c ext in
        match pincl_mod with
        | {pmty_desc= Pmty_typeof me; pmty_loc; pmty_attributes= _} ->
            ( kwd
              $ Cmts.fmt c ~pro:(str " ") ~epi:noop pmty_loc
                  (fmt "@ module type of")
            , fmt_module_expr c (sub_mod ~ctx me) )
        | _ -> (kwd, fmt_module_type c (sub_mty ~ctx pincl_mod))
      in
      let box = blk_box blk in
      hvbox 0
        ( doc_before
        $ hvbox 0
            ( box
                ( hvbox 2 (keyword $ opt pro (fun pro -> str " " $ pro))
                $ fmt_or_k (Option.is_some pro) psp (fmt "@;<1 2>")
                $ bdy )
            $ esp $ fmt_opt epi
            $ fmt_item_attributes c ~pre:(Break (1, 0)) atrs )
        $ doc_after )
  | Psig_modtype mtd -> fmt_module_type_declaration ?ext c ctx mtd
  | Psig_modtypesubst mtd ->
      fmt_module_type_declaration ?ext ~eqty:":=" c ctx mtd
  | Psig_module md ->
      hvbox 0
        (fmt_module_declaration ?ext c ctx ~rec_flag:false ~first:true md)
  | Psig_modsubst ms -> hvbox 0 (fmt_module_substitution ?ext c ctx ms)
  | Psig_open od -> fmt_open_description ?ext c ~kw_attributes:[] od
  | Psig_recmodule mds ->
      fmt_recmodule c ctx mds (fmt_module_declaration ?ext) (fun x -> Md x)
  | Psig_type (rec_flag, decls) -> fmt_type c ?ext rec_flag decls ctx
  | Psig_typext te -> fmt_type_extension ?ext c ctx te
  | Psig_value vd -> fmt_value_description ?ext c ctx vd
  | Psig_class cl -> fmt_class_types ?ext c ctx ~pre:"class" ~sep:":" cl
  | Psig_class_type cl ->
      fmt_class_types ?ext c ctx ~pre:"class type" ~sep:"=" cl
  | Psig_typesubst decls -> fmt_type c ?ext ~eq:":=" Recursive decls ctx

and fmt_class_types ?ext c ctx ~pre ~sep cls =
  list_fl cls (fun ~first ~last:_ cl ->
      update_config_maybe_disabled c cl.pci_loc cl.pci_attributes
      @@ fun c ->
      let doc_before, doc_after, atrs =
        let force_before = not (Cty.is_simple cl.pci_expr) in
        fmt_docstring_around_item ~force_before c cl.pci_attributes
      in
      let class_types =
        hovbox 2
          ( hvbox 2
              ( str (if first then pre else "and")
              $ fmt_if_k first (fmt_extension_suffix c ext)
              $ fmt_virtual_flag c cl.pci_virt
              $ fmt "@ "
              $ fmt_class_params c ctx cl.pci_params
              $ fmt_str_loc c cl.pci_name $ fmt "@ " $ str sep )
          $ fmt "@;"
          $ fmt_class_type c (sub_cty ~ctx cl.pci_expr)
          $ fmt_item_attributes c ~pre:(Break (1, 0)) atrs )
      in
      fmt_if (not first) "\n@;<1000 0>"
      $ hovbox 0
        @@ Cmts.fmt c cl.pci_loc (doc_before $ class_types $ doc_after) )

and fmt_class_exprs ?ext c ctx cls =
  hvbox 0
  @@ list_fl cls (fun ~first ~last:_ cl ->
         update_config_maybe_disabled c cl.pci_loc cl.pci_attributes
         @@ fun c ->
         let xargs, xbody =
           match cl.pci_expr.pcl_attributes with
           | [] ->
               Sugar.cl_fun c.cmts ~will_keep_first_ast_node:false
                 (sub_cl ~ctx cl.pci_expr)
           | _ -> ([], sub_cl ~ctx cl.pci_expr)
         in
         let ty, e =
           match xbody.ast with
           | {pcl_desc= Pcl_constraint (e, t); _} -> (Some t, sub_cl ~ctx e)
           | _ -> (None, xbody)
         in
         let doc_before, doc_after, atrs =
           let force_before = not (Cl.is_simple cl.pci_expr) in
           fmt_docstring_around_item ~force_before c cl.pci_attributes
         in
         let class_exprs =
           hovbox 2
             ( hovbox 2
                 ( box_fun_decl_args c 2
                     ( hovbox 2
                         ( str (if first then "class" else "and")
                         $ fmt_if_k first (fmt_extension_suffix c ext)
                         $ fmt_virtual_flag c cl.pci_virt
                         $ fmt "@ "
                         $ fmt_class_params c ctx cl.pci_params
                         $ fmt_str_loc c cl.pci_name )
                     $ fmt_if (not (List.is_empty xargs)) "@ "
                     $ wrap_fun_decl_args c (fmt_fun_args c xargs) )
                 $ opt ty (fun t ->
                       fmt " :@ " $ fmt_class_type c (sub_cty ~ctx t) )
                 $ fmt "@ =" )
             $ fmt "@;" $ fmt_class_expr c e )
           $ fmt_item_attributes c ~pre:(Break (1, 0)) atrs
         in
         fmt_if (not first) "\n@;<1000 0>"
         $ hovbox 0
           @@ Cmts.fmt c cl.pci_loc (doc_before $ class_exprs $ doc_after) )

and fmt_module c ctx ?ext ?epi ?(can_sparse = false) keyword ?(eqty = "=")
    name xargs xbody xmty attributes ~rec_flag =
  let arg_blks =
    List.map xargs ~f:(fun {loc; txt} ->
        let txt =
          match txt with
          | Unit -> `Unit
          | Named (name, mt) ->
              let xmt = sub_mty ~ctx mt in
              `Named (name, fmt_module_type c xmt)
        in
        {loc; txt} )
  in
  let blk_t =
    Option.value_map xmty ~default:empty ~f:(fun xmty ->
        let blk = fmt_module_type c xmty in
        { blk with
          pro=
            Some (str " " $ str eqty $ opt blk.pro (fun pro -> str " " $ pro))
        ; psp= fmt_if (Option.is_none blk.pro) "@;<1 2>" $ blk.psp } )
  in
  let blk_b = Option.value_map xbody ~default:empty ~f:(fmt_module_expr c) in
  let box_t = blk_box blk_t in
  let box_b = blk_box blk_b in
  let fmt_arg ~prev:_ arg_mtyp ~next =
    let maybe_box k =
      match arg_mtyp.txt with
      | `Named (_, {pro= None; _}) -> hvbox 0 k
      | _ -> k
    in
    fmt "@ "
    $ maybe_box
        (Cmts.fmt c arg_mtyp.loc
           (wrap "(" ")"
              ( match arg_mtyp.txt with
              | `Unit -> noop
              | `Named (name, {pro; psp; bdy; cls; esp; epi; opn= _}) ->
                  (* TODO: handle opn *)
                  fmt_str_loc_opt c name $ str " : "
                  $ opt pro (fun pro -> pro $ close_box)
                  $ psp $ bdy
                  $ fmt_if_k (Option.is_some pro) cls
                  $ esp
                  $ ( match next with
                    | Some {txt= `Named (_, {opn; pro= Some _; _}); _} ->
                        fmt_opt opn $ open_hvbox 0
                    | _ -> noop )
                  $ fmt_opt epi ) ) )
  in
  let single_line =
    Option.for_all xbody ~f:(fun x -> Mod.is_simple x.ast)
    && Option.for_all xmty ~f:(fun x -> Mty.is_simple x.ast)
    && List.for_all xargs ~f:(function {txt= Unit; _} -> true | _ -> false)
  in
  let compact =
    Poly.(c.conf.fmt_opts.let_module.v = `Compact) || not can_sparse
  in
  let fmt_pro = opt blk_b.pro (fun pro -> fmt "@ " $ pro) in
  let doc_before, doc_after, atrs =
    fmt_docstring_around_item c ~force_before:(not single_line) ~fit:true
      attributes
  in
  hvbox
    (if compact then 0 else 2)
    ( doc_before
    $ box_b
        ( (if Option.is_some blk_t.epi then hovbox else hvbox)
            0
            ( box_t
                ( hvbox_if
                    (Option.is_some blk_t.pro)
                    0
                    ( ( match arg_blks with
                      | {txt= `Named (_, {opn; pro= Some _; _}); _} :: _ ->
                          fmt_opt opn $ open_hvbox 0
                      | _ -> noop )
                    $ hvbox 4
                        ( str keyword
                        $ fmt_extension_suffix c ext
                        $ fmt_if rec_flag " rec" $ str " "
                        $ fmt_str_loc_opt c name $ list_pn arg_blks fmt_arg
                        )
                    $ fmt_opt blk_t.pro )
                $ blk_t.psp $ blk_t.bdy )
            $ blk_t.esp $ fmt_opt blk_t.epi
            $ fmt_if (Option.is_some xbody) " ="
            $ fmt_if_k compact fmt_pro )
        $ fmt_if_k (not compact) fmt_pro
        $ blk_b.psp
        $ fmt_if (Option.is_none blk_b.pro && Option.is_some xbody) "@ "
        $ blk_b.bdy )
    $ blk_b.esp $ fmt_opt blk_b.epi
    $ fmt_item_attributes c ~pre:(Break (1, 0)) atrs
    $ doc_after
    $ opt epi (fun epi ->
          fmt_or_k compact
            (fmt_or
               ( Option.is_some blk_b.epi
               && not c.conf.fmt_opts.ocp_indent_compat.v )
               " " "@ " )
            (fmt "@;<1 -2>")
          $ epi ) )

and fmt_module_declaration ?ext c ctx ~rec_flag ~first pmd =
  let {pmd_name; pmd_type; pmd_attributes; pmd_loc} = pmd in
  update_config_maybe_disabled c pmd_loc pmd_attributes
  @@ fun c ->
  let ext = if first then ext else None in
  let keyword = if first then "module" else "and" in
  let xargs, xmty =
    if rec_flag then ([], sub_mty ~ctx pmd_type)
    else sugar_pmty_functor c ~for_functor_kw:false (sub_mty ~ctx pmd_type)
  in
  let eqty =
    match xmty.ast.pmty_desc with Pmty_alias _ -> None | _ -> Some ":"
  in
  Cmts.fmt c pmd_loc
    (fmt_module ?ext c ctx keyword pmd_name xargs None ?eqty (Some xmty)
       ~rec_flag:(rec_flag && first) pmd_attributes )

and fmt_module_substitution ?ext c ctx pms =
  let {pms_name; pms_manifest; pms_attributes; pms_loc} = pms in
  update_config_maybe_disabled c pms_loc pms_attributes
  @@ fun c ->
  let xmty =
    (* TODO: improve *)
    sub_mty ~ctx
      { pmty_desc= Pmty_ident pms_manifest
      ; pmty_loc= pms_loc
      ; pmty_attributes= [] }
  in
  let pms_name = {pms_name with txt= Some pms_name.txt} in
  Cmts.fmt c pms_loc
    (fmt_module ?ext c ctx "module" ~eqty:":=" pms_name [] None (Some xmty)
       pms_attributes ~rec_flag:false )

and fmt_module_type_declaration ?ext ?eqty c ctx pmtd =
  let {pmtd_name; pmtd_type; pmtd_attributes; pmtd_loc} = pmtd in
  update_config_maybe_disabled c pmtd_loc pmtd_attributes
  @@ fun c ->
  let pmtd_name = {pmtd_name with txt= Some pmtd_name.txt} in
  fmt_module ?ext ?eqty c ctx "module type" pmtd_name [] None ~rec_flag:false
    (Option.map pmtd_type ~f:(sub_mty ~ctx))
    pmtd_attributes

and fmt_open_description ?ext c ?(keyword = "open") ~kw_attributes
    {popen_expr= popen_lid; popen_override; popen_attributes; popen_loc} =
  update_config_maybe_disabled c popen_loc popen_attributes
  @@ fun c ->
  let doc_before, doc_after, atrs =
    fmt_docstring_around_item ~fit:true c popen_attributes
  in
  let keyword =
    fmt_or_k
      (is_override popen_override)
      ( str keyword $ str "!"
      $ opt ext (fun _ -> str " " $ fmt_extension_suffix c ext) )
      (str keyword $ fmt_extension_suffix c ext)
  in
  hovbox 0
    ( doc_before $ keyword
    $ Cmts.fmt c popen_loc
        ( fmt_attributes c kw_attributes
        $ str " "
        $ fmt_longident_loc c popen_lid
        $ fmt_item_attributes c ~pre:Blank atrs )
    $ doc_after )

(** TODO: merge with `fmt_module_declaration` *)
and fmt_module_statement c ~attributes ?keyword mod_expr =
  let blk = fmt_module_expr c mod_expr in
  let force_before = not (Mod.is_simple mod_expr.ast) in
  let doc_before, doc_after, atrs =
    fmt_docstring_around_item ~force_before ~fit:true c attributes
  in
  let has_kwd = Option.is_some keyword in
  let kwd_and_pro = Option.is_some blk.pro && has_kwd in
  doc_before
  $ blk_box blk
      (hvbox_if (Option.is_none blk.pro) 2
         ( hvbox_if kwd_and_pro 2 (fmt_opt keyword $ fmt_opt blk.pro)
         $ blk.psp $ blk.bdy ) )
  $ blk.esp $ fmt_opt blk.epi
  $ fmt_item_attributes c ~pre:Blank atrs
  $ doc_after

and fmt_with_constraint c ctx ~pre = function
  | Pwith_type (lid, td) ->
      fmt_type_declaration ~pre:(pre ^ " type") c ctx ~name:lid td
  | Pwith_module (m1, m2) ->
      str pre $ str " module " $ fmt_longident_loc c m1 $ str " = "
      $ fmt_longident_loc c m2
  | Pwith_typesubst (lid, td) ->
      fmt_type_declaration ~pre:(pre ^ " type") c ~eq:":=" ctx ~name:lid td
  | Pwith_modsubst (m1, m2) ->
      str pre $ str " module " $ fmt_longident_loc c m1 $ str " := "
      $ fmt_longident_loc c m2
  | Pwith_modtype (m1, m2) ->
      let m1 = {m1 with txt= Some (str_longident m1.txt)} in
      let m2 = Some (sub_mty ~ctx m2) in
      str pre $ break 1 2
      $ fmt_module c ctx "module type" m1 [] None ~rec_flag:false m2 []
  | Pwith_modtypesubst (m1, m2) ->
      let m1 = {m1 with txt= Some (str_longident m1.txt)} in
      let m2 = Some (sub_mty ~ctx m2) in
      str pre $ break 1 2
      $ fmt_module c ctx ~eqty:":=" "module type" m1 [] None ~rec_flag:false
          m2 []

and fmt_mod_apply c ctx loc attrs ~parens ~dock_struct me_f arg =
  match me_f.pmod_desc with
  | Pmod_ident _ -> (
    match arg with
    | `Unit x ->
        { empty with
          bdy=
            Cmts.fmt c loc
              ( hvbox 2
                  ( compose_module
                      (fmt_module_expr c (sub_mod ~ctx me_f))
                      ~f:Fn.id
                  $ break 1 0 $ x )
              $ fmt_attributes_and_docstrings c attrs ) }
    | `Block (blk_a, arg_is_simple) ->
        let ocp_indent_compat blk =
          if c.conf.fmt_opts.ocp_indent_compat.v && not arg_is_simple then
            (* Indent body of docked struct. *)
            { blk with
              opn= Some (open_hvbox 2)
            ; psp= fmt "@;<1000 2>"
            ; cls= close_box
            ; bdy= blk.bdy $ blk.esp $ fmt_opt blk.epi
            ; esp= noop
            ; epi= None }
          else blk
        in
        let fmt_rator =
          let break_struct =
            c.conf.fmt_opts.break_struct.v && (not dock_struct)
            && not arg_is_simple
          in
          compose_module (fmt_module_expr c (sub_mod ~ctx me_f)) ~f:Fn.id
          $ break (if break_struct then 1000 else 1) 0
          $ str "("
        in
        let epi =
          fmt_opt blk_a.epi $ str ")"
          $ fmt_attributes_and_docstrings c attrs
          $ Cmts.fmt_after c loc
        in
        if Option.is_some blk_a.pro then
          ocp_indent_compat
            { blk_a with
              pro=
                Some
                  ( Cmts.fmt_before c loc $ hvbox 2 fmt_rator
                  $ fmt_opt blk_a.pro )
            ; epi= Some epi }
        else
          { blk_a with
            opn= Some (open_hvbox 2 $ fmt_opt blk_a.opn)
          ; bdy= Cmts.fmt_before c loc $ open_hvbox 2 $ fmt_rator $ blk_a.bdy
          ; cls= close_box $ blk_a.cls $ close_box
          ; epi= Some epi } )
  | _ ->
      let blk_f = fmt_module_expr ~dock_struct:false c (sub_mod ~ctx me_f) in
      let has_epi = Cmts.has_after c.cmts loc || not (List.is_empty attrs) in
      { empty with
        opn= Some (fmt_opt blk_f.opn $ open_hvbox 2)
      ; bdy=
          hvbox 2
            ( Cmts.fmt_before c loc
            $ wrap_if parens "(" ")"
                (fmt_opt blk_f.pro $ blk_f.psp $ blk_f.bdy $ blk_f.esp)
            $ fmt_opt blk_f.epi $ break 1 0
            $
            match arg with
            | `Unit x -> x
            | `Block (x, _) -> wrap "(" ")" (compose_module x ~f:Fn.id) )
      ; cls= close_box $ blk_f.cls
      ; epi=
          Option.some_if has_epi
            (Cmts.fmt_after c loc $ fmt_attributes_and_docstrings c attrs) }

and fmt_module_expr ?(dock_struct = true) c ({ast= m; _} as xmod) =
  let ctx = Mod m in
  let {pmod_desc; pmod_loc; pmod_attributes} = m in
  update_config_maybe_disabled_block c pmod_loc pmod_attributes
  @@ fun c ->
  let parens = parenze_mod xmod in
  match pmod_desc with
  | Pmod_gen_apply (me, loc) ->
      let arg =
        Cmts.fmt c loc @@ hvbox 0 @@ wrap "(" ")" @@ Cmts.fmt_within c loc
      in
      fmt_mod_apply c ctx ~parens ~dock_struct pmod_loc pmod_attributes me
        (`Unit arg)
  | Pmod_apply (me_f, me_a) ->
      let dock_struct =
        match me_f.pmod_desc with
        | Pmod_apply _ -> false
        | Pmod_ident _ -> dock_struct
        | _ -> true
      in
      let blk_a = fmt_module_expr c (sub_mod ~ctx me_a) in
      fmt_mod_apply c ctx ~parens ~dock_struct pmod_loc pmod_attributes me_f
        (`Block (blk_a, Mod.is_simple me_a))
  | Pmod_constraint (me, mt) ->
      let blk_e = fmt_module_expr c (sub_mod ~ctx me) in
      let blk_t = fmt_module_type c (sub_mty ~ctx mt) in
      let has_epi =
        Cmts.has_after c.cmts pmod_loc || not (List.is_empty pmod_attributes)
      in
      { opn= Some (fmt_opt blk_t.opn $ fmt_opt blk_e.opn $ open_hovbox 2)
      ; pro= Some (Cmts.fmt_before c pmod_loc $ str "(")
      ; psp= fmt "@,"
      ; bdy=
          hvbox 0
            ( fmt_opt blk_e.pro $ blk_e.psp $ blk_e.bdy $ blk_e.esp
            $ fmt_opt blk_e.epi $ fmt " :@;<1 2>"
            $ hvbox 0
                ( fmt_opt blk_t.pro $ blk_t.psp $ blk_t.bdy $ blk_t.esp
                $ fmt_opt blk_t.epi ) )
          $ closing_paren c ~offset:(-2)
      ; cls= close_box $ blk_e.cls $ blk_t.cls
      ; esp= noop
      ; epi=
          Option.some_if has_epi
            ( Cmts.fmt_after c pmod_loc
            $ fmt_attributes_and_docstrings c pmod_attributes ) }
  | Pmod_functor _ ->
      let xargs, me = sugar_pmod_functor c ~for_functor_kw:true xmod in
      let doc, atrs = doc_atrs pmod_attributes in
      { empty with
        bdy=
          Cmts.fmt c pmod_loc
            ( fmt_docstring c ~epi:(fmt "@,") doc
            $ hvbox 0
                (wrap_if parens "(" ")"
                   ( str "functor"
                   $ fmt_attributes c ~pre:Blank atrs
                   $ fmt "@;<1 2>"
                   $ list xargs "@;<1 2>" (fmt_functor_param c ctx)
                   $ fmt "@;<1 2>->@;<1 2>"
                   $ compose_module (fmt_module_expr c me) ~f:(hvbox 0) ) )
            ) }
  | Pmod_ident lid ->
      { empty with
        opn= Some (open_hvbox 2)
      ; bdy=
          Cmts.fmt c pmod_loc
            ( fmt_longident_loc c lid
            $ fmt_attributes_and_docstrings c pmod_attributes )
      ; cls= close_box }
  | Pmod_structure sis ->
      let empty =
        List.is_empty sis && not (Cmts.has_within c.cmts pmod_loc)
      in
      let before = Cmts.fmt_before c pmod_loc in
      let within = Cmts.fmt_within c ~pro:noop pmod_loc in
      let after = Cmts.fmt_after c pmod_loc in
      { opn= None
      ; pro= Some (before $ str "struct" $ fmt_if empty " ")
      ; psp=
          fmt_if_k (not empty)
            (fmt_or c.conf.fmt_opts.break_struct.v "@;<1000 2>" "@;<1 2>")
      ; bdy= within $ fmt_structure c ctx sis
      ; cls= noop
      ; esp=
          fmt_if_k (not empty)
            (fmt_or c.conf.fmt_opts.break_struct.v "@;<1000 0>" "@;<1 0>")
      ; epi=
          Some
            ( hovbox_if (not empty) 0
                (str "end" $ fmt_attributes_and_docstrings c pmod_attributes)
            $ after ) }
  | Pmod_unpack (e, ty1, ty2) ->
      let package_type sep (lid, cstrs) =
        hvbox 0
          ( hovbox 0 (str sep $ fmt_longident_loc c lid)
          $ fmt_package_type c ctx cstrs )
      in
      { empty with
        opn= Some (open_hvbox 2)
      ; cls= close_box
      ; bdy=
          Cmts.fmt c pmod_loc
            ( hvbox 2
                (wrap_fits_breaks ~space:false c.conf "(" ")"
                   ( str "val "
                   $ fmt_expression c (sub_exp ~ctx e)
                   $ opt ty1 (fun x -> break 1 2 $ package_type ": " x)
                   $ opt ty2 (fun x -> break 1 2 $ package_type ":> " x) ) )
            $ fmt_attributes_and_docstrings c pmod_attributes ) }
  | Pmod_extension x1 ->
      { empty with
        bdy=
          Cmts.fmt c pmod_loc
            ( fmt_extension c ctx x1
            $ fmt_attributes_and_docstrings c pmod_attributes ) }
  | Pmod_hole ->
      { empty with
        opn= Some (open_hvbox 2)
      ; cls= close_box
      ; bdy=
          Cmts.fmt c pmod_loc
            (fmt_hole () $ fmt_attributes_and_docstrings c pmod_attributes)
      }

and fmt_structure c ctx itms =
  let update_config c i =
    match i.pstr_desc with
    | Pstr_attribute atr -> update_config c [atr]
    | _ -> c
  in
  let fmt_item c ctx ~prev:_ ~next i =
    let semisemi =
      match next with
      | Some ({pstr_desc= Pstr_eval _; _}, _) -> true
      | _ -> false
    in
    fmt_structure_item c ~last:(Option.is_none next) ~semisemi
      (sub_str ~ctx i)
  in
  let ast x = Str x in
  fmt_item_list c ctx update_config ast fmt_item itms

and fmt_type c ?ext ?eq rec_flag decls ctx =
  let update_config c td = update_config c td.ptype_attributes in
  let is_rec = Asttypes.is_recursive rec_flag in
  let fmt_decl c ctx ~prev ~next:_ decl =
    let first = Option.is_none prev in
    let pre =
      if first then if is_rec then "type" else "type nonrec" else "and"
    in
    let ext = if first then ext else None in
    fmt_type_declaration c ~pre ?eq ?ext ctx decl
  in
  let ast x = Td x in
  fmt_item_list c ctx update_config ast fmt_decl decls

and fmt_structure_item c ~last:last_item ?ext ~semisemi
    {ctx= parent_ctx; ast= si} =
  protect c (Str si)
  @@
  let ctx = Str si in
  let fmt_cmts_before = Cmts.Toplevel.fmt_before c si.pstr_loc in
  let fmt_cmts_after = Cmts.Toplevel.fmt_after c si.pstr_loc in
  (fun k ->
    fmt_cmts_before
    $ hvbox 0 ~name:"stri"
        (box_semisemi c ~parent_ctx semisemi (k $ fmt_cmts_after)) )
  @@
  match si.pstr_desc with
  | Pstr_attribute attr -> fmt_floating_attributes_and_docstrings c [attr]
  | Pstr_eval (exp, atrs) ->
      let doc, atrs = doc_atrs atrs in
      fmt_docstring c doc
      $ cbox 0 ~name:"eval" (fmt_expression c (sub_exp ~ctx exp))
      $ fmt_item_attributes c ~pre:Space atrs
  | Pstr_exception extn_constr ->
      let pre = str "exception" $ fmt_extension_suffix c ext $ fmt "@ " in
      hvbox 2 ~name:"exn" (fmt_type_exception ~pre c ctx extn_constr)
  | Pstr_include {pincl_mod; pincl_attributes= attributes; pincl_loc} ->
      update_config_maybe_disabled c pincl_loc attributes
      @@ fun c ->
      let keyword = str "include" $ fmt_extension_suffix c ext $ fmt "@ " in
      fmt_module_statement c ~attributes ~keyword (sub_mod ~ctx pincl_mod)
  | Pstr_module binding ->
      fmt_module_binding ?ext c ctx ~rec_flag:false ~first:true binding
  | Pstr_open
      {popen_expr; popen_override; popen_attributes= attributes; popen_loc}
    ->
      update_config_maybe_disabled c popen_loc attributes
      @@ fun c ->
      let keyword =
        fmt_or_k
          (is_override popen_override)
          ( str "open!"
          $ opt ext (fun _ -> str " " $ fmt_extension_suffix c ext) )
          (str "open" $ fmt_extension_suffix c ext)
        $ fmt "@ "
      in
      fmt_module_statement c ~attributes ~keyword (sub_mod ~ctx popen_expr)
  | Pstr_primitive vd -> fmt_value_description ?ext c ctx vd
  | Pstr_recmodule bindings ->
      fmt_recmodule c ctx bindings (fmt_module_binding ?ext) (fun x -> Mb x)
  | Pstr_type (rec_flag, decls) -> fmt_type c ?ext rec_flag decls ctx
  | Pstr_typext te -> fmt_type_extension ?ext c ctx te
  | Pstr_value {lbs_rec= rec_flag; lbs_bindings= bindings; lbs_extension} ->
      let update_config c i = update_config ~quiet:true c i.lb_attributes in
      let ast x = Lb x in
      let fmt_item c ctx ~prev ~next b =
        let first = Option.is_none prev in
        let last = Option.is_none next in
        let b = Sugar.Let_binding.of_let_binding c.cmts ~ctx ~first b in
        let epi =
          match c.conf.fmt_opts.let_binding_spacing.v with
          | `Compact -> None
          | `Sparse when last && last_item -> None
          | `Sparse -> Some (fits_breaks "" "\n")
          | `Double_semicolon ->
              Option.some_if (last && not semisemi)
                (fits_breaks "" ~hint:(1000, 0) ";;")
        in
        let rec_flag = first && Asttypes.is_recursive rec_flag in
        let ext = if first then lbs_extension else None in
        fmt_value_binding c ~rec_flag ?ext ctx ?epi b
      in
      fmt_item_list c ctx update_config ast fmt_item bindings
  | Pstr_modtype mtd -> fmt_module_type_declaration ?ext c ctx mtd
  | Pstr_extension (ext, atrs) ->
      let doc_before, doc_after, atrs = fmt_docstring_around_item c atrs in
      let box =
        match snd ext with
        | PTyp _ | PPat _ | PStr [_] | PSig [_] -> true
        | PStr _ | PSig _ -> false
      in
      hvbox_if box c.conf.fmt_opts.stritem_extension_indent.v ~name:"ext1"
        ( doc_before
        $ hvbox_if (not box) 0 ~name:"ext2" (fmt_item_extension c ctx ext)
        $ fmt_item_attributes c ~pre:Space atrs
        $ doc_after )
  | Pstr_class_type cl ->
      fmt_class_types ?ext c ctx ~pre:"class type" ~sep:"=" cl
  | Pstr_class cls -> fmt_class_exprs ?ext c ctx cls

and fmt_let c ctx ~ext ~rec_flag ~bindings ~parens ~fmt_atrs ~fmt_expr
    ~body_loc ~has_attr ~indent_after_in =
  let parens = parens || has_attr in
  let fmt_in indent =
    match c.conf.fmt_opts.break_before_in.v with
    | `Fit_or_vertical -> break 1 (-indent) $ str "in"
    | `Auto -> fits_breaks " in" ~hint:(1, -indent) "in"
  in
  let fmt_binding ~first ~last binding =
    let ext = if first then ext else None in
    let in_ indent = fmt_if_k last (fmt_in indent) in
    let rec_flag = first && Asttypes.is_recursive rec_flag in
    fmt_value_binding c ~rec_flag ?ext ctx ~in_ binding
    $ fmt_if (not last)
        ( match c.conf.fmt_opts.let_and.v with
        | `Sparse -> "@;<1000 0>"
        | `Compact -> "@ " )
  in
  let blank_line_after_in =
    let last_bind = List.last_exn bindings in
    sequence_blank_line c last_bind.lb_loc body_loc
  in
  Params.Exp.wrap c.conf ~parens:(parens || has_attr) ~fits_breaks:false
    (vbox 0
       ( hvbox 0 (list_fl bindings fmt_binding)
       $ ( if blank_line_after_in then fmt "\n@,"
           else break 1000 indent_after_in )
       $ hvbox 0 fmt_expr ) )
  $ fmt_atrs

and fmt_value_binding c ~rec_flag ?ext ?in_ ?epi ctx
    {lb_op; lb_pat; lb_typ; lb_exp; lb_attrs; lb_loc; lb_pun} =
  update_config_maybe_disabled c lb_loc lb_attrs
  @@ fun c ->
  let lb_pun =
    Ocaml_version.(
      compare c.conf.opr_opts.ocaml_version.v Releases.v4_13_0 >= 0 )
    && lb_pun
  in
  let doc1, atrs = doc_atrs lb_attrs in
  let doc2, atrs = doc_atrs atrs in
  let xargs, fmt_cstr =
    let fmt_sep x =
      match c.conf.fmt_opts.break_colon.v with
      | `Before -> fmt "@ " $ str x $ char ' '
      | `After -> char ' ' $ str x $ fmt "@ "
    in
    match lb_typ with
    | `Polynewtype (pvars, xtyp) ->
        let fmt_cstr =
          fmt_sep ":"
          $ hvbox 0
              ( str "type "
              $ list pvars " " (fmt_str_loc c)
              $ fmt ".@ " $ fmt_core_type c xtyp )
        in
        ([], fmt_cstr)
    | `Coerce (xtyp1, xtyp2) ->
        let fmt_cstr =
          opt xtyp1 (fun xtyp1 -> fmt_sep ":" $ fmt_core_type c xtyp1)
          $ fmt_sep ":>" $ fmt_core_type c xtyp2
        in
        ([], fmt_cstr)
    | `Other (xargs, xtyp) -> (xargs, fmt_type_cstr c xtyp)
    | `None xargs -> (xargs, noop)
  in
  let indent =
    match lb_exp.ast.pexp_desc with
    | Pexp_function _ ->
        Params.function_indent c.conf ~ctx
          ~default:c.conf.fmt_opts.let_binding_indent.v
    | (Pexp_fun _ | Pexp_newtype _)
      when c.conf.fmt_opts.let_binding_deindent_fun.v ->
        max (c.conf.fmt_opts.let_binding_indent.v - 1) 0
    | _ -> c.conf.fmt_opts.let_binding_indent.v
  in
  let f {attr_name= {loc; _}; _} =
    Location.compare_start loc lb_exp.ast.pexp_loc < 1
  in
  let at_attrs, at_at_attrs = List.partition_tf atrs ~f in
  let pre_body, body = fmt_body c lb_exp in
  let pat_has_cmt = Cmts.has_before c.cmts lb_pat.ast.ppat_loc in
  let toplevel, in_, cmts_before, cmts_after =
    match in_ with
    | Some in_ ->
        (false, in_ indent, Cmts.fmt_before c lb_loc, Cmts.fmt_after c lb_loc)
    | None ->
        ( true
        , noop
        , Cmts.Toplevel.fmt_before c lb_loc
        , Cmts.Toplevel.fmt_after c lb_loc )
  in
  fmt_docstring c ~epi:(fmt "@\n") doc1
  $ cmts_before
  $ hvbox 0
      ( hvbox indent
          ( hvbox_if toplevel 0
              ( hvbox_if toplevel indent
                  ( hovbox 2
                      ( hovbox 4
                          ( box_fun_decl_args c 4
                              ( hovbox 4
                                  ( fmt_str_loc c lb_op
                                  $ fmt_extension_suffix c ext
                                  $ fmt_attributes c at_attrs
                                  $ fmt_if rec_flag " rec"
                                  $ fmt_or pat_has_cmt "@ " " "
                                  $ fmt_pattern c lb_pat )
                              $ fmt_if_k
                                  (not (List.is_empty xargs))
                                  ( fmt "@ "
                                  $ wrap_fun_decl_args c
                                      (fmt_fun_args c xargs) ) )
                          $ fmt_cstr )
                      $ fmt_if_k (not lb_pun)
                          (fmt_or_k c.conf.fmt_opts.ocp_indent_compat.v
                             (fits_breaks " =" ~hint:(1000, 0) "=")
                             (fmt "@;<1 2>=") )
                      $ fmt_if_k (not lb_pun) pre_body )
                  $ fmt_if (not lb_pun) "@ "
                  $ fmt_if_k (not lb_pun) body )
              $ cmts_after )
          $ fmt_item_attributes c ~pre:(Break (1, 0)) at_at_attrs
          $ in_ )
      $ fmt_opt epi )
  $ fmt_docstring c ~pro:(fmt "@\n") doc2

and fmt_module_binding ?ext c ctx ~rec_flag ~first pmb =
  update_config_maybe_disabled c pmb.pmb_loc pmb.pmb_attributes
  @@ fun c ->
  let ext = if first then ext else None in
  let keyword = if first then "module" else "and" in
  let xargs, xbody =
    sugar_pmod_functor c ~for_functor_kw:false (sub_mod ~ctx pmb.pmb_expr)
  in
  let xbody, xmty =
    match xbody.ast with
    | { pmod_desc= Pmod_constraint (body_me, body_mt)
      ; pmod_loc
      ; pmod_attributes= [] } ->
        Cmts.relocate c.cmts ~src:pmod_loc ~before:body_me.pmod_loc
          ~after:body_mt.pmty_loc ;
        (sub_mod ~ctx body_me, Some (sub_mty ~ctx body_mt))
    | _ -> (xbody, None)
  in
  Cmts.fmt c pmb.pmb_loc
    (fmt_module ?ext c ctx keyword ~rec_flag:(rec_flag && first) ~eqty:":"
       pmb.pmb_name xargs (Some xbody) xmty pmb.pmb_attributes )

let fmt_toplevel_directive c ~semisemi dir =
  let fmt_dir_arg = function
    | Pdir_string s -> str (Printf.sprintf "%S" s)
    | Pdir_int (lit, Some m) -> str (Printf.sprintf "%s%c" lit m)
    | Pdir_int (lit, None) -> str lit
    | Pdir_ident longident -> fmt_longident longident
    | Pdir_bool bool -> str (Bool.to_string bool)
  in
  let {pdir_name= name; pdir_arg; pdir_loc} = dir in
  let name = fmt_str_loc c name ~pre:"#" in
  let args =
    match pdir_arg with
    | None -> noop
    | Some {pdira_desc; pdira_loc; _} ->
        str " "
        $ Cmts.fmt_before ~epi:(str " ") c pdira_loc
        $ fmt_dir_arg pdira_desc
        $ Cmts.fmt_after c pdira_loc
  in
  Cmts.fmt c pdir_loc (box_semisemi c ~parent_ctx:Top semisemi (name $ args))

let flatten_ptop =
  List.concat_map ~f:(function
    | Ptop_def items -> List.map items ~f:(fun i -> `Item i)
    | Ptop_dir d -> [`Directive d] )

let fmt_toplevel ?(force_semisemi = false) c ctx itms =
  let itms = flatten_ptop itms in
  let update_config c = function
    | `Item {pstr_desc= Pstr_attribute atr; _} -> update_config c [atr]
    | _ -> c
  in
  let fmt_item c ctx ~prev:_ ~next itm =
    let last = Option.is_none next in
    let semisemi =
      match (itm, next) with
      | _, Some (`Item {pstr_desc= Pstr_eval _; _}, _) -> true
      | `Item _, Some (`Directive _, _) -> true
      | _ -> force_semisemi && last
    in
    match itm with
    | `Item i -> fmt_structure_item c ~last ~semisemi (sub_str ~ctx i)
    | `Directive d -> fmt_toplevel_directive c ~semisemi d
  in
  let ast x = Tli x in
  fmt_item_list c ctx update_config ast fmt_item itms

let fmt_repl_phrase c ctx {prepl_phrase; prepl_output} =
  str "# "
  $ fmt_toplevel ~force_semisemi:true c ctx [prepl_phrase]
  $ fmt_if_k
      (not (String.is_empty prepl_output))
      (break 1000 0 $ str prepl_output)

let fmt_repl_file c _ itms =
  vbox 0 @@ list itms "@;<1000 0>" @@ fmt_repl_phrase c Rep

(** Entry points *)

module Chunk = struct
  open Chunk

  let fmt_item (type a) (fg : a list item) : c -> Ast.t -> a list -> Fmt.t =
    match fg with
    | Structure -> fmt_structure
    | Signature -> fmt_signature
    | Use_file -> fmt_toplevel ?force_semisemi:None

  let update_conf c state = {c with conf= Conf.update_state c.conf state}

  let fmt fg c ctx chunks =
    List.foldi chunks ~init:(c, noop, [])
      ~f:(fun i (c, output, locs) chunk ->
        let c = update_conf c chunk.state in
        let output, locs =
          match chunk.state with
          | `Disable ->
              let output =
                output
                $ Cmts.fmt_before c chunk.attr_loc ~eol:(fmt "\n@;<1000 0>")
                $ fmt_if (i > 0) "\n@;<1000 0>"
                $ str
                    (String.strip
                       (Source.string_at c.source chunk.chunk_loc) )
              in
              (output, chunk.chunk_loc :: locs)
          | `Enable ->
              let output =
                output
                $ fmt_if (i > 0) "@;<1000 0>"
                $ fmt_item fg c ctx chunk.items
              in
              (output, locs)
        in
        (c, output, locs) )
    |> fun ((_ : c), output, locs) ->
    List.iter locs ~f:(Cmts.drop_inside c.cmts) ;
    output

  let split_and_fmt fg c ctx l =
    let state = if c.conf.opr_opts.disable.v then `Disable else `Enable in
    fmt fg c ctx @@ split fg l ~state
end

let fmt_file (type a) ~ctx ~fmt_code ~debug (fragment : a Extended_ast.t)
    source cmts conf (itms : a) =
  let c = {source; cmts; conf; debug; fmt_code} in
  match (fragment, itms) with
  | Structure, [] | Signature, [] | Use_file, [] ->
      Cmts.fmt_after ~pro:noop c Location.none
  | Structure, l -> Chunk.split_and_fmt Structure c ctx l
  | Signature, l -> Chunk.split_and_fmt Signature c ctx l
  | Use_file, l -> Chunk.split_and_fmt Use_file c ctx l
  | Core_type, ty -> fmt_core_type c (sub_typ ~ctx:(Pld (PTyp ty)) ty)
  | Module_type, mty ->
      compose_module ~f:Fn.id
        (fmt_module_type c (sub_mty ~ctx:(Mty mty) mty))
  | Expression, e ->
      fmt_expression c (sub_exp ~ctx:(Str (Ast_helper.Str.eval e)) e)
  | Repl_file, l -> fmt_repl_file c ctx l
  | Documentation, d -> Fmt_odoc.fmt ~fmt_code:(c.fmt_code c.conf) d

let fmt_parse_result conf ~debug ast_kind ast source comments ~fmt_code =
  let cmts = Cmts.init ast_kind ~debug source ast comments in
  let ctx = Top in
  Ok (fmt_file ~ctx ~debug ast_kind source cmts conf ast ~fmt_code)

let fmt_code ~debug =
  let rec fmt_code (conf : Conf.t) s =
    let warn = conf.fmt_opts.parse_toplevel_phrases.v in
    let input_name = !Location.input_name in
    match Parse_with_comments.parse_toplevel conf ~input_name ~source:s with
    | Either.First {ast; comments; source; prefix= _} ->
        fmt_parse_result conf ~debug Use_file ast source comments ~fmt_code
    | Second {ast; comments; source; prefix= _} ->
        fmt_parse_result conf ~debug Repl_file ast source comments ~fmt_code
    | exception Syntaxerr.Error (Expecting (_, x)) when warn ->
        Error (`Msg (Format.asprintf "expecting: %s" x))
    | exception Syntaxerr.Error (Not_expecting (_, x)) when warn ->
        Error (`Msg (Format.asprintf "not expecting: %s" x))
    | exception Syntaxerr.Error (Other _) when warn ->
        Error (`Msg (Format.asprintf "invalid toplevel or OCaml syntax"))
    | exception e when warn -> Error (`Msg (Format.asprintf "%a" Exn.pp e))
    | exception _ -> Error (`Msg "")
  in
  fmt_code

let fmt_ast fragment ~debug source cmts conf l =
  (* [Ast.init] should be called only once per file. In particular, we don't
     want to call it when formatting comments *)
  Ast.init conf ;
  let fmt_code = fmt_code ~debug in
  fmt_file ~ctx:Top ~fmt_code ~debug fragment source cmts conf l<|MERGE_RESOLUTION|>--- conflicted
+++ resolved
@@ -1898,6 +1898,11 @@
           let args_before = List.rev rev_args_before in
           let xlast_arg = sub_exp ~ctx eN1 in
           let args =
+            let begin_arg_loc =
+              match lbl with
+              | Nolabel -> pexp_loc
+              | Optional x | Labelled x -> x.loc
+            in
             let break_body =
               match eN1_body.pexp_desc with
               | Pexp_function _ -> fmt "@ "
@@ -1905,8 +1910,13 @@
                 (* Avoid the "double indentation" of the application and the
                    function matching when the [max-indent] option is set. *)
                 match c.conf.fmt_opts.max_indent.v with
-                | Some i when i <= 2 -> fmt "@ "
-                | _ -> fmt "@;<1 2>" )
+                | Some indent when indent <= 2 ->
+                    if
+                      Source.begins_line ~ignore_spaces:true c.source
+                        begin_arg_loc
+                    then break 1 indent
+                    else fmt "@ "
+                | _ -> break 1 2 )
             in
             let wrap_intro x =
               wrap
@@ -1923,56 +1933,8 @@
             fmt_fun c ~force_closing_paren ~wrap_intro ~label:lbl
               ~parens:true xlast_arg
           in
-<<<<<<< HEAD
-          let force =
-            if Location.is_single_line pexp_loc c.conf.fmt_opts.margin.v then
-              Fit
-            else Break
-          in
-          let begin_arg_loc =
-            match lbl with
-            | Nolabel -> pexp_loc
-            | Optional x | Labelled x -> x.loc
-          in
-          let break_after_arrow =
-            match xbody.ast.pexp_desc with
-            | Pexp_function _ -> fmt "@ "
-            | _ -> (
-              (* Avoid the "double indentation" of the application and the
-                 function matching when the [max-indent] option is set. *)
-              match c.conf.fmt_opts.max_indent.v with
-              | Some indent when indent <= 2 ->
-                  if
-                    Source.begins_line ~ignore_spaces:true c.source
-                      begin_arg_loc
-                  then break 1 indent
-                  else fmt "@ "
-              | _ -> break 1 2 )
-          in
-          hvbox 0
-            (Params.parens_if parens c.conf
-               (hovbox 0
-                  ( hovbox 2
-                      ( wrap
-                          ( fmt_args_grouped e0 e1N $ fmt "@ "
-                          $ fmt_label lbl ":" $ cmts_before
-                          $ hvbox 0
-                              ( hvbox 2
-                                  ( fmt "(fun@ "
-                                  $ fmt_attributes c eN1.pexp_attributes
-                                      ~suf:" "
-                                  $ fmt_fun_args c xargs $ fmt_opt fmt_cstr
-                                  )
-                              $ fmt "@ ->" ) )
-                      $ break_after_arrow
-                      $ fmt_expression c ?box xbody
-                      $ closing_paren c ~force ~offset:(-2)
-                      $ Cmts.fmt_after c pexp_loc )
-                  $ fmt_atrs ) ) )
-=======
           hvbox_if has_attr 0
             (expr_epi $ Params.parens_if parens c.conf (args $ fmt_atrs))
->>>>>>> 913f754f
       | ( lbl
         , ( { pexp_desc= Pexp_function [{pc_lhs; pc_guard= None; pc_rhs}]
             ; pexp_loc
