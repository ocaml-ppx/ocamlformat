--- conflicted
+++ resolved
@@ -2015,20 +2015,12 @@
           (* Last argument is a [fun _ ->]. *)
           let xlast_arg = sub_exp ~ctx last_arg in
           let args =
-<<<<<<< HEAD
-=======
-            let begin_arg_loc =
-              match lbl with
-              | Nolabel -> last_arg.pexp_loc
-              | Optional x | Labelled x -> x.loc
-            in
->>>>>>> 58b95cca
             let break_body =
               match eN1_body.pexp_desc with
               | Pexp_function _ ->
                   break 1
                     (Indent.docked_function_after_fun ~parens:true ~lbl c)
-              | _ -> break 1 (Indent.docked_fun c ~loc:eN1.pexp_loc ~lbl)
+              | _ -> break 1 (Indent.docked_fun c ~loc:last_arg.pexp_loc ~lbl)
             in
             let wrap_intro x =
               wrap
@@ -2089,22 +2081,10 @@
           let wrap =
             if c.conf.fmt_opts.wrap_fun_args.v then hovbox 2 else hvbox 2
           in
-<<<<<<< HEAD
-          let e1N = List.rev rev_e1N in
-          let xlast_arg = sub_exp ~ctx eN in
-          let ctx'' = Exp eN in
+          let xlast_arg = sub_exp ~ctx last_arg in
+          let ctx'' = Exp last_arg in
           hvbox
             (Indent.docked_function ~parens ~xexp:xlast_arg c)
-=======
-          let ctx'' = Exp last_arg in
-          let default_indent =
-            if c.conf.fmt_opts.wrap_fun_args.v then 2 else 4
-          in
-          let indent =
-            Params.function_indent c.conf ~ctx ~default:default_indent
-          in
-          hvbox indent
->>>>>>> 58b95cca
             ( expr_epi
             $ Params.parens_if parens c.conf
                 ( wrap
@@ -3823,7 +3803,7 @@
           fmt_name_and_mt ~pro ~loc name mt
         else
           let bdy, epi = fmt_name_and_mt ~pro:noop ~loc name mt in
-          let bdy_indent = if args_p.align then 1 else 0 in
+          let bdy_indent = if args_p.arg_align then 1 else 0 in
           (pro $ hvbox bdy_indent bdy $ epi, noop)
   in
   let rec fmt_args ~pro = function
