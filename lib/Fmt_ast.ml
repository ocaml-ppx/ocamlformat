(**************************************************************************)
(*                                                                        *)
(*                              OCamlFormat                               *)
(*                                                                        *)
(*            Copyright (c) Facebook, Inc. and its affiliates.            *)
(*                                                                        *)
(*      This source code is licensed under the MIT license found in       *)
(*      the LICENSE file in the root directory of this source tree.       *)
(*                                                                        *)
(**************************************************************************)

(** Format OCaml Ast *)

open Migrate_ast
open Extended_ast
open Asttypes
open Ast
open Fmt

type c =
  { conf: Conf.t
  ; debug: bool
  ; source: Source.t
  ; cmts: Cmts.t
  ; fmt_code: Fmt_odoc.fmt_code }

module Cmts = struct
  include Cmts

  let fmt_before c = fmt_before c.cmts c.conf ~fmt_code:c.fmt_code

  let fmt_within c = fmt_within c.cmts c.conf ~fmt_code:c.fmt_code

  let fmt_after c = fmt_after c.cmts c.conf ~fmt_code:c.fmt_code

  let fmt c ?pro ?epi ?eol ?adj loc =
    (* remove the before comments from the map first *)
    let before = fmt_before c ?pro ?epi ?eol ?adj loc in
    (* remove the within comments from the map by accepting the
       continuation *)
    fun inner ->
      (* delay the after comments until the within comments have been
         removed *)
      let after = fmt_after c ?pro ?epi loc in
      let open Fmt in
      before $ inner $ after

  module Toplevel = struct
    let fmt_before c = Toplevel.fmt_before c.cmts c.conf ~fmt_code:c.fmt_code

    let fmt_after c = Toplevel.fmt_after c.cmts c.conf ~fmt_code:c.fmt_code
  end
end

let cmt_checker {cmts; _} =
  { cmts_before= Cmts.has_before cmts
  ; cmts_within= Cmts.has_within cmts
  ; cmts_after= Cmts.has_after cmts }

let break_between c = Ast.break_between c.source (cmt_checker c)

type block =
  { opn: Fmt.t option
  ; pro: Fmt.t option
  ; psp: Fmt.t
  ; bdy: Fmt.t
  ; cls: Fmt.t
  ; esp: Fmt.t
  ; epi: Fmt.t option }

let empty =
  { opn= None
  ; pro= None
  ; psp= noop
  ; bdy= noop
  ; cls= noop
  ; esp= noop
  ; epi= None }

let blk_box ?(box = true) blk k =
  match blk.opn with Some opn -> wrap_if_k box opn blk.cls k | None -> k

let compose_module' ?box ?pro ?epi ({psp; bdy; esp; _} as blk) =
  ( blk_box ?box blk (fmt_opt pro $ (fmt_opt blk.pro $ psp $ bdy)) $ esp
  , fmt_opt blk.epi $ fmt_opt epi )

let compose_module ?box ?pro ?epi blk ~f =
  let bdy, epi' = compose_module' ?box ?pro blk in
  f (bdy $ epi') $ fmt_opt epi

module Indent = struct
  let _ocp a b c = if c.conf.fmt_opts.ocp_indent_compat.v then a else b

  let fun_type_annot ?annot c =
    match annot with
    | Some (`Other {ast= {ptyp_desc= Ptyp_poly _; _}; _}) -> 6
    | _ -> _ocp 2 4 c

  let fun_args = _ocp 6 4

  let docked_function ~parens ~xexp c =
    if c.conf.fmt_opts.ocp_indent_compat.v then if parens then 3 else 2
    else
      let default = if c.conf.fmt_opts.wrap_fun_args.v then 2 else 4 in
      Params.function_indent c.conf ~parens:false ~xexp ~default

  let docked_function_after_fun ~parens ~lbl c =
    if c.conf.fmt_opts.ocp_indent_compat.v then
      if parens && Poly.equal lbl Nolabel then 3 else 2
    else 0

  let fun_args_group lbl ast c =
    if not c.conf.fmt_opts.ocp_indent_compat.v then 2
    else
      match ast.pexp_desc with
      | Pexp_function _ -> 2
      | _ -> ( match lbl with Nolabel -> 3 | _ -> 2 )

  let record_docstring c =
    let ocp =
      match c.conf.fmt_opts.break_separators.v with
      | `Before -> -2
      | `After -> 0
    in
    _ocp ocp 4 c

  let constructor_docstring = _ocp 0 4

  let exp_constraint = _ocp 1 2

  let mod_constraint ~me c =
    if c.conf.fmt_opts.ocp_indent_compat.v then
      match me.pmod_desc with Pmod_structure _ -> 0 | _ -> 2
    else 2

  let mty = _ocp 2 3

  let mty_with = _ocp 0 2

  let variant ~parens c =
    if c.conf.fmt_opts.ocp_indent_compat.v && parens then 3 else 2

  let variant_type_arg c = _ocp 2 0 c

  let type_constr c = _ocp 2 0 c

  let docked_fun c ~loc ~lbl =
    if not c.conf.fmt_opts.ocp_indent_compat.v then 2
    else
      let loc, if_breaks =
        match lbl with
        | Nolabel -> (loc, 3)
        | Optional x | Labelled x -> (x.loc, 2)
      in
      if Source.begins_line ~ignore_spaces:true c.source loc then if_breaks
      else 0
end

module Break = struct
  let _ocp a b c = fmt (if c.conf.fmt_opts.ocp_indent_compat.v then a else b)

  let unpack_annot = _ocp "@ " "@;<1 2>"

  (** Valid for [assignment-operator = begin-line]. *)
  let assignment_operator = _ocp "@ " "@;<1 2>"

  let mod_constraint ~mt c =
    if c.conf.fmt_opts.ocp_indent_compat.v then
      match mt.pmty_desc with
      | Pmty_signature _ -> break 1 0
      | _ -> break 1 2
    else break 1 2
end

module Box = struct
  let _ocp a b c k = if c.conf.fmt_opts.ocp_indent_compat.v then a k else b k

  let fun_decl ~parens = _ocp (hvbox (if parens then 1 else 2)) (hovbox 4)

  let fun_args c k =
    hvbox_if
      ( (not c.conf.fmt_opts.wrap_fun_args.v)
      && not c.conf.fmt_opts.ocp_indent_compat.v )
      0 k
end

(* Debug: catch and report failures at nearest enclosing Ast.t *)

let protect =
  let first = ref true in
  fun c ast pp ->
    Fmt.protect pp ~on_error:(fun exc ->
        if !first && c.debug then (
          let bt = Stdlib.Printexc.get_backtrace () in
          Stdlib.Format.eprintf "@\nFAIL@\n%a@\n%s@.%!" Ast.dump ast bt ;
          first := false ) ;
        raise exc )

let update_config ?quiet c l =
  {c with conf= List.fold ~init:c.conf l ~f:(Conf.update ?quiet)}

(* Preserve the position of comments located after the last element of a
   list/array (after `;`), otherwise comments are picked up by
   `fmt_expression` and printed before `;`. *)
let collection_last_cmt ?pro c (loc : Location.t) locs =
  let filter = function Parser.SEMI -> true | _ -> false in
  opt (List.last locs) (fun (last : Location.t) ->
      match
        Source.tokens_between c.source last.loc_end loc.loc_end ~filter
      with
      | [] -> noop
      | (_, semicolon_loc) :: _ ->
          Cmts.fmt_after ?pro c last ~filter:(fun cmt ->
              Location.compare (Cmt.loc cmt) semicolon_loc >= 0 ) )

let fmt_elements_collection ?pro ?(first_sep = true) ?(last_sep = true) c
    (p : Params.elements_collection) f loc fmt_x xs =
  let fmt_one ~first ~last x =
    fmt_if_k (not (first && first_sep)) p.sep_before
    $ fmt_x x
    $ fmt_or_k (last && last_sep) p.sep_after_final p.sep_after_non_final
  in
  list_fl xs fmt_one $ collection_last_cmt ?pro c loc (List.map ~f xs)

let fmt_expressions c width sub_exp exprs fmt_expr p loc =
  match c.conf.fmt_opts.break_collection_expressions.v with
  | `Fit_or_vertical ->
      fmt_elements_collection c p Exp.location loc fmt_expr exprs
  | `Wrap ->
      let is_simple x = is_simple c.conf width (sub_exp x) in
      let break x1 x2 = not (is_simple x1 && is_simple x2) in
      let grps = List.group exprs ~break in
      let fmt_grp ~first:first_grp ~last:last_grp exprs =
        fmt_elements_collection c ~first_sep:first_grp ~last_sep:last_grp p
          Exp.location loc fmt_expr exprs
      in
      list_fl grps fmt_grp

(** Handle the `break-fun-decl` option *)
let wrap_fun_decl_args c k =
  match c.conf.fmt_opts.break_fun_decl.v with
  | `Wrap | `Fit_or_vertical -> k
  | `Smart -> hvbox 0 k

let box_fun_decl_args c =
  match c.conf.fmt_opts.break_fun_decl.v with
  | `Fit_or_vertical -> hvbox
  | `Wrap | `Smart -> hovbox

(** Handle the `break-fun-sig` option *)
let box_fun_sig_args c =
  match c.conf.fmt_opts.break_fun_sig.v with
  | _ when c.conf.fmt_opts.ocp_indent_compat.v -> hvbox
  | `Fit_or_vertical -> hvbox
  | `Wrap | `Smart -> hovbox

let closing_paren ?force ?(offset = 0) c =
  match c.conf.fmt_opts.indicate_multiline_delimiters.v with
  | `No -> str ")"
  | `Space -> fits_breaks ")" " )" ?force
  | `Closing_on_separate_line -> fits_breaks ")" ")" ~hint:(1000, offset)

let maybe_disabled_k c (loc : Location.t) (l : attributes) f k =
  if not c.conf.opr_opts.disable.v then f c
  else
    let loc = Source.extend_loc_to_include_attributes loc l in
    Cmts.drop_inside c.cmts loc ;
    let s = Source.string_at c.source loc in
    k (Cmts.fmt c loc (str s))

let maybe_disabled c loc l f = maybe_disabled_k c loc l f Fn.id

let update_config_maybe_disabled c loc l f =
  let c = update_config c l in
  maybe_disabled c loc l f

let update_config_maybe_disabled_block c loc l f =
  let fmt bdy = {empty with opn= Some (open_vbox 2); bdy; cls= close_box} in
  let c = update_config c l in
  maybe_disabled_k c loc l f fmt

let update_items_config c items update_config =
  let with_config c i =
    let c = update_config c i in
    (c, (i, c))
  in
  let _, items = List.fold_map items ~init:c ~f:with_config in
  items

let box_semisemi c ~parent_ctx b k =
  let space = Poly.(c.conf.fmt_opts.sequence_style.v = `Separator) in
  match parent_ctx with
  | _ when not b -> k
  | Rep -> k $ fmt_if space " " $ str ";;"
  | _ -> hvbox 0 (k $ fmt_or space "@;" "@," $ str ";;")

let fmt_hole () = str "_"

let fmt_item_list c ctx update_config ast fmt_item items =
  let items = update_items_config c items update_config in
  let break_struct = c.conf.fmt_opts.break_struct.v || is_top ctx in
  hvbox 0 @@ list_pn items
  @@ fun ~prev (itm, c) ~next ->
  let loc = Ast.location (ast itm) in
  maybe_disabled c loc [] (fun c -> fmt_item c ctx ~prev ~next itm)
  $ opt next (fun (i_n, c_n) ->
        fmt_or_k
          (break_between c (ast itm, c.conf) (ast i_n, c_n.conf))
          (fmt "\n@;<1000 0>")
          (fmt_or break_struct "@;<1000 0>" "@ ") )

let fmt_recmodule c ctx items fmt_item ast sub =
  let update_config c i = update_config c (Ast.attributes (ast i)) in
  let fmt_item c ctx ~prev ~next:_ i =
    fmt_item c ~rec_flag:true ~first:(Option.is_none prev) (sub ~ctx i)
  in
  fmt_item_list c ctx update_config ast fmt_item items

(* In several places, naked newlines (i.e. not "@\n") are used to avoid
   trailing space in open lines. *)
(* In several places, a break such as "@;<1000 0>" is used to force the
   enclosing box to break across multiple lines. *)

let rec fmt_longident (li : Longident.t) =
  let fmt_id id =
    wrap_if (Std_longident.String_id.is_symbol id) "( " " )" (str id)
  in
  match li with
  | Lident id -> fmt_id id
  | Ldot (li, id) -> hvbox 0 (fmt_longident li $ fmt "@,." $ fmt_id id)
  | Lapply (li1, li2) ->
      hvbox 2 (fmt_longident li1 $ wrap "@,(" ")" (fmt_longident li2))

let fmt_longident_loc c ?pre {txt; loc} =
  Cmts.fmt c loc (opt pre str $ fmt_longident txt)

let str_longident x =
  Format_.asprintf "%a" (fun fs x -> eval fs (fmt_longident x)) x

let fmt_str_loc c ?pre {txt; loc} = Cmts.fmt c loc (opt pre str $ str txt)

let fmt_str_loc_opt c ?pre ?(default = "_") {txt; loc} =
  Cmts.fmt c loc (opt pre str $ str (Option.value ~default txt))

let variant_var c ({txt= x; loc} : variant_var) =
  Cmts.fmt c loc @@ (str "`" $ fmt_str_loc c x)

let fmt_constant c ?epi {pconst_desc; pconst_loc= loc} =
  Cmts.fmt c loc
  @@
  match pconst_desc with
  | Pconst_integer (lit, suf) | Pconst_float (lit, suf) ->
      str lit $ opt suf char
  | Pconst_char (_, s) -> wrap "'" "'" @@ str s
  | Pconst_string (s, loc', Some delim) ->
      Cmts.fmt c loc'
      @@ wrap_k (str ("{" ^ delim ^ "|")) (str ("|" ^ delim ^ "}")) (str s)
  | Pconst_string (_, loc', None) -> (
      let delim = ["@,"; "@;"] in
      let contains_pp_commands s =
        let is_substring substring = String.is_substring s ~substring in
        List.exists delim ~f:is_substring
      in
      let fmt_string_auto ~break_on_newlines s =
        let fmt_words ~epi s =
          let words = String.split s ~on:' ' in
          let fmt_word ~prev:_ curr ~next =
            match next with
            | Some "" -> str curr $ str " "
            | Some _ ->
                str curr $ cbreak ~fits:("", 1, "") ~breaks:(" \\", 0, "")
            | None -> str curr
          in
          hovbox_if (List.length words > 1) 0 (list_pn words fmt_word $ epi)
        in
        let fmt_line ~epi ~prev:_ curr ~next =
          let not_suffix suffix = not (String.is_suffix curr ~suffix) in
          let print_ln =
            List.for_all delim ~f:not_suffix || not break_on_newlines
          in
          let fmt_next next =
            if String.is_empty next then fmt_if_k print_ln (str "\\n")
            else if Char.equal next.[0] ' ' then
              fmt_if_k print_ln (str "\\n")
              $ cbreak ~fits:("", 0, "") ~breaks:("\\", -1, "\\")
            else
              fmt_if_k print_ln (str "\\n")
              $ cbreak ~fits:("", 0, "") ~breaks:("\\", 0, "")
          in
          let epi = match next with Some _ -> noop | None -> epi in
          fmt_words ~epi curr $ opt next fmt_next
        in
        let lines = String.split ~on:'\n' s in
        let lines =
          if break_on_newlines then lines
          else
            let n_lines = List.length lines in
            (* linebreaks are merged with the preceding line when possible
               instead of having a blank line in the list *)
            List.foldi lines ~init:[] ~f:(fun i acc -> function
              | "" when i < n_lines - 1 -> (
                match acc with [] -> [""] | h :: t -> (h ^ "\\n") :: t )
              | line -> line :: acc )
            |> List.rev
        in
        let epi = str "\"" $ fmt_opt epi in
        hvbox 1 (str "\"" $ list_pn lines (fmt_line ~epi))
      in
      let preserve_or_normalize =
        match c.conf.fmt_opts.break_string_literals.v with
        | `Never -> `Preserve
        | `Auto -> `Normalize
      in
      let s = Source.string_literal c.source preserve_or_normalize loc in
      Cmts.fmt c loc'
      @@
      match c.conf.fmt_opts.break_string_literals.v with
      | `Auto when contains_pp_commands s ->
          let break_on_pp_commands in_ pattern =
            String.substr_replace_all in_ ~pattern ~with_:(pattern ^ "\n")
          in
          List.fold_left delim ~init:s ~f:break_on_pp_commands
          |> fmt_string_auto ~break_on_newlines:true
      | `Auto -> fmt_string_auto ~break_on_newlines:false s
      | `Never -> wrap "\"" "\"" (str s) )

let fmt_variance_injectivity c vc = hvbox 0 (list vc "" (fmt_str_loc c))

let fmt_label lbl sep =
  (* No comment can be attached here. *)
  match lbl with
  | Nolabel -> noop
  | Labelled l -> str "~" $ str l.txt $ fmt sep
  | Optional l -> str "?" $ str l.txt $ fmt sep

let fmt_direction_flag = function
  | Upto -> fmt "@ to "
  | Downto -> fmt "@ downto "

let fmt_private ?(pro = fmt "@ ") c loc =
  pro $ hvbox 0 @@ Cmts.fmt c loc @@ str "private"

let fmt_virtual ?(pro = fmt "@ ") c loc =
  pro $ hvbox 0 @@ Cmts.fmt c loc @@ str "virtual"

let fmt_mutable ?(pro = fmt "@ ") ?(epi = noop) c loc =
  pro $ hvbox 0 (Cmts.fmt c loc (str "mutable")) $ epi

let fmt_private_flag c = function
  | Private loc -> fmt_private c loc
  | Public -> noop

let fmt_virtual_flag c = function
  | Virtual loc -> fmt_virtual c loc
  | Concrete -> noop

let fmt_mutable_flag ?pro ?epi c = function
  | Mutable loc -> fmt_mutable ?pro ?epi c loc
  | Immutable -> noop

let fmt_mutable_virtual_flag c = function
  | {mv_mut= Some m; mv_virt= Some v} when Location.compare_start v m < 1 ->
      fmt_virtual c v $ fmt_mutable c m
  | {mv_mut; mv_virt} ->
      opt mv_mut (fmt_mutable c) $ opt mv_virt (fmt_virtual c)

let fmt_private_virtual_flag c = function
  | {pv_priv= Some p; pv_virt= Some v} when Location.compare_start v p < 1 ->
      fmt_virtual c v $ fmt_private c p
  | {pv_priv; pv_virt} ->
      opt pv_priv (fmt_private c) $ opt pv_virt (fmt_virtual c)

let virtual_or_override = function
  | Cfk_virtual _ -> noop
  | Cfk_concrete (Override, _) -> str "!"
  | Cfk_concrete (Fresh, _) -> noop

let fmt_parsed_docstring c ~loc ?pro ~epi input parsed =
  assert (not (String.is_empty input)) ;
  let offset =
    let pos = loc.Location.loc_start in
    pos.pos_cnum - pos.pos_bol + 3
  and fmt_code = c.fmt_code in
  let doc = Fmt_odoc.fmt_parsed c.conf ~fmt_code ~offset ~input parsed in
  Cmts.fmt c loc
  @@ vbox_if (Option.is_none pro) 0 (fmt_opt pro $ wrap "(**" "*)" doc $ epi)

let docstring_epi ~standalone ~next ~epi ~floating =
  let epi = if Option.is_some next then fmt "@\n" else fmt_opt epi in
  match next with
  | (None | Some (_, false)) when floating && not standalone ->
      str "\n" $ epi
  | _ -> epi

let fmt_docstring c ?(standalone = false) ?pro ?epi doc =
  list_pn (Option.value ~default:[] doc)
    (fun ~prev:_ ({txt; loc}, floating) ~next ->
      let epi = docstring_epi ~standalone ~next ~epi ~floating in
      fmt_parsed_docstring c ~loc ?pro ~epi txt (Docstring.parse ~loc txt) )

let fmt_docstring_around_item' ?(is_val = false) ?(force_before = false)
    ?(fit = false) c doc1 doc2 =
  match (doc1, doc2) with
  | Some _, Some _ ->
      ( fmt_docstring c ~epi:(fmt "@\n") doc1
      , fmt_docstring c ~pro:(fmt "@\n") doc2 )
  | None, None -> (noop, noop)
  | None, Some doc | Some doc, None -> (
      let is_tag_only =
        List.for_all ~f:(function
          | Ok es, _ -> Docstring.is_tag_only es
          | _ -> false )
      in
      let fmt_doc ?epi ?pro doc =
        list_pn doc (fun ~prev:_ (parsed, ({txt; loc}, floating)) ~next ->
            let next = Option.map next ~f:snd in
            let epi = docstring_epi ~standalone:false ~next ~epi ~floating in
            fmt_parsed_docstring c ~loc ~epi ?pro txt parsed )
      in
      let floating_doc, doc =
        doc
        |> List.map ~f:(fun (({txt; loc}, _) as doc) ->
               (Docstring.parse ~loc txt, doc) )
        |> List.partition_tf ~f:(fun (_, (_, floating)) -> floating)
      in
      let placement =
        if force_before then `Before
        else if
          Poly.( = ) c.conf.fmt_opts.doc_comments_tag_only.v `Fit
          && fit && is_tag_only doc
        then `Fit
        else
          let ((`Before | `After) as conf) =
            match c.conf.fmt_opts.doc_comments.v with
            | `After_when_possible -> `After
            | `Before_except_val when is_val -> `After
            | `Before_except_val -> `Before
            | `Before -> `Before
          in
          conf
      in
      let floating_doc = fmt_doc ~epi:(fmt "@\n") floating_doc in
      match placement with
      | `Before -> (floating_doc $ fmt_doc ~epi:(fmt "@\n") doc, noop)
      | `After -> (floating_doc, fmt_doc ~pro:(fmt "@\n") doc)
      | `Fit ->
          ( floating_doc
          , fmt_doc ~pro:(break c.conf.fmt_opts.doc_comments_padding.v 0) doc
          ) )

(** Formats docstrings and decides where to place them Handles the
    [doc-comments] and [doc-comment-tag-only] options Returns the tuple
    [doc_before, doc_after, attrs] *)
let fmt_docstring_around_item ?is_val ?force_before ?fit c attrs =
  let doc1, attrs = doc_atrs attrs in
  let doc2, attrs = doc_atrs attrs in
  let doc_before, doc_after =
    fmt_docstring_around_item' ?is_val ?force_before ?fit c doc1 doc2
  in
  (doc_before, doc_after, attrs)

let fmt_extension_suffix c ext =
  opt ext (fun name -> str "%" $ fmt_str_loc c name)

let is_arrow_or_poly = function
  | {ptyp_desc= Ptyp_arrow _ | Ptyp_poly _; _} -> true
  | _ -> false

let fmt_assign_arrow c =
  match c.conf.fmt_opts.assignment_operator.v with
<<<<<<< HEAD
  | `Begin_line -> Break.assignment_operator c $ fmt "<- "
=======
  | `Begin_line ->
      break 1 (Params.Indent.assignment_operator_bol c.conf) $ fmt "<- "
>>>>>>> c7b89a0b
  | `End_line -> fmt " <-@;<1 2>"

let arrow_sep c ~parens : Fmt.s =
  match c.conf.fmt_opts.break_separators.v with
  | `Before -> if parens then "@;<1 1>-> " else "@ -> "
  | `After -> " ->@;<1 0>"

let fmt_docstring_padded c doc =
  fmt_docstring c ~pro:(break c.conf.fmt_opts.doc_comments_padding.v 0) doc

let sequence_blank_line c (l1 : Location.t) (l2 : Location.t) =
  match c.conf.fmt_opts.sequence_blank_line.v with
  | `Preserve_one ->
      let rec loop prev_pos = function
        | cmt :: tl ->
            let loc = Cmt.loc cmt in
            (* Check empty line before each comment *)
            Source.empty_line_between c.source prev_pos loc.loc_start
            || loop loc.loc_end tl
        | [] ->
            (* Check empty line after all comments *)
            Source.empty_line_between c.source prev_pos l2.loc_start
      in
      loop l1.loc_end (Cmts.remaining_before c.cmts l2)
  | `Compact -> false

let fmt_quoted_string key ext s = function
  | None ->
      wrap_k (str (Format_.sprintf "{%s%s|" key ext)) (str "|}") (str s)
  | Some delim ->
      let ext_and_delim =
        if String.is_empty delim then ext
        else Format_.sprintf "%s %s" ext delim
      in
      wrap_k
        (str (Format_.sprintf "{%s%s|" key ext_and_delim))
        (str (Format_.sprintf "|%s}" delim))
        (str s)

let fmt_type_var s =
  str "'"
  (* [' a'] is a valid type variable, the space is required to not lex as a
     char. https://github.com/ocaml/ocaml/pull/2034 *)
  $ fmt_if (String.length s > 1 && Char.equal s.[1] '\'') " "
  $ str s

let rec fmt_extension_aux c ctx ~key (ext, pld) =
  match (ext.txt, pld, ctx) with
  (* Quoted extensions (since ocaml 4.11). *)
  | ( ext
    , PStr
        [ { pstr_desc=
              Pstr_eval
                ( { pexp_desc=
                      Pexp_constant
                        {pconst_desc= Pconst_string (str, loc, delim); _}
                  ; pexp_loc
                  ; pexp_loc_stack= _
                  ; pexp_attributes= [] }
                , [] )
          ; pstr_loc } ]
    , _ )
    when Source.is_quoted_string c.source pstr_loc ->
      (* Comments and attributes are not allowed by the parser *)
      assert (not (Cmts.has_before c.cmts loc)) ;
      assert (not (Cmts.has_after c.cmts loc)) ;
      assert (not (Cmts.has_before c.cmts pexp_loc)) ;
      assert (not (Cmts.has_after c.cmts pexp_loc)) ;
      assert (not (Cmts.has_before c.cmts pstr_loc)) ;
      assert (not (Cmts.has_after c.cmts pstr_loc)) ;
      hvbox 0 (fmt_quoted_string (Ext.Key.to_string key) ext str delim)
  | _, PStr [({pstr_loc; _} as si)], (Pld _ | Str _ | Top)
    when Source.extension_using_sugar ~name:ext ~payload:pstr_loc ->
      fmt_structure_item c ~last:true ~ext ~semisemi:false (sub_str ~ctx si)
  | _, PSig [({psig_loc; _} as si)], (Pld _ | Sig _ | Top)
    when Source.extension_using_sugar ~name:ext ~payload:psig_loc ->
      fmt_signature_item c ~ext (sub_sig ~ctx si)
  | _, PPat (({ppat_loc; _} as pat), _), (Pld _ | Top)
    when Source.extension_using_sugar ~name:ext ~payload:ppat_loc ->
      fmt_pattern c ~ext (sub_pat ~ctx pat)
  | _ ->
      let indent =
        match pld with
        | PStr [{pstr_desc= Pstr_eval _; _}] | PTyp _ | PPat _ ->
            c.conf.fmt_opts.extension_indent.v
        | PSig _ | PStr _ -> c.conf.fmt_opts.stritem_extension_indent.v
      in
      hvbox indent
        (wrap "[" "]"
           ( str (Ext.Key.to_string key)
           $ fmt_str_loc c ext
           $ fmt_payload c (Pld pld) pld
           $ fmt_if (Exposed.Right.payload pld) " " ) )

and fmt_extension = fmt_extension_aux ~key:Ext.Key.Regular

and fmt_item_extension = fmt_extension_aux ~key:Ext.Key.Item

and fmt_attribute c ~key {attr_name; attr_payload; attr_loc} =
  hvbox 0 @@ Cmts.fmt c attr_loc
  @@
  match (attr_name, attr_payload) with
  | ( {txt= ("ocaml.doc" | "ocaml.text") as txt; loc= {loc_ghost= true; _}}
    , PStr
        [ { pstr_desc=
              Pstr_eval
                ( { pexp_desc=
                      Pexp_constant
                        {pconst_desc= Pconst_string (doc, _, None); _}
                  ; pexp_attributes= []
                  ; _ }
                , [] )
          ; _ } ] ) ->
      fmt_or (String.equal txt "ocaml.text") "@ " " "
      $ wrap "(**" "*)" (str doc)
  | name, pld ->
      let indent =
        match (pld, key) with
        | (PStr _ | PSig _), Attr.Key.Floating ->
            c.conf.fmt_opts.stritem_extension_indent.v
        | _ -> c.conf.fmt_opts.extension_indent.v
      in
      hvbox indent
        (wrap "[" "]"
           ( str (Attr.Key.to_string key)
           $ fmt_str_loc c name
           $ fmt_payload c (Pld pld) pld
           $ fmt_if (Exposed.Right.payload pld) " " ) )

and fmt_attributes_aux c ?pre ?suf ~key attrs =
  let num = List.length attrs in
  fmt_if_k (num > 0)
    ( opt pre sp
    $ hvbox_if (num > 1) 0
        (hvbox 0 (list attrs "@ " (fmt_attribute c ~key)) $ opt suf str) )

and fmt_attributes = fmt_attributes_aux ~key:Attr.Key.Regular

and fmt_item_attributes = fmt_attributes_aux ~key:Attr.Key.Item

and fmt_attributes_and_docstrings_aux c ~key attrs =
  let standalone, pro, space =
    match key with
    | Attr.Key.Regular | Attr.Key.Item ->
        (false, break c.conf.fmt_opts.doc_comments_padding.v 0, break 1 0)
    | Attr.Key.Floating -> (true, noop, noop)
  in
  let aux = function
    | { attr_name=
          {txt= "ocaml.doc" | "ocaml.text"; loc= {loc_ghost= true; _}}
      ; attr_payload=
          PStr
            [ { pstr_desc=
                  Pstr_eval
                    ( { pexp_desc=
                          Pexp_constant
                            {pconst_desc= Pconst_string (txt, _, None); _}
                      ; pexp_loc= loc
                      ; pexp_attributes= []
                      ; _ }
                    , [] )
              ; _ } ]
      ; _ } ->
        fmt_docstring c ~standalone ~pro (Some [({txt; loc}, standalone)])
    | attr -> space $ fmt_attribute c ~key attr
  in
  list attrs "" aux

and fmt_attributes_and_docstrings =
  fmt_attributes_and_docstrings_aux ~key:Attr.Key.Regular

and fmt_floating_attributes_and_docstrings =
  fmt_attributes_and_docstrings_aux ~key:Attr.Key.Floating

and fmt_payload c ctx pld =
  protect c (Pld pld)
  @@
  match pld with
  | PStr mex ->
      fmt_if (not (List.is_empty mex)) "@ " $ fmt_structure c ctx mex
  | PSig mty ->
      str ":"
      $ fmt_if (not (List.is_empty mty)) "@ "
      $ fmt_signature c ctx mty
  | PTyp typ -> fmt ":@ " $ fmt_core_type c (sub_typ ~ctx typ)
  | PPat (pat, exp) ->
      let fmt_when exp =
        str " when " $ fmt_expression c (sub_exp ~ctx exp)
      in
      fmt "?@ " $ fmt_pattern c (sub_pat ~ctx pat) $ opt exp fmt_when

and fmt_record_field c ?typ1 ?typ2 ?rhs lid1 =
  let field_space =
    match c.conf.fmt_opts.field_space.v with
    | `Loose | `Tight_decl -> str " "
    | `Tight -> noop
  in
  let t1 = Option.map typ1 ~f:(fun x -> fmt ": " $ fmt_core_type c x) in
  let t2 = Option.map typ2 ~f:(fun x -> fmt ":> " $ fmt_core_type c x) in
  let r = Option.map rhs ~f:(fun x -> fmt "=@;<1 2>" $ cbox 0 x) in
  let fmt_type_rhs =
    match List.filter_opt [t1; t2; r] with
    | [] -> noop
    | l -> field_space $ list l "@ " Fn.id
  in
  Cmts.fmt_before c lid1.loc
  $ cbox 0
      (fmt_longident_loc c lid1 $ Cmts.fmt_after c lid1.loc $ fmt_type_rhs)

and fmt_type_cstr c ?constraint_ctx xtyp =
  let colon_before = Poly.(c.conf.fmt_opts.break_colon.v = `Before) in
  fmt_or_k colon_before (fits_breaks " " ~hint:(1000, 0) "") (fmt "@;<0 -1>")
  $ cbox_if colon_before 0
      (fmt_core_type c ~pro:":" ?constraint_ctx ~pro_space:(not colon_before)
         ~box:(not colon_before) xtyp )

and type_constr_and_body c xbody =
  let body = xbody.ast in
  match xbody.ast.pexp_desc with
  | Pexp_constraint (exp, typ) ->
      Cmts.relocate c.cmts ~src:body.pexp_loc ~before:exp.pexp_loc
        ~after:exp.pexp_loc ;
      let typ_ctx = Exp body in
      let exp_ctx =
        Exp Ast_helper.(Exp.fun_ Nolabel None (Pat.any ()) exp)
      in
      ( Some (fmt_type_cstr c ~constraint_ctx:`Fun (sub_typ ~ctx:typ_ctx typ))
      , sub_exp ~ctx:exp_ctx exp )
  | _ -> (None, xbody)

and fmt_arrow_param c ctx {pap_label= lI; pap_loc= locI; pap_type= tI} =
  let arg_label lbl =
    match lbl with
    | Nolabel -> None
    | Labelled l -> Some (str l.txt $ fmt ":@,")
    | Optional l -> Some (str "?" $ str l.txt $ fmt ":@,")
  in
  let xtI = sub_typ ~ctx tI in
  let arg =
    match arg_label lI with
    | None -> fmt_core_type c xtI
    | Some f -> hovbox 2 (f $ fmt_core_type c xtI)
  in
  hvbox 0 (Cmts.fmt_before c locI $ arg)

(** Format [Ptyp_arrow]. [indent] can be used to override the indentation
    added for the break-separators option. [parent_has_parens] is used to
    align arrows to parentheses. *)
and fmt_arrow_type c ~ctx ?indent ~parens ~parent_has_parens args fmt_ret_typ
    =
  let indent =
    match indent with
    | Some k -> k
    | None ->
        fmt_if_k
          Poly.(c.conf.fmt_opts.break_separators.v = `Before)
          (fmt_or_k c.conf.fmt_opts.ocp_indent_compat.v (fits_breaks "" "")
             (fits_breaks "" "   ") )
  and ret_typ =
    match fmt_ret_typ with
    | Some k -> fmt (arrow_sep c ~parens:parent_has_parens) $ k
    | None -> noop
  in
  indent
  $ wrap_if parens "(" ")"
      ( list args
          (arrow_sep c ~parens:parent_has_parens)
          (fmt_arrow_param c ctx)
      $ ret_typ )

(* The context of [xtyp] refers to the RHS of the expression (namely
   Pexp_constraint) and does not give a relevant information as to whether
   [xtyp] should be parenthesized. [constraint_ctx] gives the higher context
   of the expression, i.e. if the expression is part of a `fun`
   expression. *)
and fmt_core_type c ?(box = true) ?pro ?(pro_space = true) ?constraint_ctx
    ({ast= typ; ctx} as xtyp) =
  protect c (Typ typ)
  @@
  let {ptyp_desc; ptyp_attributes; ptyp_loc; _} = typ in
  update_config_maybe_disabled c ptyp_loc ptyp_attributes
  @@ fun c ->
  ( match pro with
  | Some pro -> (
    match c.conf.fmt_opts.break_colon.v with
    | `Before -> fmt_if pro_space "@;" $ str pro $ str " "
    | `After -> fmt_if pro_space " " $ str pro $ fmt "@ " )
  | None -> noop )
  $
  let doc, atrs = doc_atrs ptyp_attributes in
  Cmts.fmt c ptyp_loc
  @@ (fun k -> k $ fmt_docstring c ~pro:(fmt "@ ") doc)
  @@ ( if List.is_empty atrs then Fn.id
       else fun k ->
         hvbox 0 (Params.parens c.conf (k $ fmt_attributes c ~pre:Cut atrs))
     )
  @@
  let parens = parenze_typ xtyp in
  hvbox_if box 0
  @@ Params.parens_if
       (match typ.ptyp_desc with Ptyp_tuple _ -> false | _ -> parens)
       c.conf
  @@
  let in_type_declaration =
    match ctx with
    | Td {ptype_manifest= Some t; _} -> phys_equal t typ
    | _ -> false
  in
  let ctx = Typ typ in
  let parenze_constraint_ctx =
    match constraint_ctx with
    | Some `Fun when not parens -> true
    | _ -> false
  in
  match ptyp_desc with
  | Ptyp_alias (typ, str) ->
      hvbox 0
        (wrap_if parenze_constraint_ctx "(" ")"
           ( fmt_core_type c (sub_typ ~ctx typ)
           $ fmt "@ as@ "
           $ Cmts.fmt c str.loc @@ fmt_type_var str.txt ) )
  | Ptyp_any -> str "_"
  | Ptyp_arrow (args, ret_typ) ->
      Cmts.relocate c.cmts ~src:ptyp_loc
        ~before:(List.hd_exn args).pap_type.ptyp_loc ~after:ret_typ.ptyp_loc ;
      let indent =
        match pro with
        | Some pro when c.conf.fmt_opts.ocp_indent_compat.v ->
            let indent =
              if Poly.(c.conf.fmt_opts.break_separators.v = `Before) then 2
              else 0
            in
            Some
              (fits_breaks ""
                 (String.make (Int.max 1 (indent - String.length pro)) ' ') )
        | _ -> None
      in
      let fmt_ret_typ = fmt_core_type c (sub_typ ~ctx ret_typ) in
      fmt_arrow_type c ~ctx ?indent ~parens:parenze_constraint_ctx
        ~parent_has_parens:parens args (Some fmt_ret_typ)
  | Ptyp_constr (lid, []) -> fmt_longident_loc c lid
  | Ptyp_constr (lid, [t1]) ->
<<<<<<< HEAD
      hvbox (Indent.type_constr c)
        ( fmt_core_type c (sub_typ ~ctx t1)
        $ fmt "@ " $ fmt_longident_loc c lid )
  | Ptyp_constr (lid, t1N) ->
      hvbox (Indent.type_constr c)
        ( hvbox 0
            (wrap_fits_breaks c.conf "(" ")"
               (list t1N (Params.comma_sep c.conf)
                  (sub_typ ~ctx >> fmt_core_type c) ) )
=======
      hvbox
        (Params.Indent.type_constr c.conf)
        ( fmt_core_type c (sub_typ ~ctx t1)
        $ fmt "@ " $ fmt_longident_loc c lid )
  | Ptyp_constr (lid, t1N) ->
      hvbox
        (Params.Indent.type_constr c.conf)
        ( wrap_fits_breaks c.conf "(" ")"
            (list t1N (Params.comma_sep c.conf)
               (sub_typ ~ctx >> fmt_core_type c) )
>>>>>>> c7b89a0b
        $ fmt "@ " $ fmt_longident_loc c lid )
  | Ptyp_extension ext ->
      hvbox c.conf.fmt_opts.extension_indent.v (fmt_extension c ctx ext)
  | Ptyp_package (id, cnstrs) ->
      hvbox 2
        ( hovbox 0 (fmt "module@ " $ fmt_longident_loc c id)
        $ fmt_package_type c ctx cnstrs )
  | Ptyp_poly ([], _) ->
      impossible "produced by the parser, handled elsewhere"
  | Ptyp_poly (a1N, t) ->
      hovbox_if box 0
        ( list a1N "@ " (fun {txt; _} -> fmt_type_var txt)
        $ fmt ".@ "
        $ fmt_core_type c ~box:true (sub_typ ~ctx t) )
  | Ptyp_tuple typs ->
      hvbox 0
        (wrap_if parenze_constraint_ctx "(" ")"
           (wrap_fits_breaks_if ~space:false c.conf parens "(" ")"
              (list typs "@ * " (sub_typ ~ctx >> fmt_core_type c)) ) )
  | Ptyp_var s -> fmt_type_var s
  | Ptyp_variant (rfs, flag, lbls) ->
      let row_fields rfs =
        match rfs with
        | [] -> Cmts.fmt_within c ~pro:noop ptyp_loc
        | _ ->
            list rfs
              ( if
                  in_type_declaration
                  && Poly.(c.conf.fmt_opts.type_decl.v = `Sparse)
                then "@;<1000 0>| "
                else "@ | " )
              (fmt_row_field c ctx)
      in
      let protect_token = Exposed.Right.(list ~elt:row_field) rfs in
      let space_around = c.conf.fmt_opts.space_around_variants.v in
      let closing =
        let empty = List.is_empty rfs in
        let force =
          match c.conf.fmt_opts.type_decl.v with
          | `Sparse -> Option.some_if space_around Break
          | `Compact -> None
        in
        let nspaces = if empty then 0 else 1 in
        let space = (protect_token || space_around) && not empty in
        fits_breaks
          (if space && not empty then " ]" else "]")
          ~hint:(nspaces, 0) "]" ?force
      in
      hvbox 0
        ( match (flag, lbls, rfs) with
        | Closed, None, [{prf_desc= Rinherit _; _}] ->
            str "[ | " $ row_fields rfs $ closing
        | Closed, None, _ ->
            let opening = if space_around then "[ " else "[" in
            fits_breaks opening "[ " $ row_fields rfs $ closing
        | Open, None, _ -> str "[> " $ row_fields rfs $ closing
        | Closed, Some [], _ -> str "[< " $ row_fields rfs $ closing
        | Closed, Some ls, _ ->
            str "[< " $ row_fields rfs $ str " > "
            $ list ls "@ " (variant_var c)
            $ closing
        | Open, Some _, _ -> impossible "not produced by parser" )
  | Ptyp_object ([], closed_flag) ->
      wrap "<@ " ">"
        ( match closed_flag with
        | OClosed -> Cmts.fmt_within c ~pro:noop ~epi:(str " ") ptyp_loc
        | OOpen loc -> Cmts.fmt c loc (str "..") $ fmt "@ " )
  | Ptyp_object (fields, closed_flag) ->
      let fmt_field {pof_desc; pof_attributes; pof_loc} =
        let fmt_field =
          match pof_desc with
          | Otag (lab_loc, typ) ->
              (* label loc * attributes * core_type -> object_field *)
              let field_loose =
                match c.conf.fmt_opts.field_space.v with
                | `Loose | `Tight_decl -> true
                | `Tight -> false
              in
              fmt_str_loc c lab_loc $ fmt_if field_loose " " $ fmt ":@ "
              $ fmt_core_type c (sub_typ ~ctx typ)
          | Oinherit typ -> fmt_core_type c (sub_typ ~ctx typ)
        in
        Cmts.fmt c pof_loc
        @@ hvbox 4
             ( hvbox 2 fmt_field
             $ fmt_attributes_and_docstrings c pof_attributes )
      in
      hvbox 0
        (wrap "< " " >"
           ( list fields "@ ; " fmt_field
           $
           match closed_flag with
           | OClosed -> noop
           | OOpen loc -> fmt "@ ; " $ Cmts.fmt c loc @@ str ".." ) )
  | Ptyp_class (lid, []) -> fmt_longident_loc c ~pre:"#" lid
  | Ptyp_class (lid, [t1]) ->
      fmt_core_type c (sub_typ ~ctx t1)
      $ fmt "@ "
      $ fmt_longident_loc c ~pre:"#" lid
  | Ptyp_class (lid, t1N) ->
      wrap_fits_breaks c.conf "(" ")"
        (list t1N (Params.comma_sep c.conf)
           (sub_typ ~ctx >> fmt_core_type c) )
      $ fmt "@ "
      $ fmt_longident_loc c ~pre:"#" lid

and fmt_package_type c ctx cnstrs =
  let fmt_cstr ~first ~last:_ (lid, typ) =
    fmt_or first "@;<1 0>" "@;<1 1>"
    $ hvbox 2
        ( fmt_or first "with type " "and type "
        $ fmt_longident_loc c lid $ fmt " =@ "
        $ fmt_core_type c (sub_typ ~ctx typ) )
  in
  list_fl cnstrs fmt_cstr

and fmt_row_field c ctx {prf_desc; prf_attributes; prf_loc} =
  let c = update_config c prf_attributes in
  let row =
    match prf_desc with
    | Rtag (name, const, typs) ->
        variant_var c name
        $ fmt_if (not (const && List.is_empty typs)) " of@ "
        $ fmt_if (const && not (List.is_empty typs)) " & "
        $ list typs "@ & " (sub_typ ~ctx >> fmt_core_type c)
    | Rinherit typ -> fmt_core_type c (sub_typ ~ctx typ)
  in
  hvbox 0
    ( hvbox (Indent.variant_type_arg c) (Cmts.fmt c prf_loc row)
    $ fmt_attributes_and_docstrings c prf_attributes )

and fmt_pattern_attributes c xpat k =
  match xpat.ast.ppat_attributes with
  | [] -> k
  | attrs ->
      let parens_attr =
        match xpat.ast.ppat_desc with
        | Ppat_or _ -> (
          match xpat.ctx with
          | Pat {ppat_desc= Ppat_construct _; _}
           |Pat {ppat_desc= Ppat_variant _; _} ->
              true
          | _ -> false )
        | _ -> (
          match xpat.ctx with
          | Exp {pexp_desc= Pexp_object _; _}
           |Cl {pcl_desc= Pcl_structure _; _} ->
              false
          | _ -> true )
      in
      Params.parens_if parens_attr c.conf
        (k $ fmt_attributes c ~pre:Space attrs)

and fmt_pattern ?ext c ?pro ?parens ?(box = false)
    ({ctx= ctx0; ast= pat} as xpat) =
  protect c (Pat pat)
  @@
  let ctx = Pat pat in
  let {ppat_desc; ppat_attributes; ppat_loc; _} = pat in
  update_config_maybe_disabled c ppat_loc ppat_attributes
  @@ fun c ->
  let parens = match parens with Some b -> b | None -> parenze_pat xpat in
  (match ctx0 with Pat {ppat_desc= Ppat_tuple _; _} -> hvbox 0 | _ -> Fn.id)
  @@ ( match ppat_desc with
     | Ppat_or _ -> fun k -> Cmts.fmt c ppat_loc @@ k
     | _ -> fun k -> Cmts.fmt c ppat_loc @@ (fmt_opt pro $ k) )
  @@ hovbox_if box 0
  @@ fmt_pattern_attributes c xpat
  @@
  match ppat_desc with
  | Ppat_any -> str "_"
  | Ppat_var {txt; loc} ->
      Cmts.fmt c loc
      @@ wrap_if (Std_longident.String_id.is_symbol txt) "( " " )" (str txt)
  | Ppat_alias (pat, {txt; loc}) ->
      let paren_pat =
        match pat.ppat_desc with
        | Ppat_or _ | Ppat_tuple _ -> Some true
        | _ -> None
      in
      hovbox 0
        (wrap_fits_breaks_if ~space:false c.conf parens "(" ")"
           (hovbox 0
              ( fmt_pattern c ?parens:paren_pat (sub_pat ~ctx pat)
              $ fmt "@ as@ "
              $ Cmts.fmt c loc
                  (wrap_if
                     (Std_longident.String_id.is_symbol txt)
                     "( " " )" (str txt) ) ) ) )
  | Ppat_constant const -> fmt_constant c const
  | Ppat_interval (l, u) -> fmt_constant c l $ str " .. " $ fmt_constant c u
  | Ppat_tuple pats ->
      let parens =
        parens || Poly.(c.conf.fmt_opts.parens_tuple_patterns.v = `Always)
      in
      hvbox 0
        (Params.wrap_tuple ~parens ~no_parens_if_break:false c.conf
           (list_k pats (Params.tuple_sep c.conf)
              (sub_pat ~ctx >> fmt_pattern c) ) )
  | Ppat_construct ({txt= Lident (("()" | "[]") as txt); loc}, None) ->
      let opn = txt.[0] and cls = txt.[1] in
      Cmts.fmt c loc
        (hvbox 0
           (wrap_k (char opn) (char cls)
              (Cmts.fmt_within c ~pro:(str " ") ~epi:(str " ") ppat_loc) ) )
  | Ppat_construct (lid, None) -> fmt_longident_loc c lid
  | Ppat_cons lp ->
      Cmts.fmt c ppat_loc
        (hvbox 0 (fmt_pat_cons c ~parens (List.map lp ~f:(sub_pat ~ctx))))
  | Ppat_construct (lid, Some (exists, pat)) ->
      cbox
        (Indent.variant ~parens c)
        (Params.parens_if parens c.conf
           ( fmt_longident_loc c lid $ fmt "@ "
           $ ( match exists with
             | [] -> noop
             | names ->
                 hvbox 0
                   (Params.parens c.conf
                      (str "type " $ list names "@ " (fmt_str_loc c)) )
                 $ fmt "@ " )
           $ fmt_pattern c (sub_pat ~ctx pat) ) )
  | Ppat_variant (lbl, None) -> variant_var c lbl
  | Ppat_variant (lbl, Some pat) ->
      cbox
        (Indent.variant ~parens c)
        (Params.parens_if parens c.conf
           (variant_var c lbl $ fmt "@ " $ fmt_pattern c (sub_pat ~ctx pat)) )
  | Ppat_record (flds, closed_flag) ->
      let fmt_field (lid, typ1, pat) =
        let typ1 = Option.map typ1 ~f:(sub_typ ~ctx) in
        let rhs =
          Option.map pat ~f:(fun p -> fmt_pattern c (sub_pat ~ctx p))
        in
        hvbox 0 @@ Cmts.fmt c ppat_loc @@ fmt_record_field c ?typ1 ?rhs lid
      in
      let p1, p2 = Params.get_record_pat c.conf ~ctx:ctx0 in
      let last_sep, fmt_underscore =
        match closed_flag with
        | OClosed -> (true, noop)
        | OOpen loc -> (false, Cmts.fmt ~pro:(break 1 2) c loc p2.wildcard)
      in
      let last_loc (lid, t, p) =
        match (t, p) with
        | _, Some p -> p.ppat_loc
        | Some t, _ -> t.ptyp_loc
        | _ -> lid.loc
      in
      let fmt_fields =
        fmt_elements_collection c ~last_sep p1 last_loc ppat_loc fmt_field
          flds
      in
      hvbox_if parens 0
        (Params.parens_if parens c.conf
           (p1.box (fmt_fields $ fmt_underscore)) )
  | Ppat_array [] ->
      hvbox 0
        (wrap_fits_breaks c.conf "[|" "|]" (Cmts.fmt_within c ppat_loc))
  | Ppat_array pats ->
      let p = Params.get_array_pat c.conf ~ctx:ctx0 in
      p.box
        (fmt_elements_collection c p Pat.location ppat_loc
           (sub_pat ~ctx >> fmt_pattern c >> hvbox 0)
           pats )
  | Ppat_list pats ->
      let p = Params.get_list_pat c.conf ~ctx:ctx0 in
      p.box
        (fmt_elements_collection c p Pat.location ppat_loc
           (sub_pat ~ctx >> fmt_pattern c >> hvbox 0)
           pats )
  | Ppat_or pats ->
      Cmts.relocate c.cmts ~src:ppat_loc ~before:(List.hd_exn pats).ppat_loc
        ~after:(List.last_exn pats).ppat_loc ;
      let nested =
        match ctx0 with
        | Pat {ppat_desc= Ppat_or _; _}
         |Exp {pexp_desc= Pexp_match _ | Pexp_try _ | Pexp_function _; _} ->
            List.is_empty xpat.ast.ppat_attributes
        | _ -> false
      in
      let xpats = List.map ~f:(sub_pat ~ctx) pats in
      let space p =
        match p.ppat_desc with
        | Ppat_constant
            {pconst_desc= Pconst_integer (i, _) | Pconst_float (i, _); _}
          -> (
          match i.[0] with '-' | '+' -> true | _ -> false )
        | _ -> false
      in
      let break {ast= p1; _} {ast= p2; _} =
        Poly.(c.conf.fmt_opts.break_cases.v = `Nested)
        || (not (Pat.is_simple p1))
        || (not (Pat.is_simple p2))
        || Cmts.has_after c.cmts p1.ppat_loc
      in
      let open_box =
        match c.conf.fmt_opts.break_cases.v with
        | `Fit_or_vertical | `Vertical -> open_hvbox
        | `Fit | `Nested | `Toplevel | `All -> open_hovbox
      in
      hvbox 0
        ( list_fl (List.group xpats ~break)
            (fun ~first:first_grp ~last:_ xpat_grp ->
              list_fl xpat_grp (fun ~first ~last:_ xpat ->
                  (* side effects of Cmts.fmt_before before [fmt_pattern] is
                     important *)
                  let loc = xpat.ast.ppat_loc in
                  let cmts_before = Cmts.has_before c.cmts loc in
                  let leading_cmt =
                    let pro, adj =
                      if first_grp && first then (noop, fmt "@ ")
                      else (fmt "@ ", noop)
                    in
                    Cmts.fmt_before ~pro c loc ~adj ~eol:noop
                  in
                  let pro =
                    if first_grp && first then
                      fmt_opt pro
                      $ fits_breaks
                          (if parens then "(" else "")
                          (if nested then "" else "( ")
                      $ open_box (-2)
                    else if first then
                      Params.get_or_pattern_sep c.conf ~ctx:ctx0 ~cmts_before
                      $ open_box (-2)
                    else
                      Params.get_or_pattern_sep c.conf ~ctx:ctx0 ~cmts_before
                        ~space:(space xpat.ast)
                  in
                  leading_cmt $ fmt_pattern c ~box:true ~pro xpat )
              $ close_box )
        $ fmt_or_k nested
            (fits_breaks (if parens then ")" else "") "")
            (fits_breaks (if parens then ")" else "") ~hint:(1, 2) ")") )
  | Ppat_constraint (pat, typ) ->
      hvbox 2
        (Params.parens_if parens c.conf
           ( fmt_pattern c (sub_pat ~ctx pat)
           $ ( match ctx0 with
             | Exp {pexp_desc= Pexp_let _; _} -> fmt "@ : "
             | _ -> fmt " :@ " )
           $ fmt_core_type c (sub_typ ~ctx typ) ) )
  | Ppat_type lid -> fmt_longident_loc c ~pre:"#" lid
  | Ppat_lazy pat ->
      cbox 2
        (Params.parens_if parens c.conf
           ( str "lazy"
           $ fmt_extension_suffix c ext
           $ fmt "@ "
           $ fmt_pattern c (sub_pat ~ctx pat) ) )
  | Ppat_unpack (name, pt) ->
      let fmt_constraint_opt pt k =
        match pt with
        | Some (id, cnstrs) ->
            hovbox 0
              (Params.parens_if parens c.conf
                 (hvbox 1
                    ( hovbox 0 (k $ fmt "@ : " $ fmt_longident_loc c id)
                    $ fmt_package_type c ctx cnstrs ) ) )
        | None -> wrap_fits_breaks_if ~space:false c.conf parens "(" ")" k
      in
      fmt_constraint_opt pt
        ( str "module"
        $ fmt_extension_suffix c ext
        $ char ' ' $ fmt_str_loc_opt c name )
  | Ppat_exception pat ->
      cbox 2
        (Params.parens_if parens c.conf
           ( fmt "exception"
           $ fmt_extension_suffix c ext
           $ fmt "@ "
           $ fmt_pattern c (sub_pat ~ctx pat) ) )
  | Ppat_extension
      ( ext
      , PPat
          ( ( { ppat_desc= Ppat_lazy _ | Ppat_unpack _ | Ppat_exception _
              ; ppat_loc
              ; ppat_attributes= []
              ; _ } as pat )
          , _ ) )
    when Source.extension_using_sugar ~name:ext ~payload:ppat_loc ->
      hvbox 0 (fmt_pattern ~ext c ~box (sub_pat ~ctx pat))
  | Ppat_extension ext ->
      hvbox c.conf.fmt_opts.extension_indent.v (fmt_extension c ctx ext)
  | Ppat_open (lid, pat) ->
      let can_skip_parens =
        match pat.ppat_desc with
        | Ppat_array _ | Ppat_list _ | Ppat_record _ -> true
        | Ppat_tuple _ ->
            Poly.(c.conf.fmt_opts.parens_tuple_patterns.v = `Always)
        | Ppat_construct ({txt= Lident "[]"; _}, None) -> true
        | _ -> false
      in
      let opn, cls = if can_skip_parens then (".", "") else (".(", ")") in
      cbox 0
        ( fmt_longident_loc c lid
        $ wrap_k (str opn) (str cls)
            (fmt "@;<0 2>" $ fmt_pattern c (sub_pat ~ctx pat)) )

and fmt_fun_args c args =
  let fmt_fun_arg (a : Sugar.arg_kind) =
    match a with
    | Val
        ( ((Labelled l | Optional l) as lbl)
        , ( { ast=
                { ppat_desc=
                    ( Ppat_var {txt; loc= _}
                    | Ppat_constraint
                        ( { ppat_desc= Ppat_var {txt; loc= _}
                          ; ppat_attributes= []
                          ; _ }
                        , _ ) )
                ; ppat_attributes= []
                ; _ }
            ; _ } as xpat )
        , None )
      when String.equal l.txt txt ->
        let symbol = match lbl with Labelled _ -> "~" | _ -> "?" in
        cbox 0 (str symbol $ fmt_pattern ~box:true c xpat)
    | Val ((Optional _ as lbl), xpat, None) ->
        let has_attr = not (List.is_empty xpat.ast.ppat_attributes) in
        let outer_parens, inner_parens =
          match xpat.ast.ppat_desc with
          | Ppat_any | Ppat_var _ -> (false, false)
          | Ppat_unpack _ -> (not has_attr, true)
          | Ppat_tuple _ -> (false, true)
          | Ppat_or _ -> (has_attr, true)
          | _ -> (not has_attr, false)
        in
        cbox 2
          ( fmt_label lbl ":@,"
          $ hovbox 0
            @@ Params.parens_if outer_parens c.conf
                 (fmt_pattern ~parens:inner_parens c xpat) )
    | Val (((Labelled _ | Nolabel) as lbl), xpat, None) ->
        cbox 2 (fmt_label lbl ":@," $ fmt_pattern c xpat)
    | Val
        ( Optional l
        , ( { ast= {ppat_desc= Ppat_var {txt; loc= _}; ppat_attributes= []; _}
            ; _ } as xpat )
        , Some xexp )
      when String.equal l.txt txt ->
        cbox 0
          (wrap "?(" ")"
             ( fmt_pattern c ~box:true xpat
             $ fmt " =@;<1 2>"
             $ hovbox 2 (fmt_expression c xexp) ) )
    | Val
        ( Optional l
        , ( { ast=
                { ppat_desc=
                    Ppat_constraint
                      ({ppat_desc= Ppat_var {txt; loc= _}; _}, _)
                ; ppat_attributes= []
                ; _ }
            ; _ } as xpat )
        , Some xexp )
      when String.equal l.txt txt ->
        cbox 0
          (wrap "?(" ")"
             ( fmt_pattern c ~parens:false ~box:true xpat
             $ fmt " =@;<1 2>" $ fmt_expression c xexp ) )
    | Val (Optional l, xpat, Some xexp) ->
        let parens =
          match xpat.ast.ppat_desc with
          | Ppat_unpack _ -> None
          | _ -> Some false
        in
        cbox 2
          ( str "?" $ str l.txt
          $ wrap_k (fmt ":@,(") (str ")")
              ( fmt_pattern c ?parens ~box:true xpat
              $ fmt " =@;<1 2>" $ fmt_expression c xexp ) )
    | Val ((Labelled _ | Nolabel), _, Some _) ->
        impossible "not accepted by parser"
    | Newtypes [] -> impossible "not accepted by parser"
    | Newtypes names ->
        cbox 0
          (Params.parens c.conf
             (str "type " $ list names "@ " (fmt_str_loc c)) )
  in
  list args "@;" fmt_fun_arg

(** The second returned value of [fmt_body] belongs to a box of level N-1 if
    the first returned value belongs to a box of level N. *)
and fmt_body c ?ext ({ast= body; _} as xbody) =
  let ctx = Exp body in
  let parens = parenze_exp xbody in
  match body with
  | {pexp_desc= Pexp_function cs; pexp_attributes; pexp_loc; _} ->
      ( ( update_config_maybe_disabled c pexp_loc pexp_attributes
        @@ fun c ->
        fmt "@ "
        $ Cmts.fmt_before c pexp_loc
        $ fmt_if parens "(" $ str "function"
        $ fmt_extension_suffix c ext
        $ fmt_attributes c pexp_attributes )
      , update_config_maybe_disabled c pexp_loc pexp_attributes
        @@ fun c ->
        fmt_cases c ctx cs $ fmt_if parens ")" $ Cmts.fmt_after c pexp_loc )
  | _ -> (noop, fmt_expression c ~eol:(fmt "@;<1000 0>") xbody)

and fmt_indexop_access c ctx ~fmt_atrs ~has_attr ~parens x =
  let {pia_lhs; pia_kind; pia_paren; pia_rhs} = x in
  let wrap_paren =
    match pia_paren with
    | Paren -> wrap "(" ")"
    | Bracket -> wrap "[" "]"
    | Brace -> wrap "{" "}"
  in
  let inner_wrap = has_attr && Option.is_some pia_rhs in
  Params.parens_if parens c.conf
    (hovbox 0
       ( Params.parens_if inner_wrap c.conf
           ( fmt_expression c (sub_exp ~ctx pia_lhs)
           $ str "."
           $ ( match pia_kind with
             | Builtin idx ->
                 wrap_paren (fmt_expression c (sub_exp ~ctx idx))
             | Dotop (path, op, [idx]) ->
                 opt path (fun x -> fmt_longident_loc c x $ str ".")
                 $ str op
                 $ wrap_paren (fmt_expression c (sub_exp ~ctx idx))
             | Dotop (path, op, idx) ->
                 opt path (fun x -> fmt_longident_loc c x $ str ".")
                 $ str op
                 $ wrap_paren
                     (list idx ";@ " (sub_exp ~ctx >> fmt_expression c)) )
           $ opt pia_rhs (fun e ->
                 fmt_assign_arrow c $ fmt_expression c (sub_exp ~ctx e) ) )
       $ fmt_atrs ) )

(** Format [Pexp_fun] or [Pexp_newtype]. [wrap_intro] wraps up to after the
    [->] and is responsible for breaking. *)
and fmt_fun ?force_closing_paren
    ?(wrap_intro = fun x -> hvbox 2 x $ fmt "@ ") ?(box = true) ~label
    ?(parens = false) c ({ast; _} as xast) =
  let has_label = match label with Nolabel -> false | _ -> true in
  (* Make sure the comment is placed after the eventual label but not into
     the inner box if no label is present. Side effects of Cmts.fmt c.cmts
     before Sugar.fun_ is important. *)
  let has_cmts_outer, cmts_outer, cmts_inner =
    let eol = if has_label then Some (fmt "@,") else None in
    let has_cmts = Cmts.has_before c.cmts ast.pexp_loc in
    let cmts = Cmts.fmt_before ?eol c ast.pexp_loc in
    if has_label then (false, noop, cmts) else (has_cmts, cmts, noop)
  in
  let xargs, xbody = Sugar.fun_ c.cmts xast in
  let fmt_cstr, xbody = type_constr_and_body c xbody in
  let body =
    let box =
      match xbody.ast.pexp_desc with
      | Pexp_fun _ | Pexp_newtype _ -> Some false
      | Pexp_function _ when not c.conf.fmt_opts.ocp_indent_compat.v ->
          Some false
      | _ -> None
    in
    fmt_expression c ?box xbody
  and closing =
    if parens then closing_paren c ?force:force_closing_paren ~offset:(-2)
    else noop
  in
  let (label_sep : s), break_fun =
    (* Break between the label and the fun to avoid ocp-indent's alignment.
       If a label is present, arguments should be indented more than the
       arrow and the eventually breaking [fun] keyword. *)
    if c.conf.fmt_opts.ocp_indent_compat.v then (":@,", fmt "@;<1 2>")
    else (":", if has_label then fmt "@;<1 2>" else fmt "@ ")
  in
  hovbox_if box 2
    ( wrap_intro
        (hvbox_if has_cmts_outer 0
           ( cmts_outer
           $ hvbox 2
               ( fmt_label label label_sep $ cmts_inner $ fmt_if parens "("
               $ fmt "fun" $ break_fun
               $ hvbox 0
                   ( fmt_attributes c ast.pexp_attributes ~suf:" "
                   $ fmt_fun_args c xargs $ fmt_opt fmt_cstr
                   $ fmt "@;<1 -2>->" ) ) ) )
    $ body $ closing
    $ Cmts.fmt_after c ast.pexp_loc )

and fmt_label_arg ?(box = true) ?epi ?eol c (lbl, ({ast= arg; _} as xarg)) =
  match (lbl, arg.pexp_desc) with
  | (Labelled l | Optional l), Pexp_ident {txt= Lident i; loc}
    when String.equal l.txt i && List.is_empty arg.pexp_attributes ->
      Cmts.fmt c loc @@ Cmts.fmt c ?eol arg.pexp_loc @@ fmt_label lbl ""
  | ( (Labelled l | Optional l)
    , Pexp_constraint ({pexp_desc= Pexp_ident {txt= Lident i; _}; _}, _) )
    when String.equal l.txt i
         && List.is_empty arg.pexp_attributes
         && Ocaml_version.(
              compare c.conf.opr_opts.ocaml_version.v Releases.v4_14_0 >= 0 )
    ->
      let lbl =
        match lbl with
        | Labelled _ -> str "~"
        | Optional _ -> str "?"
        | Nolabel -> noop
      in
      lbl $ fmt_expression c ~box ?epi xarg
  | (Labelled _ | Optional _), _ when Cmts.has_after c.cmts xarg.ast.pexp_loc
    ->
      let cmts_after = Cmts.fmt_after c xarg.ast.pexp_loc in
      hvbox_if box 2
        ( hvbox_if box 0
            (fmt_expression c
               ~pro:(fmt_label lbl ":@;<0 2>")
               ~box ?epi xarg )
        $ cmts_after )
  | (Labelled _ | Optional _), (Pexp_fun _ | Pexp_newtype _) ->
      fmt_fun ~box ~label:lbl ~parens:true c xarg
  | _ ->
      let label_sep : s =
        if box || c.conf.fmt_opts.wrap_fun_args.v then ":@," else ":"
      in
      fmt_label lbl label_sep $ fmt_expression c ~box ?epi xarg

and expression_width c xe =
  String.length
    (Cmts.preserve ~cache_key:(Expression xe.ast)
       (fun () -> fmt_expression c xe)
       c.cmts )

and fmt_args_grouped ?epi:(global_epi = noop) c ctx args =
  let fmt_arg c ~first:_ ~last (lbl, arg) =
    let ({ast; _} as xarg) = sub_exp ~ctx arg in
    let box =
      match ast.pexp_desc with
      | Pexp_fun _ | Pexp_function _ -> Some false
      | _ -> None
    in
    let epi =
      match (lbl, last) with
      | _, true -> None
      | Nolabel, _ -> Some (fits_breaks "" ~hint:(1000, -1) "")
      | _ -> Some (fits_breaks "" ~hint:(1000, -3) "")
    in
    hovbox
<<<<<<< HEAD
      (Indent.fun_args_group lbl ast c)
=======
      (Params.Indent.fun_args_group c.conf ~lbl ast)
>>>>>>> c7b89a0b
      (fmt_label_arg c ?box ?epi (lbl, xarg))
    $ fmt_if_k (not last) (break_unless_newline 1 0)
  in
  let fmt_args ~first ~last args =
    hovbox
      (if first then 2 else 0)
      (list_fl args (fmt_arg c) $ fmt_if_k last global_epi)
    $ fmt_if_k (not last) (break 1 0)
  in
  let is_simple (lbl, x) =
    let xexp = sub_exp ~ctx x in
    let output =
      Cmts.preserve
        ~cache_key:(Arg (lbl, x))
        (fun () ->
          let cmts = Cmts.drop_before c.cmts x.pexp_loc in
          fmt_arg ~first:false ~last:false {c with cmts} (lbl, x) )
        c.cmts
    in
    let breaks = String.(rstrip output |> is_substring ~substring:"\n   ") in
    is_simple c.conf (expression_width c) xexp && not breaks
  in
  let break x y =
    Cmts.has_after c.cmts (snd x).pexp_loc || not (is_simple x && is_simple y)
  in
  let groups =
    if c.conf.fmt_opts.wrap_fun_args.v then List.group args ~break
    else List.map args ~f:(fun x -> [x])
  in
  list_fl groups fmt_args

and fmt_sequence c ?ext ~has_attr parens width xexp fmt_atrs =
  let fmt_sep c ?(force_break = false) xe1 ext xe2 =
    let break =
      let l1 = xe1.ast.pexp_loc and l2 = xe2.ast.pexp_loc in
      if sequence_blank_line c l1 l2 then fmt "\n@;<1000 0>"
      else if c.conf.fmt_opts.break_sequences.v || force_break then
        fmt "@;<1000 0>"
      else if parens && Poly.(c.conf.fmt_opts.sequence_style.v = `Before)
      then fmt "@;<1 -2>"
      else fmt "@;<1 0>"
    in
    match c.conf.fmt_opts.sequence_style.v with
    | `Before ->
        break $ str ";"
        $ fmt_extension_suffix c ext
        $ fmt_or_k (Option.is_some ext)
            (fmt_or parens "@ " "@;<1 2>")
            (str " ")
    | `Separator -> str " ;" $ fmt_extension_suffix c ext $ break
    | `Terminator -> str ";" $ fmt_extension_suffix c ext $ break
  in
  let is_simple x = is_simple c.conf width x in
  let break (_, xexp1) (_, xexp2) =
    not (is_simple xexp1 && is_simple xexp2)
  in
  let elts = Sugar.sequence c.cmts xexp in
  ( match elts with
  | (None, _) :: (first_ext, _) :: _ ->
      let compare {txt= x; _} {txt= y; _} = String.compare x y in
      assert (Option.compare compare first_ext ext = 0)
  | _ -> impossible "at least two elements" ) ;
  let grps = List.group elts ~break in
  let fmt_seq ~prev (ext, curr) ~next:_ =
    let f (_, prev) = fmt_sep c prev ext curr in
    opt prev f $ fmt_expression c curr
  in
  let fmt_seq_list ~prev x ~next:_ =
    let f prev =
      let prev = snd (List.last_exn prev) in
      let ext, curr = List.hd_exn x in
      fmt_sep c ~force_break:true prev ext curr
    in
    opt prev f $ list_pn x fmt_seq
  in
  hvbox 0
    (Params.Exp.wrap c.conf ~parens
       ( Params.parens_if has_attr c.conf
           (hvbox_if (parens || has_attr) 0 @@ list_pn grps fmt_seq_list)
       $ fmt_atrs ) )

and fmt_infix_op_args c ~parens xexp op_args =
  let op_prec = prec_ast (Exp xexp.ast) in
  let groups =
    let width xe = expression_width c xe in
    let not_simple arg = not (is_simple c.conf width arg) in
    let break (cmts_before1, _, (_, arg1)) (_, _, (_, arg2)) =
      Option.is_some cmts_before1 || not_simple arg1 || not_simple arg2
    in
    let break_infix =
      match c.conf.fmt_opts.break_infix.v with
      | `Wrap -> `Wrap
      | `Fit_or_vertical -> `Fit_or_vertical
      | `Wrap_or_vertical -> (
        match op_prec with
        | Some p when Prec.compare p InfixOp1 < 0 -> `Fit_or_vertical
        | Some _ ->
            if
              List.exists op_args ~f:(fun (_, _, (_, {ast= arg; _})) ->
                  match Ast.prec_ast (Exp arg) with
                  | Some p when Prec.compare p Apply <= 0 -> true
                  | Some _ -> false
                  | None -> false )
            then `Fit_or_vertical
            else `Wrap
        | None -> impossible "Pexp_apply expressions always have a prec" )
    in
    match break_infix with
    | `Wrap -> List.group op_args ~break
    | `Fit_or_vertical -> List.map ~f:(fun x -> [x]) op_args
  in
  let is_not_indented {ast= exp; _} =
    match exp.pexp_desc with
    | Pexp_letop _ | Pexp_letexception _ | Pexp_letmodule _ ->
        (* In 0.25.1 and before, these used to not break and were aligned at
           the end of the operator. Preserve the break to avoid introducing
           large diffs while allowing consistent formatting. *)
        Source.begins_line c.source exp.pexp_loc
    | Pexp_ifthenelse _ | Pexp_let _ | Pexp_match _ | Pexp_newtype _
     |Pexp_sequence _ | Pexp_try _ | Pexp_letopen _ ->
        true
    | _ -> false
  in
  let fmt_arg ~epi ~very_last xarg =
    let parens =
      ((not very_last) && exposed_right_exp Ast.Non_apply xarg.ast)
      || parenze_exp xarg
    in
    if Params.Exp.Infix_op_arg.dock c.conf xarg then
      (* Indentation of docked fun or function start before the operator.
         Warning: [fmt_expression] doesn't use the [epi] in every case. *)
      hovbox 2 (fmt_expression c ~parens ~box:false ~epi xarg)
    else
      let expr_box =
        match xarg.ast.pexp_desc with
        | Pexp_fun _ | Pexp_function _ -> Some false
        | _ -> None
      in
      hvbox 0
        ( epi
        $ hovbox_if (not very_last) 2
            (fmt_expression c ?box:expr_box ~parens xarg) )
  in
  let fmt_op_arg_group ~first:first_grp ~last:last_grp args =
    let indent = if first_grp && parens then -2 else 0 in
    hovbox indent
      (list_fl args
         (fun ~first ~last (cmts_before, cmts_after, (op, xarg)) ->
           let very_first = first_grp && first in
           let very_last = last_grp && last in
           let epi, before_arg =
             let break =
               if very_last && is_not_indented xarg then fmt "@ "
               else fmt_if (not very_first) " "
             in
             match cmts_after with
             | Some c -> (noop, op $ break $ c)
             | None -> (op $ break, noop)
           in
           fmt_opt cmts_before $ before_arg
           $ fmt_arg ~epi ~very_last xarg
           $ fmt_if_k (not last) (break 1 0) ) )
    $ fmt_if_k (not last_grp) (break 1 0)
  in
  Params.Exp.Infix_op_arg.wrap c.conf ~parens
    ~parens_nested:(Ast.parenze_nested_exp xexp)
    (Params.Align.infix_op c.conf (list_fl groups fmt_op_arg_group))

and fmt_pat_cons c ~parens args =
  let groups =
    let not_simple arg = not (Pat.is_simple arg.ast) in
    let break args1 args2 = not_simple args1 || not_simple args2 in
    (* [break-infix = wrap-or-vertical] is not applicable for patterns as
       there are no infix operators allowed besides [::], falling back on
       [fit-or-vertical] is arbitrary. *)
    match c.conf.fmt_opts.break_infix.v with
    | `Wrap -> List.group args ~break
    | `Fit_or_vertical | `Wrap_or_vertical -> List.map ~f:(fun x -> [x]) args
  in
  let fmt_op_arg_group ~first:first_grp ~last:last_grp args =
    let indent = if first_grp && parens then -2 else 0 in
    hovbox indent
      (list_fl args (fun ~first ~last xarg ->
           let very_first = first_grp && first in
           let very_last = last_grp && last in
           hvbox 0
             ( fmt_if (not very_first) ":: "
             $ hovbox_if (not very_last) 2 (fmt_pattern c ~box:true xarg) )
           $ fmt_if_k (not last) (break 1 0) ) )
    $ fmt_if_k (not last_grp) (break 1 0)
  in
  Params.Exp.Infix_op_arg.wrap c.conf ~parens ~parens_nested:false
    (list_fl groups fmt_op_arg_group)

and fmt_match c ?epi ~parens ?ext ctx xexp cs e0 keyword =
  let ctx0 = xexp.ctx in
  let indent = Params.match_indent c.conf ~parens ~ctx:ctx0 in
  hvbox indent
    ( fmt_opt epi
    $ Params.Exp.wrap c.conf ~parens ~disambiguate:true
      @@ Params.Align.match_ c.conf ~xexp
      @@ ( hvbox 0
             ( str keyword
             $ fmt_extension_suffix c ext
             $ fmt_attributes c xexp.ast.pexp_attributes
             $ fmt "@;<1 2>"
             $ fmt_expression c (sub_exp ~ctx e0)
             $ fmt "@ with" )
         $ fmt "@ " $ fmt_cases c ctx cs ) )

and fmt_expression c ?(box = true) ?pro ?epi ?eol ?parens ?(indent_wrap = 0)
    ?ext ({ast= exp; ctx= ctx0} as xexp) =
  protect c (Exp exp)
  @@
  let {pexp_desc; pexp_loc; pexp_attributes; _} = exp in
  update_config_maybe_disabled c pexp_loc pexp_attributes
  @@ fun c ->
  Cmts.relocate_wrongfully_attached_cmts c.cmts c.source exp ;
  let fmt_cmts = Cmts.fmt c ?eol pexp_loc in
  let fmt_atrs = fmt_attributes c ~pre:Space pexp_attributes in
  let has_attr = not (List.is_empty pexp_attributes) in
  let parens = Option.value parens ~default:(parenze_exp xexp) in
  let ctx = Exp exp in
  let fmt_args_grouped ?epi e0 a1N =
    fmt_args_grouped c ctx ?epi ((Nolabel, e0) :: a1N)
  in
  hvbox_if box 0 ~name:"expr"
  @@ fmt_cmts
  @@ (fun fmt -> fmt_opt pro $ fmt)
  @@
  match pexp_desc with
  | Pexp_apply (_, []) -> impossible "not produced by parser"
  | Pexp_sequence
      ( { pexp_desc=
            Pexp_extension
              ( name
              , PStr
                  [ ( { pstr_desc=
                          Pstr_eval (({pexp_desc= Pexp_fun _; _} as call), [])
                      ; pstr_loc= _ } as pld ) ] )
        ; _ }
      , e2 ) ->
      let xargs, xbody = Sugar.fun_ c.cmts (sub_exp ~ctx:(Str pld) call) in
      let fmt_cstr, xbody = type_constr_and_body c xbody in
      let is_simple x = is_simple c.conf (expression_width c) x in
      let break xexp1 xexp2 = not (is_simple xexp1 && is_simple xexp2) in
      let grps =
        List.group
          (List.map ~f:snd (Sugar.sequence c.cmts (sub_exp ~ctx e2)))
          ~break
      in
      let fmt_grp grp = list grp " ;@ " (fmt_expression c) in
      hvbox 0
        (Params.parens_if parens c.conf
           ( hvbox c.conf.fmt_opts.extension_indent.v
               (wrap "[" "]"
                  ( str "%"
                  $ hovbox 2
                      ( fmt_str_loc c name $ str " fun "
                      $ fmt_attributes c ~suf:" " call.pexp_attributes
                      $ fmt_fun_args c xargs $ fmt_opt fmt_cstr $ fmt "@ ->"
                      )
                  $ fmt "@ " $ fmt_expression c xbody ) )
           $ fmt "@ ;@ "
           $ list grps " ;@;<1000 0>" fmt_grp ) )
  | Pexp_infix
      ( {txt= "|>"; loc}
      , e0
      , { pexp_desc=
            Pexp_extension
              ( name
              , PStr
                  [ ( { pstr_desc=
                          Pstr_eval (({pexp_desc= Pexp_fun _; _} as retn), [])
                      ; pstr_loc= _ } as pld ) ] )
        ; _ } ) ->
      let xargs, xbody = Sugar.fun_ c.cmts (sub_exp ~ctx:(Str pld) retn) in
      let fmt_cstr, xbody = type_constr_and_body c xbody in
      hvbox 0
        (Params.Exp.wrap c.conf ~parens
           ( fmt_expression c (sub_exp ~ctx e0)
           $ fmt "@\n"
           $ Cmts.fmt c loc (fmt "|>@\n")
           $ hvbox c.conf.fmt_opts.extension_indent.v
               (wrap "[" "]"
                  ( str "%"
                  $ hovbox 2
                      ( fmt_str_loc c name $ str " fun "
                      $ fmt_attributes c ~suf:" " retn.pexp_attributes
                      $ fmt_fun_args c xargs $ fmt_opt fmt_cstr $ fmt "@ ->"
                      )
                  $ fmt "@ " $ fmt_expression c xbody ) ) ) )
  | Pexp_infix ({txt= ":="; loc}, r, v)
    when is_simple c.conf (expression_width c) (sub_exp ~ctx r) ->
      let bol_indent = Params.Indent.assignment_operator_bol c.conf in
      let cmts_before =
<<<<<<< HEAD
        let pro, adj =
          (* Use the same break for comment and operator. Comments are placed
             according to indentation. *)
          match c.conf.fmt_opts.assignment_operator.v with
          | `Begin_line -> (Break.assignment_operator c, noop)
          | `End_line -> (break 1 2, fmt "@,")
        in
        Cmts.fmt_before c loc ~pro ~epi:adj ~adj
=======
        let indent, adj =
          (* Use the same break for comment and operator. Comments are placed
             according to indentation. *)
          match c.conf.fmt_opts.assignment_operator.v with
          | `Begin_line -> (bol_indent, noop)
          | `End_line -> (2, fmt "@,")
        in
        Cmts.fmt_before c loc ~pro:(break 1 indent) ~epi:adj ~adj
>>>>>>> c7b89a0b
      in
      let cmts_after = Cmts.fmt_after c loc ~pro:noop ~epi:noop in
      Params.parens_if parens c.conf
        (hovbox 0
           ( match c.conf.fmt_opts.assignment_operator.v with
           | `Begin_line ->
               hvbox 0 (fmt_expression c (sub_exp ~ctx r) $ cmts_before)
<<<<<<< HEAD
               $ Break.assignment_operator c
               $ fmt ":= " $ cmts_after
=======
               $ break 1 bol_indent $ fmt ":= " $ cmts_after
>>>>>>> c7b89a0b
               $ hvbox 2 (fmt_expression c (sub_exp ~ctx v))
           | `End_line ->
               hvbox 0
                 ( hvbox 0 (fmt_expression c (sub_exp ~ctx r) $ cmts_before)
                 $ str " :=" )
               $ fmt "@;<1 2>" $ cmts_after
               $ hvbox 2 (fmt_expression c (sub_exp ~ctx v)) ) )
  | Pexp_prefix ({txt= ("~-" | "~-." | "~+" | "~+.") as op; loc}, e1) ->
      let op =
        if Location.width loc = String.length op - 1 then
          String.sub op ~pos:1 ~len:(String.length op - 1)
        else op
      in
      let spc = fmt_if (Exp.exposed_left e1) "@ " in
      Params.parens_if parens c.conf
        ( Cmts.fmt c pexp_loc
          @@ hvbox 2 (str op $ spc $ fmt_expression c (sub_exp ~ctx e1))
        $ fmt_atrs )
  | Pexp_infix (({txt= id; _} as op), l, ({pexp_desc= Pexp_ident _; _} as r))
    when Std_longident.String_id.is_hash_getter id ->
      Params.parens_if parens c.conf
        ( fmt_expression c (sub_exp ~ctx l)
        $ hvbox 0 (fmt_str_loc c op)
        $ fmt_expression c (sub_exp ~ctx r) )
  | Pexp_infix
      (op, l, ({pexp_desc= Pexp_fun _; pexp_loc; pexp_attributes; _} as r))
    when not c.conf.fmt_opts.break_infix_before_func.v ->
      (* side effects of Cmts.fmt c.cmts before Sugar.fun_ is important *)
      let cmts_before = Cmts.fmt_before c pexp_loc in
      let cmts_after = Cmts.fmt_after c pexp_loc in
      let xr = sub_exp ~ctx r in
      let parens_r = parenze_exp xr in
      let xargs, xbody = Sugar.fun_ c.cmts xr in
      let fmt_cstr, xbody = type_constr_and_body c xbody in
      let indent_wrap = if parens then -2 else 0 in
      let pre_body, body = fmt_body c ?ext xbody in
      let followed_by_infix_op =
        match xbody.ast.pexp_desc with
        | Pexp_infix (_, _, {pexp_desc= Pexp_fun _ | Pexp_function _; _}) ->
            true
        | _ -> false
      in
      wrap_fits_breaks_if c.conf parens "(" ")"
        ( hovbox 0
            (wrap_if has_attr "(" ")"
               ( hvbox 2
                   ( hvbox indent_wrap
                       ( fmt_expression ~indent_wrap c (sub_exp ~ctx l)
                       $ fmt "@;"
                       $ hovbox 2
                           ( hvbox 0
                               ( fmt_str_loc c op $ fmt "@ " $ cmts_before
                               $ fmt_if parens_r "(" $ str "fun " )
                           $ fmt_attributes c pexp_attributes ~suf:" "
                           $ hvbox_if
                               (not c.conf.fmt_opts.wrap_fun_args.v)
                               4
                               (fmt_fun_args c xargs $ fmt_opt fmt_cstr)
                           $ fmt "@ ->" ) )
                   $ pre_body )
               $ fmt_or followed_by_infix_op "@;<1000 0>" "@ "
               $ body $ fmt_if parens_r ")" $ cmts_after ) )
        $ fmt_atrs )
  | Pexp_infix
      ( op
      , l
      , ({pexp_desc= Pexp_function cs; pexp_loc; pexp_attributes; _} as r) )
    when not c.conf.fmt_opts.break_infix_before_func.v ->
      let cmts_before = Cmts.fmt_before c pexp_loc in
      let cmts_after = Cmts.fmt_after c pexp_loc in
      let xr = sub_exp ~ctx r in
      let parens_r = parenze_exp xr in
<<<<<<< HEAD
      let indent = Params.function_indent c.conf ~parens ~xexp:xr in
=======
      let indent = Params.Indent.function_ c.conf ~parens xr in
>>>>>>> c7b89a0b
      Params.parens_if parens c.conf
        (hvbox indent
           ( hvbox 0
               ( fmt_expression c (sub_exp ~ctx l)
               $ fmt "@;"
               $ hovbox 2
                   ( hvbox 0
                       ( fmt_str_loc c op $ fmt "@ " $ cmts_before
                       $ fmt_if parens_r "( " $ str "function"
                       $ fmt_extension_suffix c ext )
                   $ fmt_attributes c pexp_attributes ) )
           $ fmt "@ " $ fmt_cases c (Exp r) cs $ fmt_if parens_r " )"
           $ cmts_after ) )
  | Pexp_infix _ ->
      let op_args = Sugar.Exp.infix c.cmts (prec_ast (Exp exp)) xexp in
      let inner_wrap = parens || has_attr in
      let outer_wrap =
        match ctx0 with
        (* infix operator used to build a function *)
        | Exp {pexp_desc= Pexp_apply (f, _); _} when phys_equal f exp ->
            has_attr && parens
        | Exp
            { pexp_desc=
                Pexp_apply ({pexp_desc= Pexp_ident {txt= id; loc= _}; _}, _)
            ; _ }
          when not (Std_longident.is_infix id) ->
            has_attr && parens
        | _ -> has_attr && not parens
      in
      let infix_op_args =
        List.map op_args ~f:(fun (op, arg) ->
            match op with
            | Some op ->
                (* side effects of Cmts.fmt_before before fmt_expression is
                   important *)
                let adj = break 1000 0 in
                let fmt_before_cmts =
                  if Cmts.has_before c.cmts op.loc then
                    Some (Cmts.fmt_before ~adj c op.loc)
                  else None
                in
                (* The comments before the first arg are put there, so that
                   they are printed after the operator and the box is
                   correctly broken before the following arguments. Keeping
                   the comments in the arg box would not break properly the
                   current box. OTOH, relocating the comments would put them
                   before the operator in some cases and make the formatting
                   unstable. *)
                let fmt_after_cmts =
                  if
                    Cmts.has_after c.cmts op.loc
                    || Cmts.has_before c.cmts arg.ast.pexp_loc
                  then
                    Some
                      ( Cmts.fmt_after c op.loc
                      $ Cmts.fmt_before ~adj c arg.ast.pexp_loc )
                  else None
                in
                let fmt_op = fmt_str_loc c op in
                (fmt_before_cmts, fmt_after_cmts, (fmt_op, arg))
            | None -> (None, None, (noop, arg)) )
      in
      hvbox_if outer_wrap 0
        (Params.parens_if outer_wrap c.conf
           (hvbox indent_wrap
              ( fmt_infix_op_args ~parens:inner_wrap c xexp infix_op_args
              $ fmt_atrs ) ) )
  | Pexp_prefix (op, e) ->
      let has_cmts = Cmts.has_before c.cmts e.pexp_loc in
      hvbox 2
        (Params.Exp.wrap c.conf ~parens
           ( fmt_str_loc c op $ fmt_if has_cmts "@,"
           $ fmt_expression c ~box (sub_exp ~ctx e)
           $ fmt_atrs ) )
  | Pexp_apply (e0, e1N1) -> (
      let wrap =
        if c.conf.fmt_opts.wrap_fun_args.v then Fn.id else hvbox 2
      in
      let (lbl, last_arg), args_before =
        match List.rev e1N1 with
        | [] -> assert false
        | hd :: tl -> (hd, List.rev tl)
      in
      let intro_epi, expr_epi =
        (* [intro_epi] should be placed inside the inner most box but before
           anything. [expr_epi] is placed in the outermost box, outside of
           parenthesis. *)
        let dock_fun_arg =
          (* Do not dock the arguments when there's more than one. *)
          (not c.conf.fmt_opts.ocp_indent_compat.v)
          || Location.line_difference e0.pexp_loc last_arg.pexp_loc = 0
        in
        if parens || not dock_fun_arg then (noop, fmt_opt epi)
        else (fmt_opt epi, noop)
      in
      match last_arg.pexp_desc with
      | Pexp_fun (_, _, _, eN1_body)
        when List.for_all args_before ~f:(fun (_, eI) ->
                 is_simple c.conf (fun _ -> 0) (sub_exp ~ctx eI) ) ->
          (* Last argument is a [fun _ ->]. *)
          let xlast_arg = sub_exp ~ctx last_arg in
          let args =
            let break_body =
              match eN1_body.pexp_desc with
              | Pexp_function _ ->
                  break 1
<<<<<<< HEAD
                    (Indent.docked_function_after_fun ~parens:true ~lbl c)
              | _ -> break 1 (Indent.docked_fun c ~loc:last_arg.pexp_loc ~lbl)
=======
                    (Params.Indent.docked_function_after_fun c.conf
                       ~parens:true ~lbl )
              | _ ->
                  break 1
                    (Params.Indent.docked_fun c.conf ~source:c.source
                       ~loc:last_arg.pexp_loc ~lbl )
>>>>>>> c7b89a0b
            in
            let wrap_intro x =
              wrap
                ( intro_epi
                $ fmt_args_grouped e0 args_before
                $ fmt "@ " $ hvbox 0 x )
              $ break_body
            in
            let force_closing_paren =
              if Location.is_single_line pexp_loc c.conf.fmt_opts.margin.v
              then Fit
              else Break
            in
            fmt_fun c ~force_closing_paren ~wrap_intro ~label:lbl
              ~parens:true xlast_arg
          in
          hvbox_if has_attr 0
            (expr_epi $ Params.parens_if parens c.conf (args $ fmt_atrs))
      | Pexp_function [{pc_lhs; pc_guard= None; pc_rhs}]
        when List.for_all args_before ~f:(fun (_, eI) ->
                 is_simple c.conf (fun _ -> 0) (sub_exp ~ctx eI) ) ->
          let force =
            if
              Location.is_single_line last_arg.pexp_loc
                c.conf.fmt_opts.margin.v
            then Fit
            else Break
          in
          let ctx = Exp last_arg in
          (* side effects of Cmts.fmt_before before [fmt_pattern] is
             important *)
          let leading_cmt = Cmts.fmt_before c pc_lhs.ppat_loc in
          hvbox 2
            ( expr_epi
            $ Params.parens_if parens c.conf
                ( hovbox 4
                    ( wrap
                        ( intro_epi
                        $ fmt_args_grouped e0 args_before
                        $ fmt "@ "
                        $ Cmts.fmt_before c last_arg.pexp_loc
                        $ fmt_label lbl ":" $ str "(function"
                        $ fmt_attributes c ~pre:Blank
                            last_arg.pexp_attributes )
                    $ fmt "@ " $ leading_cmt
                    $ hvbox 0
                        ( fmt_pattern c ~pro:(if_newline "| ")
                            (sub_pat ~ctx pc_lhs)
                        $ fmt "@ ->" )
                    $ fmt "@ "
                    $ cbox 0 (fmt_expression c (sub_exp ~ctx pc_rhs))
                    $ closing_paren c ~force
                    $ Cmts.fmt_after c last_arg.pexp_loc )
                $ fmt_atrs ) )
      | Pexp_function cs
        when List.for_all args_before ~f:(fun (_, eI) ->
                 is_simple c.conf (fun _ -> 0) (sub_exp ~ctx eI) ) ->
          let wrap =
            if c.conf.fmt_opts.wrap_fun_args.v then hovbox 2 else hvbox 2
          in
          let xlast_arg = sub_exp ~ctx last_arg in
          let ctx'' = Exp last_arg in
          hvbox
<<<<<<< HEAD
            (Indent.docked_function ~parens ~xexp:xlast_arg c)
=======
            (Params.Indent.docked_function c.conf ~parens xlast_arg)
>>>>>>> c7b89a0b
            ( expr_epi
            $ Params.parens_if parens c.conf
                ( wrap
                    ( intro_epi
                    $ fmt_args_grouped e0 args_before
                    $ fmt "@ "
                    $ Cmts.fmt_before c last_arg.pexp_loc
                    $ fmt_label lbl ":" $ str "(function"
                    $ fmt_attributes c ~pre:Blank last_arg.pexp_attributes )
                $ fmt "@ " $ fmt_cases c ctx'' cs $ closing_paren c
                $ Cmts.fmt_after c last_arg.pexp_loc
                $ fmt_atrs ) )
      | _ ->
          let fmt_atrs =
            fmt_attributes c ~pre:(Break (1, -2)) pexp_attributes
          in
          let force =
            if Location.is_single_line pexp_loc c.conf.fmt_opts.margin.v then
              Fit
            else Break
          in
          fmt_opt epi $ fmt_if parens "("
          $ hvbox 2
              ( fmt_args_grouped ~epi:fmt_atrs e0 e1N1
              $ fmt_if_k parens (closing_paren c ~force ~offset:(-3)) ) )
  | Pexp_array [] ->
      hvbox 0
        (Params.parens_if parens c.conf
           ( wrap_fits_breaks c.conf "[|" "|]" (Cmts.fmt_within c pexp_loc)
           $ fmt_atrs ) )
  | Pexp_array e1N ->
      let p = Params.get_array_expr c.conf in
      hvbox_if has_attr 0
        (Params.parens_if parens c.conf
           ( p.box
               (fmt_expressions c (expression_width c) (sub_exp ~ctx) e1N
                  (sub_exp ~ctx >> fmt_expression c)
                  p pexp_loc )
           $ fmt_atrs ) )
  | Pexp_list e1N ->
      let p = Params.get_list_expr c.conf in
      let offset =
        if c.conf.fmt_opts.dock_collection_brackets.v then 0 else 2
      in
      let cmt_break = break 1 offset in
      hvbox_if has_attr 0
        (Params.parens_if parens c.conf
           ( p.box
               (fmt_expressions c (expression_width c) (sub_exp ~ctx) e1N
                  (fun e ->
                    let fmt_cmts = Cmts.fmt c ~eol:cmt_break e.pexp_loc in
                    fmt_cmts @@ (sub_exp ~ctx >> fmt_expression c) e )
                  p pexp_loc )
           $ fmt_atrs ) )
  | Pexp_assert e0 ->
      let paren_body =
        if Exp.is_symbol e0 || Exp.is_monadic_binding e0 then
          not (List.is_empty e0.pexp_attributes)
        else parenze_exp (sub_exp ~ctx e0)
      in
      hovbox 0
        (Params.parens_if parens c.conf
           (hvbox 0
              ( hvbox 2
                  ( str "assert"
                  $ fmt_extension_suffix c ext
                  $ fmt_or paren_body " (@," "@ "
                  $ fmt_expression c ~parens:false (sub_exp ~ctx e0) )
              $ fmt_if_k paren_body (closing_paren c)
              $ fmt_atrs ) ) )
  | Pexp_constant const ->
      Params.parens_if
        (parens || not (List.is_empty pexp_attributes))
        c.conf
        (fmt_constant c ?epi const $ fmt_atrs)
  | Pexp_constraint (e, t) ->
<<<<<<< HEAD
      hvbox (Indent.exp_constraint c)
=======
      hvbox
        (Params.Indent.exp_constraint c.conf)
>>>>>>> c7b89a0b
        ( wrap_fits_breaks ~space:false c.conf "(" ")"
            ( fmt_expression c (sub_exp ~ctx e)
            $ fmt "@ : "
            $ fmt_core_type c (sub_typ ~ctx t) )
        $ fmt_atrs )
  | Pexp_construct ({txt= Lident (("()" | "[]") as txt); loc}, None) ->
      let opn = char txt.[0] and cls = char txt.[1] in
      let pro = str " " and epi = str " " in
      Cmts.fmt c loc
      @@ hvbox 0
           (Params.parens_if parens c.conf
              ( wrap_k opn cls (Cmts.fmt_within c ~pro ~epi pexp_loc)
              $ fmt_atrs ) )
  | Pexp_construct (lid, None) ->
      Params.parens_if parens c.conf (fmt_longident_loc c lid $ fmt_atrs)
  | Pexp_cons l ->
      Cmts.fmt c pexp_loc
        ( hvbox indent_wrap
            (fmt_infix_op_args c ~parens xexp
               (List.mapi l ~f:(fun i e ->
                    (None, None, (fmt_if (i > 0) "::", sub_exp ~ctx e)) ) ) )
        $ fmt_atrs )
  | Pexp_construct (lid, Some arg) ->
      Params.parens_if parens c.conf
        ( hvbox 2
            ( fmt_longident_loc c lid $ fmt "@ "
            $ fmt_expression c (sub_exp ~ctx arg) )
        $ fmt_atrs )
  | Pexp_variant (s, arg) ->
      hvbox
        (Indent.variant ~parens c)
        (Params.parens_if parens c.conf
           ( variant_var c s
           $ opt arg (fmt "@ " >$ (sub_exp ~ctx >> fmt_expression c))
           $ fmt_atrs ) )
  | Pexp_field (exp, lid) ->
      hvbox 2
        (Params.parens_if parens c.conf
           ( fmt_expression c (sub_exp ~ctx exp)
           $ fmt "@,." $ fmt_longident_loc c lid $ fmt_atrs ) )
  | Pexp_newtype _ | Pexp_fun _ ->
      let xargs, xbody = Sugar.fun_ c.cmts xexp in
      let fmt_cstr, xbody = type_constr_and_body c xbody in
      let body_is_function =
        match xbody.ast.pexp_desc with Pexp_function _ -> true | _ -> false
      in
      let pre_body, body = fmt_body c ?ext xbody in
      let indent =
        if body_is_function then
          let default_indent =
            if Option.is_none eol then 2
            else if c.conf.fmt_opts.let_binding_deindent_fun.v then 1
            else 0
          in
<<<<<<< HEAD
          Params.function_indent c.conf ~parens ~xexp ~default:default_indent
        else Params.fun_indent c.conf ?eol
=======
          Params.Indent.function_ ~default:default_indent c.conf ~parens xexp
        else Params.Indent.fun_ ?eol c.conf
      in
      let intro =
        let kw =
          str "fun"
          $ fmt_extension_suffix c ext
          $ str " "
          $ fmt_attributes c pexp_attributes ~suf:" "
        and args = fmt_fun_args c xargs in
        Params.Exp.box_fun_decl_args c.conf ~parens ~kw ~args ~annot:fmt_cstr
>>>>>>> c7b89a0b
      in
      hvbox_if (box || body_is_function) indent
        (Params.Exp.wrap c.conf ~parens ~disambiguate:true ~fits_breaks:false
           ~offset_closing_paren:(-2)
<<<<<<< HEAD
           ( hovbox 2
               ( Box.fun_decl ~parens c
                   ( str "fun"
                   $ fmt_extension_suffix c ext
                   $ str " "
                   $ fmt_attributes c pexp_attributes ~suf:" "
                   $ Box.fun_args c (fmt_fun_args c xargs)
                   $ fmt_opt fmt_cstr )
               $ fmt "@ " $ str "->" $ pre_body )
           $ fmt "@ " $ body ) )
  | Pexp_function cs ->
      let indent = Params.function_indent c.conf ~parens ~xexp in
=======
           (hovbox 2 (intro $ str " ->" $ pre_body) $ fmt "@ " $ body) )
  | Pexp_function cs ->
      let indent = Params.Indent.function_ c.conf ~parens xexp in
>>>>>>> c7b89a0b
      Params.Exp.wrap c.conf ~parens ~disambiguate:true ~fits_breaks:false
      @@ Params.Align.function_ c.conf ~parens ~ctx0 ~self:exp
      @@ ( hvbox 2
             ( str "function"
             $ fmt_extension_suffix c ext
             $ fmt_attributes c pexp_attributes )
         $ break 1 indent
         $ hvbox 0 (fmt_cases c ctx cs) )
  | Pexp_ident {txt; loc} ->
      let outer_parens = has_attr && parens in
      Cmts.fmt c loc
      @@ wrap_if outer_parens "(" ")"
      @@ (fmt_longident txt $ Cmts.fmt_within c loc $ fmt_atrs)
  | Pexp_ifthenelse (if_branches, else_) ->
      let last_loc =
        match else_ with
        | Some e -> e.pexp_loc
        | None -> (List.last_exn if_branches).if_body.pexp_loc
      in
      Cmts.relocate c.cmts ~src:pexp_loc ~before:pexp_loc ~after:last_loc ;
      let parens_prev_bch = ref false in
      let cnd_exps =
        let with_conds =
          List.map if_branches ~f:(fun x ->
              ( Some (sub_exp ~ctx x.if_cond)
              , sub_exp ~ctx x.if_body
              , x.if_attrs ) )
        in
        match else_ with
        | Some x ->
            List.rev ((None, sub_exp ~ctx x, []) :: List.rev with_conds)
        | None -> with_conds
      in
      hvbox 0
        ( Params.Exp.wrap c.conf ~parens:(parens || has_attr)
            (hvbox 0
               (list_fl cnd_exps
                  (fun ~first ~last (xcond, xbch, pexp_attributes) ->
                    let symbol_parens = Exp.is_symbol xbch.ast in
                    let parens_bch = parenze_exp xbch && not symbol_parens in
                    let parens_exp = false in
                    let p =
                      Params.get_if_then_else c.conf ~first ~last ~parens_bch
                        ~parens_prev_bch:!parens_prev_bch ~xcond ~xbch
                        ~expr_loc:pexp_loc
                        ~fmt_extension_suffix:
                          (Option.map ext ~f:(fun _ ->
                               fmt_extension_suffix c ext ) )
                        ~fmt_attributes:
                          (fmt_attributes c ~pre:Blank pexp_attributes)
                        ~fmt_cond:(fmt_expression ~box:false c)
                    in
                    parens_prev_bch := parens_bch ;
                    p.box_branch
                      ( p.cond
                      $ p.box_keyword_and_expr
                          ( p.branch_pro
                          $ p.wrap_parens
                              ( fmt_expression c ?box:p.box_expr
                                  ~parens:parens_exp ?pro:p.expr_pro
                                  ?eol:p.expr_eol xbch
                              $ p.break_end_branch ) ) )
                    $ fmt_if_k (not last) p.space_between_branches ) ) )
        $ fmt_atrs )
  | Pexp_let (lbs, body) ->
      let bindings =
        Sugar.Let_binding.of_let_bindings c.cmts ~ctx lbs.pvbs_bindings
      in
      let fmt_expr = fmt_expression c (sub_exp ~ctx body) in
      let ext = lbs.pvbs_extension in
      fmt_let_bindings c ?ext ~parens ~fmt_atrs ~fmt_expr ~has_attr
        lbs.pvbs_rec bindings body
  | Pexp_letop {let_; ands; body} ->
      let bd = Sugar.Let_binding.of_binding_ops c.cmts ~ctx (let_ :: ands) in
      let fmt_expr = fmt_expression c (sub_exp ~ctx body) in
      fmt_let_bindings c ?ext ~parens ~fmt_atrs ~fmt_expr ~has_attr
        Nonrecursive bd body
  | Pexp_letexception (ext_cstr, exp) ->
      let pre =
        str "let exception" $ fmt_extension_suffix c ext $ fmt "@ "
      in
      hvbox 0
        ( Params.parens_if
            (parens || not (List.is_empty pexp_attributes))
            c.conf
            ( hvbox 0
                ( hvbox 2
                    (hvbox 2
                       (pre $ fmt_extension_constructor c ctx ext_cstr) )
                $ fmt "@ in" )
            $ fmt "@;<1000 0>"
            $ fmt_expression c (sub_exp ~ctx exp) )
        $ fmt_atrs )
  | Pexp_letmodule (name, args, pmod, exp) ->
      let keyword = "let module" in
      let xbody = sub_mod ~ctx pmod in
      let xbody, xmty =
        match xbody.ast with
        | { pmod_desc= Pmod_constraint (body_me, body_mt)
          ; pmod_loc
          ; pmod_attributes= [] } ->
            Cmts.relocate c.cmts ~src:pmod_loc ~before:body_me.pmod_loc
              ~after:body_mt.pmty_loc ;
            (sub_mod ~ctx body_me, Some (sub_mty ~ctx body_mt))
        | _ -> (xbody, None)
      in
      let can_sparse =
        match xbody.ast.pmod_desc with
        | Pmod_apply _ | Pmod_apply_unit _ -> true
        | _ -> false
      in
      hvbox 0
        ( Params.parens_if
            (parens || not (List.is_empty pexp_attributes))
            c.conf
            ( hvbox 2
                (fmt_module c ctx keyword ~eqty:":" name args (Some xbody)
                   xmty [] ~epi:(str "in") ~can_sparse ?ext ~rec_flag:false )
            $ fmt "@;<1000 0>"
            $ fmt_expression c (sub_exp ~ctx exp) )
        $ fmt_atrs )
  | Pexp_open (lid, e0) ->
      let can_skip_parens =
        (not (Cmts.has_before c.cmts e0.pexp_loc))
        && (not (Cmts.has_after c.cmts e0.pexp_loc))
        &&
        match e0.pexp_desc with
        | (Pexp_array _ | Pexp_list _ | Pexp_record _)
          when List.is_empty e0.pexp_attributes ->
            true
        | Pexp_tuple _ -> Poly.(c.conf.fmt_opts.parens_tuple.v = `Always)
        | Pexp_construct ({txt= Lident "[]"; _}, None) -> true
        | _ -> false
      in
      let outer_parens = has_attr && parens in
      let inner_parens = not can_skip_parens in
      hovbox 0
        (Params.parens_if outer_parens c.conf
           ( hvbox 0
               ( hvbox 0
                   ( fmt_longident_loc c lid $ str "."
                   $ fmt_if inner_parens "(" )
               $ fmt "@;<0 2>"
               $ fmt_expression c (sub_exp ~ctx e0)
               $ fmt_if_k inner_parens (closing_paren c) )
           $ fmt_atrs ) )
  | Pexp_letopen
      ( { popen_override= flag
        ; popen_expr
        ; popen_attributes= attributes
        ; popen_loc }
      , e0 ) ->
      let override = is_override flag in
      let outer_parens = has_attr && parens in
      let inner_parens = has_attr || parens in
      hovbox 0
        (Params.Exp.wrap c.conf ~parens:outer_parens ~fits_breaks:false
           ( hvbox 0
               (Params.Exp.wrap c.conf ~parens:inner_parens
                  ~fits_breaks:false
                  (vbox 0
                     ( hvbox 0
                         ( fmt_module_statement c ~attributes
                             ~keyword:
                               ( hvbox 0
                                   ( str "let" $ break 1 0
                                   $ Cmts.fmt_before c popen_loc
                                   $ fmt_or override "open!" "open"
                                   $ opt ext (fun _ -> fmt_if override " ")
                                   $ fmt_extension_suffix c ext )
                               $ break 1 0 )
                             (sub_mod ~ctx popen_expr)
                         $ Cmts.fmt_after c popen_loc
                         $ str " in" )
                     $ break 1000 0
                     $ fmt_expression c (sub_exp ~ctx e0) ) ) )
           $ fmt_atrs ) )
  | Pexp_try (e0, [{pc_lhs; pc_guard; pc_rhs}])
    when Poly.(
           c.conf.fmt_opts.single_case.v = `Compact
           && c.conf.fmt_opts.break_cases.v <> `All
           && c.conf.fmt_opts.break_cases.v <> `Vertical ) ->
      (* side effects of Cmts.fmt_before before [fmt_pattern] is important *)
      let xpc_rhs = sub_exp ~ctx pc_rhs in
      let leading_cmt = Cmts.fmt_before c pc_lhs.ppat_loc in
      let parens_here, parens_for_exp =
        if c.conf.fmt_opts.leading_nested_match_parens.v then (false, None)
        else (parenze_exp xpc_rhs, Some false)
      in
      Params.Exp.wrap c.conf ~parens ~disambiguate:true
        (hvbox 2
           ( hvbox 0
               ( str "try"
               $ fmt_extension_suffix c ext
               $ fmt_attributes c pexp_attributes
               $ fmt "@;<1 2>"
               $ fmt_expression c (sub_exp ~ctx e0) )
           $ break 1 (-2)
           $ hvbox 0
               ( hvbox 0
                   ( fmt "with@ " $ leading_cmt
                   $ hvbox 0
                       ( fmt_pattern c ~pro:(if_newline "| ")
                           (sub_pat ~ctx pc_lhs)
                       $ opt pc_guard (fun g ->
                             fmt "@ when "
                             $ fmt_expression c (sub_exp ~ctx g) )
                       $ fmt "@ ->" $ fmt_if parens_here " (" ) )
               $ fmt "@;<1 2>"
               $ cbox 0 (fmt_expression c ?parens:parens_for_exp xpc_rhs) )
           $ fmt_if parens_here
               ( match c.conf.fmt_opts.indicate_multiline_delimiters.v with
               | `No -> ")"
               | `Space -> " )"
               | `Closing_on_separate_line -> "@;<1000 -2>)" ) ) )
  | Pexp_match (e0, cs) ->
      fmt_match c ?epi ~parens ?ext ctx xexp cs e0 "match"
  | Pexp_try (e0, cs) -> fmt_match c ?epi ~parens ?ext ctx xexp cs e0 "try"
  | Pexp_pack (me, pt) ->
      let outer_parens = parens && has_attr in
      let blk = fmt_module_expr c (sub_mod ~ctx me) in
      let align = Params.Align.module_pack c.conf ~me in
      let opn_paren =
        match c.conf.fmt_opts.indicate_multiline_delimiters.v with
        | `No | `Closing_on_separate_line -> str "("
        | `Space ->
            let level =
              if Option.is_none pt then 1
              else if Option.is_some blk.opn then 3
              else 2
            in
            fits_breaks ~level "(" "( "
      and cls_paren = closing_paren c ~offset:(-2) in
      let pro =
        fmt_if_k (not align) opn_paren
        $ str "module"
        $ fmt_extension_suffix c ext
        $ char ' '
      and epi = cls_paren in
      let fmt_mod m =
        match pt with
        | Some (id, cnstrs) ->
            hvbox 2
              ( hovbox 0 (m $ fmt "@ : " $ fmt_longident_loc c id)
              $ fmt_package_type c ctx cnstrs )
        | None -> m
      in
      hvbox 0
        (Params.parens_if outer_parens c.conf
           ( fmt_if_k align opn_paren
           $ compose_module ~pro ~epi blk ~f:fmt_mod
           $ fmt_atrs ) )
  | Pexp_record (flds, default) ->
      let fmt_field (lid, (typ1, typ2), exp) =
        let typ1 = Option.map typ1 ~f:(sub_typ ~ctx) in
        let typ2 = Option.map typ2 ~f:(sub_typ ~ctx) in
        let rhs =
          Option.map exp ~f:(fun e -> fmt_expression c (sub_exp ~ctx e))
        in
        hvbox 0 @@ fmt_record_field c ?typ1 ?typ2 ?rhs lid
      in
      let p1, p2 = Params.get_record_expr c.conf in
      let last_loc (lid, (t1, t2), e) =
        match (t1, t2, e) with
        | _, _, Some e -> e.pexp_loc
        | _, Some t2, _ -> t2.ptyp_loc
        | Some t1, _, _ -> t1.ptyp_loc
        | _ -> lid.loc
      in
      let fmt_fields =
        fmt_elements_collection c p1 last_loc pexp_loc fmt_field flds
          ~pro:(break 1 2)
      in
      hvbox_if has_attr 0
        ( p1.box
            ( opt default (fun d ->
                  hvbox 2 (fmt_expression c (sub_exp ~ctx d) $ fmt "@;<1 -2>")
                  $ str "with" $ p2.break_after_with )
            $ fmt_fields )
        $ fmt_atrs )
  | Pexp_extension
      ( ext
      , PStr
          [ { pstr_desc=
                Pstr_eval
                  ( ( {pexp_desc= Pexp_sequence _; pexp_attributes= []; _} as
                      e1 )
                  , _ )
            ; pstr_loc= _ } ] )
    when Source.extension_using_sugar ~name:ext ~payload:e1.pexp_loc
         && List.length (Sugar.sequence c.cmts xexp) > 1 ->
      fmt_sequence ~has_attr c parens (expression_width c) xexp fmt_atrs ~ext
  | Pexp_sequence _ ->
      fmt_sequence ~has_attr c parens (expression_width c) xexp fmt_atrs ?ext
  | Pexp_setfield (e1, lid, e2) ->
      hvbox 0
        (Params.Exp.wrap c.conf ~parens
           ( Params.parens_if has_attr c.conf
               ( fmt_expression c (sub_exp ~ctx e1)
               $ str "." $ fmt_longident_loc c lid $ fmt_assign_arrow c
               $ fmt_expression c (sub_exp ~ctx e2) )
           $ fmt_atrs ) )
  | Pexp_tuple es ->
      let parens =
        match xexp.ctx with
        | Str {pstr_desc= Pstr_eval _; pstr_loc= _} -> false
        | Exp {pexp_desc= Pexp_indexop_access {pia_kind= Builtin idx; _}; _}
          when phys_equal exp idx ->
            false
        | Exp
            { pexp_desc= Pexp_indexop_access {pia_kind= Dotop (_, _, idx); _}
            ; _ }
          when List.exists idx ~f:(phys_equal exp) ->
            false
        | _ -> parens || Poly.(c.conf.fmt_opts.parens_tuple.v = `Always)
      in
      let no_parens_if_break =
        match xexp.ctx with
        | Exp {pexp_desc= Pexp_extension _; _} -> true
        | Pld _ -> true
        | Str {pstr_desc= Pstr_eval _; _} -> true
        | _ -> false
      in
      let outer_wrap = has_attr && parens in
      let inner_wrap = has_attr || parens in
      hvbox_if outer_wrap 0
        (Params.parens_if outer_wrap c.conf
           ( hvbox 0
               (Params.wrap_tuple ~parens:inner_wrap ~no_parens_if_break
                  c.conf
                  (list_k es (Params.tuple_sep c.conf)
                     (sub_exp ~ctx >> fmt_expression c) ) )
           $ fmt_atrs ) )
  | Pexp_lazy e ->
      hvbox 2
        (Params.Exp.wrap c.conf ~parens
           ( str "lazy"
           $ fmt_extension_suffix c ext
           $ fmt "@ "
           $ fmt_expression c (sub_exp ~ctx e)
           $ fmt_atrs ) )
  | Pexp_extension
      ( ext
      , PStr
          [ ( { pstr_desc=
                  Pstr_eval
                    ( ( { pexp_desc=
                            ( Pexp_while _ | Pexp_for _ | Pexp_match _
                            | Pexp_try _ | Pexp_let _ | Pexp_ifthenelse _
                            | Pexp_new _ | Pexp_letmodule _ | Pexp_object _
                            | Pexp_function _ | Pexp_letexception _
                            | Pexp_open _ | Pexp_assert _ | Pexp_lazy _
                            | Pexp_pack _ | Pexp_fun _ | Pexp_beginend _
                            | Pexp_letopen _ )
                        ; pexp_attributes= []
                        ; _ } as e1 )
                    , _ )
              ; pstr_loc= _ } as str ) ] )
    when Source.extension_using_sugar ~name:ext ~payload:e1.pexp_loc ->
      let outer_parens = has_attr && parens in
      let inner_parens = has_attr || parens in
      hvbox 0
        (Params.parens_if outer_parens c.conf
           ( fmt_expression c ~box ?eol ~parens:inner_parens ~ext
               (sub_exp ~ctx:(Str str) e1)
           $ fmt_atrs ) )
  | Pexp_extension
      ( ext
      , PStr
          [ ( { pstr_desc=
                  Pstr_eval
                    ( ( {pexp_desc= Pexp_infix _; pexp_attributes= []; _} as
                        e1 )
                    , _ )
              ; pstr_loc= _ } as str ) ] )
    when List.is_empty pexp_attributes
         && Source.extension_using_sugar ~name:ext ~payload:e1.pexp_loc ->
      hvbox 0
        ( fmt_expression c ~box ?eol ~parens ~ext (sub_exp ~ctx:(Str str) e1)
        $ fmt_atrs )
  | Pexp_extension ext ->
      hvbox 0
        (Params.Exp.wrap c.conf ~parens
           ( hvbox c.conf.fmt_opts.extension_indent.v
               (fmt_extension c ctx ext)
           $ fmt_atrs ) )
  | Pexp_for (p1, e1, e2, dir, e3) ->
      hvbox 0
        (Params.Exp.wrap c.conf ~parens
           ( hovbox 0
               ( hvbox 2
                   ( hvbox 0
                       ( str "for"
                       $ fmt_extension_suffix c ext
                       $ fmt "@;<1 2>"
                       $ hovbox 0
                           ( fmt_pattern c (sub_pat ~ctx p1)
                           $ fmt "@ =@;<1 2>"
                           $ fmt_expression c (sub_exp ~ctx e1)
                           $ fmt_direction_flag dir
                           $ fmt_expression c (sub_exp ~ctx e2) )
                       $ fmt "@;do" )
                   $ fmt "@;<1000 0>"
                   $ fmt_expression c (sub_exp ~ctx e3) )
               $ fmt "@;<1000 0>done" )
           $ fmt_atrs ) )
  | Pexp_coerce (e1, t1, t2) ->
      hvbox 2
        (Params.parens_if (parens && has_attr) c.conf
           ( wrap_fits_breaks ~space:false c.conf "(" ")"
               ( fmt_expression c (sub_exp ~ctx e1)
               $ opt t1 (fmt "@ : " >$ (sub_typ ~ctx >> fmt_core_type c))
               $ fmt "@ :> "
               $ fmt_core_type c (sub_typ ~ctx t2) )
           $ fmt_atrs ) )
  | Pexp_while (e1, e2) ->
      hvbox 0
        (Params.Exp.wrap c.conf ~parens
           ( hovbox 0
               ( hvbox 2
                   ( hvbox 0
                       ( str "while"
                       $ fmt_extension_suffix c ext
                       $ fmt "@;<1 2>"
                       $ fmt_expression c (sub_exp ~ctx e1)
                       $ fmt "@;do" )
                   $ fmt "@;<1000 0>"
                   $ fmt_expression c (sub_exp ~ctx e2) )
               $ fmt "@;<1000 0>done" )
           $ fmt_atrs ) )
  | Pexp_unreachable -> str "."
  | Pexp_send (exp, meth) ->
      hvbox 2
        (Params.parens_if parens c.conf
           ( fmt_expression c (sub_exp ~ctx exp)
           $ fmt "@,#" $ fmt_str_loc c meth $ fmt_atrs ) )
  | Pexp_new {txt; loc} ->
      Cmts.fmt c loc
      @@ hvbox 2
           (Params.parens_if parens c.conf
              ( str "new"
              $ fmt_extension_suffix c ext
              $ fmt "@ " $ fmt_longident txt $ fmt_atrs ) )
  | Pexp_object {pcstr_self; pcstr_fields} ->
      hvbox 0
        (Params.parens_if parens c.conf
           ( fmt_class_structure c ~ctx ?ext pcstr_self pcstr_fields
           $ fmt_atrs ) )
  | Pexp_override l -> (
      let fmt_field ({txt; loc}, f) =
        let eol = fmt "@;<1 3>" in
        let txt = Longident.lident txt in
        match f.pexp_desc with
        | Pexp_ident {txt= txt'; loc}
          when Std_longident.field_alias ~field:txt txt'
               && List.is_empty f.pexp_attributes ->
            Cmts.fmt c ~eol loc @@ fmt_longident txt'
        | _ ->
            Cmts.fmt c ~eol loc @@ fmt_longident txt
            $ str " = "
            $ fmt_expression c (sub_exp ~ctx f)
      in
      match l with
      | [] ->
          Params.parens_if parens c.conf
            (wrap "{<" ">}" (Cmts.fmt_within c pexp_loc) $ fmt_atrs)
      | _ ->
          hvbox 0
            (Params.parens_if parens c.conf
               ( wrap_fits_breaks ~space:false c.conf "{<" ">}"
                   (list l "@;<0 1>; " fmt_field)
               $ fmt_atrs ) ) )
  | Pexp_setinstvar (name, expr) ->
      hvbox 0
        (Params.Exp.wrap c.conf ~parens
           ( Params.parens_if has_attr c.conf
               ( fmt_str_loc c name $ fmt_assign_arrow c
               $ hvbox 2 (fmt_expression c (sub_exp ~ctx expr)) )
           $ fmt_atrs ) )
  | Pexp_indexop_access x ->
      fmt_indexop_access c ctx ~fmt_atrs ~has_attr ~parens x
  | Pexp_poly _ ->
      impossible "only used for methods, handled during method formatting"
  | Pexp_hole -> hvbox 0 (fmt_hole () $ fmt_atrs)
  | Pexp_beginend e ->
      let wrap_beginend =
        match ctx0 with
        (* begin-end keywords are handled when printing if-then-else
           branch *)
        | Exp {pexp_desc= Pexp_ifthenelse (_, Some z); _}
          when Base.phys_equal xexp.ast z ->
            Fn.id
        | Exp {pexp_desc= Pexp_ifthenelse (eN, _); _}
          when List.exists eN ~f:(fun x ->
                   Base.phys_equal xexp.ast x.if_body ) ->
            Fn.id
        | _ ->
            fun k ->
              let opn = str "begin" $ fmt_extension_suffix c ext
              and cls = str "end" in
              hvbox 0
                ( wrap_k opn cls (wrap_k (break 1 2) (break 1000 0) k)
                $ fmt_atrs )
      in
      wrap_beginend
      @@ fmt_expression c ~box ?pro ?epi ?eol ~parens:false ~indent_wrap ?ext
           (sub_exp ~ctx e)
  | Pexp_parens e ->
      hvbox 0
      @@ fmt_expression c ~box ?pro ?epi ?eol ~parens:true ~indent_wrap ?ext
           (sub_exp ~ctx e)
      $ fmt_atrs

and fmt_let_bindings c ?ext ~parens ~has_attr ~fmt_atrs ~fmt_expr rec_flag
    bindings body =
  let indent_after_in =
    match body.pexp_desc with
    | Pexp_let _ | Pexp_letmodule _
     |Pexp_extension
        ( _
        , PStr
            [ { pstr_desc=
                  Pstr_eval
                    ( { pexp_desc= Pexp_let _ | Pexp_letmodule _
                      ; pexp_attributes= []
                      ; _ }
                    , _ )
              ; pstr_loc= _ } ] ) ->
        0
    | _ -> c.conf.fmt_opts.indent_after_in.v
  in
  fmt_let c ~ext ~rec_flag ~bindings ~parens ~has_attr ~fmt_atrs ~fmt_expr
    ~body_loc:body.pexp_loc ~indent_after_in

and fmt_class_structure c ~ctx ?ext self_ fields =
  let update_config c i =
    match i.pcf_desc with
    | Pcf_attribute atr -> update_config c [atr]
    | _ -> c
  in
  let self_ =
    opt self_ (fun self_ ->
        fmt "@;"
        $ Params.parens c.conf
            (fmt_pattern c ~parens:false (sub_pat ~ctx self_)) )
  in
  let fmt_item c ctx ~prev:_ ~next:_ i = fmt_class_field c (sub_cf ~ctx i) in
  let ast x = Clf x in
  hvbox 2
    ( hvbox 0 (str "object" $ fmt_extension_suffix c ext $ self_)
    $ ( match fields with
      | {pcf_desc= Pcf_attribute a; _} :: _ when Attr.is_doc a -> str "\n"
      | _ -> noop )
    $ fmt_or_k (List.is_empty fields)
        (Cmts.fmt_within ~epi:noop c (Ast.location ctx))
        (fmt "@;<1000 0>")
    $ fmt_item_list c ctx update_config ast fmt_item fields )
  $ fmt_or (List.is_empty fields) "@ " "@;<1000 0>"
  $ str "end"

(** [epi] is a function to ensure ordered access to comments. *)
and fmt_class_signature c ~ctx ~pro ~epi ?ext self_ fields =
  let update_config c i =
    match i.pctf_desc with
    | Pctf_attribute atr -> update_config c [atr]
    | _ -> c
  in
  let self_ =
    opt self_ (fun self_ ->
        let no_attr typ = List.is_empty typ.ptyp_attributes in
        fmt "@;"
        $ Params.parens_if (no_attr self_) c.conf
            (fmt_core_type c (sub_typ ~ctx self_)) )
  in
  let fmt_item c ctx ~prev:_ ~next:_ i =
    fmt_class_type_field c (sub_ctf ~ctx i)
  in
  let ast x = Ctf x in
  let cmts_within =
    if List.is_empty fields then
      (* Side effect order is important. *)
      Cmts.fmt_within ~pro:noop c (Ast.location ctx)
    else noop
  in
  hvbox 2
    ( hvbox 2 (pro $ str "object" $ fmt_extension_suffix c ext $ self_)
    $ fmt "@ " $ cmts_within
    $ fmt_item_list c ctx update_config ast fmt_item fields
    $ fmt_if (not (List.is_empty fields)) "@;<1000 -2>"
    $ hvbox 0 (str "end" $ epi ()) )

and fmt_class_type ?(pro = noop) c ({ast= typ; _} as xtyp) =
  protect c (Cty typ)
  @@
  let {pcty_desc; pcty_loc; pcty_attributes} = typ in
  update_config_maybe_disabled c pcty_loc pcty_attributes
  @@ fun c ->
  let doc, atrs = doc_atrs pcty_attributes in
  let parens = parenze_cty xtyp in
  let ctx = Cty typ in
  let pro ~cmt =
    pro
    $ (if cmt then Cmts.fmt_before c pcty_loc else noop)
    $ fmt_if parens "("
  and epi ~attrs =
    fmt_if parens ")"
    $ (if attrs then fmt_attributes c atrs else noop)
    $ Cmts.fmt_after c pcty_loc
    $ fmt_docstring c ~pro:(fmt "@ ") doc
  in
  match pcty_desc with
  | Pcty_constr (name, params) ->
      let params = List.map params ~f:(fun x -> (x, [])) in
      hvbox 2
        ( pro ~cmt:false
        $ Cmts.fmt_before c pcty_loc
        $ hovbox 0
            ( fmt_class_params c ctx params
            $ fmt_longident_loc c name $ epi ~attrs:true ) )
  | Pcty_signature {pcsig_self; pcsig_fields} ->
      let pro = pro ~cmt:true in
      let epi () = epi ~attrs:true in
      fmt_class_signature c ~ctx ~pro ~epi pcsig_self pcsig_fields
  | Pcty_arrow (args, rhs) ->
      Cmts.relocate c.cmts ~src:pcty_loc
        ~before:(List.hd_exn args).pap_type.ptyp_loc ~after:rhs.pcty_loc ;
      let pro =
        pro ~cmt:true
        $ fmt_arrow_type c ~ctx ~parens:false ~parent_has_parens:parens args
            None
        $ Params.Pcty.arrow c.conf ~rhs
      in
      fmt_class_type c ~pro (sub_cty ~ctx rhs) $ epi ~attrs:true
  | Pcty_extension ext ->
      hvbox 2 (pro ~cmt:true $ fmt_extension c ctx ext $ epi ~attrs:true)
  | Pcty_open (popen, cl) ->
      let pro =
        pro ~cmt:true
        $ fmt_open_description c ~keyword:"let open" ~kw_attributes:atrs
            popen
        $ str " in"
        $ Params.Pcty.break_let_open c.conf ~rhs:cl
      in
      fmt_class_type c ~pro (sub_cty ~ctx cl) $ epi ~attrs:false

and fmt_class_expr c ({ast= exp; ctx= ctx0} as xexp) =
  protect c (Cl exp)
  @@
  let {pcl_desc; pcl_loc; pcl_attributes} = exp in
  update_config_maybe_disabled c pcl_loc pcl_attributes
  @@ fun c ->
  let parens = parenze_cl xexp in
  let ctx = Cl exp in
  let fmt_args_grouped e0 a1N =
    (* TODO: consider [e0] when grouping *)
    fmt_class_expr c (sub_cl ~ctx e0) $ fmt "@ " $ fmt_args_grouped c ctx a1N
  in
  let fmt_cmts = Cmts.fmt c pcl_loc in
  let fmt_atrs = fmt_attributes c ~pre:Space pcl_attributes in
  hvbox 0 @@ fmt_cmts
  @@
  match pcl_desc with
  | Pcl_constr (name, params) ->
      let params = List.map params ~f:(fun x -> (x, [])) in
      fmt_class_params c ctx params $ fmt_longident_loc c name $ fmt_atrs
  | Pcl_structure {pcstr_fields; pcstr_self} ->
      hvbox 0
        (Params.parens_if parens c.conf
           ( fmt_class_structure c ~ctx ?ext:None pcstr_self pcstr_fields
           $ fmt_atrs ) )
  | Pcl_fun _ ->
      let xargs, xbody = Sugar.cl_fun c.cmts xexp in
      let indent =
        match ctx0 with
        | Cl {pcl_desc= Pcl_fun _; _} -> 0
        | Cl _ -> 3
        | _ -> 0
      in
      hvbox indent
        (Params.parens_if parens c.conf
           ( hovbox 2
               ( box_fun_decl_args c 0
                   ( str "fun "
                   $ fmt_attributes c pcl_attributes ~suf:" "
                   $ wrap_fun_decl_args c (fmt_fun_args c xargs)
                   $ fmt "@ " )
               $ str "->" )
           $ fmt "@ " $ fmt_class_expr c xbody ) )
  | Pcl_apply (e0, e1N1) ->
      Params.parens_if parens c.conf
        (hvbox 2 (fmt_args_grouped e0 e1N1) $ fmt_atrs)
  | Pcl_let (lbs, body) ->
      let indent_after_in =
        match body.pcl_desc with
        | Pcl_let _ -> 0
        | _ -> c.conf.fmt_opts.indent_after_in.v
      in
      let bindings =
        Sugar.Let_binding.of_let_bindings c.cmts ~ctx lbs.pvbs_bindings
      in
      let fmt_expr = fmt_class_expr c (sub_cl ~ctx body) in
      let has_attr = not (List.is_empty pcl_attributes) in
      fmt_let c ~ext:None ~rec_flag:lbs.pvbs_rec ~bindings ~parens ~has_attr
        ~fmt_atrs ~fmt_expr ~body_loc:body.pcl_loc ~indent_after_in
  | Pcl_constraint (e, t) ->
      hvbox 2
        (wrap_fits_breaks ~space:false c.conf "(" ")"
           ( fmt_class_expr c (sub_cl ~ctx e)
           $ fmt " :@ "
           $ fmt_class_type c (sub_cty ~ctx t) ) )
      $ fmt_atrs
  | Pcl_extension ext -> fmt_extension c ctx ext $ fmt_atrs
  | Pcl_open (popen, cl) ->
      hvbox 0
        ( fmt_open_description c ~keyword:"let open"
            ~kw_attributes:pcl_attributes popen
        $ fmt " in@;<1000 0>"
        $ fmt_class_expr c (sub_cl ~ctx cl) )

and fmt_class_field_kind c ctx = function
  | Cfk_virtual typ ->
      (fmt "@ : " $ fmt_core_type c (sub_typ ~ctx typ), noop, noop, noop)
  | Cfk_concrete
      ( _
      , { pexp_desc=
            Pexp_poly
              (e, Some ({ptyp_desc= Ptyp_poly (poly_args, _); _} as poly))
        ; pexp_loc
        ; _ } ) -> (
      let rec cleanup names e args' =
        match (e, args') with
        | {pexp_desc= Pexp_constraint (e, t); _}, [] ->
            Some (List.rev names, t, e)
        | ( {pexp_desc= Pexp_newtype (({txt; _} as newtyp), body); _}
          , {txt= txt'; _} :: args )
          when String.equal txt txt' ->
            cleanup (newtyp :: names) body args
        | _ -> None
      in
      match cleanup [] e poly_args with
      | Some (args, t, e) ->
          let before =
            match args with x :: _ -> x.loc | [] -> e.pexp_loc
          in
          Cmts.relocate c.cmts ~src:pexp_loc ~before ~after:e.pexp_loc ;
          ( fmt "@ : type "
            $ list args "@ " (fmt_str_loc c)
            $ fmt_core_type ~pro:"." ~pro_space:false c (sub_typ ~ctx t)
          , noop
          , fmt "@;<1 2>="
          , fmt "@ " $ fmt_expression c (sub_exp ~ctx e) )
      | None ->
          ( fmt "@ : " $ fmt_core_type c (sub_typ ~ctx poly)
          , noop
          , fmt "@;<1 2>="
          , fmt "@ " $ fmt_expression c (sub_exp ~ctx e) ) )
  | Cfk_concrete (_, {pexp_desc= Pexp_poly (e, poly); pexp_loc; _}) ->
      let xargs, xbody =
        match poly with
        | None ->
            Sugar.fun_ c.cmts ~will_keep_first_ast_node:false
              (sub_exp ~ctx e)
        | Some _ -> ([], sub_exp ~ctx e)
      in
      let ty, e =
        match (xbody.ast, poly) with
        | {pexp_desc= Pexp_constraint (e, t); pexp_loc; _}, None ->
            Cmts.relocate c.cmts ~src:pexp_loc ~before:t.ptyp_loc
              ~after:e.pexp_loc ;
            (Some t, sub_exp ~ctx e)
        | {pexp_desc= Pexp_constraint _; _}, Some _ -> (poly, xbody)
        | _, poly -> (poly, xbody)
      in
      Cmts.relocate c.cmts ~src:pexp_loc ~before:e.ast.pexp_loc
        ~after:e.ast.pexp_loc ;
      ( noop
      , fmt_if (not (List.is_empty xargs)) "@ "
        $ wrap_fun_decl_args c (fmt_fun_args c xargs)
        $ opt ty (fun t -> fmt "@ : " $ fmt_core_type c (sub_typ ~ctx t))
      , fmt "@;<1 2>="
      , fmt "@ " $ fmt_expression c e )
  | Cfk_concrete (_, e) ->
      let ty, e =
        match e with
        | {pexp_desc= Pexp_constraint (e, t); _} -> (Some t, e)
        | _ -> (None, e)
      in
      ( opt ty (fun t -> fmt "@ : " $ fmt_core_type c (sub_typ ~ctx t))
      , noop
      , fmt "@;<1 2>="
      , fmt "@ " $ fmt_expression c (sub_exp ~ctx e) )

and fmt_class_field c {ast= cf; _} =
  protect c (Clf cf)
  @@
  let fmt_cmts_before = Cmts.Toplevel.fmt_before c cf.pcf_loc in
  let fmt_cmts_after = Cmts.Toplevel.fmt_after c cf.pcf_loc in
  let doc_before, doc_after, atrs =
    fmt_docstring_around_item ~fit:true c cf.pcf_attributes
  in
  let fmt_atrs = fmt_item_attributes c ~pre:(Break (1, 0)) atrs in
  let ctx = Clf cf in
  (fun k ->
    fmt_cmts_before
    $ hvbox 0 ~name:"clf"
        (hvbox 0 (doc_before $ k $ fmt_atrs $ doc_after) $ fmt_cmts_after) )
  @@
  match cf.pcf_desc with
  | Pcf_inherit (override, cl, parent) ->
      hovbox 2
        ( str "inherit"
        $ fmt_if (is_override override) "!"
        $ fmt "@ "
        $ ( fmt_class_expr c (sub_cl ~ctx cl)
          $ opt parent (fun p -> str " as " $ fmt_str_loc c p) ) )
  | Pcf_method (name, pv, kind) ->
      let typ, args, eq, expr = fmt_class_field_kind c ctx kind in
      hvbox 2
        ( hovbox 2
            ( hovbox 4
                (box_fun_decl_args c (Indent.fun_args c)
                   ( box_fun_sig_args c (Indent.fun_type_annot c)
                       ( str "method" $ virtual_or_override kind
                       $ fmt_private_virtual_flag c pv
                       $ str " " $ fmt_str_loc c name $ typ )
                   $ args ) )
            $ eq )
        $ expr )
  | Pcf_val (name, mv, kind) ->
      let typ, args, eq, expr = fmt_class_field_kind c ctx kind in
      hvbox 2
        ( hovbox 2
            ( hovbox 4
                (box_fun_decl_args c 4
                   ( box_fun_sig_args c 4
                       ( str "val" $ virtual_or_override kind
                       $ fmt_mutable_virtual_flag c mv
                       $ str " " $ fmt_str_loc c name $ typ )
                   $ args ) )
            $ eq )
        $ expr )
  | Pcf_constraint (t1, t2) ->
      fmt "constraint@ "
      $ fmt_core_type c (sub_typ ~ctx t1)
      $ str " = "
      $ fmt_core_type c (sub_typ ~ctx t2)
  | Pcf_initializer e ->
      str "initializer" $ break 1 2 $ fmt_expression c (sub_exp ~ctx e)
  | Pcf_attribute attr -> fmt_floating_attributes_and_docstrings c [attr]
  | Pcf_extension ext -> fmt_item_extension c ctx ext

and fmt_class_type_field c {ast= cf; _} =
  protect c (Ctf cf)
  @@
  let fmt_cmts_before = Cmts.Toplevel.fmt_before c cf.pctf_loc in
  let fmt_cmts_after = Cmts.Toplevel.fmt_after c cf.pctf_loc in
  let doc_before, doc_after, atrs =
    fmt_docstring_around_item ~is_val:true ~fit:true c cf.pctf_attributes
  in
  let fmt_atrs = fmt_item_attributes c ~pre:(Break (1, 0)) atrs in
  let ctx = Ctf cf in
  (fun k ->
    fmt_cmts_before
    $ hvbox 0 ~name:"ctf"
        ( hvbox 0 (doc_before $ hvbox 0 k $ fmt_atrs $ doc_after)
        $ fmt_cmts_after ) )
  @@
  match cf.pctf_desc with
  | Pctf_inherit ct ->
      hovbox 2 (fmt "inherit@ " $ fmt_class_type c (sub_cty ~ctx ct))
  | Pctf_method (name, pv, ty) ->
      box_fun_sig_args c 2
        ( hovbox 4
            ( str "method"
            $ fmt_private_virtual_flag c pv
            $ fmt "@ " $ fmt_str_loc c name )
        $ fmt " :@ "
        $ fmt_core_type c (sub_typ ~ctx ty) )
  | Pctf_val (name, mv, ty) ->
      box_fun_sig_args c 2
        ( hovbox 4
            ( str "val"
            $ fmt_mutable_virtual_flag c mv
            $ fmt "@ " $ fmt_str_loc c name )
        $ fmt " :@ "
        $ fmt_core_type c (sub_typ ~ctx ty) )
  | Pctf_constraint (t1, t2) ->
      fmt "constraint@ "
      $ fmt_core_type c (sub_typ ~ctx t1)
      $ str " = "
      $ fmt_core_type c (sub_typ ~ctx t2)
  | Pctf_attribute attr -> fmt_floating_attributes_and_docstrings c [attr]
  | Pctf_extension ext -> fmt_item_extension c ctx ext

and fmt_cases c ctx cs = list_fl cs (fmt_case c ctx)

and fmt_case c ctx ~first ~last case =
  let {pc_lhs; pc_guard; pc_rhs} = case in
  let xrhs = sub_exp ~ctx pc_rhs in
  (* side effects of Cmts.fmt_before before [fmt_lhs] is important *)
  let leading_cmt = Cmts.fmt_before c pc_lhs.ppat_loc in
  let xlhs = sub_pat ~ctx pc_lhs in
  let paren_lhs =
    match pc_lhs.ppat_desc with
    | Ppat_or _ when Option.is_some pc_guard -> true
    | _ -> parenze_pat xlhs
  in
  let eol =
    Option.some_if
      (Cmts.has_before c.cmts pc_rhs.pexp_loc)
      (fmt "@;<1000 0>")
  in
  let p = Params.get_cases c.conf ~ctx ~first ~last ~xbch:xrhs in
  p.leading_space $ leading_cmt
  $ p.box_all
      ( p.box_pattern_arrow
          ( hvbox 0
              ( fmt_pattern c ~pro:p.bar ~parens:paren_lhs xlhs
              $ opt pc_guard (fun g ->
                    fmt "@;<1 2>when " $ fmt_expression c (sub_exp ~ctx g) )
              )
          $ p.break_before_arrow $ str "->" $ p.break_after_arrow
          $ p.open_paren_branch )
      $ p.break_after_opening_paren
      $ hovbox 0
          ( fmt_expression ?eol c ?parens:p.expr_parens p.branch_expr
          $ p.close_paren_branch ) )

and fmt_value_description ?ext c ctx vd =
  let {pval_name= {txt; loc}; pval_type; pval_prim; pval_attributes; pval_loc}
      =
    vd
  in
  update_config_maybe_disabled c pval_loc pval_attributes
  @@ fun c ->
  let pre = if List.is_empty pval_prim then "val" else "external" in
  let doc_before, doc_after, atrs =
    fmt_docstring_around_item ~is_val:true c pval_attributes
  in
  let fmt_val_prim {txt= s; loc} =
    hvbox 0 @@ Cmts.fmt c loc
    @@
    if String.exists s ~f:(function ' ' | '\n' -> true | _ -> false) then
      wrap "{|" "|}" (str s)
    else wrap "\"" "\"" (str (String.escaped s))
  in
  hvbox 0
    ( doc_before
    $ box_fun_sig_args c 2
        ( str pre
        $ fmt_extension_suffix c ext
        $ str " "
        $ Cmts.fmt c loc
            (wrap_if
               (Std_longident.String_id.is_symbol txt)
               "( " " )" (str txt) )
        $ fmt_core_type c ~pro:":"
            ~box:
              (not
                 ( c.conf.fmt_opts.ocp_indent_compat.v
                 && is_arrow_or_poly pval_type ) )
            ~pro_space:true (sub_typ ~ctx pval_type)
        $ fmt_if (not (List.is_empty pval_prim)) "@ = "
        $ hvbox_if (List.length pval_prim > 1) 0
          @@ list pval_prim "@;" fmt_val_prim )
    $ fmt_item_attributes c ~pre:(Break (1, 0)) atrs
    $ doc_after )

and fmt_tydcl_params c ctx params =
  fmt_if_k
    (not (List.is_empty params))
    ( wrap_fits_breaks_if ~space:false c.conf
        (List.length params > 1)
        "(" ")"
        (list params (Params.comma_sep c.conf) (fun (ty, vc) ->
             fmt_variance_injectivity c vc
             $ fmt_core_type c (sub_typ ~ctx ty) ) )
    $ fmt "@ " )

and fmt_class_params c ctx params =
  let fmt_param ~first ~last (ty, vc) =
    fmt_if (first && Exposed.Left.core_type ty) " "
    $ fmt_if_k (not first) (fmt (Params.comma_sep c.conf))
    $ fmt_variance_injectivity c vc
    $ fmt_core_type c (sub_typ ~ctx ty)
    $ fmt_if (last && Exposed.Right.core_type ty) " "
  in
  fmt_if_k
    (not (List.is_empty params))
    (hvbox 0
       (wrap_fits_breaks c.conf "[" "]" (list_fl params fmt_param) $ fmt "@ ") )

and fmt_type_declaration c ?ext ?(pre = "") ?name ?(eq = "=") {ast= decl; _}
    =
  protect c (Td decl)
  @@
  let { ptype_name= {txt; loc}
      ; ptype_params
      ; ptype_cstrs
      ; ptype_kind
      ; ptype_private= priv
      ; ptype_manifest= m
      ; ptype_attributes
      ; ptype_loc } =
    decl
  in
  update_config_maybe_disabled c ptype_loc ptype_attributes
  @@ fun c ->
  let ctx = Td decl in
  let fmt_abstract_manifest = function
    | Some m ->
        str " " $ str eq $ fmt_private_flag c priv $ fmt "@ "
        $ fmt_core_type c (sub_typ ~ctx m)
    | None -> noop
  in
  let fmt_manifest = function
    | Some m ->
        str " " $ str eq $ break 1 4
        $ fmt_core_type c (sub_typ ~ctx m)
        $ str " =" $ fmt_private_flag c priv
    | None -> str " " $ str eq $ fmt_private_flag c priv
  in
  let box_manifest k =
    hvbox c.conf.fmt_opts.type_decl_indent.v
      ( str pre
      $ fmt_extension_suffix c ext
      $ str " "
      $ hvbox_if
          (not (List.is_empty ptype_params))
          0
          ( fmt_tydcl_params c ctx ptype_params
          $ Option.value_map name ~default:(str txt) ~f:(fmt_longident_loc c)
          )
      $ k )
  in
  let fmt_manifest_kind =
    match ptype_kind with
    | Ptype_abstract -> box_manifest (fmt_abstract_manifest m)
    | Ptype_variant [] -> box_manifest (fmt_manifest m) $ fmt "@ |"
    | Ptype_variant ctor_decls ->
        box_manifest (fmt_manifest m)
        $ fmt "@ "
        $ list_fl ctor_decls (fmt_constructor_declaration c ctx)
    | Ptype_record lbl_decls ->
        let p = Params.get_record_type c.conf in
        let fmt_decl ~first ~last x =
          fmt_if_k (not first) p.sep_before
          $ fmt_label_declaration c ctx x ~last
          $ fmt_if
              ( last && (not p.box_spaced)
              && Exposed.Right.label_declaration x )
              " "
          $ fmt_if_k (not last) p.sep_after
        in
        box_manifest (fmt_manifest m $ p.docked_before)
        $ p.break_before
        $ p.box_record (list_fl lbl_decls fmt_decl)
        $ p.break_after $ p.docked_after
    | Ptype_open -> box_manifest (fmt_manifest m $ str " ..")
  in
  let fmt_cstr (t1, t2, loc) =
    Cmts.fmt c loc
      (hvbox 2
         ( fmt "constraint@ "
         $ fmt_core_type c (sub_typ ~ctx t1)
         $ fmt " =@ "
         $ fmt_core_type c (sub_typ ~ctx t2) ) )
  in
  let fmt_cstrs cstrs =
    fmt_if_k
      (not (List.is_empty cstrs))
      (fmt "@ " $ hvbox 0 (list cstrs "@ " fmt_cstr))
  in
  (* Docstring cannot be placed after variant declarations *)
  let force_before =
    match ptype_kind with Ptype_variant _ -> true | _ -> false
  in
  let doc_before, doc_after, atrs =
    let fit = Tyd.is_simple decl in
    fmt_docstring_around_item ~force_before ~fit c ptype_attributes
  in
  Cmts.fmt c loc @@ Cmts.fmt c ptype_loc
  @@ hvbox 0
       ( doc_before
       $ hvbox 0
           ( hvbox c.conf.fmt_opts.type_decl_indent.v
               (fmt_manifest_kind $ fmt_cstrs ptype_cstrs)
           $ fmt_item_attributes c ~pre:(Break (1, 0)) atrs )
       $ doc_after )

and fmt_label_declaration c ctx ?(last = false) decl =
  let {pld_mutable; pld_name; pld_type; pld_loc; pld_attributes} = decl in
  update_config_maybe_disabled c pld_loc pld_attributes
  @@ fun c ->
  let doc, atrs = doc_atrs pld_attributes in
  let cmt_after_type = Cmts.fmt_after c pld_type.ptyp_loc in
  let field_loose =
    match c.conf.fmt_opts.field_space.v with
    | `Loose -> true
    | `Tight_decl | `Tight -> false
  in
  let fmt_semicolon =
    match c.conf.fmt_opts.break_separators.v with
    | `Before -> noop
    | `After ->
        fmt_or_k last
          (fmt_if_k c.conf.fmt_opts.dock_collection_brackets.v
             (fits_breaks ~level:5 "" ";") )
          (str ";")
  in
  hvbox 0
    ( Cmts.fmt_before c pld_loc
    $ hvbox
<<<<<<< HEAD
        (Indent.record_docstring c)
=======
        (Params.Indent.record_docstring c.conf)
>>>>>>> c7b89a0b
        ( hvbox 3
            ( hvbox 4
                ( hvbox 2
                    ( hovbox 2
                        ( fmt_mutable_flag ~pro:noop ~epi:(fmt "@ ") c
                            pld_mutable
                        $ fmt_str_loc c pld_name $ fmt_if field_loose " "
                        $ fmt ":" )
                    $ fmt "@ "
                    $ fmt_core_type c (sub_typ ~ctx pld_type)
                    $ fmt_semicolon )
                $ cmt_after_type )
            $ fmt_attributes c ~pre:(Break (1, 1)) atrs )
        $ fmt_docstring_padded c doc )
    $ Cmts.fmt_after c pld_loc )

and fmt_constructor_declaration c ctx ~first ~last:_ cstr_decl =
  let { pcd_name= {txt; loc}
      ; pcd_vars
      ; pcd_args
      ; pcd_res
      ; pcd_attributes
      ; pcd_loc } =
    cstr_decl
  in
  update_config_maybe_disabled c pcd_loc pcd_attributes
  @@ fun c ->
  let has_cmt_before = Cmts.has_before c.cmts pcd_loc in
  let sparse = Poly.( = ) c.conf.fmt_opts.type_decl.v `Sparse in
  (* Force break if comment before pcd_loc, it would interfere with an
     eventual comment placed after the previous constructor *)
  fmt_if_k (not first) (fmt_or (sparse || has_cmt_before) "@;<1000 0>" "@ ")
  $ Cmts.fmt_before ~epi:(break 1000 0) c pcd_loc
  $ hvbox ~name:"constructor_decl" 2
<<<<<<< HEAD
      ( hvbox
          (Indent.constructor_docstring c)
          ( hvbox 4
              ( fmt_or_k first (if_newline "| ") (str "| ")
              $ hovbox ~name:"constructor_decl_name" 0
                  (Cmts.fmt c loc
                     (wrap_if
                        (Std_longident.String_id.is_symbol txt)
                        "( " " )" (str txt) ) )
              $ fmt_constructor_arguments_result c ctx pcd_vars pcd_args
                  pcd_res )
=======
      ( hovbox
          (Params.Indent.constructor_docstring c.conf)
          ( hvbox 2
              ( fmt_or_k first (if_newline "| ") (str "| ")
              $ Cmts.fmt_before c loc
              $ hvbox 2
                  ( hovbox ~name:"constructor_decl_name" 2
                      ( wrap_if
                          (Std_longident.String_id.is_symbol txt)
                          "( " " )" (str txt)
                      $ Cmts.fmt_after c loc )
                  $ fmt_constructor_arguments_result c ctx pcd_vars pcd_args
                      pcd_res ) )
>>>>>>> c7b89a0b
          $ fmt_attributes_and_docstrings c pcd_attributes )
      $ Cmts.fmt_after c pcd_loc )

and fmt_constructor_arguments ?vars c ctx ~pre = function
  | Pcstr_tuple [] -> noop
  | Pcstr_tuple typs ->
      pre $ fmt "@ " $ fmt_opt vars
      $ hvbox 0 (list typs "@ * " (sub_typ ~ctx >> fmt_core_type c))
  | Pcstr_record (loc, lds) ->
      let p = Params.get_record_type c.conf in
      let fmt_ld ~first ~last x =
        fmt_if_k (not first) p.sep_before
        $ fmt_label_declaration c ctx x ~last
        $ fmt_if
            (last && (not p.box_spaced) && Exposed.Right.label_declaration x)
            " "
        $ fmt_if_k (not last) p.sep_after
      in
      pre
      $ Cmts.fmt c loc ~pro:(break 1 0) ~epi:noop
        @@ wrap_k p.docked_before p.docked_after
        @@ wrap_k p.break_before p.break_after
        @@ p.box_record @@ list_fl lds fmt_ld

and fmt_constructor_arguments_result c ctx vars args res =
  let pre = fmt_or (Option.is_none res) " of" " :" in
  let before_type = match args with Pcstr_tuple [] -> ": " | _ -> "-> " in
  let fmt_type typ =
    fmt "@ " $ str before_type $ fmt_core_type c (sub_typ ~ctx typ)
  in
  let fmt_vars =
    match vars with
    | [] -> noop
    | _ ->
        hvbox 0 (list vars "@ " (fun {txt; _} -> fmt_type_var txt))
        $ fmt ".@ "
  in
  fmt_constructor_arguments c ctx ~pre ~vars:fmt_vars args $ opt res fmt_type

and fmt_type_extension ?ext c ctx
    { ptyext_attributes
    ; ptyext_params
    ; ptyext_path
    ; ptyext_constructors
    ; ptyext_private
    ; ptyext_loc } =
  let c = update_config c ptyext_attributes in
  let doc, atrs = doc_atrs ptyext_attributes in
  let fmt_ctor ctor = hvbox 0 (fmt_extension_constructor c ctx ctor) in
  Cmts.fmt c ptyext_loc
  @@ hvbox 2
       ( fmt_docstring c ~epi:(fmt "@,") doc
       $ hvbox c.conf.fmt_opts.type_decl_indent.v
           ( str "type"
           $ fmt_extension_suffix c ext
           $ str " "
           $ hvbox_if
               (not (List.is_empty ptyext_params))
               0
               (fmt_tydcl_params c ctx ptyext_params)
           $ fmt_longident_loc c ptyext_path
           $ str " +="
           $ fmt_private_flag c ptyext_private
           $ list_fl ptyext_constructors (fun ~first ~last:_ x ->
                 let bar_fits = if first then "" else "| " in
                 cbreak ~fits:("", 1, bar_fits) ~breaks:("", 0, "| ")
                 $ fmt_ctor x ) )
       $ fmt_item_attributes c ~pre:(Break (1, 0)) atrs )

and fmt_type_exception ~pre c ctx
    {ptyexn_attributes; ptyexn_constructor; ptyexn_loc} =
  let doc1, atrs = doc_atrs ptyexn_attributes in
  let doc1 = Option.value ~default:[] doc1 in
  let {pext_attributes; _} = ptyexn_constructor in
  (* On 4.08 the doc is attached to the constructor *)
  let doc1, pext_attributes = doc_atrs ~acc:doc1 pext_attributes in
  let doc2, pext_attributes = doc_atrs pext_attributes in
  let doc_before, doc_after = fmt_docstring_around_item' c doc1 doc2 in
  let ptyexn_constructor = {ptyexn_constructor with pext_attributes} in
  Cmts.fmt c ptyexn_loc
    (hvbox 0
       ( doc_before
       $ hvbox 2 (pre $ fmt_extension_constructor c ctx ptyexn_constructor)
       $ fmt_item_attributes c ~pre:(Break (1, 0)) atrs
       $ doc_after ) )

and fmt_extension_constructor c ctx ec =
  let {pext_name; pext_kind; pext_attributes; pext_loc} = ec in
  update_config_maybe_disabled c pext_loc pext_attributes
  @@ fun c ->
  let sep =
    match pext_kind with
    | Pext_decl (_, _, Some _) -> fmt " :@ "
    | Pext_decl (_, _, None) | Pext_rebind _ -> fmt " of@ "
  in
  Cmts.fmt c pext_loc
  @@ hvbox 4
       ( hvbox 2
           ( fmt_str_loc c pext_name
           $
           match pext_kind with
           | Pext_decl (_, (Pcstr_tuple [] | Pcstr_record (_, [])), None) ->
               noop
           | Pext_decl (_, (Pcstr_tuple [] | Pcstr_record (_, [])), Some res)
             ->
               sep $ fmt_core_type c (sub_typ ~ctx res)
           | Pext_decl (vars, args, res) ->
               fmt_constructor_arguments_result c ctx vars args res
           | Pext_rebind lid -> str " = " $ fmt_longident_loc c lid )
       $ fmt_attributes_and_docstrings c pext_attributes )

and fmt_functor_param c ctx {loc; txt= arg} =
  match arg with
  | Unit -> Cmts.fmt c loc (wrap "(" ")" (Cmts.fmt_within c loc))
  | Named (name, mt) ->
      let xmt = sub_mty ~ctx mt in
      hvbox 0
        (Cmts.fmt c loc
           (wrap "(" ")"
              (hovbox 0
                 ( hovbox 0 (fmt_str_loc_opt c name $ fmt "@ : ")
                 $ compose_module (fmt_module_type c xmt) ~f:Fn.id ) ) ) )

and fmt_module_type c ?(rec_ = false) ({ast= mty; _} as xmty) =
  let ctx = Mty mty in
  let {pmty_desc; pmty_loc; pmty_attributes} = mty in
  update_config_maybe_disabled_block c pmty_loc pmty_attributes
  @@ fun c ->
  let parens =
    parenze_mty xmty
    || match pmty_desc with Pmty_with _ when rec_ -> true | _ -> false
  in
  match pmty_desc with
  | Pmty_ident lid ->
      { empty with
        bdy= fmt_longident_loc c lid
      ; epi= Some (fmt_attributes c pmty_attributes ~pre:(Break (1, 0))) }
  | Pmty_signature s ->
      let empty = List.is_empty s && not (Cmts.has_within c.cmts pmty_loc) in
      let before = Cmts.fmt_before c pmty_loc in
      let within = Cmts.fmt_within c ~pro:noop pmty_loc in
      let after = Cmts.fmt_after c pmty_loc in
      { opn= None
      ; pro= Some (before $ str "sig" $ fmt_if empty " ")
      ; psp= fmt_if (not empty) "@;<1000 2>"
      ; bdy= within $ fmt_signature c ctx s
      ; cls= noop
      ; esp= fmt_if (not empty) "@;<1000 0>"
      ; epi=
          Some
            ( str "end" $ after
            $ fmt_attributes_and_docstrings c pmty_attributes ) }
  | Pmty_functor (args, mt) ->
      let blk = fmt_module_type c (sub_mty ~ctx mt) in
      { blk with
        pro=
          Some
            ( Cmts.fmt_before c pmty_loc
            $ str "functor"
            $ fmt_attributes c ~pre:Blank pmty_attributes
            $ fmt "@;<1 2>"
            $ list args "@;<1 2>" (fmt_functor_param c ctx)
            $ fmt "@;<1 2>->"
            $ opt blk.pro (fun pro -> str " " $ pro) )
      ; epi= Some (fmt_opt blk.epi $ Cmts.fmt_after c pmty_loc)
      ; psp=
          fmt_or_k (Option.is_none blk.pro)
            (fits_breaks " " ~hint:(1, 2) "")
            blk.psp }
  | Pmty_gen (gen_loc, mt) ->
      let blk = fmt_module_type c (sub_mty ~ctx mt) in
      { blk with
        pro=
          Some
            ( Cmts.fmt_before c pmty_loc
            $ Cmts.fmt c gen_loc (wrap "(" ")" (Cmts.fmt_within c gen_loc))
            $ fmt "@;<1 2>->"
            $ opt blk.pro (fun pro -> str " " $ pro) )
      ; epi= Some (fmt_opt blk.epi $ Cmts.fmt_after c pmty_loc)
      ; psp=
          fmt_or_k (Option.is_none blk.pro)
            (fits_breaks " " ~hint:(1, 2) "")
            blk.psp }
  | Pmty_with _ ->
      let wcs, mt = Sugar.mod_with (sub_mty ~ctx mty) in
      let fmt_cstr ~first ~last:_ wc =
        let pre = if first then "with" else " and" in
        fmt_or first "@ " "@," $ fmt_with_constraint c ctx ~pre wc
      in
      let fmt_cstrs ~first:_ ~last:_ (wcs_and, loc, attr) =
        Cmts.fmt c loc
          ( list_fl wcs_and fmt_cstr
          $ fmt_attributes c ~pre:(Break (1, -1)) attr )
      in
      let {pro; psp; bdy; esp; epi; opn= _; cls= _} = fmt_module_type c mt in
      { empty with
        pro=
          Option.map pro ~f:(fun pro ->
              open_hvbox 0 $ fmt_if parens "(" $ pro )
      ; psp
      ; bdy=
          fmt_if_k (Option.is_none pro)
<<<<<<< HEAD
            (open_hvbox (Indent.mty_with c) $ fmt_if parens "(")
=======
            (open_hvbox (Params.Indent.mty_with c.conf) $ fmt_if parens "(")
>>>>>>> c7b89a0b
          $ hvbox 0 bdy
          $ fmt_if_k (Option.is_some epi) esp
          $ fmt_opt epi $ list_fl wcs fmt_cstrs $ fmt_if parens ")"
          $ close_box
      ; esp= fmt_if_k (Option.is_none epi) esp
      ; epi= Some (Cmts.fmt_after c pmty_loc) }
  | Pmty_typeof me -> (
      let blk = fmt_module_expr c (sub_mod ~ctx me) in
      let epi =
        fmt_opt blk.epi $ Cmts.fmt_after c pmty_loc $ fmt_if parens ")"
        $ fmt_attributes c pmty_attributes ~pre:(Break (1, 0))
      in
      match blk.pro with
      | Some pro ->
          { blk with
            pro=
              Some
                ( Cmts.fmt_before c pmty_loc
                $ fmt_if parens "(" $ str "module type of " $ pro )
          ; epi= Some epi }
      | _ ->
          { blk with
            bdy=
              Cmts.fmt c pmty_loc
              @@ hvbox 2
                   (fmt_if parens "(" $ fmt "module type of@ " $ blk.bdy)
          ; epi= Some epi } )
  | Pmty_extension ext ->
      { empty with
        bdy= fmt_extension c ctx ext
      ; epi= Some (fmt_attributes c pmty_attributes ~pre:(Break (1, 0))) }
  | Pmty_alias lid ->
      { empty with
        bdy= fmt_longident_loc c lid
      ; epi= Some (fmt_attributes c pmty_attributes ~pre:(Break (1, 0))) }

and fmt_signature c ctx itms =
  let update_config c i =
    match i.psig_desc with
    | Psig_attribute atr -> update_config c [atr]
    | _ -> c
  in
  let fmt_item c ctx ~prev:_ ~next:_ i =
    fmt_signature_item c (sub_sig ~ctx i)
  in
  let ast x = Sig x in
  fmt_item_list c ctx update_config ast fmt_item itms

and fmt_signature_item c ?ext {ast= si; _} =
  protect c (Sig si)
  @@
  let fmt_cmts_before = Cmts.Toplevel.fmt_before c si.psig_loc in
  let fmt_cmts_after = Cmts.Toplevel.fmt_after c si.psig_loc in
  (fun k -> fmt_cmts_before $ hvbox 0 (k $ fmt_cmts_after))
  @@
  let ctx = Sig si in
  match si.psig_desc with
  | Psig_attribute attr -> fmt_floating_attributes_and_docstrings c [attr]
  | Psig_exception exc ->
      let pre = str "exception" $ fmt_extension_suffix c ext $ fmt "@ " in
      hvbox 2 (fmt_type_exception ~pre c ctx exc)
  | Psig_extension (ext, atrs) ->
      let doc_before, doc_after, atrs = fmt_docstring_around_item c atrs in
      let box =
        match snd ext with
        | PTyp _ | PPat _ | PStr [_] | PSig [_] -> true
        | PStr _ | PSig _ -> false
      in
      hvbox_if box c.conf.fmt_opts.stritem_extension_indent.v
        ( doc_before
        $ hvbox_if (not box) 0 (fmt_item_extension c ctx ext)
        $ fmt_item_attributes c ~pre:(Break (1, 0)) atrs
        $ doc_after )
  | Psig_include {pincl_mod; pincl_attributes; pincl_loc} ->
      update_config_maybe_disabled c pincl_loc pincl_attributes
      @@ fun c ->
      let doc_before, doc_after, atrs =
        let force_before = not (Mty.is_simple pincl_mod) in
        fmt_docstring_around_item c ~force_before ~fit:true pincl_attributes
      in
      let keyword, ({pro; psp; bdy; esp; epi; _} as blk) =
        let kwd = str "include" $ fmt_extension_suffix c ext in
        match pincl_mod with
        | {pmty_desc= Pmty_typeof me; pmty_loc; pmty_attributes= _} ->
            ( kwd
              $ Cmts.fmt c ~pro:(str " ") ~epi:noop pmty_loc
                  (fmt "@ module type of")
            , fmt_module_expr c (sub_mod ~ctx me) )
        | _ -> (kwd, fmt_module_type c (sub_mty ~ctx pincl_mod))
      in
      let box = blk_box blk in
      hvbox 0
        ( doc_before
        $ hvbox 0
            ( box
                ( hvbox 2 (keyword $ opt pro (fun pro -> str " " $ pro))
                $ fmt_or_k (Option.is_some pro) psp (fmt "@;<1 2>")
                $ bdy )
            $ esp $ fmt_opt epi
            $ fmt_item_attributes c ~pre:(Break (1, 0)) atrs )
        $ doc_after )
  | Psig_modtype mtd -> fmt_module_type_declaration ?ext c ctx mtd
  | Psig_modtypesubst mtd ->
      fmt_module_type_declaration ?ext ~eqty:":=" c ctx mtd
  | Psig_module md ->
      hvbox 0
        (fmt_module_declaration ?ext c ~rec_flag:false ~first:true
           (sub_md ~ctx md) )
  | Psig_modsubst ms -> hvbox 0 (fmt_module_substitution ?ext c ctx ms)
  | Psig_open od -> fmt_open_description ?ext c ~kw_attributes:[] od
  | Psig_recmodule mds ->
      fmt_recmodule c ctx mds
        (fmt_module_declaration ?ext)
        (fun x -> Md x)
        sub_md
  | Psig_type (rec_flag, decls) -> fmt_type c ?ext rec_flag decls ctx
  | Psig_typext te -> fmt_type_extension ?ext c ctx te
  | Psig_value vd -> fmt_value_description ?ext c ctx vd
  | Psig_class cl -> fmt_class_types ?ext c ctx ~pre:"class" ~sep:":" cl
  | Psig_class_type cl ->
      fmt_class_types ?ext c ctx ~pre:"class type" ~sep:"=" cl
  | Psig_typesubst decls -> fmt_type c ?ext ~eq:":=" Recursive decls ctx

and fmt_class_types ?ext c ctx ~pre ~sep cls =
  list_fl cls (fun ~first ~last:_ cl ->
      update_config_maybe_disabled c cl.pci_loc cl.pci_attributes
      @@ fun c ->
      let doc_before, doc_after, atrs =
        let force_before = not (Cty.is_simple cl.pci_expr) in
        fmt_docstring_around_item ~force_before c cl.pci_attributes
      in
      let class_types =
        let pro =
          hovbox 2
            ( str (if first then pre else "and")
            $ fmt_if_k first (fmt_extension_suffix c ext)
            $ fmt_virtual_flag c cl.pci_virt
            $ fmt "@ "
            $ fmt_class_params c ctx cl.pci_params
            $ fmt_str_loc c cl.pci_name $ fmt " " $ str sep )
          $ fmt "@ "
        in
        hovbox 2
          ( fmt_class_type c ~pro (sub_cty ~ctx cl.pci_expr)
          $ fmt_item_attributes c ~pre:(Break (1, 0)) atrs )
      in
      fmt_if (not first) "\n@;<1000 0>"
      $ hovbox 0
        @@ Cmts.fmt c cl.pci_loc (doc_before $ class_types $ doc_after) )

and fmt_class_exprs ?ext c ctx cls =
  hvbox 0
  @@ list_fl cls (fun ~first ~last:_ cl ->
         update_config_maybe_disabled c cl.pci_loc cl.pci_attributes
         @@ fun c ->
         let xargs, xbody =
           match cl.pci_expr.pcl_attributes with
           | [] ->
               Sugar.cl_fun c.cmts ~will_keep_first_ast_node:false
                 (sub_cl ~ctx cl.pci_expr)
           | _ -> ([], sub_cl ~ctx cl.pci_expr)
         in
         let ty, e =
           match xbody.ast with
           | {pcl_desc= Pcl_constraint (e, t); _} -> (Some t, sub_cl ~ctx e)
           | _ -> (None, xbody)
         in
         let doc_before, doc_after, atrs =
           let force_before = not (Cl.is_simple cl.pci_expr) in
           fmt_docstring_around_item ~force_before c cl.pci_attributes
         in
         let class_exprs =
           let pro =
             box_fun_decl_args c 2
               ( hovbox 2
                   ( str (if first then "class" else "and")
                   $ fmt_if_k first (fmt_extension_suffix c ext)
                   $ fmt_virtual_flag c cl.pci_virt
                   $ fmt "@ "
                   $ fmt_class_params c ctx cl.pci_params
                   $ fmt_str_loc c cl.pci_name )
               $ fmt_if (not (List.is_empty xargs)) "@ "
               $ wrap_fun_decl_args c (fmt_fun_args c xargs) )
           in
           let intro =
             match ty with
             | Some ty ->
                 let pro = pro $ fmt " :@ " in
                 fmt_class_type c ~pro (sub_cty ~ctx ty)
             | None -> pro
           in
           hovbox 2
             (hovbox 2 (intro $ fmt "@ =") $ fmt "@;" $ fmt_class_expr c e)
           $ fmt_item_attributes c ~pre:(Break (1, 0)) atrs
         in
         fmt_if (not first) "\n@;<1000 0>"
         $ hovbox 0
           @@ Cmts.fmt c cl.pci_loc (doc_before $ class_exprs $ doc_after) )

and fmt_module c ctx ?rec_ ?ext ?epi ?(can_sparse = false) keyword
    ?(eqty = "=") name xargs xbody xmty attributes ~rec_flag =
  let blk_t =
    Option.value_map xmty ~default:empty ~f:(fun xmty ->
        let blk = fmt_module_type ?rec_ c xmty in
        { blk with
          pro=
            Some (str " " $ str eqty $ opt blk.pro (fun pro -> str " " $ pro))
        ; psp= fmt_if (Option.is_none blk.pro) "@;<1 2>" $ blk.psp } )
  in
  let blk_b = Option.value_map xbody ~default:empty ~f:(fmt_module_expr c) in
  let args_p = Params.Mod.get_args c.conf xargs in
  let fmt_name_and_mt ~pro ~loc name mt =
    let xmt = sub_mty ~ctx mt in
    let blk = fmt_module_type c ?rec_ xmt in
    let align_opn, align_cls =
      if args_p.arg_align then (open_hvbox 0, close_box) else (noop, noop)
    in
    let pro =
      pro $ Cmts.fmt_before c loc $ str "(" $ align_opn
      $ fmt_str_loc_opt c name $ str " :"
      $ fmt_or_k (Option.is_some blk.pro) (str " ") (break 1 (Indent.mty c))
    and epi = str ")" $ Cmts.fmt_after c loc $ align_cls in
    compose_module' ~box:false ~pro ~epi blk
  in
  (* Carry the [epi] to be placed in the next argument's box. *)
  let fmt_arg ~pro {loc; txt} =
    let pro = pro $ args_p.arg_psp in
    match txt with
    | Unit ->
        (pro $ Cmts.fmt c loc (wrap "(" ")" (Cmts.fmt_within c loc)), noop)
    | Named (name, mt) ->
        if args_p.dock then
          (* All signatures, put the [epi] into the box of the next arg and
             don't break. *)
          fmt_name_and_mt ~pro ~loc name mt
        else
          let bdy, epi = fmt_name_and_mt ~pro:noop ~loc name mt in
          let bdy_indent = if args_p.arg_align then 1 else 0 in
          (pro $ hvbox bdy_indent bdy $ epi, noop)
  in
  let rec fmt_args ~pro = function
    | [] -> pro
    | hd :: tl ->
        let bdy, epi = fmt_arg ~pro hd in
        bdy $ fmt_args ~pro:epi tl
  in
  let intro =
    str keyword
    $ fmt_extension_suffix c ext
    $ fmt_if rec_flag " rec" $ str " " $ fmt_str_loc_opt c name
  in
  let single_line =
    Option.for_all xbody ~f:(fun x -> Mod.is_simple x.ast)
    && Option.for_all xmty ~f:(fun x -> Mty.is_simple x.ast)
    && List.for_all xargs ~f:(function {txt= Unit; _} -> true | _ -> false)
  in
  let compact =
    Poly.(c.conf.fmt_opts.let_module.v = `Compact) || not can_sparse
  in
  let fmt_pro = opt blk_b.pro (fun pro -> fmt "@ " $ pro) in
  let doc_before, doc_after, atrs =
    fmt_docstring_around_item c ~force_before:(not single_line) ~fit:true
      attributes
  in
  hvbox
    (if compact then 0 else 2)
    ( doc_before
    $ blk_box blk_b
        ( (if Option.is_some blk_t.epi then hovbox else hvbox)
            0
            ( blk_box blk_t
                ( hvbox args_p.indent
                    (fmt_args ~pro:intro xargs $ fmt_opt blk_t.pro)
                $ blk_t.psp $ blk_t.bdy )
            $ blk_t.esp $ fmt_opt blk_t.epi
            $ fmt_if (Option.is_some xbody) " ="
            $ fmt_if_k compact fmt_pro )
        $ fmt_if_k (not compact) fmt_pro
        $ blk_b.psp
        $ fmt_if (Option.is_none blk_b.pro && Option.is_some xbody) "@ "
        $ blk_b.bdy )
    $ blk_b.esp $ fmt_opt blk_b.epi
    $ fmt_item_attributes c ~pre:(Break (1, 0)) atrs
    $ doc_after
    $ opt epi (fun epi ->
          fmt_or_k compact
            (fmt_or
               ( Option.is_some blk_b.epi
               && not c.conf.fmt_opts.ocp_indent_compat.v )
               " " "@ " )
            (fmt "@;<1 -2>")
          $ epi ) )

and fmt_module_declaration ?ext c ~rec_flag ~first {ast= pmd; _} =
  protect c (Md pmd)
  @@
  let {pmd_name; pmd_args; pmd_type; pmd_attributes; pmd_loc} = pmd in
  update_config_maybe_disabled c pmd_loc pmd_attributes
  @@ fun c ->
  let ctx = Md pmd in
  let ext = if first then ext else None in
  let keyword = if first then "module" else "and" in
  let xmty = sub_mty ~ctx pmd_type in
  let eqty =
    match xmty.ast.pmty_desc with Pmty_alias _ -> None | _ -> Some ":"
  in
  Cmts.fmt c pmd_loc
    (fmt_module ~rec_:rec_flag ?ext c ctx keyword pmd_name pmd_args None
       ?eqty (Some xmty) ~rec_flag:(rec_flag && first) pmd_attributes )

and fmt_module_substitution ?ext c ctx pms =
  let {pms_name; pms_manifest; pms_attributes; pms_loc} = pms in
  update_config_maybe_disabled c pms_loc pms_attributes
  @@ fun c ->
  let xmty =
    (* TODO: improve *)
    sub_mty ~ctx
      { pmty_desc= Pmty_ident pms_manifest
      ; pmty_loc= pms_loc
      ; pmty_attributes= [] }
  in
  let pms_name = {pms_name with txt= Some pms_name.txt} in
  Cmts.fmt c pms_loc
    (fmt_module ?ext c ctx "module" ~eqty:":=" pms_name [] None (Some xmty)
       pms_attributes ~rec_flag:false )

and fmt_module_type_declaration ?ext ?eqty c ctx pmtd =
  let {pmtd_name; pmtd_type; pmtd_attributes; pmtd_loc} = pmtd in
  update_config_maybe_disabled c pmtd_loc pmtd_attributes
  @@ fun c ->
  let pmtd_name = {pmtd_name with txt= Some pmtd_name.txt} in
  fmt_module ?ext ?eqty c ctx "module type" pmtd_name [] None ~rec_flag:false
    (Option.map pmtd_type ~f:(sub_mty ~ctx))
    pmtd_attributes

and fmt_open_description ?ext c ?(keyword = "open") ~kw_attributes
    {popen_expr= popen_lid; popen_override; popen_attributes; popen_loc} =
  update_config_maybe_disabled c popen_loc popen_attributes
  @@ fun c ->
  let doc_before, doc_after, atrs =
    fmt_docstring_around_item ~fit:true c popen_attributes
  in
  let keyword =
    fmt_or_k
      (is_override popen_override)
      ( str keyword $ str "!"
      $ opt ext (fun _ -> str " " $ fmt_extension_suffix c ext) )
      (str keyword $ fmt_extension_suffix c ext)
  in
  hovbox 0
    ( doc_before $ keyword
    $ Cmts.fmt c popen_loc
        ( fmt_attributes c kw_attributes
        $ str " "
        $ fmt_longident_loc c popen_lid
        $ fmt_item_attributes c ~pre:Blank atrs )
    $ doc_after )

(** TODO: merge with `fmt_module_declaration` *)
and fmt_module_statement c ~attributes ?keyword mod_expr =
  let blk = fmt_module_expr c mod_expr in
  let force_before = not (Mod.is_simple mod_expr.ast) in
  let doc_before, doc_after, atrs =
    fmt_docstring_around_item ~force_before ~fit:true c attributes
  in
  let has_kwd = Option.is_some keyword in
  let kwd_and_pro = Option.is_some blk.pro && has_kwd in
  doc_before
  $ blk_box blk
      (hvbox_if (Option.is_none blk.pro) 2
         ( hvbox_if kwd_and_pro 2 (fmt_opt keyword $ fmt_opt blk.pro)
         $ blk.psp $ blk.bdy ) )
  $ blk.esp $ fmt_opt blk.epi
  $ fmt_item_attributes c ~pre:Blank atrs
  $ doc_after

and fmt_with_constraint c ctx ~pre = function
  | Pwith_type (lid, td) ->
      fmt_type_declaration ~pre:(pre ^ " type") c ~name:lid (sub_td ~ctx td)
  | Pwith_module (m1, m2) ->
      str pre $ str " module " $ fmt_longident_loc c m1 $ str " = "
      $ fmt_longident_loc c m2
  | Pwith_typesubst (lid, td) ->
      fmt_type_declaration ~pre:(pre ^ " type") c ~eq:":=" ~name:lid
        (sub_td ~ctx td)
  | Pwith_modsubst (m1, m2) ->
      str pre $ str " module " $ fmt_longident_loc c m1 $ str " := "
      $ fmt_longident_loc c m2
  | Pwith_modtype (m1, m2) ->
      let m1 = {m1 with txt= Some (str_longident m1.txt)} in
      let m2 = Some (sub_mty ~ctx m2) in
      str pre $ break 1 2
      $ fmt_module c ctx "module type" m1 [] None ~rec_flag:false m2 []
  | Pwith_modtypesubst (m1, m2) ->
      let m1 = {m1 with txt= Some (str_longident m1.txt)} in
      let m2 = Some (sub_mty ~ctx m2) in
      str pre $ break 1 2
      $ fmt_module c ctx ~eqty:":=" "module type" m1 [] None ~rec_flag:false
          m2 []

and fmt_mod_apply c ctx loc attrs ~parens ~dock_struct me_f arg =
  match me_f.pmod_desc with
  | Pmod_ident _ -> (
    match arg with
    | `Unit x ->
        { empty with
          bdy=
            Cmts.fmt c loc
              ( hvbox 2
                  ( compose_module
                      (fmt_module_expr c (sub_mod ~ctx me_f))
                      ~f:Fn.id
                  $ break 1 0 $ x )
              $ fmt_attributes_and_docstrings c attrs ) }
    | `Block (blk_a, arg_is_simple) ->
        let ocp_indent_compat blk =
          if c.conf.fmt_opts.ocp_indent_compat.v && not arg_is_simple then
            (* Indent body of docked struct. *)
            { blk with
              opn= Some (open_hvbox 2)
            ; psp= fmt "@;<1000 2>"
            ; cls= close_box
            ; bdy= blk.bdy $ blk.esp $ fmt_opt blk.epi
            ; esp= noop
            ; epi= None }
          else blk
        in
        let fmt_rator =
          let break_struct =
            c.conf.fmt_opts.break_struct.v && (not dock_struct)
            && not arg_is_simple
          in
          compose_module (fmt_module_expr c (sub_mod ~ctx me_f)) ~f:Fn.id
          $ break (if break_struct then 1000 else 1) 0
          $ str "("
        in
        let epi =
          fmt_opt blk_a.epi $ str ")"
          $ fmt_attributes_and_docstrings c attrs
          $ Cmts.fmt_after c loc
        in
        if Option.is_some blk_a.pro then
          ocp_indent_compat
            { blk_a with
              pro=
                Some
                  ( Cmts.fmt_before c loc $ hvbox 2 fmt_rator
                  $ fmt_opt blk_a.pro )
            ; epi= Some epi }
        else
          { blk_a with
            opn= Some (open_hvbox 2 $ fmt_opt blk_a.opn)
          ; bdy= Cmts.fmt_before c loc $ open_hvbox 2 $ fmt_rator $ blk_a.bdy
          ; cls= close_box $ blk_a.cls $ close_box
          ; epi= Some epi } )
  | _ ->
      let blk_f = fmt_module_expr ~dock_struct:false c (sub_mod ~ctx me_f) in
      let has_epi = Cmts.has_after c.cmts loc || not (List.is_empty attrs) in
      { empty with
        opn= Some (fmt_opt blk_f.opn $ open_hvbox 2)
      ; bdy=
          hvbox 2
            ( Cmts.fmt_before c loc
            $ wrap_if parens "(" ")"
                (fmt_opt blk_f.pro $ blk_f.psp $ blk_f.bdy $ blk_f.esp)
            $ fmt_opt blk_f.epi $ break 1 0
            $
            match arg with
            | `Unit x -> x
            | `Block (x, _) -> wrap "(" ")" (compose_module x ~f:Fn.id) )
      ; cls= close_box $ blk_f.cls
      ; epi=
          Option.some_if has_epi
            (Cmts.fmt_after c loc $ fmt_attributes_and_docstrings c attrs) }

and fmt_module_expr ?(dock_struct = true) c ({ast= m; _} as xmod) =
  let ctx = Mod m in
  let {pmod_desc; pmod_loc; pmod_attributes} = m in
  update_config_maybe_disabled_block c pmod_loc pmod_attributes
  @@ fun c ->
  let parens = parenze_mod xmod in
  match pmod_desc with
  | Pmod_apply_unit (me, loc) ->
      let arg =
        Cmts.fmt c loc @@ hvbox 0 @@ wrap "(" ")" @@ Cmts.fmt_within c loc
      in
      fmt_mod_apply c ctx ~parens ~dock_struct pmod_loc pmod_attributes me
        (`Unit arg)
  | Pmod_apply (me_f, me_a) ->
      let dock_struct =
        match me_f.pmod_desc with
        | Pmod_apply _ -> false
        | Pmod_ident _ -> dock_struct
        | _ -> true
      in
      let blk_a = fmt_module_expr c (sub_mod ~ctx me_a) in
      fmt_mod_apply c ctx ~parens ~dock_struct pmod_loc pmod_attributes me_f
        (`Block (blk_a, Mod.is_simple me_a))
  | Pmod_constraint (me, mt) ->
      let blk_e = fmt_module_expr c (sub_mod ~ctx me) in
      let blk_t = fmt_module_type c (sub_mty ~ctx mt) in
      let has_epi =
        Cmts.has_after c.cmts pmod_loc || not (List.is_empty pmod_attributes)
      in
      { opn=
          Some
            ( fmt_opt blk_t.opn $ fmt_opt blk_e.opn
<<<<<<< HEAD
            $ open_hovbox (Indent.mod_constraint ~me c) )
=======
            $ open_hovbox (Params.Indent.mod_constraint c.conf ~lhs:me) )
>>>>>>> c7b89a0b
      ; pro= Some (Cmts.fmt_before c pmod_loc $ str "(")
      ; psp= fmt "@,"
      ; bdy=
          hvbox 0
            ( fmt_opt blk_e.pro $ blk_e.psp $ blk_e.bdy $ blk_e.esp
            $ fmt_opt blk_e.epi $ fmt " :"
<<<<<<< HEAD
            $ Break.mod_constraint ~mt c
=======
            $ Params.Mod.break_constraint c.conf ~rhs:mt
>>>>>>> c7b89a0b
            $ hvbox 0
                ( fmt_opt blk_t.pro $ blk_t.psp $ blk_t.bdy $ blk_t.esp
                $ fmt_opt blk_t.epi ) )
          $ closing_paren c ~offset:(-2)
      ; cls= close_box $ blk_e.cls $ blk_t.cls
      ; esp= noop
      ; epi=
          Option.some_if has_epi
            ( Cmts.fmt_after c pmod_loc
            $ fmt_attributes_and_docstrings c pmod_attributes ) }
  | Pmod_functor (args, me) ->
      let doc, atrs = doc_atrs pmod_attributes in
      { empty with
        bdy=
          Cmts.fmt c pmod_loc
            ( fmt_docstring c ~epi:(fmt "@,") doc
            $ hvbox 0
                (wrap_if parens "(" ")"
                   ( str "functor"
                   $ fmt_attributes c ~pre:Blank atrs
                   $ fmt "@;<1 2>"
                   $ list args "@;<1 2>" (fmt_functor_param c ctx)
                   $ fmt "@;<1 2>->@;<1 2>"
                   $ compose_module
                       (fmt_module_expr c (sub_mod ~ctx me))
                       ~f:(hvbox 0) ) ) ) }
  | Pmod_ident lid ->
      { empty with
        opn= Some (open_hvbox 2)
      ; bdy=
          Cmts.fmt c pmod_loc
            ( fmt_longident_loc c lid
            $ fmt_attributes_and_docstrings c pmod_attributes )
      ; cls= close_box }
  | Pmod_structure sis ->
      let empty =
        List.is_empty sis && not (Cmts.has_within c.cmts pmod_loc)
      in
      let before = Cmts.fmt_before c pmod_loc in
      let within = Cmts.fmt_within c ~pro:noop pmod_loc in
      let after = Cmts.fmt_after c pmod_loc in
      { opn= None
      ; pro= Some (before $ str "struct" $ fmt_if empty " ")
      ; psp=
          fmt_if_k (not empty)
            (fmt_or c.conf.fmt_opts.break_struct.v "@;<1000 2>" "@;<1 2>")
      ; bdy= within $ fmt_structure c ctx sis
      ; cls= noop
      ; esp=
          fmt_if_k (not empty)
            (fmt_or c.conf.fmt_opts.break_struct.v "@;<1000 0>" "@;<1 0>")
      ; epi=
          Some
            ( hovbox_if (not empty) 0
                (str "end" $ fmt_attributes_and_docstrings c pmod_attributes)
            $ after ) }
  | Pmod_unpack (e, ty1, ty2) ->
      let package_type sep (lid, cstrs) =
<<<<<<< HEAD
        Break.unpack_annot c
=======
        break 1 (Params.Indent.mod_unpack_annot c.conf)
>>>>>>> c7b89a0b
        $ hvbox 0
            ( hovbox 0 (str sep $ fmt_longident_loc c lid)
            $ fmt_package_type c ctx cstrs )
      in
      { empty with
        opn= Some (open_hvbox 2)
      ; cls= close_box
      ; bdy=
          Cmts.fmt c pmod_loc
            ( hvbox 2
                (wrap_fits_breaks ~space:false c.conf "(" ")"
                   ( str "val "
                   $ fmt_expression c (sub_exp ~ctx e)
                   $ opt ty1 (package_type ": ")
                   $ opt ty2 (package_type ":> ") ) )
            $ fmt_attributes_and_docstrings c pmod_attributes ) }
  | Pmod_extension x1 ->
      { empty with
        opn= Some (open_hvbox 2)
      ; cls= close_box
      ; bdy=
          Cmts.fmt c pmod_loc
            ( fmt_extension c ctx x1
            $ fmt_attributes_and_docstrings c pmod_attributes ) }
  | Pmod_hole ->
      { empty with
        opn= Some (open_hvbox 2)
      ; cls= close_box
      ; bdy=
          Cmts.fmt c pmod_loc
            (fmt_hole () $ fmt_attributes_and_docstrings c pmod_attributes)
      }

and fmt_structure c ctx itms =
  let update_config c i =
    match i.pstr_desc with
    | Pstr_attribute atr -> update_config c [atr]
    | _ -> c
  in
  let fmt_item c ctx ~prev:_ ~next i =
    let semisemi =
      match next with
      | Some ({pstr_desc= Pstr_eval _; _}, _) -> true
      | _ -> false
    in
    fmt_structure_item c ~last:(Option.is_none next) ~semisemi
      (sub_str ~ctx i)
  in
  let ast x = Str x in
  fmt_item_list c ctx update_config ast fmt_item itms

and fmt_type c ?ext ?eq rec_flag decls ctx =
  let update_config c td = update_config c td.ptype_attributes in
  let is_rec = Asttypes.is_recursive rec_flag in
  let fmt_decl c ctx ~prev ~next:_ decl =
    let first = Option.is_none prev in
    let pre =
      if first then if is_rec then "type" else "type nonrec" else "and"
    in
    let ext = if first then ext else None in
    fmt_type_declaration c ~pre ?eq ?ext (sub_td ~ctx decl)
  in
  let ast x = Td x in
  fmt_item_list c ctx update_config ast fmt_decl decls

and fmt_structure_item c ~last:last_item ?ext ~semisemi
    {ctx= parent_ctx; ast= si} =
  protect c (Str si)
  @@
  let ctx = Str si in
  let fmt_cmts_before = Cmts.Toplevel.fmt_before c si.pstr_loc in
  let fmt_cmts_after = Cmts.Toplevel.fmt_after c si.pstr_loc in
  (fun k ->
    fmt_cmts_before
    $ hvbox 0 ~name:"stri"
        (box_semisemi c ~parent_ctx semisemi (k $ fmt_cmts_after)) )
  @@
  match si.pstr_desc with
  | Pstr_attribute attr -> fmt_floating_attributes_and_docstrings c [attr]
  | Pstr_eval (exp, atrs) ->
      let doc, atrs = doc_atrs atrs in
      fmt_docstring c doc
      $ cbox 0 ~name:"eval" (fmt_expression c (sub_exp ~ctx exp))
      $ fmt_item_attributes c ~pre:Space atrs
  | Pstr_exception extn_constr ->
      let pre = str "exception" $ fmt_extension_suffix c ext $ fmt "@ " in
      hvbox 2 ~name:"exn" (fmt_type_exception ~pre c ctx extn_constr)
  | Pstr_include {pincl_mod; pincl_attributes= attributes; pincl_loc} ->
      update_config_maybe_disabled c pincl_loc attributes
      @@ fun c ->
      let keyword = str "include" $ fmt_extension_suffix c ext $ fmt "@ " in
      fmt_module_statement c ~attributes ~keyword (sub_mod ~ctx pincl_mod)
  | Pstr_module mb ->
      fmt_module_binding ?ext c ~rec_flag:false ~first:true (sub_mb ~ctx mb)
  | Pstr_open
      {popen_expr; popen_override; popen_attributes= attributes; popen_loc}
    ->
      update_config_maybe_disabled c popen_loc attributes
      @@ fun c ->
      let keyword =
        fmt_or_k
          (is_override popen_override)
          ( str "open!"
          $ opt ext (fun _ -> str " " $ fmt_extension_suffix c ext) )
          (str "open" $ fmt_extension_suffix c ext)
        $ fmt "@ "
      in
      fmt_module_statement c ~attributes ~keyword (sub_mod ~ctx popen_expr)
  | Pstr_primitive vd -> fmt_value_description ?ext c ctx vd
  | Pstr_recmodule mbs ->
      fmt_recmodule c ctx mbs (fmt_module_binding ?ext)
        (fun x -> Mb x)
        sub_mb
  | Pstr_type (rec_flag, decls) -> fmt_type c ?ext rec_flag decls ctx
  | Pstr_typext te -> fmt_type_extension ?ext c ctx te
  | Pstr_value {pvbs_rec= rec_flag; pvbs_bindings= bindings; pvbs_extension}
    ->
      let update_config c i = update_config ~quiet:true c i.pvb_attributes in
      let ast x = Lb x in
      let fmt_item c ctx ~prev ~next b =
        let first = Option.is_none prev in
        let last = Option.is_none next in
        let b = Sugar.Let_binding.of_let_binding c.cmts ~ctx ~first b in
        let epi =
          match c.conf.fmt_opts.let_binding_spacing.v with
          | `Compact -> None
          | `Sparse when last && last_item -> None
          | `Sparse -> Some (fits_breaks "" "\n")
          | `Double_semicolon ->
              Option.some_if (last && not semisemi)
                (fits_breaks "" ~hint:(1000, 0) ";;")
        in
        let rec_flag = first && Asttypes.is_recursive rec_flag in
        let ext = if first then pvbs_extension else None in
        fmt_value_binding c ~rec_flag ?ext ?epi b
      in
      fmt_item_list c ctx update_config ast fmt_item bindings
  | Pstr_modtype mtd -> fmt_module_type_declaration ?ext c ctx mtd
  | Pstr_extension (ext, atrs) ->
      let doc_before, doc_after, atrs = fmt_docstring_around_item c atrs in
      let box =
        match snd ext with
        | PTyp _ | PPat _ | PStr [_] | PSig [_] -> true
        | PStr _ | PSig _ -> false
      in
      hvbox_if box c.conf.fmt_opts.stritem_extension_indent.v ~name:"ext1"
        ( doc_before
        $ hvbox_if (not box) 0 ~name:"ext2" (fmt_item_extension c ctx ext)
        $ fmt_item_attributes c ~pre:Space atrs
        $ doc_after )
  | Pstr_class_type cl ->
      fmt_class_types ?ext c ctx ~pre:"class type" ~sep:"=" cl
  | Pstr_class cls -> fmt_class_exprs ?ext c ctx cls

and fmt_let c ~ext ~rec_flag ~bindings ~parens ~fmt_atrs ~fmt_expr ~body_loc
    ~has_attr ~indent_after_in =
  let parens = parens || has_attr in
  let fmt_in indent =
    match c.conf.fmt_opts.break_before_in.v with
    | `Fit_or_vertical -> break 1 (-indent) $ str "in"
    | `Auto -> fits_breaks " in" ~hint:(1, -indent) "in"
  in
  let fmt_binding ~first ~last binding =
    let ext = if first then ext else None in
    let in_ indent = fmt_if_k last (fmt_in indent) in
    let rec_flag = first && Asttypes.is_recursive rec_flag in
    fmt_value_binding c ~rec_flag ?ext ~in_ binding
    $ fmt_if (not last)
        ( match c.conf.fmt_opts.let_and.v with
        | `Sparse -> "@;<1000 0>"
        | `Compact -> "@ " )
  in
  let blank_line_after_in =
    let last_bind = List.last_exn bindings in
    sequence_blank_line c last_bind.lb_loc body_loc
  in
  Params.Exp.wrap c.conf ~parens:(parens || has_attr) ~fits_breaks:false
    (vbox 0
       ( hvbox 0 (list_fl bindings fmt_binding)
       $ ( if blank_line_after_in then fmt "\n@,"
           else break 1000 indent_after_in )
       $ hvbox 0 fmt_expr ) )
  $ fmt_atrs

<<<<<<< HEAD
and fmt_value_binding c ~rec_flag ?ext ?in_ ?epi _ctx
=======
and fmt_value_binding c ~rec_flag ?ext ?in_ ?epi
>>>>>>> c7b89a0b
    {lb_op; lb_pat; lb_args; lb_typ; lb_exp; lb_attrs; lb_loc; lb_pun} =
  update_config_maybe_disabled c lb_loc lb_attrs
  @@ fun c ->
  let lb_pun =
    Ocaml_version.(
      compare c.conf.opr_opts.ocaml_version.v Releases.v4_13_0 >= 0 )
    && lb_pun
  in
  let doc1, atrs = doc_atrs lb_attrs in
  let doc2, atrs = doc_atrs atrs in
  let fmt_cstr =
    let fmt_sep x =
      match c.conf.fmt_opts.break_colon.v with
      | `Before -> fmt "@ " $ str x $ char ' '
      | `After -> char ' ' $ str x $ fmt "@ "
    in
    match lb_typ with
    | `Polynewtype (pvars, xtyp) ->
        fmt_sep ":"
        $ hvbox 0
            ( str "type "
            $ list pvars " " (fmt_str_loc c)
            $ fmt ".@ " $ fmt_core_type c xtyp )
    | `Coerce (xtyp1, xtyp2) ->
        opt xtyp1 (fun xtyp1 -> fmt_sep ":" $ fmt_core_type c xtyp1)
        $ fmt_sep ":>" $ fmt_core_type c xtyp2
    | `Other xtyp -> fmt_type_cstr c xtyp
    | `None -> noop
  in
  let indent =
    match lb_exp.ast.pexp_desc with
    | Pexp_function _ -> c.conf.fmt_opts.function_indent.v
    | (Pexp_fun _ | Pexp_newtype _)
      when c.conf.fmt_opts.let_binding_deindent_fun.v ->
        max (c.conf.fmt_opts.let_binding_indent.v - 1) 0
    | _ -> c.conf.fmt_opts.let_binding_indent.v
  in
  let f {attr_name= {loc; _}; _} =
    Location.compare_start loc lb_exp.ast.pexp_loc < 1
  in
  let at_attrs, at_at_attrs = List.partition_tf atrs ~f in
  let pre_body, body = fmt_body c lb_exp in
  let pat_has_cmt = Cmts.has_before c.cmts lb_pat.ast.ppat_loc in
  let toplevel, in_, epi, cmts_before, cmts_after =
    match in_ with
    | Some in_ ->
        ( false
        , fmt_item_attributes c ~pre:(Break (1, 2)) at_at_attrs $ in_ indent
        , fmt_opt epi
        , Cmts.fmt_before c lb_loc
        , Cmts.fmt_after c lb_loc )
    | None ->
        let epi =
          fmt_item_attributes c ~pre:(Break (1, 0)) at_at_attrs $ fmt_opt epi
        in
        ( true
        , noop
        , epi
        , Cmts.Toplevel.fmt_before c lb_loc
        , Cmts.Toplevel.fmt_after c lb_loc )
  in
  let decl_args =
    let decl =
      fmt_str_loc c lb_op
      $ fmt_extension_suffix c ext
      $ fmt_attributes c at_attrs $ fmt_if rec_flag " rec"
      $ fmt_or pat_has_cmt "@ " " "
    and pattern = fmt_pattern c lb_pat
    and args =
      fmt_if_k
        (not (List.is_empty lb_args))
        (fmt "@ " $ wrap_fun_decl_args c (fmt_fun_args c lb_args))
    in
    box_fun_decl_args c 4 (Params.Align.fun_decl c.conf ~decl ~pattern ~args)
  in
  fmt_docstring c ~epi:(fmt "@\n") doc1
  $ cmts_before
  $ hvbox 0
      ( hvbox indent
          ( hvbox_if toplevel 0
              ( hvbox_if toplevel indent
                  ( hovbox 2
                      ( hovbox (Indent.fun_type_annot ~annot:lb_typ c)
                          ( decl_args $ fmt_cstr )
                      $ fmt_if_k (not lb_pun)
                          (fmt_or_k c.conf.fmt_opts.ocp_indent_compat.v
                             (fits_breaks " =" ~hint:(1000, 0) "=")
                             (fmt "@;<1 2>=") )
                      $ fmt_if_k (not lb_pun) pre_body )
                  $ fmt_if (not lb_pun) "@ "
                  $ fmt_if_k (not lb_pun) body )
              $ cmts_after )
          $ in_ )
      $ epi )
  $ fmt_docstring c ~pro:(fmt "@\n") doc2

and fmt_module_binding ?ext c ~rec_flag ~first {ast= pmb; _} =
  protect c (Mb pmb)
  @@ update_config_maybe_disabled c pmb.pmb_loc pmb.pmb_attributes
  @@ fun c ->
  let ctx = Mb pmb in
  let ext = if first then ext else None in
  let keyword = if first then "module" else "and" in
  let xbody = sub_mod ~ctx pmb.pmb_expr in
  let xbody, xmty =
    match xbody.ast with
    | { pmod_desc= Pmod_constraint (body_me, body_mt)
      ; pmod_loc
      ; pmod_attributes= [] } ->
        Cmts.relocate c.cmts ~src:pmod_loc ~before:body_me.pmod_loc
          ~after:body_mt.pmty_loc ;
        (sub_mod ~ctx body_me, Some (sub_mty ~ctx body_mt))
    | _ -> (xbody, None)
  in
  Cmts.fmt c pmb.pmb_loc
    (fmt_module ~rec_:rec_flag ?ext c ctx keyword
       ~rec_flag:(rec_flag && first) ~eqty:":" pmb.pmb_name pmb.pmb_args
       (Some xbody) xmty pmb.pmb_attributes )

let fmt_toplevel_directive c ~semisemi dir =
  let fmt_dir_arg = function
    | Pdir_string s -> str (Printf.sprintf "%S" s)
    | Pdir_int (lit, Some m) -> str (Printf.sprintf "%s%c" lit m)
    | Pdir_int (lit, None) -> str lit
    | Pdir_ident longident -> fmt_longident longident
    | Pdir_bool bool -> str (Bool.to_string bool)
  in
  let {pdir_name= name; pdir_arg; pdir_loc} = dir in
  let name = fmt_str_loc c name ~pre:"#" in
  let args =
    match pdir_arg with
    | None -> noop
    | Some {pdira_desc; pdira_loc; _} ->
        str " "
        $ Cmts.fmt_before ~epi:(str " ") c pdira_loc
        $ fmt_dir_arg pdira_desc
        $ Cmts.fmt_after c pdira_loc
  in
  Cmts.fmt c pdir_loc (box_semisemi c ~parent_ctx:Top semisemi (name $ args))

let flatten_ptop =
  List.concat_map ~f:(function
    | Ptop_def items -> List.map items ~f:(fun i -> `Item i)
    | Ptop_dir d -> [`Directive d] )

let fmt_toplevel ?(force_semisemi = false) c ctx itms =
  let itms = flatten_ptop itms in
  let update_config c = function
    | `Item {pstr_desc= Pstr_attribute atr; _} -> update_config c [atr]
    | _ -> c
  in
  let fmt_item c ctx ~prev:_ ~next itm =
    let last = Option.is_none next in
    let semisemi =
      match (itm, next) with
      | _, Some (`Item {pstr_desc= Pstr_eval _; _}, _) -> true
      | `Item _, Some (`Directive _, _) -> true
      | _ -> force_semisemi && last
    in
    match itm with
    | `Item i -> fmt_structure_item c ~last ~semisemi (sub_str ~ctx i)
    | `Directive d -> fmt_toplevel_directive c ~semisemi d
  in
  let ast x = Tli x in
  fmt_item_list c ctx update_config ast fmt_item itms

let fmt_repl_phrase c ctx {prepl_phrase; prepl_output} =
  str "# "
  $ fmt_toplevel ~force_semisemi:true c ctx [prepl_phrase]
  $ fmt_if_k
      (not (String.is_empty prepl_output))
      (break 1000 0 $ str prepl_output)

let fmt_repl_file c _ itms =
  vbox 0 @@ list itms "@;<1000 0>" @@ fmt_repl_phrase c Rep

(** Entry points *)

module Chunk = struct
  open Chunk

  let fmt_item (type a) (fg : a list item) : c -> Ast.t -> a list -> Fmt.t =
    match fg with
    | Structure -> fmt_structure
    | Signature -> fmt_signature
    | Use_file -> fmt_toplevel ?force_semisemi:None

  let update_conf c state = {c with conf= Conf.update_state c.conf state}

  let fmt fg c ctx chunks =
    List.foldi chunks ~init:(c, noop, [])
      ~f:(fun i (c, output, locs) chunk ->
        let c = update_conf c chunk.state in
        let output, locs =
          match chunk.state with
          | `Disable ->
              let output =
                output
                $ Cmts.fmt_before c chunk.attr_loc ~eol:(fmt "\n@;<1000 0>")
                $ fmt_if (i > 0) "\n@;<1000 0>"
                $ str
                    (String.strip
                       (Source.string_at c.source chunk.chunk_loc) )
              in
              (output, chunk.chunk_loc :: locs)
          | `Enable ->
              let output =
                output
                $ fmt_if (i > 0) "@;<1000 0>"
                $ fmt_item fg c ctx chunk.items
              in
              (output, locs)
        in
        (c, output, locs) )
    |> fun ((_ : c), output, locs) ->
    List.iter locs ~f:(Cmts.drop_inside c.cmts) ;
    output

  let split_and_fmt fg c ctx l =
    let state = if c.conf.opr_opts.disable.v then `Disable else `Enable in
    fmt fg c ctx @@ split fg l ~state
end

let fmt_file (type a) ~ctx ~fmt_code ~debug (fragment : a Extended_ast.t)
    source cmts conf (itms : a) =
  let c = {source; cmts; conf; debug; fmt_code} in
  match (fragment, itms) with
  | Structure, [] | Signature, [] | Use_file, [] ->
      Cmts.fmt_after ~pro:noop c Location.none
  | Structure, l -> Chunk.split_and_fmt Structure c ctx l
  | Signature, l -> Chunk.split_and_fmt Signature c ctx l
  | Use_file, l -> Chunk.split_and_fmt Use_file c ctx l
  | Core_type, ty -> fmt_core_type c (sub_typ ~ctx:(Pld (PTyp ty)) ty)
  | Module_type, mty ->
      compose_module ~f:Fn.id
        (fmt_module_type c (sub_mty ~ctx:(Mty mty) mty))
  | Expression, e ->
      fmt_expression c (sub_exp ~ctx:(Str (Ast_helper.Str.eval e)) e)
  | Repl_file, l -> fmt_repl_file c ctx l
  | Documentation, d ->
      (* TODO: [source] and [cmts] should have never been computed when
         formatting doc. *)
      Fmt_odoc.fmt_ast c.conf ~fmt_code:c.fmt_code d

let fmt_parse_result conf ~debug ast_kind ast source comments ~fmt_code =
  let cmts = Cmts.init ast_kind ~debug source ast comments in
  let ctx = Top in
  let code =
    set_margin conf.Conf.fmt_opts.margin.v
    $ fmt_file ~ctx ~debug ast_kind source cmts conf ast ~fmt_code
  in
  Ok (Format_.asprintf "%a" Fmt.eval code)

let fmt_code ~debug =
  let rec fmt_code (conf : Conf.t) ~offset s =
    let {Conf.fmt_opts; _} = conf in
    let conf =
      (* Adjust margin according to [offset]. *)
      let margin = {fmt_opts.margin with v= fmt_opts.margin.v - offset} in
      {conf with fmt_opts= {fmt_opts with margin}}
    in
    let warn = fmt_opts.parse_toplevel_phrases.v in
    let input_name = !Location.input_name in
    match
      Parse_with_comments.parse_toplevel ~disable_deprecated:true conf
        ~input_name ~source:s
    with
    | Either.First {ast; comments; source; prefix= _} ->
        fmt_parse_result conf ~debug Use_file ast source comments ~fmt_code
    | Second {ast; comments; source; prefix= _} ->
        fmt_parse_result conf ~debug Repl_file ast source comments ~fmt_code
    | exception Syntaxerr.Error (Expecting (_, x)) when warn ->
        Error (`Msg (Format.asprintf "expecting: %s" x))
    | exception Syntaxerr.Error (Not_expecting (_, x)) when warn ->
        Error (`Msg (Format.asprintf "not expecting: %s" x))
    | exception Syntaxerr.Error (Other _) when warn ->
        Error (`Msg (Format.asprintf "invalid toplevel or OCaml syntax"))
    | exception e when warn -> Error (`Msg (Format.asprintf "%a" Exn.pp e))
    | exception _ -> Error (`Msg "")
  in
  fmt_code

let fmt_ast fragment ~debug source cmts conf l =
  (* [Ast.init] should be called only once per file. In particular, we don't
     want to call it when formatting comments *)
  Ast.init conf ;
  let fmt_code = fmt_code ~debug in
  fmt_file ~ctx:Top ~fmt_code ~debug fragment source cmts conf l<|MERGE_RESOLUTION|>--- conflicted
+++ resolved
@@ -87,102 +87,6 @@
 let compose_module ?box ?pro ?epi blk ~f =
   let bdy, epi' = compose_module' ?box ?pro blk in
   f (bdy $ epi') $ fmt_opt epi
-
-module Indent = struct
-  let _ocp a b c = if c.conf.fmt_opts.ocp_indent_compat.v then a else b
-
-  let fun_type_annot ?annot c =
-    match annot with
-    | Some (`Other {ast= {ptyp_desc= Ptyp_poly _; _}; _}) -> 6
-    | _ -> _ocp 2 4 c
-
-  let fun_args = _ocp 6 4
-
-  let docked_function ~parens ~xexp c =
-    if c.conf.fmt_opts.ocp_indent_compat.v then if parens then 3 else 2
-    else
-      let default = if c.conf.fmt_opts.wrap_fun_args.v then 2 else 4 in
-      Params.function_indent c.conf ~parens:false ~xexp ~default
-
-  let docked_function_after_fun ~parens ~lbl c =
-    if c.conf.fmt_opts.ocp_indent_compat.v then
-      if parens && Poly.equal lbl Nolabel then 3 else 2
-    else 0
-
-  let fun_args_group lbl ast c =
-    if not c.conf.fmt_opts.ocp_indent_compat.v then 2
-    else
-      match ast.pexp_desc with
-      | Pexp_function _ -> 2
-      | _ -> ( match lbl with Nolabel -> 3 | _ -> 2 )
-
-  let record_docstring c =
-    let ocp =
-      match c.conf.fmt_opts.break_separators.v with
-      | `Before -> -2
-      | `After -> 0
-    in
-    _ocp ocp 4 c
-
-  let constructor_docstring = _ocp 0 4
-
-  let exp_constraint = _ocp 1 2
-
-  let mod_constraint ~me c =
-    if c.conf.fmt_opts.ocp_indent_compat.v then
-      match me.pmod_desc with Pmod_structure _ -> 0 | _ -> 2
-    else 2
-
-  let mty = _ocp 2 3
-
-  let mty_with = _ocp 0 2
-
-  let variant ~parens c =
-    if c.conf.fmt_opts.ocp_indent_compat.v && parens then 3 else 2
-
-  let variant_type_arg c = _ocp 2 0 c
-
-  let type_constr c = _ocp 2 0 c
-
-  let docked_fun c ~loc ~lbl =
-    if not c.conf.fmt_opts.ocp_indent_compat.v then 2
-    else
-      let loc, if_breaks =
-        match lbl with
-        | Nolabel -> (loc, 3)
-        | Optional x | Labelled x -> (x.loc, 2)
-      in
-      if Source.begins_line ~ignore_spaces:true c.source loc then if_breaks
-      else 0
-end
-
-module Break = struct
-  let _ocp a b c = fmt (if c.conf.fmt_opts.ocp_indent_compat.v then a else b)
-
-  let unpack_annot = _ocp "@ " "@;<1 2>"
-
-  (** Valid for [assignment-operator = begin-line]. *)
-  let assignment_operator = _ocp "@ " "@;<1 2>"
-
-  let mod_constraint ~mt c =
-    if c.conf.fmt_opts.ocp_indent_compat.v then
-      match mt.pmty_desc with
-      | Pmty_signature _ -> break 1 0
-      | _ -> break 1 2
-    else break 1 2
-end
-
-module Box = struct
-  let _ocp a b c k = if c.conf.fmt_opts.ocp_indent_compat.v then a k else b k
-
-  let fun_decl ~parens = _ocp (hvbox (if parens then 1 else 2)) (hovbox 4)
-
-  let fun_args c k =
-    hvbox_if
-      ( (not c.conf.fmt_opts.wrap_fun_args.v)
-      && not c.conf.fmt_opts.ocp_indent_compat.v )
-      0 k
-end
 
 (* Debug: catch and report failures at nearest enclosing Ast.t *)
 
@@ -568,12 +472,8 @@
 
 let fmt_assign_arrow c =
   match c.conf.fmt_opts.assignment_operator.v with
-<<<<<<< HEAD
-  | `Begin_line -> Break.assignment_operator c $ fmt "<- "
-=======
   | `Begin_line ->
       break 1 (Params.Indent.assignment_operator_bol c.conf) $ fmt "<- "
->>>>>>> c7b89a0b
   | `End_line -> fmt " <-@;<1 2>"
 
 let arrow_sep c ~parens : Fmt.s =
@@ -916,17 +816,6 @@
         ~parent_has_parens:parens args (Some fmt_ret_typ)
   | Ptyp_constr (lid, []) -> fmt_longident_loc c lid
   | Ptyp_constr (lid, [t1]) ->
-<<<<<<< HEAD
-      hvbox (Indent.type_constr c)
-        ( fmt_core_type c (sub_typ ~ctx t1)
-        $ fmt "@ " $ fmt_longident_loc c lid )
-  | Ptyp_constr (lid, t1N) ->
-      hvbox (Indent.type_constr c)
-        ( hvbox 0
-            (wrap_fits_breaks c.conf "(" ")"
-               (list t1N (Params.comma_sep c.conf)
-                  (sub_typ ~ctx >> fmt_core_type c) ) )
-=======
       hvbox
         (Params.Indent.type_constr c.conf)
         ( fmt_core_type c (sub_typ ~ctx t1)
@@ -937,7 +826,6 @@
         ( wrap_fits_breaks c.conf "(" ")"
             (list t1N (Params.comma_sep c.conf)
                (sub_typ ~ctx >> fmt_core_type c) )
->>>>>>> c7b89a0b
         $ fmt "@ " $ fmt_longident_loc c lid )
   | Ptyp_extension ext ->
       hvbox c.conf.fmt_opts.extension_indent.v (fmt_extension c ctx ext)
@@ -1066,7 +954,7 @@
     | Rinherit typ -> fmt_core_type c (sub_typ ~ctx typ)
   in
   hvbox 0
-    ( hvbox (Indent.variant_type_arg c) (Cmts.fmt c prf_loc row)
+    ( hvbox (Params.Indent.variant_type_arg c.conf) (Cmts.fmt c prf_loc row)
     $ fmt_attributes_and_docstrings c prf_attributes )
 
 and fmt_pattern_attributes c xpat k =
@@ -1149,7 +1037,7 @@
         (hvbox 0 (fmt_pat_cons c ~parens (List.map lp ~f:(sub_pat ~ctx))))
   | Ppat_construct (lid, Some (exists, pat)) ->
       cbox
-        (Indent.variant ~parens c)
+        (Params.Indent.variant c.conf ~parens)
         (Params.parens_if parens c.conf
            ( fmt_longident_loc c lid $ fmt "@ "
            $ ( match exists with
@@ -1163,7 +1051,7 @@
   | Ppat_variant (lbl, None) -> variant_var c lbl
   | Ppat_variant (lbl, Some pat) ->
       cbox
-        (Indent.variant ~parens c)
+        (Params.Indent.variant c.conf ~parens)
         (Params.parens_if parens c.conf
            (variant_var c lbl $ fmt "@ " $ fmt_pattern c (sub_pat ~ctx pat)) )
   | Ppat_record (flds, closed_flag) ->
@@ -1578,11 +1466,7 @@
       | _ -> Some (fits_breaks "" ~hint:(1000, -3) "")
     in
     hovbox
-<<<<<<< HEAD
-      (Indent.fun_args_group lbl ast c)
-=======
       (Params.Indent.fun_args_group c.conf ~lbl ast)
->>>>>>> c7b89a0b
       (fmt_label_arg c ?box ?epi (lbl, xarg))
     $ fmt_if_k (not last) (break_unless_newline 1 0)
   in
@@ -1879,16 +1763,6 @@
     when is_simple c.conf (expression_width c) (sub_exp ~ctx r) ->
       let bol_indent = Params.Indent.assignment_operator_bol c.conf in
       let cmts_before =
-<<<<<<< HEAD
-        let pro, adj =
-          (* Use the same break for comment and operator. Comments are placed
-             according to indentation. *)
-          match c.conf.fmt_opts.assignment_operator.v with
-          | `Begin_line -> (Break.assignment_operator c, noop)
-          | `End_line -> (break 1 2, fmt "@,")
-        in
-        Cmts.fmt_before c loc ~pro ~epi:adj ~adj
-=======
         let indent, adj =
           (* Use the same break for comment and operator. Comments are placed
              according to indentation. *)
@@ -1897,7 +1771,6 @@
           | `End_line -> (2, fmt "@,")
         in
         Cmts.fmt_before c loc ~pro:(break 1 indent) ~epi:adj ~adj
->>>>>>> c7b89a0b
       in
       let cmts_after = Cmts.fmt_after c loc ~pro:noop ~epi:noop in
       Params.parens_if parens c.conf
@@ -1905,12 +1778,7 @@
            ( match c.conf.fmt_opts.assignment_operator.v with
            | `Begin_line ->
                hvbox 0 (fmt_expression c (sub_exp ~ctx r) $ cmts_before)
-<<<<<<< HEAD
-               $ Break.assignment_operator c
-               $ fmt ":= " $ cmts_after
-=======
                $ break 1 bol_indent $ fmt ":= " $ cmts_after
->>>>>>> c7b89a0b
                $ hvbox 2 (fmt_expression c (sub_exp ~ctx v))
            | `End_line ->
                hvbox 0
@@ -1983,11 +1851,7 @@
       let cmts_after = Cmts.fmt_after c pexp_loc in
       let xr = sub_exp ~ctx r in
       let parens_r = parenze_exp xr in
-<<<<<<< HEAD
-      let indent = Params.function_indent c.conf ~parens ~xexp:xr in
-=======
       let indent = Params.Indent.function_ c.conf ~parens xr in
->>>>>>> c7b89a0b
       Params.parens_if parens c.conf
         (hvbox indent
            ( hvbox 0
@@ -2094,17 +1958,12 @@
               match eN1_body.pexp_desc with
               | Pexp_function _ ->
                   break 1
-<<<<<<< HEAD
-                    (Indent.docked_function_after_fun ~parens:true ~lbl c)
-              | _ -> break 1 (Indent.docked_fun c ~loc:last_arg.pexp_loc ~lbl)
-=======
                     (Params.Indent.docked_function_after_fun c.conf
                        ~parens:true ~lbl )
               | _ ->
                   break 1
                     (Params.Indent.docked_fun c.conf ~source:c.source
                        ~loc:last_arg.pexp_loc ~lbl )
->>>>>>> c7b89a0b
             in
             let wrap_intro x =
               wrap
@@ -2168,11 +2027,7 @@
           let xlast_arg = sub_exp ~ctx last_arg in
           let ctx'' = Exp last_arg in
           hvbox
-<<<<<<< HEAD
-            (Indent.docked_function ~parens ~xexp:xlast_arg c)
-=======
             (Params.Indent.docked_function c.conf ~parens xlast_arg)
->>>>>>> c7b89a0b
             ( expr_epi
             $ Params.parens_if parens c.conf
                 ( wrap
@@ -2249,12 +2104,8 @@
         c.conf
         (fmt_constant c ?epi const $ fmt_atrs)
   | Pexp_constraint (e, t) ->
-<<<<<<< HEAD
-      hvbox (Indent.exp_constraint c)
-=======
       hvbox
         (Params.Indent.exp_constraint c.conf)
->>>>>>> c7b89a0b
         ( wrap_fits_breaks ~space:false c.conf "(" ")"
             ( fmt_expression c (sub_exp ~ctx e)
             $ fmt "@ : "
@@ -2285,7 +2136,7 @@
         $ fmt_atrs )
   | Pexp_variant (s, arg) ->
       hvbox
-        (Indent.variant ~parens c)
+        (Params.Indent.variant c.conf ~parens)
         (Params.parens_if parens c.conf
            ( variant_var c s
            $ opt arg (fmt "@ " >$ (sub_exp ~ctx >> fmt_expression c))
@@ -2309,10 +2160,6 @@
             else if c.conf.fmt_opts.let_binding_deindent_fun.v then 1
             else 0
           in
-<<<<<<< HEAD
-          Params.function_indent c.conf ~parens ~xexp ~default:default_indent
-        else Params.fun_indent c.conf ?eol
-=======
           Params.Indent.function_ ~default:default_indent c.conf ~parens xexp
         else Params.Indent.fun_ ?eol c.conf
       in
@@ -2324,29 +2171,13 @@
           $ fmt_attributes c pexp_attributes ~suf:" "
         and args = fmt_fun_args c xargs in
         Params.Exp.box_fun_decl_args c.conf ~parens ~kw ~args ~annot:fmt_cstr
->>>>>>> c7b89a0b
       in
       hvbox_if (box || body_is_function) indent
         (Params.Exp.wrap c.conf ~parens ~disambiguate:true ~fits_breaks:false
            ~offset_closing_paren:(-2)
-<<<<<<< HEAD
-           ( hovbox 2
-               ( Box.fun_decl ~parens c
-                   ( str "fun"
-                   $ fmt_extension_suffix c ext
-                   $ str " "
-                   $ fmt_attributes c pexp_attributes ~suf:" "
-                   $ Box.fun_args c (fmt_fun_args c xargs)
-                   $ fmt_opt fmt_cstr )
-               $ fmt "@ " $ str "->" $ pre_body )
-           $ fmt "@ " $ body ) )
-  | Pexp_function cs ->
-      let indent = Params.function_indent c.conf ~parens ~xexp in
-=======
            (hovbox 2 (intro $ str " ->" $ pre_body) $ fmt "@ " $ body) )
   | Pexp_function cs ->
       let indent = Params.Indent.function_ c.conf ~parens xexp in
->>>>>>> c7b89a0b
       Params.Exp.wrap c.conf ~parens ~disambiguate:true ~fits_breaks:false
       @@ Params.Align.function_ c.conf ~parens ~ctx0 ~self:exp
       @@ ( hvbox 2
@@ -3167,8 +2998,10 @@
       hvbox 2
         ( hovbox 2
             ( hovbox 4
-                (box_fun_decl_args c (Indent.fun_args c)
-                   ( box_fun_sig_args c (Indent.fun_type_annot c)
+                (box_fun_decl_args c
+                   (Params.Indent.fun_args c.conf)
+                   ( box_fun_sig_args c
+                       (Params.Indent.fun_type_annot c.conf)
                        ( str "method" $ virtual_or_override kind
                        $ fmt_private_virtual_flag c pv
                        $ str " " $ fmt_str_loc c name $ typ )
@@ -3460,11 +3293,7 @@
   hvbox 0
     ( Cmts.fmt_before c pld_loc
     $ hvbox
-<<<<<<< HEAD
-        (Indent.record_docstring c)
-=======
         (Params.Indent.record_docstring c.conf)
->>>>>>> c7b89a0b
         ( hvbox 3
             ( hvbox 4
                 ( hvbox 2
@@ -3499,19 +3328,6 @@
   fmt_if_k (not first) (fmt_or (sparse || has_cmt_before) "@;<1000 0>" "@ ")
   $ Cmts.fmt_before ~epi:(break 1000 0) c pcd_loc
   $ hvbox ~name:"constructor_decl" 2
-<<<<<<< HEAD
-      ( hvbox
-          (Indent.constructor_docstring c)
-          ( hvbox 4
-              ( fmt_or_k first (if_newline "| ") (str "| ")
-              $ hovbox ~name:"constructor_decl_name" 0
-                  (Cmts.fmt c loc
-                     (wrap_if
-                        (Std_longident.String_id.is_symbol txt)
-                        "( " " )" (str txt) ) )
-              $ fmt_constructor_arguments_result c ctx pcd_vars pcd_args
-                  pcd_res )
-=======
       ( hovbox
           (Params.Indent.constructor_docstring c.conf)
           ( hvbox 2
@@ -3525,7 +3341,6 @@
                       $ Cmts.fmt_after c loc )
                   $ fmt_constructor_arguments_result c ctx pcd_vars pcd_args
                       pcd_res ) )
->>>>>>> c7b89a0b
           $ fmt_attributes_and_docstrings c pcd_attributes )
       $ Cmts.fmt_after c pcd_loc )
 
@@ -3728,11 +3543,7 @@
       ; psp
       ; bdy=
           fmt_if_k (Option.is_none pro)
-<<<<<<< HEAD
-            (open_hvbox (Indent.mty_with c) $ fmt_if parens "(")
-=======
             (open_hvbox (Params.Indent.mty_with c.conf) $ fmt_if parens "(")
->>>>>>> c7b89a0b
           $ hvbox 0 bdy
           $ fmt_if_k (Option.is_some epi) esp
           $ fmt_opt epi $ list_fl wcs fmt_cstrs $ fmt_if parens ")"
@@ -3953,7 +3764,8 @@
     let pro =
       pro $ Cmts.fmt_before c loc $ str "(" $ align_opn
       $ fmt_str_loc_opt c name $ str " :"
-      $ fmt_or_k (Option.is_some blk.pro) (str " ") (break 1 (Indent.mty c))
+      $ fmt_or_k (Option.is_some blk.pro) (str " ")
+          (break 1 (Params.Indent.mty c.conf))
     and epi = str ")" $ Cmts.fmt_after c loc $ align_cls in
     compose_module' ~box:false ~pro ~epi blk
   in
@@ -4240,22 +4052,14 @@
       { opn=
           Some
             ( fmt_opt blk_t.opn $ fmt_opt blk_e.opn
-<<<<<<< HEAD
-            $ open_hovbox (Indent.mod_constraint ~me c) )
-=======
             $ open_hovbox (Params.Indent.mod_constraint c.conf ~lhs:me) )
->>>>>>> c7b89a0b
       ; pro= Some (Cmts.fmt_before c pmod_loc $ str "(")
       ; psp= fmt "@,"
       ; bdy=
           hvbox 0
             ( fmt_opt blk_e.pro $ blk_e.psp $ blk_e.bdy $ blk_e.esp
             $ fmt_opt blk_e.epi $ fmt " :"
-<<<<<<< HEAD
-            $ Break.mod_constraint ~mt c
-=======
             $ Params.Mod.break_constraint c.conf ~rhs:mt
->>>>>>> c7b89a0b
             $ hvbox 0
                 ( fmt_opt blk_t.pro $ blk_t.psp $ blk_t.bdy $ blk_t.esp
                 $ fmt_opt blk_t.epi ) )
@@ -4314,11 +4118,7 @@
             $ after ) }
   | Pmod_unpack (e, ty1, ty2) ->
       let package_type sep (lid, cstrs) =
-<<<<<<< HEAD
-        Break.unpack_annot c
-=======
         break 1 (Params.Indent.mod_unpack_annot c.conf)
->>>>>>> c7b89a0b
         $ hvbox 0
             ( hovbox 0 (str sep $ fmt_longident_loc c lid)
             $ fmt_package_type c ctx cstrs )
@@ -4503,11 +4303,7 @@
        $ hvbox 0 fmt_expr ) )
   $ fmt_atrs
 
-<<<<<<< HEAD
-and fmt_value_binding c ~rec_flag ?ext ?in_ ?epi _ctx
-=======
 and fmt_value_binding c ~rec_flag ?ext ?in_ ?epi
->>>>>>> c7b89a0b
     {lb_op; lb_pat; lb_args; lb_typ; lb_exp; lb_attrs; lb_loc; lb_pun} =
   update_config_maybe_disabled c lb_loc lb_attrs
   @@ fun c ->
@@ -4537,6 +4333,11 @@
     | `Other xtyp -> fmt_type_cstr c xtyp
     | `None -> noop
   in
+  let cstr_indent =
+    match lb_typ with
+    | `Other {ast= {ptyp_desc= Ptyp_poly _; _}; _} -> 6
+    | _ -> Params.Indent.fun_type_annot c.conf
+  in
   let indent =
     match lb_exp.ast.pexp_desc with
     | Pexp_function _ -> c.conf.fmt_opts.function_indent.v
@@ -4590,8 +4391,7 @@
           ( hvbox_if toplevel 0
               ( hvbox_if toplevel indent
                   ( hovbox 2
-                      ( hovbox (Indent.fun_type_annot ~annot:lb_typ c)
-                          ( decl_args $ fmt_cstr )
+                      ( hovbox cstr_indent (decl_args $ fmt_cstr)
                       $ fmt_if_k (not lb_pun)
                           (fmt_or_k c.conf.fmt_opts.ocp_indent_compat.v
                              (fits_breaks " =" ~hint:(1000, 0) "=")
