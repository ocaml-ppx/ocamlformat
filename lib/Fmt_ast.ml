(**************************************************************************)
(*                                                                        *)
(*                              OCamlFormat                               *)
(*                                                                        *)
(*            Copyright (c) Facebook, Inc. and its affiliates.            *)
(*                                                                        *)
(*      This source code is licensed under the MIT license found in       *)
(*      the LICENSE file in the root directory of this source tree.       *)
(*                                                                        *)
(**************************************************************************)

(** Format OCaml Ast *)

open Migrate_ast
open Extended_ast
open Asttypes
open Ast
open Fmt

type c =
  { conf: Conf.t
  ; debug: bool
  ; source: Source.t
  ; cmts: Cmts.t
  ; fmt_code: Conf.t -> Fmt.code_formatter }

module Cmts = struct
  include Cmts

  let fmt_before c = fmt_before c.cmts c.conf ~fmt_code:c.fmt_code

  let fmt_within c = fmt_within c.cmts c.conf ~fmt_code:c.fmt_code

  let fmt_after c = fmt_after c.cmts c.conf ~fmt_code:c.fmt_code

  let fmt c ?pro ?epi ?eol ?adj loc =
    (* remove the before comments from the map first *)
    let before = fmt_before c ?pro ?epi ?eol ?adj loc in
    (* remove the within comments from the map by accepting the
       continuation *)
    fun inner ->
      (* delay the after comments until the within comments have been
         removed *)
      let after = fmt_after c ?pro ?epi loc in
      let open Fmt in
      before $ inner $ after

  module Toplevel = struct
    let fmt_before c = Toplevel.fmt_before c.cmts c.conf ~fmt_code:c.fmt_code

    let fmt_after c = Toplevel.fmt_after c.cmts c.conf ~fmt_code:c.fmt_code
  end
end

let cmt_checker {cmts; _} =
  { cmts_before= Cmts.has_before cmts
  ; cmts_within= Cmts.has_within cmts
  ; cmts_after= Cmts.has_after cmts }

let break_between c = Ast.break_between c.source (cmt_checker c)

type block =
  { opn: Fmt.t option
  ; pro: Fmt.t option
  ; psp: Fmt.t
  ; bdy: Fmt.t
  ; cls: Fmt.t
  ; esp: Fmt.t
  ; epi: Fmt.t option }

let empty =
  { opn= None
  ; pro= None
  ; psp= noop
  ; bdy= noop
  ; cls= noop
  ; esp= noop
  ; epi= None }

let compose_module ?pro ?epi ({opn; psp; bdy; cls; esp; _} as blk) ~f =
  f
    ( fmt_opt opn $ fmt_opt pro $ fmt_opt blk.pro $ psp $ bdy $ cls $ esp
    $ fmt_opt blk.epi )
  $ fmt_opt epi

let blk_box blk k =
  match blk.opn with Some opn -> wrap_k opn blk.cls k | None -> k

module Indent = struct
  let _ocp a b c = if c.conf.fmt_opts.ocp_indent_compat.v then a else b

  let fun_type_annot = _ocp 2 4

  let fun_args = _ocp 6 4

  let docked_function ~parens ~xexp c =
    if c.conf.fmt_opts.ocp_indent_compat.v then if parens then 3 else 2
    else
      let default = if c.conf.fmt_opts.wrap_fun_args.v then 2 else 4 in
      Params.function_indent c.conf ~parens:false ~xexp ~default

  let fun_args_group lbl ast c =
    if not c.conf.fmt_opts.ocp_indent_compat.v then 2
    else
      match ast.pexp_desc with
      | Pexp_function _ -> 2
      | _ -> ( match lbl with Nolabel -> 3 | _ -> 2 )

  let record_docstring c =
    let ocp =
      match c.conf.fmt_opts.break_separators.v with
      | `Before -> -2
      | `After -> 0
    in
    _ocp ocp 4 c

  let constructor_docstring = _ocp 0 4

  let exp_constraint = _ocp 1 2

  let mod_constraint ~me c =
    if c.conf.fmt_opts.ocp_indent_compat.v then
      match me.pmod_desc with Pmod_structure _ -> 0 | _ -> 2
    else 2

  let variant ~parens c =
    if c.conf.fmt_opts.ocp_indent_compat.v && parens then 3 else 2
end

module Break = struct
  let _ocp a b c = fmt (if c.conf.fmt_opts.ocp_indent_compat.v then a else b)

  let type_constr = _ocp "@;<1 2>" "@ "

  let unpack_annot = _ocp "@ " "@;<1 2>"

  (** Valid for [assignment-operator = begin-line]. *)
  let assignment_operator = _ocp "@ " "@;<1 2>"

  let mod_constraint ~mt c =
    if c.conf.fmt_opts.ocp_indent_compat.v then
      match mt.pmty_desc with
      | Pmty_signature _ -> break 1 0
      | _ -> break 1 2
    else break 1 2
end

(* Debug: catch and report failures at nearest enclosing Ast.t *)

let protect =
  let first = ref true in
  fun c ast pp ->
    Fmt.protect pp ~on_error:(fun exc ->
        if !first && c.debug then (
          let bt = Stdlib.Printexc.get_backtrace () in
          Stdlib.Format.eprintf "@\nFAIL@\n%a@\n%s@.%!" Ast.dump ast bt ;
          first := false ) ;
        raise exc )

let update_config ?quiet c l =
  {c with conf= List.fold ~init:c.conf l ~f:(Conf.update ?quiet)}

(* Preserve the position of comments located after the last element of a
   list/array (after `;`), otherwise comments are picked up by
   `fmt_expression` and printed before `;`. *)
let collection_last_cmt ?pro c (loc : Location.t) locs =
  let filter = function Parser.SEMI -> true | _ -> false in
  opt (List.last locs) (fun (last : Location.t) ->
      match
        Source.tokens_between c.source last.loc_end loc.loc_end ~filter
      with
      | [] -> noop
      | (_, semicolon_loc) :: _ ->
          Cmts.fmt_after ?pro c last ~filter:(fun Cmt.{loc; _} ->
              Location.compare loc semicolon_loc >= 0 ) )

let fmt_elements_collection ?pro ?(first_sep = true) ?(last_sep = true) c
    (p : Params.elements_collection) f loc fmt_x xs =
  let fmt_one ~first ~last x =
    fmt_if_k (not (first && first_sep)) p.sep_before
    $ fmt_x x
    $ fmt_or_k (last && last_sep) p.sep_after_final p.sep_after_non_final
  in
  list_fl xs fmt_one $ collection_last_cmt ?pro c loc (List.map ~f xs)

let fmt_expressions c width sub_exp exprs fmt_expr p loc =
  match c.conf.fmt_opts.break_collection_expressions.v with
  | `Fit_or_vertical ->
      fmt_elements_collection c p Exp.location loc fmt_expr exprs
  | `Wrap ->
      let is_simple x = is_simple c.conf width (sub_exp x) in
      let break x1 x2 = not (is_simple x1 && is_simple x2) in
      let grps = List.group exprs ~break in
      let fmt_grp ~first:first_grp ~last:last_grp exprs =
        fmt_elements_collection c ~first_sep:first_grp ~last_sep:last_grp p
          Exp.location loc fmt_expr exprs
      in
      list_fl grps fmt_grp

(** Handle the `break-fun-decl` option *)
let wrap_fun_decl_args c k =
  match c.conf.fmt_opts.break_fun_decl.v with
  | `Wrap | `Fit_or_vertical -> k
  | `Smart -> hvbox 0 k

let box_fun_decl_args c =
  match c.conf.fmt_opts.break_fun_decl.v with
  | `Fit_or_vertical -> hvbox
  | `Wrap | `Smart -> hovbox

(** Handle the `break-fun-sig` option *)
let box_fun_sig_args c =
  match c.conf.fmt_opts.break_fun_sig.v with
  | _ when c.conf.fmt_opts.ocp_indent_compat.v -> hvbox
  | `Fit_or_vertical -> hvbox
  | `Wrap | `Smart -> hovbox

let sugar_pmod_functor c ~for_functor_kw pmod =
  let source_is_long = Source.is_long_pmod_functor c.source in
  Sugar.functor_ c.cmts ~for_functor_kw ~source_is_long pmod

let sugar_pmty_functor c ~for_functor_kw pmty =
  let source_is_long = Source.is_long_pmty_functor c.source in
  Sugar.functor_type c.cmts ~for_functor_kw ~source_is_long pmty

let closing_paren ?force ?(offset = 0) c =
  match c.conf.fmt_opts.indicate_multiline_delimiters.v with
  | `No -> str ")"
  | `Space -> fits_breaks ")" " )" ?force
  | `Closing_on_separate_line -> fits_breaks ")" ")" ~hint:(1000, offset)

let maybe_disabled_k c (loc : Location.t) (l : attributes) f k =
  if not c.conf.opr_opts.disable.v then f c
  else
    let loc = Source.extend_loc_to_include_attributes loc l in
    Cmts.drop_inside c.cmts loc ;
    let s = Source.string_at c.source loc in
    k (Cmts.fmt c loc (str s))

let maybe_disabled c loc l f = maybe_disabled_k c loc l f Fn.id

let update_config_maybe_disabled c loc l f =
  let c = update_config c l in
  maybe_disabled c loc l f

let update_config_maybe_disabled_block c loc l f =
  let fmt bdy = {empty with opn= Some (open_vbox 2); bdy; cls= close_box} in
  let c = update_config c l in
  maybe_disabled_k c loc l f fmt

let update_items_config c items update_config =
  let with_config c i =
    let c = update_config c i in
    (c, (i, c))
  in
  let _, items = List.fold_map items ~init:c ~f:with_config in
  items

let box_semisemi c ~parent_ctx b k =
  let space = Poly.(c.conf.fmt_opts.sequence_style.v = `Separator) in
  match parent_ctx with
  | _ when not b -> k
  | Rep -> k $ fmt_if space " " $ str ";;"
  | _ -> hvbox 0 (k $ fmt_or space "@;" "@," $ str ";;")

let fmt_hole () = str "_"

let fmt_item_list c ctx update_config ast fmt_item items =
  let items = update_items_config c items update_config in
  let break_struct = c.conf.fmt_opts.break_struct.v || is_top ctx in
  hvbox 0 @@ list_pn items
  @@ fun ~prev (itm, c) ~next ->
  let loc = Ast.location (ast itm) in
  maybe_disabled c loc [] (fun c -> fmt_item c ctx ~prev ~next itm)
  $ opt next (fun (i_n, c_n) ->
        fmt_or_k
          (break_between c (ast itm, c.conf) (ast i_n, c_n.conf))
          (fmt "\n@;<1000 0>")
          (fmt_or break_struct "@;<1000 0>" "@ ") )

let fmt_recmodule c ctx items fmt_item ast =
  let update_config c i = update_config c (Ast.attributes (ast i)) in
  let fmt_item c ctx ~prev ~next:_ i =
    fmt_item c ctx ~rec_flag:true ~first:(Option.is_none prev) i
  in
  fmt_item_list c ctx update_config ast fmt_item items

(* In several places, naked newlines (i.e. not "@\n") are used to avoid
   trailing space in open lines. *)
(* In several places, a break such as "@;<1000 0>" is used to force the
   enclosing box to break across multiple lines. *)

let rec fmt_longident (li : Longident.t) =
  match li with
  | Lident id -> str id
  | Ldot (li, id) ->
      hvbox 0
        ( fmt_longident li $ fmt "@,."
        $ wrap_if (Std_longident.String_id.is_symbol id) "( " " )" (str id)
        )
  | Lapply (li1, li2) ->
      hvbox 2 (fmt_longident li1 $ wrap "@,(" ")" (fmt_longident li2))

let fmt_longident_loc c ?pre {txt; loc} =
  Cmts.fmt c loc (opt pre str $ fmt_longident txt)

let str_longident x =
  Format_.asprintf "%a" (fun fs x -> eval fs (fmt_longident x)) x

let fmt_str_loc c ?pre {txt; loc} = Cmts.fmt c loc (opt pre str $ str txt)

let fmt_str_loc_opt c ?pre ?(default = "_") {txt; loc} =
  Cmts.fmt c loc (opt pre str $ str (Option.value ~default txt))

let variant_var c ({txt= x; loc} : variant_var) =
  Cmts.fmt c loc @@ (str "`" $ fmt_str_loc c x)

let fmt_constant c ?epi {pconst_desc; pconst_loc= loc} =
  Cmts.fmt c loc
  @@
  match pconst_desc with
  | Pconst_integer (lit, suf) | Pconst_float (lit, suf) ->
      str lit $ opt suf char
  | Pconst_char _ -> wrap "'" "'" @@ str (Source.char_literal c.source loc)
  | Pconst_string (s, loc', Some delim) ->
      Cmts.fmt c loc'
      @@ wrap_k (str ("{" ^ delim ^ "|")) (str ("|" ^ delim ^ "}")) (str s)
  | Pconst_string (_, loc', None) -> (
      let delim = ["@,"; "@;"] in
      let contains_pp_commands s =
        let is_substring substring = String.is_substring s ~substring in
        List.exists delim ~f:is_substring
      in
      let fmt_string_auto ~break_on_newlines s =
        let fmt_words ~epi s =
          let words = String.split s ~on:' ' in
          let fmt_word ~prev:_ curr ~next =
            match next with
            | Some "" -> str curr $ str " "
            | Some _ ->
                str curr $ cbreak ~fits:("", 1, "") ~breaks:(" \\", 0, "")
            | None -> str curr
          in
          hovbox_if (List.length words > 1) 0 (list_pn words fmt_word $ epi)
        in
        let fmt_line ~epi ~prev:_ curr ~next =
          let not_suffix suffix = not (String.is_suffix curr ~suffix) in
          let print_ln =
            List.for_all delim ~f:not_suffix || not break_on_newlines
          in
          let fmt_next next =
            if String.is_empty next then fmt_if_k print_ln (str "\\n")
            else if Char.equal next.[0] ' ' then
              fmt_if_k print_ln (str "\\n")
              $ cbreak ~fits:("", 0, "") ~breaks:("\\", -1, "\\")
            else
              fmt_if_k print_ln (str "\\n")
              $ cbreak ~fits:("", 0, "") ~breaks:("\\", 0, "")
          in
          let epi = match next with Some _ -> noop | None -> epi in
          fmt_words ~epi curr $ opt next fmt_next
        in
        let lines = String.split ~on:'\n' s in
        let lines =
          if break_on_newlines then lines
          else
            let n_lines = List.length lines in
            (* linebreaks are merged with the preceding line when possible
               instead of having a blank line in the list *)
            List.foldi lines ~init:[] ~f:(fun i acc -> function
              | "" when i < n_lines - 1 -> (
                match acc with [] -> [""] | h :: t -> (h ^ "\\n") :: t )
              | line -> line :: acc )
            |> List.rev
        in
        let epi = str "\"" $ fmt_opt epi in
        hvbox 1 (str "\"" $ list_pn lines (fmt_line ~epi))
      in
      let preserve_or_normalize =
        match c.conf.fmt_opts.break_string_literals.v with
        | `Never -> `Preserve
        | `Auto -> `Normalize
      in
      let s = Source.string_literal c.source preserve_or_normalize loc in
      Cmts.fmt c loc'
      @@
      match c.conf.fmt_opts.break_string_literals.v with
      | `Auto when contains_pp_commands s ->
          let break_on_pp_commands in_ pattern =
            String.substr_replace_all in_ ~pattern ~with_:(pattern ^ "\n")
          in
          List.fold_left delim ~init:s ~f:break_on_pp_commands
          |> fmt_string_auto ~break_on_newlines:true
      | `Auto -> fmt_string_auto ~break_on_newlines:false s
      | `Never -> wrap "\"" "\"" (str s) )

let fmt_variance_injectivity c vc = hvbox 0 (list vc "" (fmt_str_loc c))

let fmt_label lbl sep =
  (* No comment can be attached here. *)
  match lbl with
  | Nolabel -> noop
  | Labelled l -> str "~" $ str l.txt $ fmt sep
  | Optional l -> str "?" $ str l.txt $ fmt sep

let fmt_direction_flag = function
  | Upto -> fmt "@ to "
  | Downto -> fmt "@ downto "

let fmt_private ?(pro = fmt "@ ") c loc =
  pro $ hvbox 0 @@ Cmts.fmt c loc @@ str "private"

let fmt_virtual ?(pro = fmt "@ ") c loc =
  pro $ hvbox 0 @@ Cmts.fmt c loc @@ str "virtual"

let fmt_mutable ?(pro = fmt "@ ") ?(epi = noop) c loc =
  pro $ hvbox 0 (Cmts.fmt c loc (str "mutable")) $ epi

let fmt_private_flag c = function
  | Private loc -> fmt_private c loc
  | Public -> noop

let fmt_virtual_flag c = function
  | Virtual loc -> fmt_virtual c loc
  | Concrete -> noop

let fmt_mutable_flag ?pro ?epi c = function
  | Mutable loc -> fmt_mutable ?pro ?epi c loc
  | Immutable -> noop

let fmt_mutable_virtual_flag c = function
  | {mv_mut= Some m; mv_virt= Some v} when Location.compare_start v m < 1 ->
      fmt_virtual c v $ fmt_mutable c m
  | {mv_mut; mv_virt} ->
      opt mv_mut (fmt_mutable c) $ opt mv_virt (fmt_virtual c)

let fmt_private_virtual_flag c = function
  | {pv_priv= Some p; pv_virt= Some v} when Location.compare_start v p < 1 ->
      fmt_virtual c v $ fmt_private c p
  | {pv_priv; pv_virt} ->
      opt pv_priv (fmt_private c) $ opt pv_virt (fmt_virtual c)

let virtual_or_override = function
  | Cfk_virtual _ -> noop
  | Cfk_concrete (Override, _) -> str "!"
  | Cfk_concrete (Fresh, _) -> noop

let fmt_parsed_docstring c ~loc ?pro ~epi str_cmt parsed =
  assert (not (String.is_empty str_cmt)) ;
  let fmt_parsed parsed =
    fmt_if (String.starts_with_whitespace str_cmt) " "
    $ Fmt_odoc.fmt ~fmt_code:(c.fmt_code c.conf) parsed
    $ fmt_if
        (String.length str_cmt > 1 && String.ends_with_whitespace str_cmt)
        " "
  in
  let fmt_raw str_cmt = str str_cmt in
  let doc =
    match parsed with
    | _ when not c.conf.fmt_opts.parse_docstrings.v -> fmt_raw str_cmt
    | Ok parsed -> fmt_parsed parsed
    | Error msgs ->
        if not c.conf.opr_opts.quiet.v then
          List.iter msgs ~f:(Docstring.warn Format.err_formatter) ;
        fmt_raw str_cmt
  in
  Cmts.fmt c loc
  @@ vbox_if (Option.is_none pro) 0 (fmt_opt pro $ wrap "(**" "*)" doc $ epi)

let docstring_epi ~standalone ~next ~epi ~floating =
  let epi = if Option.is_some next then fmt "@\n" else fmt_opt epi in
  match next with
  | (None | Some (_, false)) when floating && not standalone ->
      str "\n" $ epi
  | _ -> epi

let fmt_docstring c ?(standalone = false) ?pro ?epi doc =
  list_pn (Option.value ~default:[] doc)
    (fun ~prev:_ ({txt; loc}, floating) ~next ->
      let epi = docstring_epi ~standalone ~next ~epi ~floating in
      fmt_parsed_docstring c ~loc ?pro ~epi txt (Docstring.parse ~loc txt) )

let fmt_docstring_around_item' ?(is_val = false) ?(force_before = false)
    ?(fit = false) c doc1 doc2 =
  match (doc1, doc2) with
  | Some _, Some _ ->
      ( fmt_docstring c ~epi:(fmt "@\n") doc1
      , fmt_docstring c ~pro:(fmt "@\n") doc2 )
  | None, None -> (noop, noop)
  | None, Some doc | Some doc, None -> (
      let is_tag_only =
        List.for_all ~f:(function
          | Ok es, _ -> Docstring.is_tag_only es
          | _ -> false )
      in
      let fmt_doc ?epi ?pro doc =
        list_pn doc (fun ~prev:_ (parsed, ({txt; loc}, floating)) ~next ->
            let next = Option.map next ~f:snd in
            let epi = docstring_epi ~standalone:false ~next ~epi ~floating in
            fmt_parsed_docstring c ~loc ~epi ?pro txt parsed )
      in
      let floating_doc, doc =
        doc
        |> List.map ~f:(fun (({txt; loc}, _) as doc) ->
               (Docstring.parse ~loc txt, doc) )
        |> List.partition_tf ~f:(fun (_, (_, floating)) -> floating)
      in
      let placement =
        if force_before then `Before
        else if
          Poly.( = ) c.conf.fmt_opts.doc_comments_tag_only.v `Fit
          && fit && is_tag_only doc
        then `Fit
        else
          let ((`Before | `After) as conf) =
            match c.conf.fmt_opts.doc_comments.v with
            | `After_when_possible -> `After
            | `Before_except_val when is_val -> `After
            | `Before_except_val -> `Before
            | `Before -> `Before
          in
          conf
      in
      let floating_doc = fmt_doc ~epi:(fmt "@\n") floating_doc in
      match placement with
      | `Before -> (floating_doc $ fmt_doc ~epi:(fmt "@\n") doc, noop)
      | `After -> (floating_doc, fmt_doc ~pro:(fmt "@\n") doc)
      | `Fit ->
          ( floating_doc
          , fmt_doc ~pro:(break c.conf.fmt_opts.doc_comments_padding.v 0) doc
          ) )

(** Formats docstrings and decides where to place them Handles the
    [doc-comments] and [doc-comment-tag-only] options Returns the tuple
    [doc_before, doc_after, attrs] *)
let fmt_docstring_around_item ?is_val ?force_before ?fit c attrs =
  let doc1, attrs = doc_atrs attrs in
  let doc2, attrs = doc_atrs attrs in
  let doc_before, doc_after =
    fmt_docstring_around_item' ?is_val ?force_before ?fit c doc1 doc2
  in
  (doc_before, doc_after, attrs)

let fmt_extension_suffix c ext =
  opt ext (fun name -> str "%" $ fmt_str_loc c name)

let is_arrow_or_poly = function
  | {ptyp_desc= Ptyp_arrow _ | Ptyp_poly _; _} -> true
  | _ -> false

let fmt_assign_arrow c =
  match c.conf.fmt_opts.assignment_operator.v with
  | `Begin_line -> Break.assignment_operator c $ fmt "<- "
  | `End_line -> fmt " <-@;<1 2>"

let arrow_sep c ~parens : Fmt.s =
  match c.conf.fmt_opts.break_separators.v with
  | `Before -> if parens then "@;<1 1>-> " else "@ -> "
  | `After -> " ->@;<1 0>"

let fmt_docstring_padded c doc =
  fmt_docstring c ~pro:(break c.conf.fmt_opts.doc_comments_padding.v 0) doc

let sequence_blank_line c (l1 : Location.t) (l2 : Location.t) =
  match c.conf.fmt_opts.sequence_blank_line.v with
  | `Preserve_one ->
      let rec loop prev_pos = function
        | cmt :: tl ->
            (* Check empty line before each comment *)
            Source.empty_line_between c.source prev_pos cmt.Cmt.loc.loc_start
            || loop cmt.Cmt.loc.loc_end tl
        | [] ->
            (* Check empty line after all comments *)
            Source.empty_line_between c.source prev_pos l2.loc_start
      in
      loop l1.loc_end (Cmts.remaining_before c.cmts l2)
  | `Compact -> false

let fmt_quoted_string key ext s = function
  | None ->
      wrap_k (str (Format_.sprintf "{%s%s|" key ext)) (str "|}") (str s)
  | Some delim ->
      let ext_and_delim =
        if String.is_empty delim then ext
        else Format_.sprintf "%s %s" ext delim
      in
      wrap_k
        (str (Format_.sprintf "{%s%s|" key ext_and_delim))
        (str (Format_.sprintf "|%s}" delim))
        (str s)

let fmt_type_var s =
  str "'"
  (* [' a'] is a valid type variable, the space is required to not lex as a
     char. https://github.com/ocaml/ocaml/pull/2034 *)
  $ fmt_if (String.length s > 1 && Char.equal s.[1] '\'') " "
  $ str s

let rec fmt_extension_aux c ctx ~key (ext, pld) =
  match (ext.txt, pld, ctx) with
  (* Quoted extensions (since ocaml 4.11). *)
  | ( ext
    , PStr
        [ { pstr_desc=
              Pstr_eval
                ( { pexp_desc=
                      Pexp_constant
                        {pconst_desc= Pconst_string (str, loc, delim); _}
                  ; pexp_loc
                  ; pexp_loc_stack= _
                  ; pexp_attributes= [] }
                , [] )
          ; pstr_loc } ]
    , _ )
    when Source.is_quoted_string c.source pstr_loc ->
      (* Comments and attributes are not allowed by the parser *)
      assert (not (Cmts.has_before c.cmts loc)) ;
      assert (not (Cmts.has_after c.cmts loc)) ;
      assert (not (Cmts.has_before c.cmts pexp_loc)) ;
      assert (not (Cmts.has_after c.cmts pexp_loc)) ;
      assert (not (Cmts.has_before c.cmts pstr_loc)) ;
      assert (not (Cmts.has_after c.cmts pstr_loc)) ;
      hvbox 0 (fmt_quoted_string (Ext.Key.to_string key) ext str delim)
  | _, PStr [({pstr_loc; _} as si)], (Pld _ | Str _ | Top)
    when Source.extension_using_sugar ~name:ext ~payload:pstr_loc ->
      fmt_structure_item c ~last:true ~ext ~semisemi:false (sub_str ~ctx si)
  | _, PSig [({psig_loc; _} as si)], (Pld _ | Sig _ | Top)
    when Source.extension_using_sugar ~name:ext ~payload:psig_loc ->
      fmt_signature_item c ~ext (sub_sig ~ctx si)
  | _, PPat (({ppat_loc; _} as pat), _), (Pld _ | Top)
    when Source.extension_using_sugar ~name:ext ~payload:ppat_loc ->
      fmt_pattern c ~ext (sub_pat ~ctx pat)
  | _ ->
      wrap "[" "]"
        ( str (Ext.Key.to_string key)
        $ fmt_str_loc c ext
        $ fmt_payload c (Pld pld) pld
        $ fmt_if (Exposed.Right.payload pld) " " )

and fmt_extension = fmt_extension_aux ~key:Ext.Key.Regular

and fmt_item_extension = fmt_extension_aux ~key:Ext.Key.Item

and fmt_attribute c ~key {attr_name; attr_payload; attr_loc} =
  hvbox 0 @@ Cmts.fmt c attr_loc
  @@
  match (attr_name, attr_payload) with
  | ( {txt= ("ocaml.doc" | "ocaml.text") as txt; loc= {loc_ghost= true; _}}
    , PStr
        [ { pstr_desc=
              Pstr_eval
                ( { pexp_desc=
                      Pexp_constant
                        {pconst_desc= Pconst_string (doc, _, None); _}
                  ; pexp_attributes= []
                  ; _ }
                , [] )
          ; _ } ] ) ->
      fmt_or (String.equal txt "ocaml.text") "@ " " "
      $ wrap "(**" "*)" (str doc)
  | name, pld ->
      let indent =
        match (pld, key) with
        | (PStr _ | PSig _), Attr.Key.Floating ->
            c.conf.fmt_opts.stritem_extension_indent.v
        | _ -> c.conf.fmt_opts.extension_indent.v
      in
      hvbox indent
        (wrap "[" "]"
           ( str (Attr.Key.to_string key)
           $ fmt_str_loc c name
           $ fmt_payload c (Pld pld) pld
           $ fmt_if (Exposed.Right.payload pld) " " ) )

and fmt_attributes_aux c ?pre ?suf ~key attrs =
  let num = List.length attrs in
  fmt_if_k (num > 0)
    ( opt pre (function
        (* Breaking before an attribute can confuse ocp-indent that will
           produce a suboptimal indentation. *)
        | Space when c.conf.fmt_opts.ocp_indent_compat.v -> sp Blank
        | pre -> sp pre )
    $ hvbox_if (num > 1) 0
        (hvbox 0 (list attrs "@ " (fmt_attribute c ~key)) $ opt suf str) )

and fmt_attributes = fmt_attributes_aux ~key:Attr.Key.Regular

and fmt_item_attributes = fmt_attributes_aux ~key:Attr.Key.Item

and fmt_attributes_and_docstrings_aux c ~key attrs =
  let standalone, pro, space =
    match key with
    | Attr.Key.Regular | Attr.Key.Item ->
        (false, break c.conf.fmt_opts.doc_comments_padding.v 0, break 1 0)
    | Attr.Key.Floating -> (true, noop, noop)
  in
  let aux = function
    | { attr_name=
          {txt= "ocaml.doc" | "ocaml.text"; loc= {loc_ghost= true; _}}
      ; attr_payload=
          PStr
            [ { pstr_desc=
                  Pstr_eval
                    ( { pexp_desc=
                          Pexp_constant
                            {pconst_desc= Pconst_string (txt, _, None); _}
                      ; pexp_loc= loc
                      ; pexp_attributes= []
                      ; _ }
                    , [] )
              ; _ } ]
      ; _ } ->
        fmt_docstring c ~standalone ~pro (Some [({txt; loc}, standalone)])
    | attr -> space $ fmt_attribute c ~key attr
  in
  list attrs "" aux

and fmt_attributes_and_docstrings =
  fmt_attributes_and_docstrings_aux ~key:Attr.Key.Regular

and fmt_floating_attributes_and_docstrings =
  fmt_attributes_and_docstrings_aux ~key:Attr.Key.Floating

and fmt_payload c ctx pld =
  protect c (Pld pld)
  @@
  match pld with
  | PStr mex ->
      fmt_if (not (List.is_empty mex)) "@ " $ fmt_structure c ctx mex
  | PSig mty ->
      str ":"
      $ fmt_if (not (List.is_empty mty)) "@ "
      $ fmt_signature c ctx mty
  | PTyp typ -> fmt ":@ " $ fmt_core_type c (sub_typ ~ctx typ)
  | PPat (pat, exp) ->
      let fmt_when exp =
        str " when " $ fmt_expression c (sub_exp ~ctx exp)
      in
      fmt "?@ " $ fmt_pattern c (sub_pat ~ctx pat) $ opt exp fmt_when

and fmt_record_field c ?typ1 ?typ2 ?rhs lid1 =
  let field_space =
    match c.conf.fmt_opts.field_space.v with
    | `Loose | `Tight_decl -> str " "
    | `Tight -> noop
  in
  let t1 = Option.map typ1 ~f:(fun x -> fmt ": " $ fmt_core_type c x) in
  let t2 = Option.map typ2 ~f:(fun x -> fmt ":> " $ fmt_core_type c x) in
  let r = Option.map rhs ~f:(fun x -> fmt "=@;<1 2>" $ cbox 0 x) in
  let fmt_type_rhs =
    match List.filter_opt [t1; t2; r] with
    | [] -> noop
    | l -> field_space $ list l "@ " Fn.id
  in
  Cmts.fmt_before c lid1.loc
  $ cbox 0
      (fmt_longident_loc c lid1 $ Cmts.fmt_after c lid1.loc $ fmt_type_rhs)

and fmt_type_cstr c ?constraint_ctx xtyp =
  let colon_before = Poly.(c.conf.fmt_opts.break_colon.v = `Before) in
  fmt_or_k colon_before (fits_breaks " " ~hint:(1000, 0) "") (fmt "@;<0 -1>")
  $ cbox_if colon_before 0
      (fmt_core_type c ~pro:":" ?constraint_ctx ~pro_space:(not colon_before)
         ~box:(not colon_before) xtyp )

and type_constr_and_body c xbody =
  let body = xbody.ast in
  match xbody.ast.pexp_desc with
  | Pexp_constraint (exp, typ) ->
      Cmts.relocate c.cmts ~src:body.pexp_loc ~before:exp.pexp_loc
        ~after:exp.pexp_loc ;
      let typ_ctx = Exp body in
      let exp_ctx =
        Exp Ast_helper.(Exp.fun_ Nolabel None (Pat.any ()) exp)
      in
      ( Some (fmt_type_cstr c ~constraint_ctx:`Fun (sub_typ ~ctx:typ_ctx typ))
      , sub_exp ~ctx:exp_ctx exp )
  | _ -> (None, xbody)

and fmt_arrow_param c ctx {pap_label= lI; pap_loc= locI; pap_type= tI} =
  let arg_label lbl =
    match lbl with
    | Nolabel -> None
    | Labelled l -> Some (str l.txt $ fmt ":@,")
    | Optional l -> Some (str "?" $ str l.txt $ fmt ":@,")
  in
  let xtI = sub_typ ~ctx tI in
  let arg =
    match arg_label lI with
    | None -> fmt_core_type c xtI
    | Some f -> hovbox 2 (f $ fmt_core_type c xtI)
  in
  hvbox 0 (Cmts.fmt_before c locI $ arg)

(* The context of [xtyp] refers to the RHS of the expression (namely
   Pexp_constraint) and does not give a relevant information as to whether
   [xtyp] should be parenthesized. [constraint_ctx] gives the higher context
   of the expression, i.e. if the expression is part of a `fun`
   expression. *)
and fmt_core_type c ?(box = true) ?pro ?(pro_space = true) ?constraint_ctx
    ({ast= typ; ctx} as xtyp) =
  protect c (Typ typ)
  @@
  let {ptyp_desc; ptyp_attributes; ptyp_loc; _} = typ in
  update_config_maybe_disabled c ptyp_loc ptyp_attributes
  @@ fun c ->
  ( match pro with
  | Some pro -> (
    match c.conf.fmt_opts.break_colon.v with
    | `Before -> fmt_if pro_space "@;" $ str pro $ str " "
    | `After -> fmt_if pro_space " " $ str pro $ fmt "@ " )
  | None -> noop )
  $
  let doc, atrs = doc_atrs ptyp_attributes in
  Cmts.fmt c ptyp_loc
  @@ (fun k -> k $ fmt_docstring c ~pro:(fmt "@ ") doc)
  @@ ( if List.is_empty atrs then Fn.id
       else fun k ->
         hvbox 0 (Params.parens c.conf (k $ fmt_attributes c ~pre:Cut atrs))
     )
  @@
  let parens = parenze_typ xtyp in
  hvbox_if box 0
  @@ Params.parens_if
       (match typ.ptyp_desc with Ptyp_tuple _ -> false | _ -> parens)
       c.conf
  @@
  let in_type_declaration = match ctx with Td _ -> true | _ -> false in
  let ctx = Typ typ in
  let parenze_constraint_ctx =
    match constraint_ctx with
    | Some `Fun when not parens -> wrap "(" ")"
    | _ -> Fn.id
  in
  match ptyp_desc with
  | Ptyp_alias (typ, str) ->
      hvbox 0
        (parenze_constraint_ctx
           ( fmt_core_type c (sub_typ ~ctx typ)
           $ fmt "@ as@ "
           $ Cmts.fmt c str.loc @@ fmt_type_var str.txt ) )
  | Ptyp_any -> str "_"
  | Ptyp_arrow (ctl, ct2) ->
      Cmts.relocate c.cmts ~src:ptyp_loc
        ~before:(List.hd_exn ctl).pap_type.ptyp_loc ~after:ct2.ptyp_loc ;
      let ct2 = {pap_label= Nolabel; pap_loc= ct2.ptyp_loc; pap_type= ct2} in
      let xt1N = List.rev (ct2 :: List.rev ctl) in
      let indent =
        if Poly.(c.conf.fmt_opts.break_separators.v = `Before) then 2 else 0
      in
      ( match pro with
      | Some pro when c.conf.fmt_opts.ocp_indent_compat.v ->
          fits_breaks ""
            (String.make (Int.max 1 (indent - String.length pro)) ' ')
      | _ ->
          fmt_if_k
            Poly.(c.conf.fmt_opts.break_separators.v = `Before)
            (fmt_or_k c.conf.fmt_opts.ocp_indent_compat.v (fits_breaks "" "")
               (fits_breaks "" "   ") ) )
      $ parenze_constraint_ctx
          (list xt1N (arrow_sep c ~parens) (fmt_arrow_param c ctx))
  | Ptyp_constr (lid, []) -> fmt_longident_loc c lid
  | Ptyp_constr (lid, [t1]) ->
      fmt_core_type c (sub_typ ~ctx t1)
      $ Break.type_constr c $ fmt_longident_loc c lid
  | Ptyp_constr (lid, t1N) ->
      wrap_fits_breaks c.conf "(" ")"
        (list t1N (Params.comma_sep c.conf)
           (sub_typ ~ctx >> fmt_core_type c) )
      $ fmt "@ " $ fmt_longident_loc c lid
  | Ptyp_extension ext ->
      hvbox c.conf.fmt_opts.extension_indent.v (fmt_extension c ctx ext)
  | Ptyp_package (id, cnstrs) ->
      hvbox 2
        ( hovbox 0 (fmt "module@ " $ fmt_longident_loc c id)
        $ fmt_package_type c ctx cnstrs )
  | Ptyp_poly ([], _) ->
      impossible "produced by the parser, handled elsewhere"
  | Ptyp_poly (a1N, t) ->
      hovbox_if box 0
        ( list a1N "@ " (fun {txt; _} -> fmt_type_var txt)
        $ fmt ".@ "
        $ fmt_core_type c ~box:true (sub_typ ~ctx t) )
  | Ptyp_tuple typs ->
      hvbox 0
        (parenze_constraint_ctx
           (wrap_fits_breaks_if ~space:false c.conf parens "(" ")"
              (list typs "@ * " (sub_typ ~ctx >> fmt_core_type c)) ) )
  | Ptyp_var s -> fmt_type_var s
  | Ptyp_variant (rfs, flag, lbls) ->
      let row_fields rfs =
        match rfs with
        | [] -> Cmts.fmt_within c ~pro:noop ptyp_loc
        | _ ->
            list rfs
              ( if
                  in_type_declaration
                  && Poly.(c.conf.fmt_opts.type_decl.v = `Sparse)
                then "@;<1000 0>| "
                else "@ | " )
              (fmt_row_field c ctx)
      in
      let protect_token = Exposed.Right.(list ~elt:row_field) rfs in
      let space_around = c.conf.fmt_opts.space_around_variants.v in
      let closing =
        let empty = List.is_empty rfs in
        let force =
          match c.conf.fmt_opts.type_decl.v with
          | `Sparse -> Option.some_if space_around Break
          | `Compact -> None
        in
        let nspaces = if empty then 0 else 1 in
        let space = (protect_token || space_around) && not empty in
        fits_breaks
          (if space && not empty then " ]" else "]")
          ~hint:(nspaces, 0) "]" ?force
      in
      hvbox 0
        ( match (flag, lbls, rfs) with
        | Closed, None, [{prf_desc= Rinherit _; _}] ->
            str "[ | " $ row_fields rfs $ closing
        | Closed, None, _ ->
            let opening = if space_around then "[ " else "[" in
            fits_breaks opening "[ " $ row_fields rfs $ closing
        | Open, None, _ -> str "[> " $ row_fields rfs $ closing
        | Closed, Some [], _ -> str "[< " $ row_fields rfs $ closing
        | Closed, Some ls, _ ->
            str "[< " $ row_fields rfs $ str " > "
            $ list ls "@ " (variant_var c)
            $ closing
        | Open, Some _, _ -> impossible "not produced by parser" )
  | Ptyp_object ([], closed_flag) ->
      wrap "<@ " ">"
        ( match closed_flag with
        | OClosed -> Cmts.fmt_within c ~pro:noop ~epi:(str " ") ptyp_loc
        | OOpen loc -> Cmts.fmt c loc (str "..") $ fmt "@ " )
  | Ptyp_object (fields, closed_flag) ->
      let fmt_field {pof_desc; pof_attributes; pof_loc} =
        let fmt_field =
          match pof_desc with
          | Otag (lab_loc, typ) ->
              (* label loc * attributes * core_type -> object_field *)
              let field_loose =
                match c.conf.fmt_opts.field_space.v with
                | `Loose | `Tight_decl -> true
                | `Tight -> false
              in
              fmt_str_loc c lab_loc $ fmt_if field_loose " " $ fmt ":@ "
              $ fmt_core_type c (sub_typ ~ctx typ)
          | Oinherit typ -> fmt_core_type c (sub_typ ~ctx typ)
        in
        Cmts.fmt c pof_loc
        @@ hvbox 4
             ( hvbox 2 fmt_field
             $ fmt_attributes_and_docstrings c pof_attributes )
      in
      hvbox 0
        (wrap "< " " >"
           ( list fields "@ ; " fmt_field
           $
           match closed_flag with
           | OClosed -> noop
           | OOpen loc -> fmt "@ ; " $ Cmts.fmt c loc @@ str ".." ) )
  | Ptyp_class (lid, []) -> fmt_longident_loc c ~pre:"#" lid
  | Ptyp_class (lid, [t1]) ->
      fmt_core_type c (sub_typ ~ctx t1)
      $ fmt "@ "
      $ fmt_longident_loc c ~pre:"#" lid
  | Ptyp_class (lid, t1N) ->
      wrap_fits_breaks c.conf "(" ")"
        (list t1N (Params.comma_sep c.conf)
           (sub_typ ~ctx >> fmt_core_type c) )
      $ fmt "@ "
      $ fmt_longident_loc c ~pre:"#" lid

and fmt_package_type c ctx cnstrs =
  let fmt_cstr ~first ~last:_ (lid, typ) =
    fmt_or first "@;<1 0>" "@;<1 1>"
    $ hvbox 2
        ( fmt_or first "with type " "and type "
        $ fmt_longident_loc c lid $ fmt " =@ "
        $ fmt_core_type c (sub_typ ~ctx typ) )
  in
  list_fl cnstrs fmt_cstr

and fmt_row_field c ctx {prf_desc; prf_attributes; prf_loc} =
  let c = update_config c prf_attributes in
  let row =
    match prf_desc with
    | Rtag (name, const, typs) ->
        variant_var c name
        $ fmt_if (not (const && List.is_empty typs)) " of@ "
        $ fmt_if (const && not (List.is_empty typs)) " & "
        $ list typs "@ & " (sub_typ ~ctx >> fmt_core_type c)
    | Rinherit typ -> fmt_core_type c (sub_typ ~ctx typ)
  in
  hvbox 0
    ( hvbox 0 (Cmts.fmt c prf_loc row)
    $ fmt_attributes_and_docstrings c prf_attributes )

and fmt_pattern_attributes c xpat k =
  match xpat.ast.ppat_attributes with
  | [] -> k
  | attrs ->
      let parens_attr =
        match xpat.ast.ppat_desc with
        | Ppat_or _ -> (
          match xpat.ctx with
          | Pat {ppat_desc= Ppat_construct _; _}
           |Pat {ppat_desc= Ppat_variant _; _} ->
              true
          | _ -> false )
        | _ -> (
          match xpat.ctx with
          | Exp {pexp_desc= Pexp_object _; _}
           |Cl {pcl_desc= Pcl_structure _; _} ->
              false
          | _ -> true )
      in
      Params.parens_if parens_attr c.conf
        (k $ fmt_attributes c ~pre:Space attrs)

and fmt_pattern ?ext c ?pro ?parens ?(box = false)
    ({ctx= ctx0; ast= pat} as xpat) =
  protect c (Pat pat)
  @@
  let ctx = Pat pat in
  let {ppat_desc; ppat_attributes; ppat_loc; _} = pat in
  update_config_maybe_disabled c ppat_loc ppat_attributes
  @@ fun c ->
  let parens = match parens with Some b -> b | None -> parenze_pat xpat in
  (match ctx0 with Pat {ppat_desc= Ppat_tuple _; _} -> hvbox 0 | _ -> Fn.id)
  @@ ( match ppat_desc with
     | Ppat_or _ -> fun k -> Cmts.fmt c ppat_loc @@ k
     | _ -> fun k -> Cmts.fmt c ppat_loc @@ (fmt_opt pro $ k) )
  @@ hovbox_if box 0
  @@ fmt_pattern_attributes c xpat
  @@
  match ppat_desc with
  | Ppat_any -> str "_"
  | Ppat_var {txt; loc} ->
      Cmts.fmt c loc
      @@ wrap_if (Std_longident.String_id.is_symbol txt) "( " " )" (str txt)
  | Ppat_alias (pat, {txt; loc}) ->
      let paren_pat =
        match pat.ppat_desc with
        | Ppat_or _ | Ppat_tuple _ -> Some true
        | _ -> None
      in
      hovbox 0
        (wrap_fits_breaks_if ~space:false c.conf parens "(" ")"
           ( fmt_pattern c ?parens:paren_pat (sub_pat ~ctx pat)
           $ fmt "@ as@ "
           $ Cmts.fmt c loc
               (wrap_if
                  (Std_longident.String_id.is_symbol txt)
                  "( " " )" (str txt) ) ) )
  | Ppat_constant const -> fmt_constant c const
  | Ppat_interval (l, u) -> fmt_constant c l $ str " .. " $ fmt_constant c u
  | Ppat_tuple pats ->
      let parens =
        parens || Poly.(c.conf.fmt_opts.parens_tuple_patterns.v = `Always)
      in
      hvbox 0
        (Params.wrap_tuple ~parens ~no_parens_if_break:false c.conf
           (list_k pats (Params.tuple_sep c.conf)
              (sub_pat ~ctx >> fmt_pattern c) ) )
  | Ppat_construct ({txt= Lident (("()" | "[]") as txt); loc}, None) ->
      let opn = txt.[0] and cls = txt.[1] in
      Cmts.fmt c loc
        (hvbox 0
           (wrap_k (char opn) (char cls)
              (Cmts.fmt_within c ~pro:(str " ") ~epi:(str " ") ppat_loc) ) )
  | Ppat_construct (lid, None) -> fmt_longident_loc c lid
  | Ppat_cons lp ->
      Cmts.fmt c ppat_loc
        (hvbox 0 (fmt_pat_cons c ~parens (List.map lp ~f:(sub_pat ~ctx))))
  | Ppat_construct (lid, Some (exists, pat)) ->
      cbox 2
        (Params.parens_if parens c.conf
           ( fmt_longident_loc c lid $ fmt "@ "
           $ ( match exists with
             | [] -> noop
             | names ->
                 hvbox 0
                   (Params.parens c.conf
                      (str "type " $ list names "@ " (fmt_str_loc c)) )
                 $ fmt "@ " )
           $ fmt_pattern c (sub_pat ~ctx pat) ) )
  | Ppat_variant (lbl, None) -> variant_var c lbl
  | Ppat_variant (lbl, Some pat) ->
      cbox 2
        (Params.parens_if parens c.conf
           (variant_var c lbl $ fmt "@ " $ fmt_pattern c (sub_pat ~ctx pat)) )
  | Ppat_record (flds, closed_flag) ->
      let fmt_field (lid, typ1, pat) =
        let typ1 = Option.map typ1 ~f:(sub_typ ~ctx) in
        let rhs =
          Option.map pat ~f:(fun p -> fmt_pattern c (sub_pat ~ctx p))
        in
        hvbox 0 @@ Cmts.fmt c ppat_loc @@ fmt_record_field c ?typ1 ?rhs lid
      in
      let p1, p2 = Params.get_record_pat c.conf ~ctx:ctx0 in
      let last_sep, fmt_underscore =
        match closed_flag with
        | OClosed -> (true, noop)
        | OOpen loc -> (false, Cmts.fmt ~pro:(break 1 2) c loc p2.wildcard)
      in
      let last_loc (lid, t, p) =
        match (t, p) with
        | _, Some p -> p.ppat_loc
        | Some t, _ -> t.ptyp_loc
        | _ -> lid.loc
      in
      let fmt_fields =
        fmt_elements_collection c ~last_sep p1 last_loc ppat_loc fmt_field
          flds
      in
      hvbox_if parens 0
        (Params.parens_if parens c.conf
           (p1.box (fmt_fields $ fmt_underscore)) )
  | Ppat_array [] ->
      hvbox 0
        (wrap_fits_breaks c.conf "[|" "|]" (Cmts.fmt_within c ppat_loc))
  | Ppat_array pats ->
      let p = Params.get_array_pat c.conf ~ctx:ctx0 in
      p.box
        (fmt_elements_collection c p Pat.location ppat_loc
           (sub_pat ~ctx >> fmt_pattern c >> hvbox 0)
           pats )
  | Ppat_list pats ->
      let p = Params.get_list_pat c.conf ~ctx:ctx0 in
      p.box
        (fmt_elements_collection c p Pat.location ppat_loc
           (sub_pat ~ctx >> fmt_pattern c >> hvbox 0)
           pats )
  | Ppat_or pats ->
      Cmts.relocate c.cmts ~src:ppat_loc ~before:(List.hd_exn pats).ppat_loc
        ~after:(List.last_exn pats).ppat_loc ;
      let nested =
        match ctx0 with
        | Pat {ppat_desc= Ppat_or _; _}
         |Exp {pexp_desc= Pexp_match _ | Pexp_try _ | Pexp_function _; _} ->
            List.is_empty xpat.ast.ppat_attributes
        | _ -> false
      in
      let xpats = List.map ~f:(sub_pat ~ctx) pats in
      let space p =
        match p.ppat_desc with
        | Ppat_constant
            {pconst_desc= Pconst_integer (i, _) | Pconst_float (i, _); _}
          -> (
          match i.[0] with '-' | '+' -> true | _ -> false )
        | _ -> false
      in
      let break {ast= p1; _} {ast= p2; _} =
        Poly.(c.conf.fmt_opts.break_cases.v = `Nested)
        || (not (Pat.is_simple p1))
        || (not (Pat.is_simple p2))
        || Cmts.has_after c.cmts p1.ppat_loc
      in
      let open_box =
        match c.conf.fmt_opts.break_cases.v with
        | `Fit_or_vertical | `Vertical -> open_hvbox
        | `Fit | `Nested | `Toplevel | `All -> open_hovbox
      in
      hvbox 0
        ( list_fl (List.group xpats ~break)
            (fun ~first:first_grp ~last:_ xpat_grp ->
              list_fl xpat_grp (fun ~first ~last:_ xpat ->
                  (* side effects of Cmts.fmt_before before [fmt_pattern] is
                     important *)
                  let loc = xpat.ast.ppat_loc in
                  let cmts_before = Cmts.has_before c.cmts loc in
                  let leading_cmt =
                    let pro, adj =
                      if first_grp && first then (noop, fmt "@ ")
                      else (fmt "@ ", noop)
                    in
                    Cmts.fmt_before ~pro c loc ~adj ~eol:noop
                  in
                  let pro =
                    if first_grp && first then
                      fmt_opt pro
                      $ fits_breaks
                          (if parens then "(" else "")
                          (if nested then "" else "( ")
                      $ open_box (-2)
                    else if first then
                      Params.get_or_pattern_sep c.conf ~ctx:ctx0 ~cmts_before
                      $ open_box (-2)
                    else
                      Params.get_or_pattern_sep c.conf ~ctx:ctx0 ~cmts_before
                        ~space:(space xpat.ast)
                  in
                  leading_cmt $ fmt_pattern c ~box:true ~pro xpat )
              $ close_box )
        $ fmt_or_k nested
            (fits_breaks (if parens then ")" else "") "")
            (fits_breaks (if parens then ")" else "") ~hint:(1, 2) ")") )
  | Ppat_constraint (pat, typ) ->
      hvbox 2
        (Params.parens_if parens c.conf
           ( fmt_pattern c (sub_pat ~ctx pat)
           $ ( match ctx0 with
             | Exp {pexp_desc= Pexp_let _; _} -> fmt "@ : "
             | _ -> fmt " :@ " )
           $ fmt_core_type c (sub_typ ~ctx typ) ) )
  | Ppat_type lid -> fmt_longident_loc c ~pre:"#" lid
  | Ppat_lazy pat ->
      cbox 2
        (Params.parens_if parens c.conf
           ( str "lazy"
           $ fmt_extension_suffix c ext
           $ fmt "@ "
           $ fmt_pattern c (sub_pat ~ctx pat) ) )
  | Ppat_unpack (name, pt) ->
      let fmt_constraint_opt pt k =
        match pt with
        | Some (id, cnstrs) ->
            hovbox 0
              (Params.parens_if parens c.conf
                 (hvbox 1
                    ( hovbox 0 (k $ fmt "@ : " $ fmt_longident_loc c id)
                    $ fmt_package_type c ctx cnstrs ) ) )
        | None -> wrap_fits_breaks_if ~space:false c.conf parens "(" ")" k
      in
      fmt_constraint_opt pt
        ( str "module"
        $ fmt_extension_suffix c ext
        $ char ' ' $ fmt_str_loc_opt c name )
  | Ppat_exception pat ->
      cbox 2
        (Params.parens_if parens c.conf
           ( fmt "exception"
           $ fmt_extension_suffix c ext
           $ fmt "@ "
           $ fmt_pattern c (sub_pat ~ctx pat) ) )
  | Ppat_extension
      ( ext
      , PPat
          ( ( { ppat_desc= Ppat_lazy _ | Ppat_unpack _ | Ppat_exception _
              ; ppat_loc
              ; ppat_attributes= []
              ; _ } as pat )
          , _ ) )
    when Source.extension_using_sugar ~name:ext ~payload:ppat_loc ->
      hvbox 0 (fmt_pattern ~ext c ~box (sub_pat ~ctx pat))
  | Ppat_extension ext ->
      hvbox c.conf.fmt_opts.extension_indent.v (fmt_extension c ctx ext)
  | Ppat_open (lid, pat) ->
      let can_skip_parens =
        match pat.ppat_desc with
        | Ppat_array _ | Ppat_list _ | Ppat_record _ -> true
        | Ppat_tuple _ ->
            Poly.(c.conf.fmt_opts.parens_tuple_patterns.v = `Always)
        | Ppat_construct ({txt= Lident "[]"; _}, None) -> true
        | _ -> false
      in
      let opn, cls = if can_skip_parens then (".", "") else (".(", ")") in
      cbox 0
        ( fmt_longident_loc c lid
        $ wrap_k (str opn) (str cls)
            (fmt "@;<0 2>" $ fmt_pattern c (sub_pat ~ctx pat)) )

and fmt_fun_args c args =
  let fmt_fun_arg (a : Sugar.arg_kind) =
    match a with
    | Val
        ( ((Labelled l | Optional l) as lbl)
        , ( { ast=
                { ppat_desc=
                    ( Ppat_var {txt; loc= _}
                    | Ppat_constraint
                        ( { ppat_desc= Ppat_var {txt; loc= _}
                          ; ppat_attributes= []
                          ; _ }
                        , _ ) )
                ; ppat_attributes= []
                ; _ }
            ; _ } as xpat )
        , None )
      when String.equal l.txt txt ->
        let symbol = match lbl with Labelled _ -> "~" | _ -> "?" in
        cbox 0 (str symbol $ fmt_pattern ~box:true c xpat)
    | Val ((Optional _ as lbl), xpat, None) ->
        let has_attr = not (List.is_empty xpat.ast.ppat_attributes) in
        let outer_parens, inner_parens =
          match xpat.ast.ppat_desc with
          | Ppat_any | Ppat_var _ -> (false, false)
          | Ppat_unpack _ -> (not has_attr, true)
          | Ppat_tuple _ -> (false, true)
          | Ppat_or _ -> (has_attr, true)
          | _ -> (not has_attr, false)
        in
        cbox 2
          ( fmt_label lbl ":@,"
          $ hovbox 0
            @@ Params.parens_if outer_parens c.conf
                 (fmt_pattern ~parens:inner_parens c xpat) )
    | Val (((Labelled _ | Nolabel) as lbl), xpat, None) ->
        cbox 2 (fmt_label lbl ":@," $ fmt_pattern c xpat)
    | Val
        ( Optional l
        , ( { ast= {ppat_desc= Ppat_var {txt; loc= _}; ppat_attributes= []; _}
            ; _ } as xpat )
        , Some xexp )
      when String.equal l.txt txt ->
        cbox 0
          (wrap "?(" ")"
             ( fmt_pattern c ~box:true xpat
             $ fmt " =@;<1 2>"
             $ hovbox 2 (fmt_expression c xexp) ) )
    | Val
        ( Optional l
        , ( { ast=
                { ppat_desc=
                    Ppat_constraint
                      ({ppat_desc= Ppat_var {txt; loc= _}; _}, _)
                ; ppat_attributes= []
                ; _ }
            ; _ } as xpat )
        , Some xexp )
      when String.equal l.txt txt ->
        cbox 0
          (wrap "?(" ")"
             ( fmt_pattern c ~parens:false ~box:true xpat
             $ fmt " =@;<1 2>" $ fmt_expression c xexp ) )
    | Val (Optional l, xpat, Some xexp) ->
        let parens =
          match xpat.ast.ppat_desc with
          | Ppat_unpack _ -> None
          | _ -> Some false
        in
        cbox 2
          ( str "?" $ str l.txt
          $ wrap_k (fmt ":@,(") (str ")")
              ( fmt_pattern c ?parens ~box:true xpat
              $ fmt " =@;<1 2>" $ fmt_expression c xexp ) )
    | Val ((Labelled _ | Nolabel), _, Some _) ->
        impossible "not accepted by parser"
    | Newtypes [] -> impossible "not accepted by parser"
    | Newtypes names ->
        cbox 0
          (Params.parens c.conf
             (str "type " $ list names "@ " (fmt_str_loc c)) )
  in
  list args "@;" fmt_fun_arg

(** The second returned value of [fmt_body] belongs to a box of level N-1 if
    the first returned value belongs to a box of level N. *)
and fmt_body c ?ext ({ast= body; _} as xbody) =
  let ctx = Exp body in
  let parens = parenze_exp xbody in
  match body with
  | {pexp_desc= Pexp_function cs; pexp_attributes; pexp_loc; _} ->
      ( ( update_config_maybe_disabled c pexp_loc pexp_attributes
        @@ fun c ->
        fmt "@ "
        $ Cmts.fmt_before c pexp_loc
        $ fmt_if parens "(" $ str "function"
        $ fmt_extension_suffix c ext
        $ fmt_attributes c pexp_attributes )
      , update_config_maybe_disabled c pexp_loc pexp_attributes
        @@ fun c ->
        fmt_cases c ctx cs $ fmt_if parens ")" $ Cmts.fmt_after c pexp_loc )
  | _ -> (noop, fmt_expression c ~eol:(fmt "@;<1000 0>") xbody)

and fmt_indexop_access c ctx ~fmt_atrs ~has_attr ~parens x =
  let {pia_lhs; pia_kind; pia_paren; pia_rhs} = x in
  let wrap_paren =
    match pia_paren with
    | Paren -> wrap "(" ")"
    | Bracket -> wrap "[" "]"
    | Brace -> wrap "{" "}"
  in
  let inner_wrap = has_attr && Option.is_some pia_rhs in
  Params.parens_if parens c.conf
    (hovbox 0
       ( Params.parens_if inner_wrap c.conf
           ( fmt_expression c (sub_exp ~ctx pia_lhs)
           $ str "."
           $ ( match pia_kind with
             | Builtin idx ->
                 wrap_paren (fmt_expression c (sub_exp ~ctx idx))
             | Dotop (path, op, [idx]) ->
                 opt path (fun x -> fmt_longident_loc c x $ str ".")
                 $ str op
                 $ wrap_paren (fmt_expression c (sub_exp ~ctx idx))
             | Dotop (path, op, idx) ->
                 opt path (fun x -> fmt_longident_loc c x $ str ".")
                 $ str op
                 $ wrap_paren
                     (list idx ";@ " (sub_exp ~ctx >> fmt_expression c)) )
           $ opt pia_rhs (fun e ->
                 fmt_assign_arrow c $ fmt_expression c (sub_exp ~ctx e) ) )
       $ fmt_atrs ) )

(** Format [Pexp_fun] or [Pexp_newtype]. [wrap_intro] wraps up to after the
    [->] and is responsible for breaking. *)
and fmt_fun ?force_closing_paren
    ?(wrap_intro = fun x -> hvbox 2 x $ fmt "@ ") ?(box = true) ~label
    ?(parens = false) c ({ast; _} as xast) =
  let has_label = match label with Nolabel -> false | _ -> true in
  (* Make sure the comment is placed after the eventual label but not into
     the inner box if no label is present. Side effects of Cmts.fmt c.cmts
     before Sugar.fun_ is important. *)
  let has_cmts_outer, cmts_outer, cmts_inner =
    let eol = if has_label then Some (fmt "@,") else None in
    let has_cmts = Cmts.has_before c.cmts ast.pexp_loc in
    let cmts = Cmts.fmt_before ?eol c ast.pexp_loc in
    if has_label then (false, noop, cmts) else (has_cmts, cmts, noop)
  in
  let xargs, xbody = Sugar.fun_ c.cmts xast in
  let fmt_cstr, xbody = type_constr_and_body c xbody in
  let body =
    let box =
      match xbody.ast.pexp_desc with
      | Pexp_fun _ | Pexp_newtype _ | Pexp_function _ -> Some false
      | _ -> None
    in
    fmt_expression c ?box xbody
  and closing =
    if parens then closing_paren c ?force:force_closing_paren ~offset:(-2)
    else noop
  in
  let (label_sep : s), break_fun =
    (* Break between the label and the fun to avoid ocp-indent's
       alignment. *)
    if c.conf.fmt_opts.ocp_indent_compat.v then (":@,", fmt "@;<1 2>")
    else (":", fmt "@ ")
  in
  hovbox_if box 2
    ( wrap_intro
        (hvbox_if has_cmts_outer 0
           ( cmts_outer
           $ hvbox 2
               ( fmt_label label label_sep $ cmts_inner $ fmt_if parens "("
               $ fmt "fun" $ break_fun
               $ hvbox 0
                   ( fmt_attributes c ast.pexp_attributes ~suf:" "
                   $ fmt_fun_args c xargs $ fmt_opt fmt_cstr $ fmt "@ ->" )
               ) ) )
    $ body $ closing
    $ Cmts.fmt_after c ast.pexp_loc )

and fmt_label_arg ?(box = true) ?epi ?eol c (lbl, ({ast= arg; _} as xarg)) =
  match (lbl, arg.pexp_desc) with
  | (Labelled l | Optional l), Pexp_ident {txt= Lident i; loc}
    when String.equal l.txt i && List.is_empty arg.pexp_attributes ->
      Cmts.fmt c loc @@ Cmts.fmt c ?eol arg.pexp_loc @@ fmt_label lbl ""
  | ( (Labelled l | Optional l)
    , Pexp_constraint ({pexp_desc= Pexp_ident {txt= Lident i; _}; _}, _) )
    when String.equal l.txt i
         && List.is_empty arg.pexp_attributes
         && Ocaml_version.(
              compare c.conf.opr_opts.ocaml_version.v Releases.v4_14_0 >= 0 )
    ->
      let lbl =
        match lbl with
        | Labelled _ -> str "~"
        | Optional _ -> str "?"
        | Nolabel -> noop
      in
      lbl $ fmt_expression c ~box ?epi xarg
  | (Labelled _ | Optional _), _ when Cmts.has_after c.cmts xarg.ast.pexp_loc
    ->
      let cmts_after = Cmts.fmt_after c xarg.ast.pexp_loc in
      hvbox_if box 2
        ( hvbox_if box 0
            (fmt_expression c
               ~pro:(fmt_label lbl ":@;<0 2>")
               ~box ?epi xarg )
        $ cmts_after )
  | (Labelled _ | Optional _), (Pexp_fun _ | Pexp_newtype _) ->
      fmt_fun ~box ~label:lbl ~parens:true c xarg
  | _ ->
      let label_sep : s =
        if box || c.conf.fmt_opts.wrap_fun_args.v then ":@," else ":"
      in
      fmt_label lbl label_sep $ fmt_expression c ~box ?epi xarg

and expression_width c xe =
  String.length
    (Cmts.preserve ~cache_key:(Expression xe.ast)
       (fun () -> fmt_expression c xe)
       c.cmts )

and fmt_args_grouped ?epi:(global_epi = noop) c ctx args =
  let fmt_arg c ~first:_ ~last (lbl, arg) =
    let ({ast; _} as xarg) = sub_exp ~ctx arg in
    let box =
      match ast.pexp_desc with
      | Pexp_fun _ | Pexp_function _ -> Some false
      | _ -> None
    in
    let epi =
      match (lbl, last) with
      | _, true -> None
      | Nolabel, _ -> Some (fits_breaks "" ~hint:(1000, -1) "")
      | _ -> Some (fits_breaks "" ~hint:(1000, -3) "")
    in
    hovbox
      (Indent.fun_args_group lbl ast c)
      (fmt_label_arg c ?box ?epi (lbl, xarg))
    $ fmt_if_k (not last) (break_unless_newline 1 0)
  in
  let fmt_args ~first ~last args =
    hovbox
      (if first then 2 else 0)
      (list_fl args (fmt_arg c) $ fmt_if_k last global_epi)
    $ fmt_if_k (not last) (break 1 0)
  in
  let is_simple (lbl, x) =
    let xexp = sub_exp ~ctx x in
    let output =
      Cmts.preserve
        ~cache_key:(Arg (lbl, x))
        (fun () ->
          let cmts = Cmts.drop_before c.cmts x.pexp_loc in
          fmt_arg ~first:false ~last:false {c with cmts} (lbl, x) )
        c.cmts
    in
    let breaks = String.(rstrip output |> is_substring ~substring:"\n   ") in
    is_simple c.conf (expression_width c) xexp && not breaks
  in
  let break x y =
    Cmts.has_after c.cmts (snd x).pexp_loc || not (is_simple x && is_simple y)
  in
  let groups =
    if c.conf.fmt_opts.wrap_fun_args.v then List.group args ~break
    else List.map args ~f:(fun x -> [x])
  in
  list_fl groups fmt_args

and fmt_sequence c ?ext ~has_attr parens width xexp fmt_atrs =
  let fmt_sep c ?(force_break = false) xe1 ext xe2 =
    let break =
      let l1 = xe1.ast.pexp_loc and l2 = xe2.ast.pexp_loc in
      if sequence_blank_line c l1 l2 then fmt "\n@;<1000 0>"
      else if c.conf.fmt_opts.break_sequences.v || force_break then
        fmt "@;<1000 0>"
      else if parens && Poly.(c.conf.fmt_opts.sequence_style.v = `Before)
      then fmt "@;<1 -2>"
      else fmt "@;<1 0>"
    in
    match c.conf.fmt_opts.sequence_style.v with
    | `Before ->
        break $ str ";"
        $ fmt_extension_suffix c ext
        $ fmt_or_k (Option.is_some ext)
            (fmt_or parens "@ " "@;<1 2>")
            (str " ")
    | `Separator -> str " ;" $ fmt_extension_suffix c ext $ break
    | `Terminator -> str ";" $ fmt_extension_suffix c ext $ break
  in
  let is_simple x = is_simple c.conf width x in
  let break (_, xexp1) (_, xexp2) =
    not (is_simple xexp1 && is_simple xexp2)
  in
  let elts = Sugar.sequence c.cmts xexp in
  ( match elts with
  | (None, _) :: (first_ext, _) :: _ ->
      let compare {txt= x; _} {txt= y; _} = String.compare x y in
      assert (Option.compare compare first_ext ext = 0)
  | _ -> impossible "at least two elements" ) ;
  let grps = List.group elts ~break in
  let fmt_seq ~prev (ext, curr) ~next:_ =
    let f (_, prev) = fmt_sep c prev ext curr in
    opt prev f $ fmt_expression c curr
  in
  let fmt_seq_list ~prev x ~next:_ =
    let f prev =
      let prev = snd (List.last_exn prev) in
      let ext, curr = List.hd_exn x in
      fmt_sep c ~force_break:true prev ext curr
    in
    opt prev f $ list_pn x fmt_seq
  in
  hvbox 0
    (Params.Exp.wrap c.conf ~parens
       ( Params.parens_if has_attr c.conf
           (hvbox_if (parens || has_attr) 0 @@ list_pn grps fmt_seq_list)
       $ fmt_atrs ) )

and fmt_infix_op_args c ~parens xexp op_args =
  let op_prec = prec_ast (Exp xexp.ast) in
  let groups =
    let width xe = expression_width c xe in
    let not_simple arg = not (is_simple c.conf width arg) in
    let break (has_cmts, _, _, (_, arg1)) (_, _, _, (_, arg2)) =
      has_cmts || not_simple arg1 || not_simple arg2
    in
    let break_infix =
      match c.conf.fmt_opts.break_infix.v with
      | `Wrap -> `Wrap
      | `Fit_or_vertical -> `Fit_or_vertical
      | `Wrap_or_vertical -> (
        match op_prec with
        | Some p when Prec.compare p InfixOp1 < 0 -> `Fit_or_vertical
        | Some _ ->
            if
              List.exists op_args ~f:(fun (_, _, _, (_, {ast= arg; _})) ->
                  match Ast.prec_ast (Exp arg) with
                  | Some p when Prec.compare p Apply <= 0 -> true
                  | Some _ -> false
                  | None -> false )
            then `Fit_or_vertical
            else `Wrap
        | None -> impossible "Pexp_apply expressions always have a prec" )
    in
    match break_infix with
    | `Wrap -> List.group op_args ~break
    | `Fit_or_vertical -> List.map ~f:(fun x -> [x]) op_args
  in
  let is_not_indented {ast= exp; _} =
    match exp.pexp_desc with
    | Pexp_ifthenelse _ | Pexp_let _ | Pexp_letop _ | Pexp_letexception _
     |Pexp_letmodule _ | Pexp_match _ | Pexp_newtype _ | Pexp_sequence _
     |Pexp_try _ | Pexp_letopen _ ->
        true
    | _ -> false
  in
  let fmt_arg ~epi ~very_last xarg =
    let parens =
      ((not very_last) && exposed_right_exp Ast.Non_apply xarg.ast)
      || parenze_exp xarg
    in
    if Params.Exp.Infix_op_arg.dock c.conf xarg then
      (* Indentation of docked fun or function start before the operator.
         Warning: [fmt_expression] doesn't use the [epi] in every case. *)
      hovbox 2 (fmt_expression c ~parens ~box:false ~epi xarg)
    else
      let expr_box =
        match xarg.ast.pexp_desc with
        | Pexp_fun _ | Pexp_function _ -> Some false
        | _ -> None
      in
      hvbox 0
        ( epi
        $ hovbox_if (not very_last) 2
            (fmt_expression c ?box:expr_box ~parens xarg) )
  in
  let fmt_op_arg_group ~first:first_grp ~last:last_grp args =
    let indent = if first_grp && parens then -2 else 0 in
    hovbox indent
      (list_fl args
         (fun ~first ~last (_, cmts_before, cmts_after, (op, xarg)) ->
           let very_first = first_grp && first in
           let very_last = last_grp && last in
           let epi =
             let break =
               if very_last && is_not_indented xarg then fmt "@ "
               else fmt_if (not very_first) " "
             in
             op $ break $ cmts_after
           in
           cmts_before
           $ fmt_arg ~epi ~very_last xarg
           $ fmt_if_k (not last) (break 1 0) ) )
    $ fmt_if_k (not last_grp) (break 1 0)
  in
  Params.Exp.Infix_op_arg.wrap c.conf ~parens
    ~parens_nested:(Ast.parenze_nested_exp xexp)
    (Params.Align.infix_op c.conf (list_fl groups fmt_op_arg_group))

and fmt_pat_cons c ~parens args =
  let groups =
    let not_simple arg = not (Pat.is_simple arg.ast) in
    let break args1 args2 = not_simple args1 || not_simple args2 in
    (* [break-infix = wrap-or-vertical] is not applicable for patterns as
       there are no infix operators allowed besides [::], falling back on
       [fit-or-vertical] is arbitrary. *)
    match c.conf.fmt_opts.break_infix.v with
    | `Wrap -> List.group args ~break
    | `Fit_or_vertical | `Wrap_or_vertical -> List.map ~f:(fun x -> [x]) args
  in
  let fmt_op_arg_group ~first:first_grp ~last:last_grp args =
    let indent = if first_grp && parens then -2 else 0 in
    hovbox indent
      (list_fl args (fun ~first ~last xarg ->
           let very_first = first_grp && first in
           let very_last = last_grp && last in
           hvbox 0
             ( fmt_if (not very_first) ":: "
             $ hovbox_if (not very_last) 2 (fmt_pattern c ~box:true xarg) )
           $ fmt_if_k (not last) (break 1 0) ) )
    $ fmt_if_k (not last_grp) (break 1 0)
  in
  Params.Exp.Infix_op_arg.wrap c.conf ~parens ~parens_nested:false
    (list_fl groups fmt_op_arg_group)

and fmt_match c ?epi ~parens ?ext ctx xexp cs e0 keyword =
  let ctx0 = xexp.ctx in
  let indent = Params.match_indent c.conf ~parens ~ctx:ctx0 in
  hvbox indent
    ( fmt_opt epi
    $ Params.Exp.wrap c.conf ~parens ~disambiguate:true
      @@ Params.Align.match_ c.conf ~xexp
      @@ ( hvbox 0
             ( str keyword
             $ fmt_extension_suffix c ext
             $ fmt_attributes c xexp.ast.pexp_attributes
             $ fmt "@;<1 2>"
             $ fmt_expression c (sub_exp ~ctx e0)
             $ fmt "@ with" )
         $ fmt "@ " $ fmt_cases c ctx cs ) )

and fmt_expression c ?(box = true) ?pro ?epi ?eol ?parens ?(indent_wrap = 0)
    ?ext ({ast= exp; ctx= ctx0} as xexp) =
  protect c (Exp exp)
  @@
  let {pexp_desc; pexp_loc; pexp_attributes; _} = exp in
  update_config_maybe_disabled c pexp_loc pexp_attributes
  @@ fun c ->
  Cmts.relocate_wrongfully_attached_cmts c.cmts c.source exp ;
  let fmt_cmts = Cmts.fmt c ?eol pexp_loc in
  let fmt_atrs = fmt_attributes c ~pre:Space pexp_attributes in
  let has_attr = not (List.is_empty pexp_attributes) in
  let parens = Option.value parens ~default:(parenze_exp xexp) in
  let ctx = Exp exp in
  let fmt_args_grouped ?epi e0 a1N =
    fmt_args_grouped c ctx ?epi ((Nolabel, e0) :: a1N)
  in
  hvbox_if box 0 ~name:"expr"
  @@ fmt_cmts
  @@ (fun fmt -> fmt_opt pro $ fmt)
  @@
  match pexp_desc with
  | Pexp_apply (_, []) -> impossible "not produced by parser"
  | Pexp_sequence
      ( { pexp_desc=
            Pexp_extension
              ( name
              , PStr
                  [ ( { pstr_desc=
                          Pstr_eval (({pexp_desc= Pexp_fun _; _} as call), [])
                      ; pstr_loc= _ } as pld ) ] )
        ; _ }
      , e2 ) ->
      let xargs, xbody = Sugar.fun_ c.cmts (sub_exp ~ctx:(Str pld) call) in
      let fmt_cstr, xbody = type_constr_and_body c xbody in
      let is_simple x = is_simple c.conf (expression_width c) x in
      let break xexp1 xexp2 = not (is_simple xexp1 && is_simple xexp2) in
      let grps =
        List.group
          (List.map ~f:snd (Sugar.sequence c.cmts (sub_exp ~ctx e2)))
          ~break
      in
      let fmt_grp grp = list grp " ;@ " (fmt_expression c) in
      hvbox 0
        (Params.parens_if parens c.conf
           ( hvbox c.conf.fmt_opts.extension_indent.v
               (wrap "[" "]"
                  ( str "%"
                  $ hovbox 2
                      ( fmt_str_loc c name $ str " fun "
                      $ fmt_attributes c ~suf:" " call.pexp_attributes
                      $ fmt_fun_args c xargs $ fmt_opt fmt_cstr $ fmt "@ ->"
                      )
                  $ fmt "@ " $ fmt_expression c xbody ) )
           $ fmt "@ ;@ "
           $ list grps " ;@;<1000 0>" fmt_grp ) )
  | Pexp_infix
      ( {txt= "|>"; loc}
      , e0
      , { pexp_desc=
            Pexp_extension
              ( name
              , PStr
                  [ ( { pstr_desc=
                          Pstr_eval (({pexp_desc= Pexp_fun _; _} as retn), [])
                      ; pstr_loc= _ } as pld ) ] )
        ; _ } ) ->
      let xargs, xbody = Sugar.fun_ c.cmts (sub_exp ~ctx:(Str pld) retn) in
      let fmt_cstr, xbody = type_constr_and_body c xbody in
      hvbox 0
        (Params.Exp.wrap c.conf ~parens
           ( fmt_expression c (sub_exp ~ctx e0)
           $ fmt "@\n"
           $ Cmts.fmt c loc (fmt "|>@\n")
           $ hvbox c.conf.fmt_opts.extension_indent.v
               (wrap "[" "]"
                  ( str "%"
                  $ hovbox 2
                      ( fmt_str_loc c name $ str " fun "
                      $ fmt_attributes c ~suf:" " retn.pexp_attributes
                      $ fmt_fun_args c xargs $ fmt_opt fmt_cstr $ fmt "@ ->"
                      )
                  $ fmt "@ " $ fmt_expression c xbody ) ) ) )
  | Pexp_infix ({txt= ":="; loc}, r, v)
    when is_simple c.conf (expression_width c) (sub_exp ~ctx r) ->
      let cmts_before =
        let pro, adj =
          (* Use the same break for comment and operator. Comments are placed
             according to indentation. *)
          match c.conf.fmt_opts.assignment_operator.v with
          | `Begin_line -> (Break.assignment_operator c, noop)
          | `End_line -> (break 1 2, fmt "@,")
        in
        Cmts.fmt_before c loc ~pro ~epi:adj ~adj
      in
      let cmts_after = Cmts.fmt_after c loc ~pro:noop ~epi:noop in
      Params.parens_if parens c.conf
        (hovbox 0
           ( match c.conf.fmt_opts.assignment_operator.v with
           | `Begin_line ->
               hvbox 0 (fmt_expression c (sub_exp ~ctx r) $ cmts_before)
               $ Break.assignment_operator c
               $ fmt ":= " $ cmts_after
               $ hvbox 2 (fmt_expression c (sub_exp ~ctx v))
           | `End_line ->
               hvbox 0
                 ( hvbox 0 (fmt_expression c (sub_exp ~ctx r) $ cmts_before)
                 $ str " :=" )
               $ fmt "@;<1 2>" $ cmts_after
               $ hvbox 2 (fmt_expression c (sub_exp ~ctx v)) ) )
  | Pexp_prefix ({txt= ("~-" | "~-." | "~+" | "~+.") as op; loc}, e1) ->
      let op =
        if Location.width loc = String.length op - 1 then
          String.sub op ~pos:1 ~len:(String.length op - 1)
        else op
      in
      let spc = fmt_if (Exp.exposed_left e1) "@ " in
      Params.parens_if parens c.conf
        ( Cmts.fmt c pexp_loc
          @@ hvbox 2 (str op $ spc $ fmt_expression c (sub_exp ~ctx e1))
        $ fmt_atrs )
  | Pexp_infix (({txt= id; _} as op), l, ({pexp_desc= Pexp_ident _; _} as r))
    when Std_longident.String_id.is_hash_getter id ->
      Params.parens_if parens c.conf
        ( fmt_expression c (sub_exp ~ctx l)
        $ hvbox 0 (fmt_str_loc c op)
        $ fmt_expression c (sub_exp ~ctx r) )
  | Pexp_infix
      (op, l, ({pexp_desc= Pexp_fun _; pexp_loc; pexp_attributes; _} as r))
    when not c.conf.fmt_opts.break_infix_before_func.v ->
      (* side effects of Cmts.fmt c.cmts before Sugar.fun_ is important *)
      let cmts_before = Cmts.fmt_before c pexp_loc in
      let cmts_after = Cmts.fmt_after c pexp_loc in
      let xr = sub_exp ~ctx r in
      let parens_r = parenze_exp xr in
      let xargs, xbody = Sugar.fun_ c.cmts xr in
      let fmt_cstr, xbody = type_constr_and_body c xbody in
      let indent_wrap = if parens then -2 else 0 in
      let pre_body, body = fmt_body c ?ext xbody in
      let followed_by_infix_op =
        match xbody.ast.pexp_desc with
        | Pexp_infix (_, _, {pexp_desc= Pexp_fun _ | Pexp_function _; _}) ->
            true
        | _ -> false
      in
      wrap_fits_breaks_if c.conf parens "(" ")"
        ( hovbox 0
            (wrap_if has_attr "(" ")"
               ( hvbox 2
                   ( hvbox indent_wrap
                       ( fmt_expression ~indent_wrap c (sub_exp ~ctx l)
                       $ fmt "@;"
                       $ hovbox 2
                           ( hvbox 0
                               ( fmt_str_loc c op $ fmt "@ " $ cmts_before
                               $ fmt_if parens_r "(" $ str "fun " )
                           $ fmt_attributes c pexp_attributes ~suf:" "
                           $ hvbox_if
                               (not c.conf.fmt_opts.wrap_fun_args.v)
                               4
                               (fmt_fun_args c xargs $ fmt_opt fmt_cstr)
                           $ fmt "@ ->" ) )
                   $ pre_body )
               $ fmt_or followed_by_infix_op "@;<1000 0>" "@ "
               $ body $ fmt_if parens_r ")" $ cmts_after ) )
        $ fmt_atrs )
  | Pexp_infix
      ( op
      , l
      , ({pexp_desc= Pexp_function cs; pexp_loc; pexp_attributes; _} as r) )
    when not c.conf.fmt_opts.break_infix_before_func.v ->
      let cmts_before = Cmts.fmt_before c pexp_loc in
      let cmts_after = Cmts.fmt_after c pexp_loc in
      let xr = sub_exp ~ctx r in
      let parens_r = parenze_exp xr in
      let indent = Params.function_indent c.conf ~parens ~xexp:xr in
      Params.parens_if parens c.conf
        (hvbox indent
           ( hvbox 0
               ( fmt_expression c (sub_exp ~ctx l)
               $ fmt "@;"
               $ hovbox 2
                   ( hvbox 0
                       ( fmt_str_loc c op $ fmt "@ " $ cmts_before
                       $ fmt_if parens_r "( " $ str "function"
                       $ fmt_extension_suffix c ext )
                   $ fmt_attributes c pexp_attributes ) )
           $ fmt "@ " $ fmt_cases c (Exp r) cs $ fmt_if parens_r " )"
           $ cmts_after ) )
  | Pexp_infix _ ->
      let op_args = Sugar.Exp.infix c.cmts (prec_ast (Exp exp)) xexp in
      let inner_wrap = parens || has_attr in
      let outer_wrap =
        match ctx0 with
        (* infix operator used to build a function *)
        | Exp {pexp_desc= Pexp_apply (f, _); _} when phys_equal f exp ->
            has_attr && parens
        | Exp
            { pexp_desc=
                Pexp_apply ({pexp_desc= Pexp_ident {txt= id; loc= _}; _}, _)
            ; _ }
          when not (Std_longident.is_infix id) ->
            has_attr && parens
        | _ -> has_attr && not parens
      in
      let infix_op_args =
        List.map op_args ~f:(fun (op, arg) ->
            match op with
            | Some op ->
                (* side effects of Cmts.fmt_before before fmt_expression is
                   important *)
                let has_cmts = Cmts.has_before c.cmts op.loc in
                let adj = break 1000 0 in
                let fmt_before_cmts = Cmts.fmt_before ~adj c op.loc in
                (* The comments before the first arg are put there, so that
                   they are printed after the operator and the box is
                   correctly broken before the following arguments. Keeping
                   the comments in the arg box would not break properly the
                   current box. OTOH, relocating the comments would put them
                   before the operator in some cases and make the formatting
                   unstable. *)
                let fmt_after_cmts =
                  Cmts.fmt_after c op.loc
                  $ Cmts.fmt_before ~adj c arg.ast.pexp_loc
                in
                let fmt_op = fmt_str_loc c op in
                (has_cmts, fmt_before_cmts, fmt_after_cmts, (fmt_op, arg))
            | None -> (false, noop, noop, (noop, arg)) )
      in
      hvbox_if outer_wrap 0
        (Params.parens_if outer_wrap c.conf
           (hvbox indent_wrap
              ( fmt_infix_op_args ~parens:inner_wrap c xexp infix_op_args
              $ fmt_atrs ) ) )
  | Pexp_prefix (op, e) ->
      let has_cmts = Cmts.has_before c.cmts e.pexp_loc in
      hvbox 2
        (Params.Exp.wrap c.conf ~parens
           ( fmt_str_loc c op $ fmt_if has_cmts "@,"
           $ fmt_expression c ~box (sub_exp ~ctx e)
           $ fmt_atrs ) )
  | Pexp_apply (e0, e1N1) -> (
      let wrap =
        if c.conf.fmt_opts.wrap_fun_args.v then Fn.id else hvbox 2
      in
      let intro_epi, expr_epi =
        (* [intro_epi] should be placed inside the inner most box but before
           anything. [expr_epi] is placed in the outermost box, outside of
           parenthesis. *)
        if parens then (noop, fmt_opt epi) else (fmt_opt epi, noop)
      in
      match List.rev e1N1 with
      | (lbl, ({pexp_desc= Pexp_fun (_, _, _, eN1_body); _} as eN1))
        :: rev_args_before
        when List.for_all rev_args_before ~f:(fun (_, eI) ->
                 is_simple c.conf (fun _ -> 0) (sub_exp ~ctx eI) ) ->
          (* Last argument is a [fun _ ->]. *)
          let args_before = List.rev rev_args_before in
          let xlast_arg = sub_exp ~ctx eN1 in
          let args =
            let begin_arg_loc =
              match lbl with
              | Nolabel -> eN1.pexp_loc
              | Optional x | Labelled x -> x.loc
            in
            let break_body =
              match eN1_body.pexp_desc with
              | Pexp_function _ -> fmt "@ "
<<<<<<< HEAD
              | _ ->
                  if c.conf.fmt_opts.ocp_indent_compat.v then fmt "@ "
                  else fmt "@;<1 2>"
=======
              | _ -> (
                (* Avoid the "double indentation" of the application and the
                   function matching when the [max-indent] option is set. *)
                match c.conf.fmt_opts.max_indent.v with
                | Some indent when indent <= 2 ->
                    if
                      Source.begins_line ~ignore_spaces:true c.source
                        begin_arg_loc
                    then break 1 indent
                    else fmt "@ "
                | _ -> break 1 2 )
>>>>>>> 22de4443
            in
            let wrap_intro x =
              wrap
                ( intro_epi
                $ fmt_args_grouped e0 args_before
                $ fmt "@ " $ hvbox 0 x )
              $ break_body
            in
            let force_closing_paren =
              if Location.is_single_line pexp_loc c.conf.fmt_opts.margin.v
              then Fit
              else Break
            in
            fmt_fun c ~force_closing_paren ~wrap_intro ~label:lbl
              ~parens:true xlast_arg
          in
          hvbox_if has_attr 0
            (expr_epi $ Params.parens_if parens c.conf (args $ fmt_atrs))
      | ( lbl
        , ( { pexp_desc= Pexp_function [{pc_lhs; pc_guard= None; pc_rhs}]
            ; pexp_loc
            ; _ } as eN ) )
        :: rev_e1N
        when List.for_all rev_e1N ~f:(fun (_, eI) ->
                 is_simple c.conf (fun _ -> 0) (sub_exp ~ctx eI) ) ->
          let force =
            if Location.is_single_line pexp_loc c.conf.fmt_opts.margin.v then
              Fit
            else Break
          in
          let e1N = List.rev rev_e1N in
          let ctx = Exp eN in
          (* side effects of Cmts.fmt_before before [fmt_pattern] is
             important *)
          let leading_cmt = Cmts.fmt_before c pc_lhs.ppat_loc in
          hvbox 2
            ( expr_epi
            $ Params.parens_if parens c.conf
                ( hovbox 4
                    ( wrap
                        ( intro_epi $ fmt_args_grouped e0 e1N $ fmt "@ "
                        $ Cmts.fmt_before c pexp_loc
                        $ fmt_label lbl ":" $ str "(function"
                        $ fmt_attributes c ~pre:Blank eN.pexp_attributes )
                    $ fmt "@ " $ leading_cmt
                    $ hvbox 0
                        ( fmt_pattern c ~pro:(if_newline "| ")
                            (sub_pat ~ctx pc_lhs)
                        $ fmt "@ ->" )
                    $ fmt "@ "
                    $ cbox 0 (fmt_expression c (sub_exp ~ctx pc_rhs))
                    $ closing_paren c ~force $ Cmts.fmt_after c pexp_loc )
                $ fmt_atrs ) )
      | (lbl, ({pexp_desc= Pexp_function cs; pexp_loc; _} as eN)) :: rev_e1N
        when List.for_all rev_e1N ~f:(fun (_, eI) ->
                 is_simple c.conf (fun _ -> 0) (sub_exp ~ctx eI) ) ->
          let wrap =
            if c.conf.fmt_opts.wrap_fun_args.v then hovbox 2 else hvbox 2
          in
          let e1N = List.rev rev_e1N in
          let xlast_arg = sub_exp ~ctx eN in
          let ctx'' = Exp eN in
          hvbox
            (Indent.docked_function ~parens ~xexp:xlast_arg c)
            ( expr_epi
            $ Params.parens_if parens c.conf
                ( wrap
                    ( intro_epi $ fmt_args_grouped e0 e1N $ fmt "@ "
                    $ Cmts.fmt_before c pexp_loc
                    $ fmt_label lbl ":" $ str "(function"
                    $ fmt_attributes c ~pre:Blank eN.pexp_attributes )
                $ fmt "@ " $ fmt_cases c ctx'' cs $ closing_paren c
                $ Cmts.fmt_after c pexp_loc $ fmt_atrs ) )
      | _ ->
          let fmt_atrs =
            fmt_attributes c ~pre:(Break (1, -2)) pexp_attributes
          in
          let force =
            if Location.is_single_line pexp_loc c.conf.fmt_opts.margin.v then
              Fit
            else Break
          in
          fmt_opt epi $ fmt_if parens "("
          $ hvbox 2
              ( fmt_args_grouped ~epi:fmt_atrs e0 e1N1
              $ fmt_if_k parens (closing_paren c ~force ~offset:(-3)) ) )
  | Pexp_array [] ->
      hvbox 0
        (Params.parens_if parens c.conf
           ( wrap_fits_breaks c.conf "[|" "|]" (Cmts.fmt_within c pexp_loc)
           $ fmt_atrs ) )
  | Pexp_array e1N ->
      let p = Params.get_array_expr c.conf in
      hvbox_if has_attr 0
        (Params.parens_if parens c.conf
           ( p.box
               (fmt_expressions c (expression_width c) (sub_exp ~ctx) e1N
                  (sub_exp ~ctx >> fmt_expression c)
                  p pexp_loc )
           $ fmt_atrs ) )
  | Pexp_list e1N ->
      let p = Params.get_list_expr c.conf in
      let offset =
        if c.conf.fmt_opts.dock_collection_brackets.v then 0 else 2
      in
      let cmt_break = break 1 offset in
      hvbox_if has_attr 0
        (Params.parens_if parens c.conf
           ( p.box
               (fmt_expressions c (expression_width c) (sub_exp ~ctx) e1N
                  (fun e ->
                    let fmt_cmts = Cmts.fmt c ~eol:cmt_break e.pexp_loc in
                    fmt_cmts @@ (sub_exp ~ctx >> fmt_expression c) e )
                  p pexp_loc )
           $ fmt_atrs ) )
  | Pexp_assert e0 ->
      let paren_body =
        if Exp.is_symbol e0 || Exp.is_monadic_binding e0 then
          not (List.is_empty e0.pexp_attributes)
        else parenze_exp (sub_exp ~ctx e0)
      in
      hovbox 0
        (Params.parens_if parens c.conf
           (hvbox 0
              ( hvbox 2
                  ( str "assert"
                  $ fmt_extension_suffix c ext
                  $ fmt_or paren_body " (@," "@ "
                  $ fmt_expression c ~parens:false (sub_exp ~ctx e0) )
              $ fmt_if_k paren_body (closing_paren c)
              $ fmt_atrs ) ) )
  | Pexp_constant const ->
      Params.parens_if
        (parens || not (List.is_empty pexp_attributes))
        c.conf
        (fmt_constant c ?epi const $ fmt_atrs)
  | Pexp_constraint (e, t) ->
      hvbox (Indent.exp_constraint c)
        ( wrap_fits_breaks ~space:false c.conf "(" ")"
            ( fmt_expression c (sub_exp ~ctx e)
            $ fmt "@ : "
            $ fmt_core_type c (sub_typ ~ctx t) )
        $ fmt_atrs )
  | Pexp_construct ({txt= Lident (("()" | "[]") as txt); loc}, None) ->
      let opn = char txt.[0] and cls = char txt.[1] in
      let pro = str " " and epi = str " " in
      Cmts.fmt c loc
      @@ hvbox 0
           (Params.parens_if parens c.conf
              ( wrap_k opn cls (Cmts.fmt_within c ~pro ~epi pexp_loc)
              $ fmt_atrs ) )
  | Pexp_construct (({txt= Lident "::"; loc= _} as lid), None) ->
      Params.parens_if parens c.conf
        (Params.parens c.conf (fmt_longident_loc c lid $ fmt_atrs))
  | Pexp_construct (lid, None) ->
      Params.parens_if parens c.conf (fmt_longident_loc c lid $ fmt_atrs)
  | Pexp_cons l ->
      Cmts.fmt c pexp_loc
        ( hvbox indent_wrap
            (fmt_infix_op_args c ~parens xexp
               (List.mapi l ~f:(fun i e ->
                    (false, noop, noop, (fmt_if (i > 0) "::", sub_exp ~ctx e)) )
               ) )
        $ fmt_atrs )
  | Pexp_construct (({txt= Lident "::"; loc= _} as lid), Some arg) ->
      let opn, cls =
        match c.conf.fmt_opts.indicate_multiline_delimiters.v with
        | `No -> (str "(", str ")")
        | `Space -> (str "( ", str " )")
        | `Closing_on_separate_line ->
            (str "( ", fits_breaks ")" ~hint:(1000, -2) ")")
      in
      Params.parens_if parens c.conf
        ( hvbox 2
            ( wrap_k opn cls (fmt_longident_loc c lid)
            $ fmt "@ "
            $ fmt_expression c (sub_exp ~ctx arg) )
        $ fmt_atrs )
  | Pexp_construct (lid, Some arg) ->
      Params.parens_if parens c.conf
        ( hvbox 2
            ( fmt_longident_loc c lid $ fmt "@ "
            $ fmt_expression c (sub_exp ~ctx arg) )
        $ fmt_atrs )
  | Pexp_variant (s, arg) ->
      hvbox
        (Indent.variant ~parens c)
        (Params.parens_if parens c.conf
           ( variant_var c s
           $ opt arg (fmt "@ " >$ (sub_exp ~ctx >> fmt_expression c))
           $ fmt_atrs ) )
  | Pexp_field (exp, lid) ->
      hvbox 2
        (Params.parens_if parens c.conf
           ( fmt_expression c (sub_exp ~ctx exp)
           $ fmt "@,." $ fmt_longident_loc c lid $ fmt_atrs ) )
  | Pexp_newtype _ | Pexp_fun _ ->
      let xargs, xbody = Sugar.fun_ c.cmts xexp in
      let fmt_cstr, xbody = type_constr_and_body c xbody in
      let body_is_function =
        match xbody.ast.pexp_desc with Pexp_function _ -> true | _ -> false
      in
      let pre_body, body = fmt_body c ?ext xbody in
      let default_indent =
        if Option.is_none eol then 2
        else if c.conf.fmt_opts.let_binding_deindent_fun.v then 1
        else 0
      in
      let indent =
        Params.function_indent c.conf ~parens ~xexp ~default:default_indent
      in
      hvbox_if (box || body_is_function) indent
        (Params.Exp.wrap c.conf ~parens ~disambiguate:true ~fits_breaks:false
           ~offset_closing_paren:(-2)
           ( hovbox 2
               ( hovbox 4
                   ( str "fun"
                   $ fmt_extension_suffix c ext
                   $ str " "
                   $ fmt_attributes c pexp_attributes ~suf:" "
                   $ hvbox_if
                       (not c.conf.fmt_opts.wrap_fun_args.v)
                       0 (fmt_fun_args c xargs)
                   $ fmt_opt fmt_cstr $ fmt "@ " )
               $ str "->" $ pre_body )
           $ fmt "@ " $ body ) )
  | Pexp_function cs ->
      let indent = Params.function_indent c.conf ~parens ~xexp in
      Params.Exp.wrap c.conf ~parens ~disambiguate:true ~fits_breaks:false
      @@ Params.Align.function_ c.conf ~parens ~ctx0 ~self:exp
      @@ ( hvbox 2
             ( str "function"
             $ fmt_extension_suffix c ext
             $ fmt_attributes c pexp_attributes )
         $ break 1 indent
         $ hvbox 0 (fmt_cases c ctx cs) )
  | Pexp_ident {txt; loc} ->
      let outer_parens = has_attr && parens in
      let inner_parens = Exp.is_symbol exp || Exp.is_monadic_binding exp in
      Cmts.fmt c loc
      @@ wrap_if outer_parens "(" ")"
      @@ ( wrap_if inner_parens "( " " )"
             (fmt_longident txt $ Cmts.fmt_within c loc)
         $ fmt_atrs )
  | Pexp_ifthenelse (if_branches, else_) ->
      let last_loc =
        match else_ with
        | Some e -> e.pexp_loc
        | None -> (List.last_exn if_branches).if_body.pexp_loc
      in
      Cmts.relocate c.cmts ~src:pexp_loc ~before:pexp_loc ~after:last_loc ;
      let parens_prev_bch = ref false in
      let cnd_exps =
        let with_conds =
          List.map if_branches ~f:(fun x ->
              ( Some (sub_exp ~ctx x.if_cond)
              , sub_exp ~ctx x.if_body
              , x.if_attrs ) )
        in
        match else_ with
        | Some x ->
            List.rev ((None, sub_exp ~ctx x, []) :: List.rev with_conds)
        | None -> with_conds
      in
      hvbox 0
        ( Params.Exp.wrap c.conf ~parens:(parens || has_attr)
            (hvbox 0
               (list_fl cnd_exps
                  (fun ~first ~last (xcond, xbch, pexp_attributes) ->
                    let symbol_parens = Exp.is_symbol xbch.ast in
                    let parens_bch = parenze_exp xbch && not symbol_parens in
                    let parens_exp = false in
                    let p =
                      Params.get_if_then_else c.conf ~first ~last ~parens_bch
                        ~parens_prev_bch:!parens_prev_bch ~xcond ~xbch
                        ~expr_loc:pexp_loc
                        ~fmt_extension_suffix:
                          (Option.map ext ~f:(fun _ ->
                               fmt_extension_suffix c ext ) )
                        ~fmt_attributes:
                          (fmt_attributes c ~pre:Blank pexp_attributes)
                        ~fmt_cond:(fmt_expression c)
                    in
                    parens_prev_bch := parens_bch ;
                    p.box_branch
                      ( p.cond
                      $ p.box_keyword_and_expr
                          ( p.branch_pro
                          $ p.wrap_parens
                              ( fmt_expression c ?box:p.box_expr
                                  ~parens:parens_exp ?pro:p.expr_pro
                                  ?eol:p.expr_eol xbch
                              $ p.break_end_branch ) ) )
                    $ fmt_if_k (not last) p.space_between_branches ) ) )
        $ fmt_atrs )
  | Pexp_let (lbs, body) ->
      let bindings =
        Sugar.Let_binding.of_let_bindings c.cmts ~ctx lbs.lbs_bindings
      in
      let fmt_expr = fmt_expression c (sub_exp ~ctx body) in
      let ext = lbs.lbs_extension in
      fmt_let_bindings c ~ctx ?ext ~parens ~fmt_atrs ~fmt_expr ~has_attr
        lbs.lbs_rec bindings body
  | Pexp_letop {let_; ands; body} ->
      let bd = Sugar.Let_binding.of_binding_ops c.cmts ~ctx (let_ :: ands) in
      let fmt_expr = fmt_expression c (sub_exp ~ctx body) in
      fmt_let_bindings c ~ctx ?ext ~parens ~fmt_atrs ~fmt_expr ~has_attr
        Nonrecursive bd body
  | Pexp_letexception (ext_cstr, exp) ->
      let pre =
        str "let exception" $ fmt_extension_suffix c ext $ fmt "@ "
      in
      hvbox 0
        ( Params.parens_if
            (parens || not (List.is_empty pexp_attributes))
            c.conf
            ( hvbox 0
                ( hvbox 2
                    (hvbox 2
                       (pre $ fmt_extension_constructor c ctx ext_cstr) )
                $ fmt "@ in" )
            $ fmt "@;<1000 0>"
            $ fmt_expression c (sub_exp ~ctx exp) )
        $ fmt_atrs )
  | Pexp_letmodule (name, pmod, exp) ->
      let keyword = "let module" in
      let xargs, xbody =
        sugar_pmod_functor c ~for_functor_kw:false (sub_mod ~ctx pmod)
      in
      let xbody, xmty =
        match xbody.ast with
        | { pmod_desc= Pmod_constraint (body_me, body_mt)
          ; pmod_loc
          ; pmod_attributes= [] } ->
            Cmts.relocate c.cmts ~src:pmod_loc ~before:body_me.pmod_loc
              ~after:body_mt.pmty_loc ;
            (sub_mod ~ctx body_me, Some (sub_mty ~ctx body_mt))
        | _ -> (xbody, None)
      in
      let can_sparse =
        match xbody.ast.pmod_desc with
        | Pmod_apply _ | Pmod_gen_apply _ -> true
        | _ -> false
      in
      hvbox 0
        ( Params.parens_if
            (parens || not (List.is_empty pexp_attributes))
            c.conf
            ( hvbox 2
                (fmt_module c ctx keyword ~eqty:":" name xargs (Some xbody)
                   xmty [] ~epi:(str "in") ~can_sparse ?ext ~rec_flag:false )
            $ fmt "@;<1000 0>"
            $ fmt_expression c (sub_exp ~ctx exp) )
        $ fmt_atrs )
  | Pexp_open (lid, e0) ->
      let can_skip_parens =
        (not (Cmts.has_before c.cmts e0.pexp_loc))
        && (not (Cmts.has_after c.cmts e0.pexp_loc))
        &&
        match e0.pexp_desc with
        | (Pexp_array _ | Pexp_list _ | Pexp_record _)
          when List.is_empty e0.pexp_attributes ->
            true
        | Pexp_tuple _ -> Poly.(c.conf.fmt_opts.parens_tuple.v = `Always)
        | Pexp_construct ({txt= Lident "[]"; _}, None) -> true
        | _ -> false
      in
      let outer_parens = has_attr && parens in
      let inner_parens = not can_skip_parens in
      hovbox 0
        (Params.parens_if outer_parens c.conf
           ( hvbox 0
               ( hvbox 0
                   ( fmt_longident_loc c lid $ str "."
                   $ fmt_if inner_parens "(" )
               $ fmt "@;<0 2>"
               $ fmt_expression c (sub_exp ~ctx e0)
               $ fmt_if_k inner_parens (closing_paren c) )
           $ fmt_atrs ) )
  | Pexp_letopen
      ( { popen_override= flag
        ; popen_expr
        ; popen_attributes= attributes
        ; popen_loc }
      , e0 ) ->
      let override = is_override flag in
      let outer_parens = has_attr && parens in
      let inner_parens = has_attr || parens in
      hovbox 0
        (Params.Exp.wrap c.conf ~parens:outer_parens ~fits_breaks:false
           ( hvbox 0
               (Params.Exp.wrap c.conf ~parens:inner_parens
                  ~fits_breaks:false
                  (vbox 0
                     ( hvbox 0
                         ( fmt_module_statement c ~attributes
                             ~keyword:
                               ( hvbox 0
                                   ( str "let" $ break 1 0
                                   $ Cmts.fmt_before c popen_loc
                                   $ fmt_or override "open!" "open"
                                   $ opt ext (fun _ -> fmt_if override " ")
                                   $ fmt_extension_suffix c ext )
                               $ break 1 0 )
                             (sub_mod ~ctx popen_expr)
                         $ Cmts.fmt_after c popen_loc
                         $ str " in" )
                     $ break 1000 0
                     $ fmt_expression c (sub_exp ~ctx e0) ) ) )
           $ fmt_atrs ) )
  | Pexp_try (e0, [{pc_lhs; pc_guard; pc_rhs}])
    when Poly.(
           c.conf.fmt_opts.single_case.v = `Compact
           && c.conf.fmt_opts.break_cases.v <> `All
           && c.conf.fmt_opts.break_cases.v <> `Vertical ) ->
      (* side effects of Cmts.fmt_before before [fmt_pattern] is important *)
      let xpc_rhs = sub_exp ~ctx pc_rhs in
      let leading_cmt = Cmts.fmt_before c pc_lhs.ppat_loc in
      let parens_here, parens_for_exp =
        if c.conf.fmt_opts.leading_nested_match_parens.v then (false, None)
        else (parenze_exp xpc_rhs, Some false)
      in
      Params.Exp.wrap c.conf ~parens ~disambiguate:true
        (hvbox 2
           ( hvbox 0
               ( str "try"
               $ fmt_extension_suffix c ext
               $ fmt_attributes c pexp_attributes
               $ fmt "@;<1 2>"
               $ fmt_expression c (sub_exp ~ctx e0) )
           $ break 1 (-2)
           $ hvbox 0
               ( hvbox 0
                   ( fmt "with@ " $ leading_cmt
                   $ hvbox 0
                       ( fmt_pattern c ~pro:(if_newline "| ")
                           (sub_pat ~ctx pc_lhs)
                       $ opt pc_guard (fun g ->
                             fmt "@ when "
                             $ fmt_expression c (sub_exp ~ctx g) )
                       $ fmt "@ ->" $ fmt_if parens_here " (" ) )
               $ fmt "@;<1 2>"
               $ cbox 0 (fmt_expression c ?parens:parens_for_exp xpc_rhs) )
           $ fmt_if parens_here
               ( match c.conf.fmt_opts.indicate_multiline_delimiters.v with
               | `No -> ")"
               | `Space -> " )"
               | `Closing_on_separate_line -> "@;<1000 -2>)" ) ) )
  | Pexp_match (e0, cs) ->
      fmt_match c ?epi ~parens ?ext ctx xexp cs e0 "match"
  | Pexp_try (e0, cs) -> fmt_match c ?epi ~parens ?ext ctx xexp cs e0 "try"
  | Pexp_pack (me, pt) ->
      let outer_parens = parens && has_attr in
      let blk = fmt_module_expr c (sub_mod ~ctx me) in
      let align = Params.Align.module_pack c.conf ~me in
      let opn_paren =
        match c.conf.fmt_opts.indicate_multiline_delimiters.v with
        | `No | `Closing_on_separate_line -> str "("
        | `Space ->
            let level =
              if Option.is_none pt then 1
              else if Option.is_some blk.opn then 3
              else 2
            in
            fits_breaks ~level "(" "( "
      and cls_paren = closing_paren c ~offset:(-2) in
      let pro =
        fmt_if_k (not align) opn_paren
        $ str "module"
        $ fmt_extension_suffix c ext
        $ char ' '
      and epi = cls_paren in
      let fmt_mod m =
        match pt with
        | Some (id, cnstrs) ->
            hvbox 2
              ( hovbox 0 (m $ fmt "@ : " $ fmt_longident_loc c id)
              $ fmt_package_type c ctx cnstrs )
        | None -> m
      in
      hvbox 0
        (Params.parens_if outer_parens c.conf
           ( fmt_if_k align opn_paren
           $ compose_module ~pro ~epi blk ~f:fmt_mod
           $ fmt_atrs ) )
  | Pexp_record (flds, default) ->
      let fmt_field (lid, (typ1, typ2), exp) =
        let typ1 = Option.map typ1 ~f:(sub_typ ~ctx) in
        let typ2 = Option.map typ2 ~f:(sub_typ ~ctx) in
        let rhs =
          Option.map exp ~f:(fun e -> fmt_expression c (sub_exp ~ctx e))
        in
        hvbox 0 @@ fmt_record_field c ?typ1 ?typ2 ?rhs lid
      in
      let p1, p2 = Params.get_record_expr c.conf in
      let last_loc (lid, (t1, t2), e) =
        match (t1, t2, e) with
        | _, _, Some e -> e.pexp_loc
        | _, Some t2, _ -> t2.ptyp_loc
        | Some t1, _, _ -> t1.ptyp_loc
        | _ -> lid.loc
      in
      let fmt_fields =
        fmt_elements_collection c p1 last_loc pexp_loc fmt_field flds
          ~pro:(break 1 2)
      in
      hvbox_if has_attr 0
        ( p1.box
            ( opt default (fun d ->
                  hvbox 2 (fmt_expression c (sub_exp ~ctx d) $ fmt "@;<1 -2>")
                  $ str "with" $ p2.break_after_with )
            $ fmt_fields )
        $ fmt_atrs )
  | Pexp_extension
      ( ext
      , PStr
          [ { pstr_desc=
                Pstr_eval
                  ( ( {pexp_desc= Pexp_sequence _; pexp_attributes= []; _} as
                    e1 )
                  , _ )
            ; pstr_loc= _ } ] )
    when Source.extension_using_sugar ~name:ext ~payload:e1.pexp_loc
         && List.length (Sugar.sequence c.cmts xexp) > 1 ->
      fmt_sequence ~has_attr c parens (expression_width c) xexp fmt_atrs ~ext
  | Pexp_sequence _ ->
      fmt_sequence ~has_attr c parens (expression_width c) xexp fmt_atrs ?ext
  | Pexp_setfield (e1, lid, e2) ->
      hvbox 0
        (Params.Exp.wrap c.conf ~parens
           ( Params.parens_if has_attr c.conf
               ( fmt_expression c (sub_exp ~ctx e1)
               $ str "." $ fmt_longident_loc c lid $ fmt_assign_arrow c
               $ fmt_expression c (sub_exp ~ctx e2) )
           $ fmt_atrs ) )
  | Pexp_tuple es ->
      let parens =
        match xexp.ctx with
        | Str {pstr_desc= Pstr_eval _; pstr_loc= _} -> false
        | Exp {pexp_desc= Pexp_indexop_access {pia_kind= Builtin idx; _}; _}
          when phys_equal exp idx ->
            false
        | Exp
            { pexp_desc= Pexp_indexop_access {pia_kind= Dotop (_, _, idx); _}
            ; _ }
          when List.exists idx ~f:(phys_equal exp) ->
            false
        | _ -> parens || Poly.(c.conf.fmt_opts.parens_tuple.v = `Always)
      in
      let no_parens_if_break =
        match xexp.ctx with
        | Exp {pexp_desc= Pexp_extension _; _} -> true
        | Pld _ -> true
        | Str {pstr_desc= Pstr_eval _; _} -> true
        | _ -> false
      in
      let outer_wrap = has_attr && parens in
      let inner_wrap = has_attr || parens in
      hvbox_if outer_wrap 0
        (Params.parens_if outer_wrap c.conf
           ( hvbox 0
               (Params.wrap_tuple ~parens:inner_wrap ~no_parens_if_break
                  c.conf
                  (list_k es (Params.tuple_sep c.conf)
                     (sub_exp ~ctx >> fmt_expression c) ) )
           $ fmt_atrs ) )
  | Pexp_lazy e ->
      hvbox 2
        (Params.Exp.wrap c.conf ~parens
           ( str "lazy"
           $ fmt_extension_suffix c ext
           $ fmt "@ "
           $ fmt_expression c (sub_exp ~ctx e)
           $ fmt_atrs ) )
  | Pexp_extension
      ( ext
      , PStr
          [ ( { pstr_desc=
                  Pstr_eval
                    ( ( { pexp_desc=
                            ( Pexp_while _ | Pexp_for _ | Pexp_match _
                            | Pexp_try _ | Pexp_let _ | Pexp_ifthenelse _
                            | Pexp_new _ | Pexp_letmodule _ | Pexp_object _
                            | Pexp_function _ | Pexp_letexception _
                            | Pexp_open _ | Pexp_assert _ | Pexp_lazy _
                            | Pexp_pack _ | Pexp_fun _ | Pexp_beginend _
                            | Pexp_letopen _ )
                        ; pexp_attributes= []
                        ; _ } as e1 )
                    , _ )
              ; pstr_loc= _ } as str ) ] )
    when Source.extension_using_sugar ~name:ext ~payload:e1.pexp_loc ->
      let outer_parens = has_attr && parens in
      let inner_parens = has_attr || parens in
      hvbox 0
        (Params.parens_if outer_parens c.conf
           ( fmt_expression c ~box ?eol ~parens:inner_parens ~ext
               (sub_exp ~ctx:(Str str) e1)
           $ fmt_atrs ) )
  | Pexp_extension
      ( ext
      , PStr
          [ ( { pstr_desc=
                  Pstr_eval
                    ( ( {pexp_desc= Pexp_infix _; pexp_attributes= []; _} as
                      e1 )
                    , _ )
              ; pstr_loc= _ } as str ) ] )
    when List.is_empty pexp_attributes
         && Source.extension_using_sugar ~name:ext ~payload:e1.pexp_loc ->
      hvbox 0
        ( fmt_expression c ~box ?eol ~parens ~ext (sub_exp ~ctx:(Str str) e1)
        $ fmt_atrs )
  | Pexp_extension ext ->
      hvbox 0
        (Params.Exp.wrap c.conf ~parens
           ( hvbox c.conf.fmt_opts.extension_indent.v
               (fmt_extension c ctx ext)
           $ fmt_atrs ) )
  | Pexp_for (p1, e1, e2, dir, e3) ->
      hvbox 0
        (Params.Exp.wrap c.conf ~parens
           ( hovbox 0
               ( hvbox 2
                   ( hvbox 0
                       ( str "for"
                       $ fmt_extension_suffix c ext
                       $ fmt "@;<1 2>"
                       $ hovbox 0
                           ( fmt_pattern c (sub_pat ~ctx p1)
                           $ fmt "@ =@;<1 2>"
                           $ fmt_expression c (sub_exp ~ctx e1)
                           $ fmt_direction_flag dir
                           $ fmt_expression c (sub_exp ~ctx e2) )
                       $ fmt "@;do" )
                   $ fmt "@;<1000 0>"
                   $ fmt_expression c (sub_exp ~ctx e3) )
               $ fmt "@;<1000 0>done" )
           $ fmt_atrs ) )
  | Pexp_coerce (e1, t1, t2) ->
      hvbox 2
        (Params.parens_if (parens && has_attr) c.conf
           ( wrap_fits_breaks ~space:false c.conf "(" ")"
               ( fmt_expression c (sub_exp ~ctx e1)
               $ opt t1 (fmt "@ : " >$ (sub_typ ~ctx >> fmt_core_type c))
               $ fmt "@ :> "
               $ fmt_core_type c (sub_typ ~ctx t2) )
           $ fmt_atrs ) )
  | Pexp_while (e1, e2) ->
      hvbox 0
        (Params.Exp.wrap c.conf ~parens
           ( hovbox 0
               ( hvbox 2
                   ( hvbox 0
                       ( str "while"
                       $ fmt_extension_suffix c ext
                       $ fmt "@;<1 2>"
                       $ fmt_expression c (sub_exp ~ctx e1)
                       $ fmt "@;do" )
                   $ fmt "@;<1000 0>"
                   $ fmt_expression c (sub_exp ~ctx e2) )
               $ fmt "@;<1000 0>done" )
           $ fmt_atrs ) )
  | Pexp_unreachable -> str "."
  | Pexp_send (exp, meth) ->
      hvbox 2
        (Params.parens_if parens c.conf
           ( fmt_expression c (sub_exp ~ctx exp)
           $ fmt "@,#" $ fmt_str_loc c meth $ fmt_atrs ) )
  | Pexp_new {txt; loc} ->
      Cmts.fmt c loc
      @@ hvbox 2
           (Params.parens_if parens c.conf
              ( str "new"
              $ fmt_extension_suffix c ext
              $ fmt "@ " $ fmt_longident txt $ fmt_atrs ) )
  | Pexp_object {pcstr_self; pcstr_fields} ->
      hvbox 0
        (Params.parens_if parens c.conf
           ( fmt_class_structure c ~ctx ?ext pcstr_self pcstr_fields
           $ fmt_atrs ) )
  | Pexp_override l -> (
      let fmt_field ({txt; loc}, f) =
        let eol = fmt "@;<1 3>" in
        let txt = Longident.lident txt in
        match f.pexp_desc with
        | Pexp_ident {txt= txt'; loc}
          when Std_longident.field_alias ~field:txt txt'
               && List.is_empty f.pexp_attributes ->
            Cmts.fmt c ~eol loc @@ fmt_longident txt'
        | _ ->
            Cmts.fmt c ~eol loc @@ fmt_longident txt
            $ str " = "
            $ fmt_expression c (sub_exp ~ctx f)
      in
      match l with
      | [] ->
          Params.parens_if parens c.conf
            (wrap "{<" ">}" (Cmts.fmt_within c pexp_loc) $ fmt_atrs)
      | _ ->
          hvbox 0
            (Params.parens_if parens c.conf
               ( wrap_fits_breaks ~space:false c.conf "{<" ">}"
                   (list l "@;<0 1>; " fmt_field)
               $ fmt_atrs ) ) )
  | Pexp_setinstvar (name, expr) ->
      hvbox 0
        (Params.Exp.wrap c.conf ~parens
           ( Params.parens_if has_attr c.conf
               ( fmt_str_loc c name $ fmt_assign_arrow c
               $ hvbox 2 (fmt_expression c (sub_exp ~ctx expr)) )
           $ fmt_atrs ) )
  | Pexp_indexop_access x ->
      fmt_indexop_access c ctx ~fmt_atrs ~has_attr ~parens x
  | Pexp_poly _ ->
      impossible "only used for methods, handled during method formatting"
  | Pexp_hole -> hvbox 0 (fmt_hole () $ fmt_atrs)
  | Pexp_beginend e ->
      let wrap_beginend =
        match ctx0 with
        (* begin-end keywords are handled when printing if-then-else
           branch *)
        | Exp {pexp_desc= Pexp_ifthenelse (_, Some z); _}
          when Base.phys_equal xexp.ast z ->
            Fn.id
        | Exp {pexp_desc= Pexp_ifthenelse (eN, _); _}
          when List.exists eN ~f:(fun x ->
                   Base.phys_equal xexp.ast x.if_body ) ->
            Fn.id
        (* begin-end keywords are handled when printing pattern-matching
           cases *)
        | Exp
            { pexp_desc=
                Pexp_function xs | Pexp_match (_, xs) | Pexp_try (_, xs)
            ; _ }
          when List.exists xs ~f:(fun x -> Poly.(x.pc_rhs = exp)) ->
            Fn.id
        | _ ->
            fun k ->
              let opn = str "begin" $ fmt_extension_suffix c ext
              and cls = str "end" in
              hvbox 0
                ( wrap_k opn cls (wrap_k (break 1 2) (break 1000 0) k)
                $ fmt_atrs )
      in
      wrap_beginend
      @@ fmt_expression c ~box ?pro ?epi ?eol ~parens:false ~indent_wrap ?ext
           (sub_exp ~ctx e)
  | Pexp_parens e ->
      hvbox 0
      @@ fmt_expression c ~box ?pro ?epi ?eol ~parens:true ~indent_wrap ?ext
           (sub_exp ~ctx e)
      $ fmt_atrs

and fmt_let_bindings c ~ctx ?ext ~parens ~has_attr ~fmt_atrs ~fmt_expr
    rec_flag bindings body =
  let indent_after_in =
    match body.pexp_desc with
    | Pexp_let _ | Pexp_letmodule _
     |Pexp_extension
        ( _
        , PStr
            [ { pstr_desc=
                  Pstr_eval
                    ( { pexp_desc= Pexp_let _ | Pexp_letmodule _
                      ; pexp_attributes= []
                      ; _ }
                    , _ )
              ; pstr_loc= _ } ] ) ->
        0
    | _ -> c.conf.fmt_opts.indent_after_in.v
  in
  fmt_let c ctx ~ext ~rec_flag ~bindings ~parens ~has_attr ~fmt_atrs
    ~fmt_expr ~body_loc:body.pexp_loc ~indent_after_in

and fmt_class_structure c ~ctx ?ext self_ fields =
  let update_config c i =
    match i.pcf_desc with
    | Pcf_attribute atr -> update_config c [atr]
    | _ -> c
  in
  let self_ =
    opt self_ (fun self_ ->
        fmt "@;"
        $ Params.parens c.conf
            (fmt_pattern c ~parens:false (sub_pat ~ctx self_)) )
  in
  let fmt_item c ctx ~prev:_ ~next:_ i = fmt_class_field c ctx i in
  let ast x = Clf x in
  hvbox 2
    ( hvbox 0 (str "object" $ fmt_extension_suffix c ext $ self_)
    $ ( match fields with
      | {pcf_desc= Pcf_attribute a; _} :: _ when Attr.is_doc a -> str "\n"
      | _ -> noop )
    $ fmt_or_k (List.is_empty fields)
        (Cmts.fmt_within ~epi:noop c (Ast.location ctx))
        (fmt "@;<1000 0>")
    $ fmt_item_list c ctx update_config ast fmt_item fields )
  $ fmt_or (List.is_empty fields) "@ " "@;<1000 0>"
  $ str "end"

and fmt_class_signature c ~ctx ~parens ?ext self_ fields =
  let update_config c i =
    match i.pctf_desc with
    | Pctf_attribute atr -> update_config c [atr]
    | _ -> c
  in
  let self_ =
    opt self_ (fun self_ ->
        let no_attr typ = List.is_empty typ.ptyp_attributes in
        fmt "@;"
        $ Params.parens_if (no_attr self_) c.conf
            (fmt_core_type c (sub_typ ~ctx self_)) )
  in
  let fmt_item c ctx ~prev:_ ~next:_ i = fmt_class_type_field c ctx i in
  let ast x = Ctf x in
  Params.parens_if parens c.conf
    ( str "object"
    $ fmt_extension_suffix c ext
    $ self_ $ fmt "@ "
    $ hvbox 0
        ( ( match fields with
          | {pctf_desc= Pctf_attribute a; _} :: _ when Attr.is_doc a ->
              str "\n"
          | _ -> noop )
        $ fmt_if_k (List.is_empty fields)
            (Cmts.fmt_within ~pro:noop c (Ast.location ctx))
        $ fmt_item_list c ctx update_config ast fmt_item fields )
    $ fmt_if (not (List.is_empty fields)) "@;<1000 -2>"
    $ str "end" )

and fmt_class_type c ({ast= typ; _} as xtyp) =
  protect c (Cty typ)
  @@
  let {pcty_desc; pcty_loc; pcty_attributes} = typ in
  update_config_maybe_disabled c pcty_loc pcty_attributes
  @@ fun c ->
  let doc, atrs = doc_atrs pcty_attributes in
  Cmts.fmt c pcty_loc
  @@
  let parens = parenze_cty xtyp in
  ( Params.parens_if parens c.conf
  @@
  let ctx = Cty typ in
  match pcty_desc with
  | Pcty_constr (name, params) ->
      let params = List.map params ~f:(fun x -> (x, [])) in
      fmt_class_params c ctx params
      $ fmt_longident_loc c name $ fmt_attributes c atrs
  | Pcty_signature {pcsig_self; pcsig_fields} ->
      fmt_class_signature c ~ctx ~parens pcsig_self pcsig_fields
      $ fmt_attributes c atrs
  | Pcty_arrow (ctl, ct2) ->
      Cmts.relocate c.cmts ~src:pcty_loc
        ~before:(List.hd_exn ctl).pap_type.ptyp_loc ~after:ct2.pcty_loc ;
      let xct2 = sub_cty ~ctx ct2 in
      list ctl (arrow_sep c ~parens) (fmt_arrow_param c ctx)
      $ fmt (arrow_sep c ~parens)
      $ (Cmts.fmt_before c ct2.pcty_loc $ fmt_class_type c xct2)
      $ fmt_attributes c atrs
  | Pcty_extension ext -> fmt_extension c ctx ext $ fmt_attributes c atrs
  | Pcty_open (popen, cl) ->
      hvbox 0
        ( fmt_open_description c ~keyword:"let open" ~kw_attributes:atrs popen
        $ fmt " in@;<1000 0>"
        $ fmt_class_type c (sub_cty ~ctx cl) ) )
  $ fmt_docstring c ~pro:(fmt "@ ") doc

and fmt_class_expr c ?eol ({ast= exp; _} as xexp) =
  protect c (Cl exp)
  @@
  let {pcl_desc; pcl_loc; pcl_attributes} = exp in
  update_config_maybe_disabled c pcl_loc pcl_attributes
  @@ fun c ->
  let parens = parenze_cl xexp in
  let ctx = Cl exp in
  let fmt_args_grouped e0 a1N =
    (* TODO: consider [e0] when grouping *)
    fmt_class_expr c (sub_cl ~ctx e0) $ fmt "@ " $ fmt_args_grouped c ctx a1N
  in
  let fmt_cmts = Cmts.fmt c ?eol pcl_loc in
  let fmt_atrs = fmt_attributes c ~pre:Space pcl_attributes in
  hvbox 0 @@ fmt_cmts
  @@
  match pcl_desc with
  | Pcl_constr (name, params) ->
      let params = List.map params ~f:(fun x -> (x, [])) in
      fmt_class_params c ctx params $ fmt_longident_loc c name $ fmt_atrs
  | Pcl_structure {pcstr_fields; pcstr_self} ->
      hvbox 0
        (Params.parens_if parens c.conf
           ( fmt_class_structure c ~ctx ?ext:None pcstr_self pcstr_fields
           $ fmt_atrs ) )
  | Pcl_fun _ ->
      let xargs, xbody = Sugar.cl_fun c.cmts xexp in
      hvbox
        (if Option.is_none eol then 2 else 1)
        (Params.parens_if parens c.conf
           ( hovbox 2
               ( box_fun_decl_args c 0
                   ( str "fun "
                   $ fmt_attributes c pcl_attributes ~suf:" "
                   $ wrap_fun_decl_args c (fmt_fun_args c xargs)
                   $ fmt "@ " )
               $ str "->" )
           $ fmt "@ "
           $ fmt_class_expr c ~eol:(fmt "@;<1000 0>") xbody ) )
  | Pcl_apply (e0, e1N1) ->
      Params.parens_if parens c.conf
        (hvbox 2 (fmt_args_grouped e0 e1N1) $ fmt_atrs)
  | Pcl_let (lbs, body) ->
      let indent_after_in =
        match body.pcl_desc with
        | Pcl_let _ -> 0
        | _ -> c.conf.fmt_opts.indent_after_in.v
      in
      let bindings =
        Sugar.Let_binding.of_let_bindings c.cmts ~ctx lbs.lbs_bindings
      in
      let fmt_expr = fmt_class_expr c (sub_cl ~ctx body) in
      let has_attr = not (List.is_empty pcl_attributes) in
      fmt_let c ctx ~ext:None ~rec_flag:lbs.lbs_rec ~bindings ~parens
        ~has_attr ~fmt_atrs ~fmt_expr ~body_loc:body.pcl_loc ~indent_after_in
  | Pcl_constraint (e, t) ->
      hvbox 2
        (wrap_fits_breaks ~space:false c.conf "(" ")"
           ( fmt_class_expr c (sub_cl ~ctx e)
           $ fmt "@ : "
           $ fmt_class_type c (sub_cty ~ctx t) ) )
      $ fmt_atrs
  | Pcl_extension ext -> fmt_extension c ctx ext $ fmt_atrs
  | Pcl_open (popen, cl) ->
      hvbox 0
        ( fmt_open_description c ~keyword:"let open"
            ~kw_attributes:pcl_attributes popen
        $ fmt " in@;<1000 0>"
        $ fmt_class_expr c (sub_cl ~ctx cl) )

and fmt_class_field_kind c ctx = function
  | Cfk_virtual typ ->
      (fmt "@ : " $ fmt_core_type c (sub_typ ~ctx typ), noop, noop, noop)
  | Cfk_concrete
      ( _
      , { pexp_desc=
            Pexp_poly
              (e, Some ({ptyp_desc= Ptyp_poly (poly_args, _); _} as poly))
        ; pexp_loc
        ; _ } ) -> (
      let rec cleanup names e args' =
        match (e, args') with
        | {pexp_desc= Pexp_constraint (e, t); _}, [] ->
            Some (List.rev names, t, e)
        | ( {pexp_desc= Pexp_newtype (({txt; _} as newtyp), body); _}
          , {txt= txt'; _} :: args )
          when String.equal txt txt' ->
            cleanup (newtyp :: names) body args
        | _ -> None
      in
      match cleanup [] e poly_args with
      | Some (args, t, e) ->
          let before =
            match args with x :: _ -> x.loc | [] -> e.pexp_loc
          in
          Cmts.relocate c.cmts ~src:pexp_loc ~before ~after:e.pexp_loc ;
          ( fmt "@ : type "
            $ list args "@ " (fmt_str_loc c)
            $ fmt_core_type ~pro:"." ~pro_space:false c (sub_typ ~ctx t)
          , noop
          , fmt "@;<1 2>="
          , fmt "@ " $ fmt_expression c (sub_exp ~ctx e) )
      | None ->
          ( fmt "@ : " $ fmt_core_type c (sub_typ ~ctx poly)
          , noop
          , fmt "@;<1 2>="
          , fmt "@ " $ fmt_expression c (sub_exp ~ctx e) ) )
  | Cfk_concrete (_, {pexp_desc= Pexp_poly (e, poly); pexp_loc; _}) ->
      let xargs, xbody =
        match poly with
        | None ->
            Sugar.fun_ c.cmts ~will_keep_first_ast_node:false
              (sub_exp ~ctx e)
        | Some _ -> ([], sub_exp ~ctx e)
      in
      let ty, e =
        match (xbody.ast, poly) with
        | {pexp_desc= Pexp_constraint (e, t); pexp_loc; _}, None ->
            Cmts.relocate c.cmts ~src:pexp_loc ~before:t.ptyp_loc
              ~after:e.pexp_loc ;
            (Some t, sub_exp ~ctx e)
        | {pexp_desc= Pexp_constraint _; _}, Some _ -> (poly, xbody)
        | _, poly -> (poly, xbody)
      in
      Cmts.relocate c.cmts ~src:pexp_loc ~before:e.ast.pexp_loc
        ~after:e.ast.pexp_loc ;
      ( noop
      , fmt_if (not (List.is_empty xargs)) "@ "
        $ wrap_fun_decl_args c (fmt_fun_args c xargs)
        $ opt ty (fun t -> fmt "@ : " $ fmt_core_type c (sub_typ ~ctx t))
      , fmt "@;<1 2>="
      , fmt "@ " $ fmt_expression c e )
  | Cfk_concrete (_, e) ->
      let ty, e =
        match e with
        | {pexp_desc= Pexp_constraint (e, t); _} -> (Some t, e)
        | _ -> (None, e)
      in
      ( opt ty (fun t -> fmt "@ : " $ fmt_core_type c (sub_typ ~ctx t))
      , noop
      , fmt "@;<1 2>="
      , fmt "@ " $ fmt_expression c (sub_exp ~ctx e) )

and fmt_class_field c ctx cf =
  protect c (Clf cf)
  @@
  let fmt_cmts_before = Cmts.Toplevel.fmt_before c cf.pcf_loc in
  let fmt_cmts_after = Cmts.Toplevel.fmt_after c cf.pcf_loc in
  let doc_before, doc_after, atrs =
    fmt_docstring_around_item ~fit:true c cf.pcf_attributes
  in
  let fmt_atrs = fmt_item_attributes c ~pre:(Break (1, 0)) atrs in
  (fun k ->
    fmt_cmts_before
    $ hvbox 0 ~name:"clf"
        (hvbox 0 (doc_before $ k $ fmt_atrs $ doc_after) $ fmt_cmts_after) )
  @@
  match cf.pcf_desc with
  | Pcf_inherit (override, cl, parent) ->
      hovbox 2
        ( str "inherit"
        $ fmt_if (is_override override) "!"
        $ fmt "@ "
        $ ( fmt_class_expr c (sub_cl ~ctx cl)
          $ opt parent (fun p -> str " as " $ fmt_str_loc c p) ) )
  | Pcf_method (name, pv, kind) ->
      let typ, args, eq, expr = fmt_class_field_kind c ctx kind in
      hvbox 2
        ( hovbox 2
            ( hovbox 4
                (box_fun_decl_args c (Indent.fun_args c)
                   ( box_fun_sig_args c (Indent.fun_type_annot c)
                       ( str "method" $ virtual_or_override kind
                       $ fmt_private_virtual_flag c pv
                       $ str " " $ fmt_str_loc c name $ typ )
                   $ args ) )
            $ eq )
        $ expr )
  | Pcf_val (name, mv, kind) ->
      let typ, args, eq, expr = fmt_class_field_kind c ctx kind in
      hvbox 2
        ( hovbox 2
            ( hovbox 4
                (box_fun_decl_args c 4
                   ( box_fun_sig_args c 4
                       ( str "val" $ virtual_or_override kind
                       $ fmt_mutable_virtual_flag c mv
                       $ str " " $ fmt_str_loc c name $ typ )
                   $ args ) )
            $ eq )
        $ expr )
  | Pcf_constraint (t1, t2) ->
      fmt "constraint@ "
      $ fmt_core_type c (sub_typ ~ctx t1)
      $ str " = "
      $ fmt_core_type c (sub_typ ~ctx t2)
  | Pcf_initializer e ->
      str "initializer" $ break 1 2 $ fmt_expression c (sub_exp ~ctx e)
  | Pcf_attribute attr -> fmt_floating_attributes_and_docstrings c [attr]
  | Pcf_extension ext -> fmt_item_extension c ctx ext

and fmt_class_type_field c ctx cf =
  protect c (Ctf cf)
  @@
  let fmt_cmts_before = Cmts.Toplevel.fmt_before c cf.pctf_loc in
  let fmt_cmts_after = Cmts.Toplevel.fmt_after c cf.pctf_loc in
  let doc_before, doc_after, atrs =
    fmt_docstring_around_item ~is_val:true ~fit:true c cf.pctf_attributes
  in
  let fmt_atrs = fmt_item_attributes c ~pre:(Break (1, 0)) atrs in
  (fun k ->
    fmt_cmts_before
    $ hvbox 0 ~name:"ctf"
        ( hvbox 0 (doc_before $ hvbox 0 k $ fmt_atrs $ doc_after)
        $ fmt_cmts_after ) )
  @@
  match cf.pctf_desc with
  | Pctf_inherit ct ->
      hovbox 2 (fmt "inherit@ " $ fmt_class_type c (sub_cty ~ctx ct))
  | Pctf_method (name, pv, ty) ->
      box_fun_sig_args c 2
        ( hovbox 4
            ( str "method"
            $ fmt_private_virtual_flag c pv
            $ fmt "@ " $ fmt_str_loc c name )
        $ fmt " :@ "
        $ fmt_core_type c (sub_typ ~ctx ty) )
  | Pctf_val (name, mv, ty) ->
      box_fun_sig_args c 2
        ( hovbox 4
            ( str "val"
            $ fmt_mutable_virtual_flag c mv
            $ fmt "@ " $ fmt_str_loc c name )
        $ fmt " :@ "
        $ fmt_core_type c (sub_typ ~ctx ty) )
  | Pctf_constraint (t1, t2) ->
      fmt "constraint@ "
      $ fmt_core_type c (sub_typ ~ctx t1)
      $ str " = "
      $ fmt_core_type c (sub_typ ~ctx t2)
  | Pctf_attribute attr -> fmt_floating_attributes_and_docstrings c [attr]
  | Pctf_extension ext -> fmt_item_extension c ctx ext

and fmt_cases c ctx cs = list_fl cs (fmt_case c ctx)

and fmt_case c ctx ~first ~last case =
  let {pc_lhs; pc_guard; pc_rhs} = case in
  let xrhs = sub_exp ~ctx pc_rhs in
  (* side effects of Cmts.fmt_before before [fmt_lhs] is important *)
  let leading_cmt = Cmts.fmt_before c pc_lhs.ppat_loc in
  let xlhs = sub_pat ~ctx pc_lhs in
  let paren_lhs =
    match pc_lhs.ppat_desc with
    | Ppat_or _ when Option.is_some pc_guard -> true
    | _ -> parenze_pat xlhs
  in
  let eol =
    Option.some_if
      (Cmts.has_before c.cmts pc_rhs.pexp_loc)
      (fmt "@;<1000 0>")
  in
  let p = Params.get_cases c.conf ~ctx ~first ~last ~xbch:xrhs in
  p.leading_space $ leading_cmt
  $ p.box_all
      ( p.box_pattern_arrow
          ( hvbox 0
              ( fmt_pattern c ~pro:p.bar ~parens:paren_lhs xlhs
              $ opt pc_guard (fun g ->
                    fmt "@;<1 2>when " $ fmt_expression c (sub_exp ~ctx g) )
              )
          $ p.break_before_arrow $ str "->" $ p.break_after_arrow
          $ p.open_paren_branch )
      $ p.break_after_opening_paren
      $ hovbox 0
          ( fmt_expression ?eol c ?parens:p.expr_parens xrhs
          $ p.close_paren_branch ) )

and fmt_value_description ?ext c ctx vd =
  let {pval_name= {txt; loc}; pval_type; pval_prim; pval_attributes; pval_loc}
      =
    vd
  in
  update_config_maybe_disabled c pval_loc pval_attributes
  @@ fun c ->
  let pre = if List.is_empty pval_prim then "val" else "external" in
  let doc_before, doc_after, atrs =
    fmt_docstring_around_item ~is_val:true c pval_attributes
  in
  let fmt_val_prim {txt= s; loc} =
    hvbox 0 @@ Cmts.fmt c loc
    @@
    if String.exists s ~f:(function ' ' | '\n' -> true | _ -> false) then
      wrap "{|" "|}" (str s)
    else wrap "\"" "\"" (str (String.escaped s))
  in
  let attrs_indent =
    if c.conf.fmt_opts.stritem_attributes_indent.v then 2 else 0
  in
  hvbox 0
    ( doc_before
    $ box_fun_sig_args c 2
        ( str pre
        $ fmt_extension_suffix c ext
        $ str " "
        $ Cmts.fmt c loc
            (wrap_if
               (Std_longident.String_id.is_symbol txt)
               "( " " )" (str txt) )
        $ fmt_core_type c ~pro:":"
            ~box:
              (not
                 ( c.conf.fmt_opts.ocp_indent_compat.v
                 && is_arrow_or_poly pval_type ) )
            ~pro_space:true (sub_typ ~ctx pval_type)
        $ fmt_if (not (List.is_empty pval_prim)) "@ = "
        $ hvbox_if (List.length pval_prim > 1) 0
          @@ list pval_prim "@;" fmt_val_prim )
    $ fmt_item_attributes c ~pre:(Break (1, attrs_indent)) atrs
    $ doc_after )

and fmt_tydcl_params c ctx params =
  fmt_if_k
    (not (List.is_empty params))
    ( wrap_fits_breaks_if ~space:false c.conf
        (List.length params > 1)
        "(" ")"
        (list params (Params.comma_sep c.conf) (fun (ty, vc) ->
             fmt_variance_injectivity c vc
             $ fmt_core_type c (sub_typ ~ctx ty) ) )
    $ fmt "@ " )

and fmt_class_params c ctx params =
  let fmt_param ~first ~last (ty, vc) =
    fmt_if (first && Exposed.Left.core_type ty) " "
    $ fmt_if_k (not first) (fmt (Params.comma_sep c.conf))
    $ fmt_variance_injectivity c vc
    $ fmt_core_type c (sub_typ ~ctx ty)
    $ fmt_if (last && Exposed.Right.core_type ty) " "
  in
  fmt_if_k
    (not (List.is_empty params))
    (hvbox 0
       (wrap_fits_breaks c.conf "[" "]" (list_fl params fmt_param) $ fmt "@ ") )

and fmt_type_declaration c ?ext ?(pre = "") ctx ?name ?(eq = "=") decl =
  let { ptype_name= {txt; loc}
      ; ptype_params
      ; ptype_cstrs
      ; ptype_kind
      ; ptype_private= priv
      ; ptype_manifest= m
      ; ptype_attributes
      ; ptype_loc } =
    decl
  in
  update_config_maybe_disabled c ptype_loc ptype_attributes
  @@ fun c ->
  let fmt_abstract_manifest = function
    | Some m ->
        str " " $ str eq $ fmt_private_flag c priv $ fmt "@ "
        $ fmt_core_type c (sub_typ ~ctx:(Td decl) m)
    | None -> noop
  in
  let fmt_manifest = function
    | Some m ->
        str " " $ str eq $ break 1 4
        $ fmt_core_type c (sub_typ ~ctx:(Td decl) m)
        $ str " =" $ fmt_private_flag c priv
    | None -> str " " $ str eq $ fmt_private_flag c priv
  in
  let box_manifest k =
    hvbox c.conf.fmt_opts.type_decl_indent.v
      ( str pre
      $ fmt_extension_suffix c ext
      $ str " "
      $ hvbox_if
          (not (List.is_empty ptype_params))
          0
          ( fmt_tydcl_params c ctx ptype_params
          $ Option.value_map name ~default:(str txt) ~f:(fmt_longident_loc c)
          )
      $ k )
  in
  let fmt_manifest_kind =
    match ptype_kind with
    | Ptype_abstract -> box_manifest (fmt_abstract_manifest m)
    | Ptype_variant [] -> box_manifest (fmt_manifest m) $ fmt "@ |"
    | Ptype_variant ctor_decls ->
        box_manifest (fmt_manifest m)
        $ fmt "@ "
        $ list_fl ctor_decls (fmt_constructor_declaration c ctx)
    | Ptype_record lbl_decls ->
        let p = Params.get_record_type c.conf in
        let fmt_decl ~first ~last x =
          fmt_if_k (not first) p.sep_before
          $ fmt_label_declaration c ctx x ~last
          $ fmt_if
              ( last && (not p.box_spaced)
              && Exposed.Right.label_declaration x )
              " "
          $ fmt_if_k (not last) p.sep_after
        in
        box_manifest (fmt_manifest m $ p.docked_before)
        $ p.break_before
        $ p.box_record (list_fl lbl_decls fmt_decl)
        $ p.break_after $ p.docked_after
    | Ptype_open -> box_manifest (fmt_manifest m $ str " ..")
  in
  let fmt_cstr (t1, t2, loc) =
    Cmts.fmt c loc
      (hvbox 2
         ( fmt "constraint@ "
         $ fmt_core_type c (sub_typ ~ctx t1)
         $ fmt " =@ "
         $ fmt_core_type c (sub_typ ~ctx t2) ) )
  in
  let fmt_cstrs cstrs =
    fmt_if_k
      (not (List.is_empty cstrs))
      (fmt "@ " $ hvbox 0 (list cstrs "@ " fmt_cstr))
  in
  (* Docstring cannot be placed after variant declarations *)
  let force_before =
    match ptype_kind with Ptype_variant _ -> true | _ -> false
  in
  let doc_before, doc_after, atrs =
    let fit = Tyd.is_simple decl in
    fmt_docstring_around_item ~force_before ~fit c ptype_attributes
  in
  Cmts.fmt c loc @@ Cmts.fmt c ptype_loc
  @@ hvbox 0
       ( doc_before
       $ hvbox 0
           ( hvbox c.conf.fmt_opts.type_decl_indent.v
               (fmt_manifest_kind $ fmt_cstrs ptype_cstrs)
           $ fmt_item_attributes c ~pre:(Break (1, 0)) atrs )
       $ doc_after )

and fmt_label_declaration c ctx ?(last = false) decl =
  let {pld_mutable; pld_name; pld_type; pld_loc; pld_attributes} = decl in
  update_config_maybe_disabled c pld_loc pld_attributes
  @@ fun c ->
  let doc, atrs = doc_atrs pld_attributes in
  let cmt_after_type = Cmts.fmt_after c pld_type.ptyp_loc in
  let field_loose =
    match c.conf.fmt_opts.field_space.v with
    | `Loose -> true
    | `Tight_decl | `Tight -> false
  in
  let fmt_semicolon =
    match c.conf.fmt_opts.break_separators.v with
    | `Before -> noop
    | `After ->
        fmt_or_k last
          (fmt_if_k c.conf.fmt_opts.dock_collection_brackets.v
             (fits_breaks ~level:5 "" ";") )
          (str ";")
  in
  hovbox 0
    ( Cmts.fmt_before c pld_loc
    $ hvbox
        (Indent.record_docstring c)
        ( hvbox 3
            ( hvbox 4
                ( hvbox 2
                    ( hovbox 2
                        ( fmt_mutable_flag ~pro:noop ~epi:(fmt "@ ") c
                            pld_mutable
                        $ fmt_str_loc c pld_name $ fmt_if field_loose " "
                        $ fmt ":" )
                    $ fmt "@ "
                    $ fmt_core_type c (sub_typ ~ctx pld_type)
                    $ fmt_semicolon )
                $ cmt_after_type )
            $ fmt_attributes c ~pre:(Break (1, 1)) atrs )
        $ fmt_docstring_padded c doc )
    $ Cmts.fmt_after c pld_loc )

and fmt_constructor_declaration c ctx ~first ~last:_ cstr_decl =
  let { pcd_name= {txt; loc}
      ; pcd_vars
      ; pcd_args
      ; pcd_res
      ; pcd_attributes
      ; pcd_loc } =
    cstr_decl
  in
  update_config_maybe_disabled c pcd_loc pcd_attributes
  @@ fun c ->
  let has_cmt_before = Cmts.has_before c.cmts pcd_loc in
  let sparse = Poly.( = ) c.conf.fmt_opts.type_decl.v `Sparse in
  (* Force break if comment before pcd_loc, it would interfere with an
     eventual comment placed after the previous constructor *)
  fmt_if_k (not first) (fmt_or (sparse || has_cmt_before) "@;<1000 0>" "@ ")
  $ Cmts.fmt_before ~epi:(break 1000 0) c pcd_loc
  $ hvbox ~name:"constructor_decl" 2
      ( hvbox
          (Indent.constructor_docstring c)
          ( hvbox 4
              ( fmt_or_k first (if_newline "| ") (str "| ")
              $ hovbox ~name:"constructor_decl_name" 0
                  (Cmts.fmt c loc
                     (wrap_if
                        (Std_longident.String_id.is_symbol txt)
                        "( " " )" (str txt) ) )
              $ fmt_constructor_arguments_result c ctx pcd_vars pcd_args
                  pcd_res )
          $ fmt_attributes_and_docstrings c pcd_attributes )
      $ Cmts.fmt_after c pcd_loc )

and fmt_constructor_arguments ?vars c ctx ~pre = function
  | Pcstr_tuple [] -> noop
  | Pcstr_tuple typs ->
      pre $ fmt "@ " $ fmt_opt vars
      $ hvbox 0 (list typs "@ * " (sub_typ ~ctx >> fmt_core_type c))
  | Pcstr_record (loc, lds) ->
      let p = Params.get_record_type c.conf in
      let fmt_ld ~first ~last x =
        fmt_if_k (not first) p.sep_before
        $ fmt_label_declaration c ctx x ~last
        $ fmt_if
            (last && (not p.box_spaced) && Exposed.Right.label_declaration x)
            " "
        $ fmt_if_k (not last) p.sep_after
      in
      pre
      $ Cmts.fmt c loc ~pro:(break 1 0) ~epi:noop
        @@ wrap_k p.docked_before p.docked_after
        @@ wrap_k p.break_before p.break_after
        @@ p.box_record @@ list_fl lds fmt_ld

and fmt_constructor_arguments_result c ctx vars args res =
  let pre = fmt_or (Option.is_none res) " of" " :" in
  let before_type = match args with Pcstr_tuple [] -> ": " | _ -> "-> " in
  let fmt_type typ =
    fmt "@ " $ str before_type $ fmt_core_type c (sub_typ ~ctx typ)
  in
  let fmt_vars =
    match vars with
    | [] -> noop
    | _ ->
        hvbox 0 (list vars "@ " (fun {txt; _} -> fmt_type_var txt))
        $ fmt ".@ "
  in
  fmt_constructor_arguments c ctx ~pre ~vars:fmt_vars args $ opt res fmt_type

and fmt_type_extension ?ext c ctx
    { ptyext_attributes
    ; ptyext_params
    ; ptyext_path
    ; ptyext_constructors
    ; ptyext_private
    ; ptyext_loc } =
  let c = update_config c ptyext_attributes in
  let doc, atrs = doc_atrs ptyext_attributes in
  let fmt_ctor ctor = hvbox 0 (fmt_extension_constructor c ctx ctor) in
  Cmts.fmt c ptyext_loc
  @@ hvbox 2
       ( fmt_docstring c ~epi:(fmt "@,") doc
       $ hvbox c.conf.fmt_opts.type_decl_indent.v
           ( str "type"
           $ fmt_extension_suffix c ext
           $ str " "
           $ hvbox_if
               (not (List.is_empty ptyext_params))
               0
               (fmt_tydcl_params c ctx ptyext_params)
           $ fmt_longident_loc c ptyext_path
           $ str " +="
           $ fmt_private_flag c ptyext_private
           $ list_fl ptyext_constructors (fun ~first ~last:_ x ->
                 let bar_fits = if first then "" else "| " in
                 cbreak ~fits:("", 1, bar_fits) ~breaks:("", 0, "| ")
                 $ fmt_ctor x ) )
       $ fmt_item_attributes c ~pre:(Break (1, 0)) atrs )

and fmt_type_exception ~pre c ctx
    {ptyexn_attributes; ptyexn_constructor; ptyexn_loc} =
  let doc1, atrs = doc_atrs ptyexn_attributes in
  let doc1 = Option.value ~default:[] doc1 in
  let {pext_attributes; _} = ptyexn_constructor in
  (* On 4.08 the doc is attached to the constructor *)
  let doc1, pext_attributes = doc_atrs ~acc:doc1 pext_attributes in
  let doc2, pext_attributes = doc_atrs pext_attributes in
  let doc_before, doc_after = fmt_docstring_around_item' c doc1 doc2 in
  let ptyexn_constructor = {ptyexn_constructor with pext_attributes} in
  Cmts.fmt c ptyexn_loc
    (hvbox 0
       ( doc_before
       $ hvbox 2 (pre $ fmt_extension_constructor c ctx ptyexn_constructor)
       $ fmt_item_attributes c ~pre:(Break (1, 0)) atrs
       $ doc_after ) )

and fmt_extension_constructor c ctx ec =
  let {pext_name; pext_kind; pext_attributes; pext_loc} = ec in
  update_config_maybe_disabled c pext_loc pext_attributes
  @@ fun c ->
  let sep =
    match pext_kind with
    | Pext_decl (_, _, Some _) -> fmt " :@ "
    | Pext_decl (_, _, None) | Pext_rebind _ -> fmt " of@ "
  in
  Cmts.fmt c pext_loc
  @@ hvbox 4
       ( hvbox 2
           ( fmt_str_loc c pext_name
           $
           match pext_kind with
           | Pext_decl (_, (Pcstr_tuple [] | Pcstr_record (_, [])), None) ->
               noop
           | Pext_decl (_, (Pcstr_tuple [] | Pcstr_record (_, [])), Some res)
             ->
               sep $ fmt_core_type c (sub_typ ~ctx res)
           | Pext_decl (vars, args, res) ->
               fmt_constructor_arguments_result c ctx vars args res
           | Pext_rebind lid -> str " = " $ fmt_longident_loc c lid )
       $ fmt_attributes_and_docstrings c pext_attributes )

and fmt_functor_param c ctx {loc; txt= arg} =
  match arg with
  | Unit -> Cmts.fmt c loc (str "()")
  | Named (name, mt) ->
      let xmt = sub_mty ~ctx mt in
      Cmts.fmt c loc
        (wrap "(" ")"
           (hovbox 0
              ( hovbox 0 (fmt_str_loc_opt c name $ fmt "@ : ")
              $ compose_module (fmt_module_type c xmt) ~f:Fn.id ) ) )

and fmt_module_type c ({ast= mty; _} as xmty) =
  let ctx = Mty mty in
  let {pmty_desc; pmty_loc; pmty_attributes} = mty in
  update_config_maybe_disabled_block c pmty_loc pmty_attributes
  @@ fun c ->
  let parens = parenze_mty xmty in
  match pmty_desc with
  | Pmty_ident lid ->
      { empty with
        bdy= fmt_longident_loc c lid
      ; epi= Some (fmt_attributes c pmty_attributes ~pre:(Break (1, 0))) }
  | Pmty_signature s ->
      let empty = List.is_empty s && not (Cmts.has_within c.cmts pmty_loc) in
      let before = Cmts.fmt_before c pmty_loc in
      let within = Cmts.fmt_within c ~pro:noop pmty_loc in
      let after = Cmts.fmt_after c pmty_loc in
      { opn= None
      ; pro= Some (before $ str "sig" $ fmt_if empty " ")
      ; psp= fmt_if (not empty) "@;<1000 2>"
      ; bdy= within $ fmt_signature c ctx s
      ; cls= noop
      ; esp= fmt_if (not empty) "@;<1000 0>"
      ; epi=
          Some
            ( str "end" $ after
            $ fmt_attributes_and_docstrings c pmty_attributes ) }
  | Pmty_functor _ ->
      let for_functor_kw = true in
      let xargs, mt2 = sugar_pmty_functor c ~for_functor_kw xmty in
      let blk = fmt_module_type c mt2 in
      { blk with
        pro=
          Some
            ( str "functor"
            $ fmt_attributes c ~pre:Blank pmty_attributes
            $ fmt "@;<1 2>"
            $ list xargs "@;<1 2>" (fmt_functor_param c ctx)
            $ fmt "@;<1 2>->"
            $ opt blk.pro (fun pro -> str " " $ pro) )
      ; epi= Some (fmt_opt blk.epi $ Cmts.fmt_after c pmty_loc)
      ; psp=
          fmt_or_k (Option.is_none blk.pro)
            (fits_breaks " " ~hint:(1, 2) "")
            blk.psp }
  | Pmty_with _ ->
      let wcs, mt = Sugar.mod_with (sub_mty ~ctx mty) in
      let fmt_cstr ~first ~last:_ wc =
        let pre = if first then "with" else " and" in
        fmt_or first "@ " "@," $ fmt_with_constraint c ctx ~pre wc
      in
      let fmt_cstrs ~first:_ ~last:_ (wcs_and, loc, attr) =
        Cmts.fmt c loc
          ( list_fl wcs_and fmt_cstr
          $ fmt_attributes c ~pre:(Break (1, -1)) attr )
      in
      let {pro; psp; bdy; esp; epi; opn= _; cls= _} = fmt_module_type c mt in
      { empty with
        pro=
          Option.map pro ~f:(fun pro ->
              open_hvbox 0 $ fmt_if parens "(" $ pro )
      ; psp
      ; bdy=
          fmt_if_k (Option.is_none pro) (open_hvbox 2 $ fmt_if parens "(")
          $ hvbox 0 bdy
          $ fmt_if_k (Option.is_some epi) esp
          $ fmt_opt epi $ list_fl wcs fmt_cstrs $ fmt_if parens ")"
          $ close_box
      ; esp= fmt_if_k (Option.is_none epi) esp
      ; epi= Some (Cmts.fmt_after c pmty_loc) }
  | Pmty_typeof me -> (
      let blk = fmt_module_expr c (sub_mod ~ctx me) in
      let epi =
        fmt_opt blk.epi $ Cmts.fmt_after c pmty_loc $ fmt_if parens ")"
        $ fmt_attributes c pmty_attributes ~pre:(Break (1, 0))
      in
      match blk.pro with
      | Some pro ->
          { blk with
            pro=
              Some
                ( Cmts.fmt_before c pmty_loc
                $ fmt_if parens "(" $ str "module type of " $ pro )
          ; epi= Some epi }
      | _ ->
          { blk with
            bdy=
              Cmts.fmt c pmty_loc
              @@ hvbox 2
                   (fmt_if parens "(" $ fmt "module type of@ " $ blk.bdy)
          ; epi= Some epi } )
  | Pmty_extension ext ->
      { empty with
        bdy= fmt_extension c ctx ext
      ; epi= Some (fmt_attributes c pmty_attributes ~pre:(Break (1, 0))) }
  | Pmty_alias lid ->
      { empty with
        bdy= fmt_longident_loc c lid
      ; epi= Some (fmt_attributes c pmty_attributes ~pre:(Break (1, 0))) }

and fmt_signature c ctx itms =
  let update_config c i =
    match i.psig_desc with
    | Psig_attribute atr -> update_config c [atr]
    | _ -> c
  in
  let fmt_item c ctx ~prev:_ ~next:_ i =
    fmt_signature_item c (sub_sig ~ctx i)
  in
  let ast x = Sig x in
  fmt_item_list c ctx update_config ast fmt_item itms

and fmt_signature_item c ?ext {ast= si; _} =
  protect c (Sig si)
  @@
  let fmt_cmts_before = Cmts.Toplevel.fmt_before c si.psig_loc in
  let fmt_cmts_after = Cmts.Toplevel.fmt_after c si.psig_loc in
  (fun k -> fmt_cmts_before $ hvbox 0 (k $ fmt_cmts_after))
  @@
  let ctx = Sig si in
  match si.psig_desc with
  | Psig_attribute attr -> fmt_floating_attributes_and_docstrings c [attr]
  | Psig_exception exc ->
      let pre = str "exception" $ fmt_extension_suffix c ext $ fmt "@ " in
      hvbox 2 (fmt_type_exception ~pre c ctx exc)
  | Psig_extension (ext, atrs) ->
      let doc_before, doc_after, atrs = fmt_docstring_around_item c atrs in
      let box =
        match snd ext with
        | PTyp _ | PPat _ | PStr [_] | PSig [_] -> true
        | PStr _ | PSig _ -> false
      in
      hvbox_if box c.conf.fmt_opts.stritem_extension_indent.v
        ( doc_before
        $ hvbox_if (not box) 0 (fmt_item_extension c ctx ext)
        $ fmt_item_attributes c ~pre:(Break (1, 0)) atrs
        $ doc_after )
  | Psig_include {pincl_mod; pincl_attributes; pincl_loc} ->
      update_config_maybe_disabled c pincl_loc pincl_attributes
      @@ fun c ->
      let doc_before, doc_after, atrs =
        let force_before = not (Mty.is_simple pincl_mod) in
        fmt_docstring_around_item c ~force_before ~fit:true pincl_attributes
      in
      let keyword, ({pro; psp; bdy; esp; epi; _} as blk) =
        let kwd = str "include" $ fmt_extension_suffix c ext in
        match pincl_mod with
        | {pmty_desc= Pmty_typeof me; pmty_loc; pmty_attributes= _} ->
            ( kwd
              $ Cmts.fmt c ~pro:(str " ") ~epi:noop pmty_loc
                  (fmt "@ module type of")
            , fmt_module_expr c (sub_mod ~ctx me) )
        | _ -> (kwd, fmt_module_type c (sub_mty ~ctx pincl_mod))
      in
      let box = blk_box blk in
      hvbox 0
        ( doc_before
        $ hvbox 0
            ( box
                ( hvbox 2 (keyword $ opt pro (fun pro -> str " " $ pro))
                $ fmt_or_k (Option.is_some pro) psp (fmt "@;<1 2>")
                $ bdy )
            $ esp $ fmt_opt epi
            $ fmt_item_attributes c ~pre:(Break (1, 0)) atrs )
        $ doc_after )
  | Psig_modtype mtd -> fmt_module_type_declaration ?ext c ctx mtd
  | Psig_modtypesubst mtd ->
      fmt_module_type_declaration ?ext ~eqty:":=" c ctx mtd
  | Psig_module md ->
      hvbox 0
        (fmt_module_declaration ?ext c ctx ~rec_flag:false ~first:true md)
  | Psig_modsubst ms -> hvbox 0 (fmt_module_substitution ?ext c ctx ms)
  | Psig_open od -> fmt_open_description ?ext c ~kw_attributes:[] od
  | Psig_recmodule mds ->
      fmt_recmodule c ctx mds (fmt_module_declaration ?ext) (fun x -> Md x)
  | Psig_type (rec_flag, decls) -> fmt_type c ?ext rec_flag decls ctx
  | Psig_typext te -> fmt_type_extension ?ext c ctx te
  | Psig_value vd -> fmt_value_description ?ext c ctx vd
  | Psig_class cl -> fmt_class_types ?ext c ctx ~pre:"class" ~sep:":" cl
  | Psig_class_type cl ->
      fmt_class_types ?ext c ctx ~pre:"class type" ~sep:"=" cl
  | Psig_typesubst decls -> fmt_type c ?ext ~eq:":=" Recursive decls ctx

and fmt_class_types ?ext c ctx ~pre ~sep cls =
  list_fl cls (fun ~first ~last:_ cl ->
      update_config_maybe_disabled c cl.pci_loc cl.pci_attributes
      @@ fun c ->
      let doc_before, doc_after, atrs =
        let force_before = not (Cty.is_simple cl.pci_expr) in
        fmt_docstring_around_item ~force_before c cl.pci_attributes
      in
      let class_types =
        hovbox 2
          ( hvbox 2
              ( str (if first then pre else "and")
              $ fmt_if_k first (fmt_extension_suffix c ext)
              $ fmt_virtual_flag c cl.pci_virt
              $ fmt "@ "
              $ fmt_class_params c ctx cl.pci_params
              $ fmt_str_loc c cl.pci_name $ fmt "@ " $ str sep )
          $ fmt "@;"
          $ fmt_class_type c (sub_cty ~ctx cl.pci_expr)
          $ fmt_item_attributes c ~pre:(Break (1, 0)) atrs )
      in
      fmt_if (not first) "\n@;<1000 0>"
      $ hovbox 0
        @@ Cmts.fmt c cl.pci_loc (doc_before $ class_types $ doc_after) )

and fmt_class_exprs ?ext c ctx cls =
  hvbox 0
  @@ list_fl cls (fun ~first ~last:_ cl ->
         update_config_maybe_disabled c cl.pci_loc cl.pci_attributes
         @@ fun c ->
         let xargs, xbody =
           match cl.pci_expr.pcl_attributes with
           | [] ->
               Sugar.cl_fun c.cmts ~will_keep_first_ast_node:false
                 (sub_cl ~ctx cl.pci_expr)
           | _ -> ([], sub_cl ~ctx cl.pci_expr)
         in
         let ty, e =
           match xbody.ast with
           | {pcl_desc= Pcl_constraint (e, t); _} -> (Some t, sub_cl ~ctx e)
           | _ -> (None, xbody)
         in
         let doc_before, doc_after, atrs =
           let force_before = not (Cl.is_simple cl.pci_expr) in
           fmt_docstring_around_item ~force_before c cl.pci_attributes
         in
         let class_exprs =
           hovbox 2
             ( hovbox 2
                 ( box_fun_decl_args c 2
                     ( hovbox 2
                         ( str (if first then "class" else "and")
                         $ fmt_if_k first (fmt_extension_suffix c ext)
                         $ fmt_virtual_flag c cl.pci_virt
                         $ fmt "@ "
                         $ fmt_class_params c ctx cl.pci_params
                         $ fmt_str_loc c cl.pci_name )
                     $ fmt_if (not (List.is_empty xargs)) "@ "
                     $ wrap_fun_decl_args c (fmt_fun_args c xargs) )
                 $ opt ty (fun t ->
                       fmt " :@ " $ fmt_class_type c (sub_cty ~ctx t) )
                 $ fmt "@ =" )
             $ fmt "@;" $ fmt_class_expr c e )
           $ fmt_item_attributes c ~pre:(Break (1, 0)) atrs
         in
         fmt_if (not first) "\n@;<1000 0>"
         $ hovbox 0
           @@ Cmts.fmt c cl.pci_loc (doc_before $ class_exprs $ doc_after) )

and fmt_module c ctx ?ext ?epi ?(can_sparse = false) keyword ?(eqty = "=")
    name xargs xbody xmty attributes ~rec_flag =
  let arg_blks =
    List.map xargs ~f:(fun {loc; txt} ->
        let txt =
          match txt with
          | Unit -> `Unit
          | Named (name, mt) ->
              let xmt = sub_mty ~ctx mt in
              `Named (name, fmt_module_type c xmt)
        in
        {loc; txt} )
  in
  let blk_t =
    Option.value_map xmty ~default:empty ~f:(fun xmty ->
        let blk = fmt_module_type c xmty in
        { blk with
          pro=
            Some (str " " $ str eqty $ opt blk.pro (fun pro -> str " " $ pro))
        ; psp= fmt_if (Option.is_none blk.pro) "@;<1 2>" $ blk.psp } )
  in
  let blk_b = Option.value_map xbody ~default:empty ~f:(fmt_module_expr c) in
  let box_t = blk_box blk_t in
  let box_b = blk_box blk_b in
  let fmt_arg ~prev:_ arg_mtyp ~next =
    let maybe_box k =
      match arg_mtyp.txt with
      | `Named (_, {pro= None; _}) -> hvbox 0 k
      | _ -> k
    in
    fmt "@ "
    $ maybe_box
        (Cmts.fmt c arg_mtyp.loc
           (wrap "(" ")"
              ( match arg_mtyp.txt with
              | `Unit -> noop
              | `Named (name, {pro; psp; bdy; cls; esp; epi; opn= _}) ->
                  (* TODO: handle opn *)
                  fmt_str_loc_opt c name $ str " : "
                  $ opt pro (fun pro -> pro $ close_box)
                  $ psp $ bdy
                  $ fmt_if_k (Option.is_some pro) cls
                  $ esp
                  $ ( match next with
                    | Some {txt= `Named (_, {opn; pro= Some _; _}); _} ->
                        fmt_opt opn $ open_hvbox 0
                    | _ -> noop )
                  $ fmt_opt epi ) ) )
  in
  let single_line =
    Option.for_all xbody ~f:(fun x -> Mod.is_simple x.ast)
    && Option.for_all xmty ~f:(fun x -> Mty.is_simple x.ast)
    && List.for_all xargs ~f:(function {txt= Unit; _} -> true | _ -> false)
  in
  let compact =
    Poly.(c.conf.fmt_opts.let_module.v = `Compact) || not can_sparse
  in
  let fmt_pro = opt blk_b.pro (fun pro -> fmt "@ " $ pro) in
  let doc_before, doc_after, atrs =
    fmt_docstring_around_item c ~force_before:(not single_line) ~fit:true
      attributes
  in
  hvbox
    (if compact then 0 else 2)
    ( doc_before
    $ box_b
        ( (if Option.is_some blk_t.epi then hovbox else hvbox)
            0
            ( box_t
                ( hvbox_if
                    (Option.is_some blk_t.pro)
                    0
                    ( ( match arg_blks with
                      | {txt= `Named (_, {opn; pro= Some _; _}); _} :: _ ->
                          fmt_opt opn $ open_hvbox 0
                      | _ -> noop )
                    $ hvbox 4
                        ( str keyword
                        $ fmt_extension_suffix c ext
                        $ fmt_if rec_flag " rec" $ str " "
                        $ fmt_str_loc_opt c name $ list_pn arg_blks fmt_arg
                        )
                    $ fmt_opt blk_t.pro )
                $ blk_t.psp $ blk_t.bdy )
            $ blk_t.esp $ fmt_opt blk_t.epi
            $ fmt_if (Option.is_some xbody) " ="
            $ fmt_if_k compact fmt_pro )
        $ fmt_if_k (not compact) fmt_pro
        $ blk_b.psp
        $ fmt_if (Option.is_none blk_b.pro && Option.is_some xbody) "@ "
        $ blk_b.bdy )
    $ blk_b.esp $ fmt_opt blk_b.epi
    $ fmt_item_attributes c ~pre:(Break (1, 0)) atrs
    $ doc_after
    $ opt epi (fun epi ->
          fmt_or_k compact
            (fmt_or
               ( Option.is_some blk_b.epi
               && not c.conf.fmt_opts.ocp_indent_compat.v )
               " " "@ " )
            (fmt "@;<1 -2>")
          $ epi ) )

and fmt_module_declaration ?ext c ctx ~rec_flag ~first pmd =
  let {pmd_name; pmd_type; pmd_attributes; pmd_loc} = pmd in
  update_config_maybe_disabled c pmd_loc pmd_attributes
  @@ fun c ->
  let ext = if first then ext else None in
  let keyword = if first then "module" else "and" in
  let xargs, xmty =
    if rec_flag then ([], sub_mty ~ctx pmd_type)
    else sugar_pmty_functor c ~for_functor_kw:false (sub_mty ~ctx pmd_type)
  in
  let eqty =
    match xmty.ast.pmty_desc with Pmty_alias _ -> None | _ -> Some ":"
  in
  Cmts.fmt c pmd_loc
    (fmt_module ?ext c ctx keyword pmd_name xargs None ?eqty (Some xmty)
       ~rec_flag:(rec_flag && first) pmd_attributes )

and fmt_module_substitution ?ext c ctx pms =
  let {pms_name; pms_manifest; pms_attributes; pms_loc} = pms in
  update_config_maybe_disabled c pms_loc pms_attributes
  @@ fun c ->
  let xmty =
    (* TODO: improve *)
    sub_mty ~ctx
      { pmty_desc= Pmty_ident pms_manifest
      ; pmty_loc= pms_loc
      ; pmty_attributes= [] }
  in
  let pms_name = {pms_name with txt= Some pms_name.txt} in
  Cmts.fmt c pms_loc
    (fmt_module ?ext c ctx "module" ~eqty:":=" pms_name [] None (Some xmty)
       pms_attributes ~rec_flag:false )

and fmt_module_type_declaration ?ext ?eqty c ctx pmtd =
  let {pmtd_name; pmtd_type; pmtd_attributes; pmtd_loc} = pmtd in
  update_config_maybe_disabled c pmtd_loc pmtd_attributes
  @@ fun c ->
  let pmtd_name = {pmtd_name with txt= Some pmtd_name.txt} in
  fmt_module ?ext ?eqty c ctx "module type" pmtd_name [] None ~rec_flag:false
    (Option.map pmtd_type ~f:(sub_mty ~ctx))
    pmtd_attributes

and fmt_open_description ?ext c ?(keyword = "open") ~kw_attributes
    {popen_expr= popen_lid; popen_override; popen_attributes; popen_loc} =
  update_config_maybe_disabled c popen_loc popen_attributes
  @@ fun c ->
  let doc_before, doc_after, atrs =
    fmt_docstring_around_item ~fit:true c popen_attributes
  in
  let keyword =
    fmt_or_k
      (is_override popen_override)
      ( str keyword $ str "!"
      $ opt ext (fun _ -> str " " $ fmt_extension_suffix c ext) )
      (str keyword $ fmt_extension_suffix c ext)
  in
  hovbox 0
    ( doc_before $ keyword
    $ Cmts.fmt c popen_loc
        ( fmt_attributes c kw_attributes
        $ str " "
        $ fmt_longident_loc c popen_lid
        $ fmt_item_attributes c ~pre:Blank atrs )
    $ doc_after )

(** TODO: merge with `fmt_module_declaration` *)
and fmt_module_statement c ~attributes ?keyword mod_expr =
  let blk = fmt_module_expr c mod_expr in
  let force_before = not (Mod.is_simple mod_expr.ast) in
  let doc_before, doc_after, atrs =
    fmt_docstring_around_item ~force_before ~fit:true c attributes
  in
  let has_kwd = Option.is_some keyword in
  let kwd_and_pro = Option.is_some blk.pro && has_kwd in
  doc_before
  $ blk_box blk
      (hvbox_if (Option.is_none blk.pro) 2
         ( hvbox_if kwd_and_pro 2 (fmt_opt keyword $ fmt_opt blk.pro)
         $ blk.psp $ blk.bdy ) )
  $ blk.esp $ fmt_opt blk.epi
  $ fmt_item_attributes c ~pre:Blank atrs
  $ doc_after

and fmt_with_constraint c ctx ~pre = function
  | Pwith_type (lid, td) ->
      fmt_type_declaration ~pre:(pre ^ " type") c ctx ~name:lid td
  | Pwith_module (m1, m2) ->
      str pre $ str " module " $ fmt_longident_loc c m1 $ str " = "
      $ fmt_longident_loc c m2
  | Pwith_typesubst (lid, td) ->
      fmt_type_declaration ~pre:(pre ^ " type") c ~eq:":=" ctx ~name:lid td
  | Pwith_modsubst (m1, m2) ->
      str pre $ str " module " $ fmt_longident_loc c m1 $ str " := "
      $ fmt_longident_loc c m2
  | Pwith_modtype (m1, m2) ->
      let m1 = {m1 with txt= Some (str_longident m1.txt)} in
      let m2 = Some (sub_mty ~ctx m2) in
      str pre $ break 1 2
      $ fmt_module c ctx "module type" m1 [] None ~rec_flag:false m2 []
  | Pwith_modtypesubst (m1, m2) ->
      let m1 = {m1 with txt= Some (str_longident m1.txt)} in
      let m2 = Some (sub_mty ~ctx m2) in
      str pre $ break 1 2
      $ fmt_module c ctx ~eqty:":=" "module type" m1 [] None ~rec_flag:false
          m2 []

and fmt_mod_apply c ctx loc attrs ~parens ~dock_struct me_f arg =
  match me_f.pmod_desc with
  | Pmod_ident _ -> (
    match arg with
    | `Unit x ->
        { empty with
          bdy=
            Cmts.fmt c loc
              ( hvbox 2
                  ( compose_module
                      (fmt_module_expr c (sub_mod ~ctx me_f))
                      ~f:Fn.id
                  $ break 1 0 $ x )
              $ fmt_attributes_and_docstrings c attrs ) }
    | `Block (blk_a, arg_is_simple) ->
        let ocp_indent_compat blk =
          if c.conf.fmt_opts.ocp_indent_compat.v && not arg_is_simple then
            (* Indent body of docked struct. *)
            { blk with
              opn= Some (open_hvbox 2)
            ; psp= fmt "@;<1000 2>"
            ; cls= close_box
            ; bdy= blk.bdy $ blk.esp $ fmt_opt blk.epi
            ; esp= noop
            ; epi= None }
          else blk
        in
        let fmt_rator =
          let break_struct =
            c.conf.fmt_opts.break_struct.v && (not dock_struct)
            && not arg_is_simple
          in
          compose_module (fmt_module_expr c (sub_mod ~ctx me_f)) ~f:Fn.id
          $ break (if break_struct then 1000 else 1) 0
          $ str "("
        in
        let epi =
          fmt_opt blk_a.epi $ str ")"
          $ fmt_attributes_and_docstrings c attrs
          $ Cmts.fmt_after c loc
        in
        if Option.is_some blk_a.pro then
          ocp_indent_compat
            { blk_a with
              pro=
                Some
                  ( Cmts.fmt_before c loc $ hvbox 2 fmt_rator
                  $ fmt_opt blk_a.pro )
            ; epi= Some epi }
        else
          { blk_a with
            opn= Some (open_hvbox 2 $ fmt_opt blk_a.opn)
          ; bdy= Cmts.fmt_before c loc $ open_hvbox 2 $ fmt_rator $ blk_a.bdy
          ; cls= close_box $ blk_a.cls $ close_box
          ; epi= Some epi } )
  | _ ->
      let blk_f = fmt_module_expr ~dock_struct:false c (sub_mod ~ctx me_f) in
      let has_epi = Cmts.has_after c.cmts loc || not (List.is_empty attrs) in
      { empty with
        opn= Some (fmt_opt blk_f.opn $ open_hvbox 2)
      ; bdy=
          hvbox 2
            ( Cmts.fmt_before c loc
            $ wrap_if parens "(" ")"
                (fmt_opt blk_f.pro $ blk_f.psp $ blk_f.bdy $ blk_f.esp)
            $ fmt_opt blk_f.epi $ break 1 0
            $
            match arg with
            | `Unit x -> x
            | `Block (x, _) -> wrap "(" ")" (compose_module x ~f:Fn.id) )
      ; cls= close_box $ blk_f.cls
      ; epi=
          Option.some_if has_epi
            (Cmts.fmt_after c loc $ fmt_attributes_and_docstrings c attrs) }

and fmt_module_expr ?(dock_struct = true) c ({ast= m; _} as xmod) =
  let ctx = Mod m in
  let {pmod_desc; pmod_loc; pmod_attributes} = m in
  update_config_maybe_disabled_block c pmod_loc pmod_attributes
  @@ fun c ->
  let parens = parenze_mod xmod in
  match pmod_desc with
  | Pmod_gen_apply (me, loc) ->
      let arg =
        Cmts.fmt c loc @@ hvbox 0 @@ wrap "(" ")" @@ Cmts.fmt_within c loc
      in
      fmt_mod_apply c ctx ~parens ~dock_struct pmod_loc pmod_attributes me
        (`Unit arg)
  | Pmod_apply (me_f, me_a) ->
      let dock_struct =
        match me_f.pmod_desc with
        | Pmod_apply _ -> false
        | Pmod_ident _ -> dock_struct
        | _ -> true
      in
      let blk_a = fmt_module_expr c (sub_mod ~ctx me_a) in
      fmt_mod_apply c ctx ~parens ~dock_struct pmod_loc pmod_attributes me_f
        (`Block (blk_a, Mod.is_simple me_a))
  | Pmod_constraint (me, mt) ->
      let blk_e = fmt_module_expr c (sub_mod ~ctx me) in
      let blk_t = fmt_module_type c (sub_mty ~ctx mt) in
      let has_epi =
        Cmts.has_after c.cmts pmod_loc || not (List.is_empty pmod_attributes)
      in
      { opn=
          Some
            ( fmt_opt blk_t.opn $ fmt_opt blk_e.opn
            $ open_hovbox (Indent.mod_constraint ~me c) )
      ; pro= Some (Cmts.fmt_before c pmod_loc $ str "(")
      ; psp= fmt "@,"
      ; bdy=
          hvbox 0
            ( fmt_opt blk_e.pro $ blk_e.psp $ blk_e.bdy $ blk_e.esp
            $ fmt_opt blk_e.epi $ fmt " :"
            $ Break.mod_constraint ~mt c
            $ hvbox 0
                ( fmt_opt blk_t.pro $ blk_t.psp $ blk_t.bdy $ blk_t.esp
                $ fmt_opt blk_t.epi ) )
          $ closing_paren c ~offset:(-2)
      ; cls= close_box $ blk_e.cls $ blk_t.cls
      ; esp= noop
      ; epi=
          Option.some_if has_epi
            ( Cmts.fmt_after c pmod_loc
            $ fmt_attributes_and_docstrings c pmod_attributes ) }
  | Pmod_functor _ ->
      let xargs, me = sugar_pmod_functor c ~for_functor_kw:true xmod in
      let doc, atrs = doc_atrs pmod_attributes in
      { empty with
        bdy=
          Cmts.fmt c pmod_loc
            ( fmt_docstring c ~epi:(fmt "@,") doc
            $ hvbox 0
                (wrap_if parens "(" ")"
                   ( str "functor"
                   $ fmt_attributes c ~pre:Blank atrs
                   $ fmt "@;<1 2>"
                   $ list xargs "@;<1 2>" (fmt_functor_param c ctx)
                   $ fmt "@;<1 2>->@;<1 2>"
                   $ compose_module (fmt_module_expr c me) ~f:(hvbox 0) ) )
            ) }
  | Pmod_ident lid ->
      { empty with
        opn= Some (open_hvbox 2)
      ; bdy=
          Cmts.fmt c pmod_loc
            ( fmt_longident_loc c lid
            $ fmt_attributes_and_docstrings c pmod_attributes )
      ; cls= close_box }
  | Pmod_structure sis ->
      let empty =
        List.is_empty sis && not (Cmts.has_within c.cmts pmod_loc)
      in
      let before = Cmts.fmt_before c pmod_loc in
      let within = Cmts.fmt_within c ~pro:noop pmod_loc in
      let after = Cmts.fmt_after c pmod_loc in
      { opn= None
      ; pro= Some (before $ str "struct" $ fmt_if empty " ")
      ; psp=
          fmt_if_k (not empty)
            (fmt_or c.conf.fmt_opts.break_struct.v "@;<1000 2>" "@;<1 2>")
      ; bdy= within $ fmt_structure c ctx sis
      ; cls= noop
      ; esp=
          fmt_if_k (not empty)
            (fmt_or c.conf.fmt_opts.break_struct.v "@;<1000 0>" "@;<1 0>")
      ; epi=
          Some
            ( hovbox_if (not empty) 0
                (str "end" $ fmt_attributes_and_docstrings c pmod_attributes)
            $ after ) }
  | Pmod_unpack (e, ty1, ty2) ->
      let package_type sep (lid, cstrs) =
        Break.unpack_annot c
        $ hvbox 0
            ( hovbox 0 (str sep $ fmt_longident_loc c lid)
            $ fmt_package_type c ctx cstrs )
      in
      { empty with
        opn= Some (open_hvbox 2)
      ; cls= close_box
      ; bdy=
          Cmts.fmt c pmod_loc
            ( hvbox 2
                (wrap_fits_breaks ~space:false c.conf "(" ")"
                   ( str "val "
                   $ fmt_expression c (sub_exp ~ctx e)
                   $ opt ty1 (package_type ": ")
                   $ opt ty2 (package_type ":> ") ) )
            $ fmt_attributes_and_docstrings c pmod_attributes ) }
  | Pmod_extension x1 ->
      { empty with
        bdy=
          Cmts.fmt c pmod_loc
            ( fmt_extension c ctx x1
            $ fmt_attributes_and_docstrings c pmod_attributes ) }
  | Pmod_hole ->
      { empty with
        opn= Some (open_hvbox 2)
      ; cls= close_box
      ; bdy=
          Cmts.fmt c pmod_loc
            (fmt_hole () $ fmt_attributes_and_docstrings c pmod_attributes)
      }

and fmt_structure c ctx itms =
  let update_config c i =
    match i.pstr_desc with
    | Pstr_attribute atr -> update_config c [atr]
    | _ -> c
  in
  let fmt_item c ctx ~prev:_ ~next i =
    let semisemi =
      match next with
      | Some ({pstr_desc= Pstr_eval _; _}, _) -> true
      | _ -> false
    in
    fmt_structure_item c ~last:(Option.is_none next) ~semisemi
      (sub_str ~ctx i)
  in
  let ast x = Str x in
  fmt_item_list c ctx update_config ast fmt_item itms

and fmt_type c ?ext ?eq rec_flag decls ctx =
  let update_config c td = update_config c td.ptype_attributes in
  let is_rec = Asttypes.is_recursive rec_flag in
  let fmt_decl c ctx ~prev ~next:_ decl =
    let first = Option.is_none prev in
    let pre =
      if first then if is_rec then "type" else "type nonrec" else "and"
    in
    let ext = if first then ext else None in
    fmt_type_declaration c ~pre ?eq ?ext ctx decl
  in
  let ast x = Td x in
  fmt_item_list c ctx update_config ast fmt_decl decls

and fmt_structure_item c ~last:last_item ?ext ~semisemi
    {ctx= parent_ctx; ast= si} =
  protect c (Str si)
  @@
  let ctx = Str si in
  let fmt_cmts_before = Cmts.Toplevel.fmt_before c si.pstr_loc in
  let fmt_cmts_after = Cmts.Toplevel.fmt_after c si.pstr_loc in
  (fun k ->
    fmt_cmts_before
    $ hvbox 0 ~name:"stri"
        (box_semisemi c ~parent_ctx semisemi (k $ fmt_cmts_after)) )
  @@
  match si.pstr_desc with
  | Pstr_attribute attr -> fmt_floating_attributes_and_docstrings c [attr]
  | Pstr_eval (exp, atrs) ->
      let doc, atrs = doc_atrs atrs in
      fmt_docstring c doc
      $ cbox 0 ~name:"eval" (fmt_expression c (sub_exp ~ctx exp))
      $ fmt_item_attributes c ~pre:Space atrs
  | Pstr_exception extn_constr ->
      let pre = str "exception" $ fmt_extension_suffix c ext $ fmt "@ " in
      hvbox 2 ~name:"exn" (fmt_type_exception ~pre c ctx extn_constr)
  | Pstr_include {pincl_mod; pincl_attributes= attributes; pincl_loc} ->
      update_config_maybe_disabled c pincl_loc attributes
      @@ fun c ->
      let keyword = str "include" $ fmt_extension_suffix c ext $ fmt "@ " in
      fmt_module_statement c ~attributes ~keyword (sub_mod ~ctx pincl_mod)
  | Pstr_module binding ->
      fmt_module_binding ?ext c ctx ~rec_flag:false ~first:true binding
  | Pstr_open
      {popen_expr; popen_override; popen_attributes= attributes; popen_loc}
    ->
      update_config_maybe_disabled c popen_loc attributes
      @@ fun c ->
      let keyword =
        fmt_or_k
          (is_override popen_override)
          ( str "open!"
          $ opt ext (fun _ -> str " " $ fmt_extension_suffix c ext) )
          (str "open" $ fmt_extension_suffix c ext)
        $ fmt "@ "
      in
      fmt_module_statement c ~attributes ~keyword (sub_mod ~ctx popen_expr)
  | Pstr_primitive vd -> fmt_value_description ?ext c ctx vd
  | Pstr_recmodule bindings ->
      fmt_recmodule c ctx bindings (fmt_module_binding ?ext) (fun x -> Mb x)
  | Pstr_type (rec_flag, decls) -> fmt_type c ?ext rec_flag decls ctx
  | Pstr_typext te -> fmt_type_extension ?ext c ctx te
  | Pstr_value {lbs_rec= rec_flag; lbs_bindings= bindings; lbs_extension} ->
      let update_config c i = update_config ~quiet:true c i.lb_attributes in
      let ast x = Lb x in
      let fmt_item c ctx ~prev ~next b =
        let first = Option.is_none prev in
        let last = Option.is_none next in
        let b = Sugar.Let_binding.of_let_binding c.cmts ~ctx ~first b in
        let epi =
          match c.conf.fmt_opts.let_binding_spacing.v with
          | `Compact -> None
          | `Sparse when last && last_item -> None
          | `Sparse -> Some (fits_breaks "" "\n")
          | `Double_semicolon ->
              Option.some_if (last && not semisemi)
                (fits_breaks "" ~hint:(1000, 0) ";;")
        in
        let rec_flag = first && Asttypes.is_recursive rec_flag in
        let ext = if first then lbs_extension else None in
        fmt_value_binding c ~rec_flag ?ext ctx ?epi b
      in
      fmt_item_list c ctx update_config ast fmt_item bindings
  | Pstr_modtype mtd -> fmt_module_type_declaration ?ext c ctx mtd
  | Pstr_extension (ext, atrs) ->
      let doc_before, doc_after, atrs = fmt_docstring_around_item c atrs in
      let box =
        match snd ext with
        | PTyp _ | PPat _ | PStr [_] | PSig [_] -> true
        | PStr _ | PSig _ -> false
      in
      hvbox_if box c.conf.fmt_opts.stritem_extension_indent.v ~name:"ext1"
        ( doc_before
        $ hvbox_if (not box) 0 ~name:"ext2" (fmt_item_extension c ctx ext)
        $ fmt_item_attributes c ~pre:Space atrs
        $ doc_after )
  | Pstr_class_type cl ->
      fmt_class_types ?ext c ctx ~pre:"class type" ~sep:"=" cl
  | Pstr_class cls -> fmt_class_exprs ?ext c ctx cls

and fmt_let c ctx ~ext ~rec_flag ~bindings ~parens ~fmt_atrs ~fmt_expr
    ~body_loc ~has_attr ~indent_after_in =
  let parens = parens || has_attr in
  let fmt_in indent =
    match c.conf.fmt_opts.break_before_in.v with
    | `Fit_or_vertical -> break 1 (-indent) $ str "in"
    | `Auto -> fits_breaks " in" ~hint:(1, -indent) "in"
  in
  let fmt_binding ~first ~last binding =
    let ext = if first then ext else None in
    let in_ indent = fmt_if_k last (fmt_in indent) in
    let rec_flag = first && Asttypes.is_recursive rec_flag in
    fmt_value_binding c ~rec_flag ?ext ctx ~in_ binding
    $ fmt_if (not last)
        ( match c.conf.fmt_opts.let_and.v with
        | `Sparse -> "@;<1000 0>"
        | `Compact -> "@ " )
  in
  let blank_line_after_in =
    let last_bind = List.last_exn bindings in
    sequence_blank_line c last_bind.lb_loc body_loc
  in
  Params.Exp.wrap c.conf ~parens:(parens || has_attr) ~fits_breaks:false
    (vbox 0
       ( hvbox 0 (list_fl bindings fmt_binding)
       $ ( if blank_line_after_in then fmt "\n@,"
           else break 1000 indent_after_in )
       $ hvbox 0 fmt_expr ) )
  $ fmt_atrs

and fmt_value_binding c ~rec_flag ?ext ?in_ ?epi _ctx
    {lb_op; lb_pat; lb_typ; lb_exp; lb_attrs; lb_loc; lb_pun} =
  update_config_maybe_disabled c lb_loc lb_attrs
  @@ fun c ->
  let lb_pun =
    Ocaml_version.(
      compare c.conf.opr_opts.ocaml_version.v Releases.v4_13_0 >= 0 )
    && lb_pun
  in
  let doc1, atrs = doc_atrs lb_attrs in
  let doc2, atrs = doc_atrs atrs in
  let xargs, fmt_cstr =
    let fmt_sep x =
      match c.conf.fmt_opts.break_colon.v with
      | `Before -> fmt "@ " $ str x $ char ' '
      | `After -> char ' ' $ str x $ fmt "@ "
    in
    match lb_typ with
    | `Polynewtype (pvars, xtyp) ->
        let fmt_cstr =
          fmt_sep ":"
          $ hvbox 0
              ( str "type "
              $ list pvars " " (fmt_str_loc c)
              $ fmt ".@ " $ fmt_core_type c xtyp )
        in
        ([], fmt_cstr)
    | `Coerce (xtyp1, xtyp2) ->
        let fmt_cstr =
          opt xtyp1 (fun xtyp1 -> fmt_sep ":" $ fmt_core_type c xtyp1)
          $ fmt_sep ":>" $ fmt_core_type c xtyp2
        in
        ([], fmt_cstr)
    | `Other (xargs, xtyp) -> (xargs, fmt_type_cstr c xtyp)
    | `None xargs -> (xargs, noop)
  in
  let indent =
    match lb_exp.ast.pexp_desc with
    | Pexp_function _ -> c.conf.fmt_opts.function_indent.v
    | (Pexp_fun _ | Pexp_newtype _)
      when c.conf.fmt_opts.let_binding_deindent_fun.v ->
        max (c.conf.fmt_opts.let_binding_indent.v - 1) 0
    | _ -> c.conf.fmt_opts.let_binding_indent.v
  in
  let f {attr_name= {loc; _}; _} =
    Location.compare_start loc lb_exp.ast.pexp_loc < 1
  in
  let at_attrs, at_at_attrs = List.partition_tf atrs ~f in
  let pre_body, body = fmt_body c lb_exp in
  let pat_has_cmt = Cmts.has_before c.cmts lb_pat.ast.ppat_loc in
  let toplevel, in_, epi, cmts_before, cmts_after =
    match in_ with
    | Some in_ ->
        ( false
        , fmt_item_attributes c ~pre:(Break (1, 2)) at_at_attrs $ in_ indent
        , fmt_opt epi
        , Cmts.fmt_before c lb_loc
        , Cmts.fmt_after c lb_loc )
    | None ->
        let epi =
          let indent =
            if c.conf.fmt_opts.stritem_attributes_indent.v then indent else 0
          in
          fmt_item_attributes c ~pre:(Break (1, indent)) at_at_attrs
          $ fmt_opt epi
        in
        ( true
        , noop
        , epi
        , Cmts.Toplevel.fmt_before c lb_loc
        , Cmts.Toplevel.fmt_after c lb_loc )
  in
  let decl_args =
    let decl =
      fmt_str_loc c lb_op
      $ fmt_extension_suffix c ext
      $ fmt_attributes c at_attrs $ fmt_if rec_flag " rec"
      $ fmt_or pat_has_cmt "@ " " "
    and pattern = fmt_pattern c lb_pat
    and args =
      fmt_if_k
        (not (List.is_empty xargs))
        (fmt "@ " $ wrap_fun_decl_args c (fmt_fun_args c xargs))
    in
    box_fun_decl_args c 4 (Params.Align.fun_decl c.conf ~decl ~pattern ~args)
  in
  fmt_docstring c ~epi:(fmt "@\n") doc1
  $ cmts_before
  $ hvbox 0
      ( hvbox indent
          ( hvbox_if toplevel 0
              ( hvbox_if toplevel indent
                  ( hovbox 2
                      ( hovbox (Indent.fun_type_annot c)
                          (decl_args $ fmt_cstr)
                      $ fmt_if_k (not lb_pun)
                          (fmt_or_k c.conf.fmt_opts.ocp_indent_compat.v
                             (fits_breaks " =" ~hint:(1000, 0) "=")
                             (fmt "@;<1 2>=") )
                      $ fmt_if_k (not lb_pun) pre_body )
                  $ fmt_if (not lb_pun) "@ "
                  $ fmt_if_k (not lb_pun) body )
              $ cmts_after )
          $ in_ )
      $ epi )
  $ fmt_docstring c ~pro:(fmt "@\n") doc2

and fmt_module_binding ?ext c ctx ~rec_flag ~first pmb =
  update_config_maybe_disabled c pmb.pmb_loc pmb.pmb_attributes
  @@ fun c ->
  let ext = if first then ext else None in
  let keyword = if first then "module" else "and" in
  let xargs, xbody =
    sugar_pmod_functor c ~for_functor_kw:false (sub_mod ~ctx pmb.pmb_expr)
  in
  let xbody, xmty =
    match xbody.ast with
    | { pmod_desc= Pmod_constraint (body_me, body_mt)
      ; pmod_loc
      ; pmod_attributes= [] } ->
        Cmts.relocate c.cmts ~src:pmod_loc ~before:body_me.pmod_loc
          ~after:body_mt.pmty_loc ;
        (sub_mod ~ctx body_me, Some (sub_mty ~ctx body_mt))
    | _ -> (xbody, None)
  in
  Cmts.fmt c pmb.pmb_loc
    (fmt_module ?ext c ctx keyword ~rec_flag:(rec_flag && first) ~eqty:":"
       pmb.pmb_name xargs (Some xbody) xmty pmb.pmb_attributes )

let fmt_toplevel_directive c ~semisemi dir =
  let fmt_dir_arg = function
    | Pdir_string s -> str (Printf.sprintf "%S" s)
    | Pdir_int (lit, Some m) -> str (Printf.sprintf "%s%c" lit m)
    | Pdir_int (lit, None) -> str lit
    | Pdir_ident longident -> fmt_longident longident
    | Pdir_bool bool -> str (Bool.to_string bool)
  in
  let {pdir_name= name; pdir_arg; pdir_loc} = dir in
  let name = fmt_str_loc c name ~pre:"#" in
  let args =
    match pdir_arg with
    | None -> noop
    | Some {pdira_desc; pdira_loc; _} ->
        str " "
        $ Cmts.fmt_before ~epi:(str " ") c pdira_loc
        $ fmt_dir_arg pdira_desc
        $ Cmts.fmt_after c pdira_loc
  in
  Cmts.fmt c pdir_loc (box_semisemi c ~parent_ctx:Top semisemi (name $ args))

let flatten_ptop =
  List.concat_map ~f:(function
    | Ptop_def items -> List.map items ~f:(fun i -> `Item i)
    | Ptop_dir d -> [`Directive d] )

let fmt_toplevel ?(force_semisemi = false) c ctx itms =
  let itms = flatten_ptop itms in
  let update_config c = function
    | `Item {pstr_desc= Pstr_attribute atr; _} -> update_config c [atr]
    | _ -> c
  in
  let fmt_item c ctx ~prev:_ ~next itm =
    let last = Option.is_none next in
    let semisemi =
      match (itm, next) with
      | _, Some (`Item {pstr_desc= Pstr_eval _; _}, _) -> true
      | `Item _, Some (`Directive _, _) -> true
      | _ -> force_semisemi && last
    in
    match itm with
    | `Item i -> fmt_structure_item c ~last ~semisemi (sub_str ~ctx i)
    | `Directive d -> fmt_toplevel_directive c ~semisemi d
  in
  let ast x = Tli x in
  fmt_item_list c ctx update_config ast fmt_item itms

let fmt_repl_phrase c ctx {prepl_phrase; prepl_output} =
  str "# "
  $ fmt_toplevel ~force_semisemi:true c ctx [prepl_phrase]
  $ fmt_if_k
      (not (String.is_empty prepl_output))
      (break 1000 0 $ str prepl_output)

let fmt_repl_file c _ itms =
  vbox 0 @@ list itms "@;<1000 0>" @@ fmt_repl_phrase c Rep

(** Entry points *)

module Chunk = struct
  open Chunk

  let fmt_item (type a) (fg : a list item) : c -> Ast.t -> a list -> Fmt.t =
    match fg with
    | Structure -> fmt_structure
    | Signature -> fmt_signature
    | Use_file -> fmt_toplevel ?force_semisemi:None

  let update_conf c state = {c with conf= Conf.update_state c.conf state}

  let fmt fg c ctx chunks =
    List.foldi chunks ~init:(c, noop, [])
      ~f:(fun i (c, output, locs) chunk ->
        let c = update_conf c chunk.state in
        let output, locs =
          match chunk.state with
          | `Disable ->
              let output =
                output
                $ Cmts.fmt_before c chunk.attr_loc ~eol:(fmt "\n@;<1000 0>")
                $ fmt_if (i > 0) "\n@;<1000 0>"
                $ str
                    (String.strip
                       (Source.string_at c.source chunk.chunk_loc) )
              in
              (output, chunk.chunk_loc :: locs)
          | `Enable ->
              let output =
                output
                $ fmt_if (i > 0) "@;<1000 0>"
                $ fmt_item fg c ctx chunk.items
              in
              (output, locs)
        in
        (c, output, locs) )
    |> fun ((_ : c), output, locs) ->
    List.iter locs ~f:(Cmts.drop_inside c.cmts) ;
    output

  let split_and_fmt fg c ctx l =
    let state = if c.conf.opr_opts.disable.v then `Disable else `Enable in
    fmt fg c ctx @@ split fg l ~state
end

let fmt_file (type a) ~ctx ~fmt_code ~debug (fragment : a Extended_ast.t)
    source cmts conf (itms : a) =
  let c = {source; cmts; conf; debug; fmt_code} in
  match (fragment, itms) with
  | Structure, [] | Signature, [] | Use_file, [] ->
      Cmts.fmt_after ~pro:noop c Location.none
  | Structure, l -> Chunk.split_and_fmt Structure c ctx l
  | Signature, l -> Chunk.split_and_fmt Signature c ctx l
  | Use_file, l -> Chunk.split_and_fmt Use_file c ctx l
  | Core_type, ty -> fmt_core_type c (sub_typ ~ctx:(Pld (PTyp ty)) ty)
  | Module_type, mty ->
      compose_module ~f:Fn.id
        (fmt_module_type c (sub_mty ~ctx:(Mty mty) mty))
  | Expression, e ->
      fmt_expression c (sub_exp ~ctx:(Str (Ast_helper.Str.eval e)) e)
  | Repl_file, l -> fmt_repl_file c ctx l
  | Documentation, d -> Fmt_odoc.fmt ~fmt_code:(c.fmt_code c.conf) d

let fmt_parse_result conf ~debug ast_kind ast source comments ~fmt_code =
  let cmts = Cmts.init ast_kind ~debug source ast comments in
  let ctx = Top in
  Ok (fmt_file ~ctx ~debug ast_kind source cmts conf ast ~fmt_code)

let fmt_code ~debug =
  let rec fmt_code (conf : Conf.t) s =
    let warn = conf.fmt_opts.parse_toplevel_phrases.v in
    let input_name = !Location.input_name in
    match Parse_with_comments.parse_toplevel conf ~input_name ~source:s with
    | Either.First {ast; comments; source; prefix= _} ->
        fmt_parse_result conf ~debug Use_file ast source comments ~fmt_code
    | Second {ast; comments; source; prefix= _} ->
        fmt_parse_result conf ~debug Repl_file ast source comments ~fmt_code
    | exception Syntaxerr.Error (Expecting (_, x)) when warn ->
        Error (`Msg (Format.asprintf "expecting: %s" x))
    | exception Syntaxerr.Error (Not_expecting (_, x)) when warn ->
        Error (`Msg (Format.asprintf "not expecting: %s" x))
    | exception Syntaxerr.Error (Other _) when warn ->
        Error (`Msg (Format.asprintf "invalid toplevel or OCaml syntax"))
    | exception e when warn -> Error (`Msg (Format.asprintf "%a" Exn.pp e))
    | exception _ -> Error (`Msg "")
  in
  fmt_code

let fmt_ast fragment ~debug source cmts conf l =
  (* [Ast.init] should be called only once per file. In particular, we don't
     want to call it when formatting comments *)
  Ast.init conf ;
  let fmt_code = fmt_code ~debug in
  fmt_file ~ctx:Top ~fmt_code ~debug fragment source cmts conf l<|MERGE_RESOLUTION|>--- conflicted
+++ resolved
@@ -1973,23 +1973,14 @@
             let break_body =
               match eN1_body.pexp_desc with
               | Pexp_function _ -> fmt "@ "
-<<<<<<< HEAD
               | _ ->
-                  if c.conf.fmt_opts.ocp_indent_compat.v then fmt "@ "
-                  else fmt "@;<1 2>"
-=======
-              | _ -> (
-                (* Avoid the "double indentation" of the application and the
-                   function matching when the [max-indent] option is set. *)
-                match c.conf.fmt_opts.max_indent.v with
-                | Some indent when indent <= 2 ->
+                  if c.conf.fmt_opts.ocp_indent_compat.v then
                     if
                       Source.begins_line ~ignore_spaces:true c.source
                         begin_arg_loc
-                    then break 1 indent
+                    then break 1 2
                     else fmt "@ "
-                | _ -> break 1 2 )
->>>>>>> 22de4443
+                  else fmt "@;<1 2>"
             in
             let wrap_intro x =
               wrap
