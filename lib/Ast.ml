(**************************************************************************)
(*                                                                        *)
(*                              OCamlFormat                               *)
(*                                                                        *)
(*            Copyright (c) Facebook, Inc. and its affiliates.            *)
(*                                                                        *)
(*      This source code is licensed under the MIT license found in       *)
(*      the LICENSE file in the root directory of this source tree.       *)
(*                                                                        *)
(**************************************************************************)

(** Abstract syntax tree term *)

open Migrate_ast
open Extended_ast

type cmt_checker =
  { cmts_before: Location.t -> bool
  ; cmts_within: Location.t -> bool
  ; cmts_after: Location.t -> bool }

let cmts_between s {cmts_before; cmts_after; _} loc1 loc2 =
  (cmts_after loc1 && Source.ends_line s loc1) || cmts_before loc2

let ( init
    , register_reset
    , leading_nested_match_parens
    , parens_ite
    , ocaml_version
    , ocp_indent_compat ) =
  let l = ref [] in
  let leading_nested_match_parens = ref false in
  let parens_ite = ref false in
  let ocaml_version = ref Ocaml_version.sys_version in
  let ocp_indent_compat = ref false in
  let register f = l := f :: !l in
  let init (conf : Conf.t) =
    leading_nested_match_parens :=
      conf.fmt_opts.leading_nested_match_parens.v ;
    parens_ite := conf.fmt_opts.parens_ite.v ;
    ocaml_version := conf.opr_opts.ocaml_version.v ;
    ocp_indent_compat := conf.fmt_opts.ocp_indent_compat.v ;
    List.iter !l ~f:(fun f -> f ())
  in
  ( init
  , register
  , leading_nested_match_parens
  , parens_ite
  , ocaml_version
  , ocp_indent_compat )

(** [fit_margin c x] returns [true] if and only if [x] does not exceed 1/3 of
    the margin. *)
let fit_margin (c : Conf.t) x = x * 3 < c.fmt_opts.margin.v

(** [longident_fit_margin c x] returns [true] if and only if [x] does not
    exceed 2/3 of the margin. *)
let longident_fit_margin (c : Conf.t) x = x * 3 < c.fmt_opts.margin.v * 2

let longident_is_simple c x =
  let rec length x =
    match x with
    | Longident.Lident x -> String.length x
    | Ldot (x, y) -> length x + 1 + String.length y
    | Lapply (x, y) -> length x + length y + 3
  in
  longident_fit_margin c (length x)

(** 'Classes' of expressions which are parenthesized differently. *)
type cls = Let_match | Match | Non_apply | Sequence | Then | ThenElse

(** Predicates recognizing special symbol identifiers. *)

module Token = struct
  let is_infix = function
    | Parser.AMPERAMPER | AMPERSAND | ANDOP _ | BAR | BARBAR | COLON
     |COLONCOLON | COLONEQUAL | DOTDOT | DOTOP _ | EQUAL | GREATER
     |HASHOP _ | INFIXOP0 _ | INFIXOP1 _ | INFIXOP2 _ | INFIXOP3 _
     |INFIXOP4 _ | LESS | LESSMINUS | LETOP _ | MINUS | MINUSDOT
     |MINUSGREATER | PERCENT | PLUS | PLUSDOT | PLUSEQ | SLASH | STAR ->
        true
    | _ -> false
end

module Attr = struct
  module Key = struct
    type t = Regular | Item | Floating

    let to_string = function
      | Regular -> "@"
      | Item -> "@@"
      | Floating -> "@@@"
  end

  let is_doc = function
    | {attr_name= {Location.txt= "ocaml.doc" | "ocaml.text"; _}; _} -> true
    | _ -> false
end

module Ext = struct
  module Key = struct
    type t = Regular | Item

    let to_string = function Regular -> "%" | Item -> "%%"
  end
end

module Ext_attrs = struct
  let has_attrs = function
    | {attrs_extension= _; attrs_before= []; attrs_after= []} -> false
    | _ -> true

  let has_doc ea =
    List.exists ~f:Attr.is_doc ea.attrs_before
    || List.exists ~f:Attr.is_doc ea.attrs_after
end

module Exp = struct
  let location x = x.pexp_loc

  let test_id ~f = function
    | {pexp_desc= Pexp_ident {txt= i; _}; _} -> f i
    | _ -> false

  let is_prefix = test_id ~f:Std_longident.is_prefix

  let is_infix = test_id ~f:Std_longident.is_infix

  let is_monadic_binding = test_id ~f:Std_longident.is_monadic_binding

  let is_symbol = test_id ~f:Std_longident.is_symbol

  let is_sequence exp =
    match exp.pexp_desc with
    | Pexp_sequence _ -> true
    | Pexp_extension
        ( ext
        , PStr
            [ { pstr_desc=
                  Pstr_eval (({pexp_desc= Pexp_sequence _; _} as e), [])
              ; _ } ] )
      when Source.extension_using_sugar ~name:ext ~payload:e.pexp_loc ->
        true
    | _ -> false

  let has_trailing_attributes {pexp_desc; pexp_attributes; _} =
    match pexp_desc with
    | Pexp_function _ | Pexp_ifthenelse _ | Pexp_match _ | Pexp_try _ ->
        false
    | _ -> List.exists pexp_attributes ~f:(Fn.non Attr.is_doc)

  let rec is_trivial exp =
    match exp.pexp_desc with
    | Pexp_constant {pconst_desc= Pconst_string (_, _, None); _} -> true
    | Pexp_constant _ | Pexp_field _ | Pexp_ident _ | Pexp_send _ -> true
    | Pexp_construct (_, exp) -> Option.for_all exp ~f:is_trivial
    | Pexp_prefix (_, e) -> is_trivial e
    | Pexp_apply
        ({pexp_desc= Pexp_ident {txt= Lident "not"; _}; _}, [(_, e1)]) ->
        is_trivial e1
    | Pexp_variant (_, None) -> true
    | Pexp_array [] | Pexp_list [] -> true
    | Pexp_array [x] | Pexp_list [x] -> is_trivial x
    | _ -> false

  let rec exposed_left e =
    match e.pexp_desc with
    | Pexp_prefix _ -> true
    | Pexp_apply (op, _) -> exposed_left op
    | Pexp_field (e, _) -> exposed_left e
    | _ -> false

  (** [mem_cls cls exp] holds if [exp] is in the named class of expressions
      [cls]. *)
  let mem_cls cls ast =
    match (ast, cls) with
    | {pexp_desc= Pexp_ifthenelse (_, None); _}, (Non_apply | ThenElse)
     |{pexp_desc= Pexp_ifthenelse _; _}, Non_apply
     |( {pexp_desc= Pexp_sequence _; _}
      , (Non_apply | Sequence | Then | ThenElse) )
     |( { pexp_desc=
            ( Pexp_function (_, Some _, _)
            | Pexp_function (_, _, Pfunction_cases _)
            | Pexp_match _ | Pexp_try _ )
        ; _ }
      , (Match | Let_match | Non_apply) )
     |( { pexp_desc=
            ( Pexp_function (_, _, Pfunction_body _)
            | Pexp_let _ | Pexp_letop _ | Pexp_letexception _
            | Pexp_letmodule _ | Pexp_open _ | Pexp_letopen _ )
        ; _ }
      , (Let_match | Non_apply) ) ->
        true
    | _ -> false
end

module Pat = struct
  let location x = x.ppat_loc

  let is_any = function {ppat_desc= Ppat_any; _} -> true | _ -> false

  let is_simple {ppat_desc; _} =
    match ppat_desc with
    | Ppat_any | Ppat_constant _ | Ppat_var _
     |Ppat_variant (_, None)
     |Ppat_construct (_, None) ->
        true
    | (Ppat_variant (_, Some p) | Ppat_construct (_, Some ([], p)))
      when is_any p ->
        true
    | Ppat_cons pl when List.for_all pl ~f:is_any -> true
    | _ -> false

  let has_trailing_attributes {ppat_desc; ppat_attributes; _} =
    match ppat_desc with
    | Ppat_construct (_, None)
     |Ppat_constant _ | Ppat_any | Ppat_var _
     |Ppat_variant (_, None)
     |Ppat_record _ | Ppat_array _ | Ppat_list _ | Ppat_type _
     |Ppat_unpack _ | Ppat_extension _ | Ppat_open _ | Ppat_interval _ ->
        false
    | _ -> List.exists ppat_attributes ~f:(Fn.non Attr.is_doc)
end

let doc_atrs ?(acc = []) atrs =
  let docs, rev_atrs =
    List.fold atrs ~init:(acc, []) ~f:(fun (docs, rev_atrs) atr ->
        let open Asttypes in
        match atr with
        | { attr_name=
              { txt= ("ocaml.doc" | "ocaml.text") as txt
              ; loc= {loc_ghost= true; _} }
          ; attr_payload=
              PStr
                [ { pstr_desc=
                      Pstr_eval
                        ( { pexp_desc=
                              Pexp_constant
                                {pconst_desc= Pconst_string (doc, _, None); _}
                          ; pexp_loc= loc
                          ; pexp_attributes= []
                          ; _ }
                        , [] )
                  ; _ } ]
          ; _ } -> (
          match (txt, docs) with
          | "ocaml.doc", (_, false) :: _ ->
              (* cannot put two doc comment next to each other *)
              (docs, atr :: rev_atrs)
          | _ ->
              ( ({txt= doc; loc}, String.equal "ocaml.text" txt) :: docs
              , rev_atrs ) )
        | _ -> (docs, atr :: rev_atrs) )
  in
  let docs = match docs with [] -> None | l -> Some (List.rev l) in
  (docs, List.rev rev_atrs)

let rec mty_is_simple x =
  match x.pmty_desc with
  | Pmty_ident _ | Pmty_alias _ | Pmty_signature [] -> true
  | Pmty_signature (_ :: _)
   |Pmty_with (_, _ :: _ :: _)
   |Pmty_extension _
   |Pmty_functor (_, _) ->
      false
  | Pmty_gen (_, t) -> mty_is_simple t
  | Pmty_typeof e -> mod_is_simple e
  | Pmty_with (t, ([] | [_])) -> mty_is_simple t

and mod_is_simple x =
  match x.pmod_desc with
  | Pmod_ident _ | Pmod_unpack _ | Pmod_structure [] | Pmod_hole -> true
  | Pmod_structure (_ :: _) | Pmod_extension _ | Pmod_functor (_, _) -> false
  | Pmod_constraint (e, t) -> mod_is_simple e && mty_is_simple t
  | Pmod_apply (a, b) -> mod_is_simple a && mod_is_simple b
  | Pmod_apply_unit (a, _) -> mod_is_simple a

module Mty = struct
  let is_simple = mty_is_simple

  let has_trailing_attributes {pmty_attributes; _} =
    List.exists pmty_attributes ~f:(Fn.non Attr.is_doc)
end

module Mod = struct
  let is_simple = mod_is_simple

  let has_trailing_attributes {pmod_attributes; _} =
    List.exists pmod_attributes ~f:(Fn.non Attr.is_doc)
end

module Cty = struct
  let rec is_simple x =
    match x.pcty_desc with
    | Pcty_constr _ | Pcty_signature {pcsig_fields= []; _} -> true
    | Pcty_signature {pcsig_fields= _ :: _; _}
     |Pcty_open _ | Pcty_extension _ ->
        false
    | Pcty_arrow (_, t) -> is_simple t
end

module Cl = struct
  let rec is_simple x =
    match x.pcl_desc with
    | Pcl_constr _ | Pcl_structure {pcstr_fields= []; _} -> true
    | Pcl_structure {pcstr_fields= _ :: _; _}
     |Pcl_let _ | Pcl_open _ | Pcl_extension _ ->
        false
    | Pcl_apply (e, _) | Pcl_fun (_, e) -> is_simple e
    | Pcl_constraint (e, t) -> is_simple e && Cty.is_simple t

  (** [mem_cls cls cl] holds if [cl] is in the named class of expressions
      [cls]. *)
  let mem_cls cls ast =
    match (ast, cls) with
    | {pcl_desc= Pcl_fun _; _}, Non_apply -> true
    | _ -> false
end

module Tyd = struct
  let is_simple x =
    match x.ptype_kind with
    | Ptype_abstract | Ptype_open -> true
    | Ptype_variant _ | Ptype_record _ -> false
end

module Structure_item = struct
  let has_doc itm =
    match itm.pstr_desc with
    | Pstr_attribute atr -> Attr.is_doc atr
    (* one attribute list *)
    | Pstr_eval (_, atrs)
     |Pstr_recmodule ({pmb_expr= {pmod_attributes= atrs; _}; _} :: _)
     |Pstr_extension (_, atrs) ->
        List.exists ~f:Attr.is_doc atrs
    | Pstr_open {popen_attributes= ea; _}
     |Pstr_class_type ({pci_attributes= ea; _} :: _)
     |Pstr_class ({pci_attributes= ea; _} :: _)
     |Pstr_modtype {pmtd_ext_attrs= ea; _}
     |Pstr_type (_, {ptype_attributes= ea; _} :: _)
     |Pstr_value {pvbs_bindings= {pvb_attributes= ea; _} :: _; _}
     |Pstr_primitive {pval_attributes= ea; _}
     |Pstr_typext {ptyext_attributes= ea; _} ->
        Ext_attrs.has_doc ea
    | Pstr_module
        {pmb_ext_attrs= ea; pmb_expr= {pmod_attributes= attrs; _}; _}
     |Pstr_include
        {pincl_mod= {pmod_attributes= attrs; _}; pincl_attributes= ea; _}
     |Pstr_exception
        { ptyexn_attributes= ea
        ; ptyexn_constructor= {pext_attributes= attrs; _}
        ; _ } ->
        Ext_attrs.has_doc ea || List.exists ~f:Attr.is_doc attrs
    | Pstr_value {pvbs_bindings= []; _}
     |Pstr_type (_, [])
     |Pstr_recmodule []
     |Pstr_class_type []
     |Pstr_class [] ->
        false

  let is_simple (itm, (c : Conf.t)) =
    match c.fmt_opts.module_item_spacing.v with
    | `Compact | `Preserve ->
        Location.is_single_line itm.pstr_loc c.fmt_opts.margin.v
    | `Sparse -> (
      match itm.pstr_desc with
      | Pstr_include {pincl_mod= me; _} | Pstr_module {pmb_expr= me; _} ->
          let rec is_simple_mod me =
            match me.pmod_desc with
            | Pmod_apply (me1, me2) -> is_simple_mod me1 && is_simple_mod me2
            | Pmod_functor (_, me) | Pmod_apply_unit (me, _) ->
                is_simple_mod me
            | Pmod_ident i -> longident_is_simple c i.txt
            | _ -> false
          in
          is_simple_mod me
      | Pstr_open {popen_expr= {pmod_desc= Pmod_ident i; _}; _} ->
          longident_is_simple c i.txt
      | _ -> false )

  let rec allow_adjacent (itmI, cI) (itmJ, cJ) =
    match
      Conf.
        (cI.fmt_opts.module_item_spacing.v, cJ.fmt_opts.module_item_spacing.v)
    with
    | `Compact, `Compact -> (
      match (itmI.pstr_desc, itmJ.pstr_desc) with
      | Pstr_eval _, Pstr_eval _
       |Pstr_value _, Pstr_value _
       |Pstr_primitive _, Pstr_primitive _
       |(Pstr_type _ | Pstr_typext _), (Pstr_type _ | Pstr_typext _)
       |Pstr_exception _, Pstr_exception _
       |( (Pstr_module _ | Pstr_recmodule _ | Pstr_open _ | Pstr_include _)
        , (Pstr_module _ | Pstr_recmodule _ | Pstr_open _ | Pstr_include _) )
       |Pstr_modtype _, Pstr_modtype _
       |Pstr_class _, Pstr_class _
       |Pstr_class_type _, Pstr_class_type _
       |Pstr_attribute _, Pstr_attribute _ ->
          true
      | ( Pstr_extension ((_, PStr [n1]), _attrs1)
        , Pstr_extension ((_, PStr [n2]), _attrs2) ) ->
          allow_adjacent (n1, cI) (n2, cJ)
      | Pstr_extension _, Pstr_extension _ -> true
      | _ -> false )
    | _ -> true

  let break_between s cc (i1, c1) (i2, c2) =
    cmts_between s cc i1.pstr_loc i2.pstr_loc
    || has_doc i1 || has_doc i2
    ||
    match
      Conf.
        (c1.fmt_opts.module_item_spacing.v, c2.fmt_opts.module_item_spacing.v)
    with
    | `Preserve, `Preserve ->
        Source.empty_line_between s i1.pstr_loc.loc_end i2.pstr_loc.loc_start
    | _ ->
        (not (is_simple (i1, c1)))
        || (not (is_simple (i2, c2)))
        || not (allow_adjacent (i1, c1) (i2, c2))
end

module Signature_item = struct
  let has_doc itm =
    match itm.psig_desc with
    | Psig_attribute atr -> Attr.is_doc atr
    | Psig_extension (_, atrs) -> List.exists ~f:Attr.is_doc atrs
    | Psig_value {pval_attributes= ea; _}
     |Psig_type (_, {ptype_attributes= ea; _} :: _)
     |Psig_typesubst ({ptype_attributes= ea; _} :: _)
     |Psig_typext {ptyext_attributes= ea; _}
     |Psig_open {popen_attributes= ea; _}
     |Psig_class_type ({pci_attributes= ea; _} :: _)
     |Psig_class ({pci_attributes= ea; _} :: _)
     |Psig_modtype {pmtd_ext_attrs= ea; _}
     |Psig_modtypesubst {pmtd_ext_attrs= ea; _}
     |Psig_modsubst {pms_ext_attrs= ea; _} ->
        Ext_attrs.has_doc ea
    | Psig_include
        {pincl_mod= {pmty_attributes= atrs; _}; pincl_attributes= ea; _}
     |Psig_exception
        { ptyexn_attributes= ea
        ; ptyexn_constructor= {pext_attributes= atrs; _}
        ; _ }
     |Psig_recmodule
        ({pmd_type= {pmty_attributes= atrs; _}; pmd_ext_attrs= ea; _} :: _)
     |Psig_module {pmd_ext_attrs= ea; pmd_type= {pmty_attributes= atrs; _}; _}
      ->
        Ext_attrs.has_doc ea || (List.exists ~f:Attr.is_doc) atrs
    | Psig_type (_, [])
     |Psig_typesubst []
     |Psig_recmodule []
     |Psig_class_type []
     |Psig_class [] ->
        false

  let is_simple (itm, (c : Conf.t)) =
    match c.fmt_opts.module_item_spacing.v with
    | `Compact | `Preserve ->
        Location.is_single_line itm.psig_loc c.fmt_opts.margin.v
    | `Sparse -> (
      match itm.psig_desc with
      | Psig_open {popen_expr= i; _}
       |Psig_module {pmd_type= {pmty_desc= Pmty_alias i; _}; _}
       |Psig_modsubst {pms_manifest= i; _} ->
          longident_is_simple c i.txt
      | _ -> false )

  let allow_adjacent (itmI, cI) (itmJ, cJ) =
    match
      Conf.
        (cI.fmt_opts.module_item_spacing.v, cJ.fmt_opts.module_item_spacing.v)
    with
    | `Compact, `Compact -> (
      match (itmI.psig_desc, itmJ.psig_desc) with
      | Psig_value _, Psig_value _
       |( (Psig_type _ | Psig_typesubst _ | Psig_typext _)
        , (Psig_type _ | Psig_typesubst _ | Psig_typext _) )
       |Psig_exception _, Psig_exception _
       |( ( Psig_module _ | Psig_modsubst _ | Psig_recmodule _ | Psig_open _
          | Psig_include _ )
        , ( Psig_module _ | Psig_modsubst _ | Psig_recmodule _ | Psig_open _
          | Psig_include _ ) )
       |Psig_modtype _, Psig_modtype _
       |Psig_class _, Psig_class _
       |Psig_class_type _, Psig_class_type _
       |Psig_attribute _, Psig_attribute _
       |Psig_extension _, Psig_extension _ ->
          true
      | _ -> false )
    | _ -> true

  let break_between s cc (i1, c1) (i2, c2) =
    cmts_between s cc i1.psig_loc i2.psig_loc
    || has_doc i1 || has_doc i2
    ||
    match
      Conf.
        (c1.fmt_opts.module_item_spacing.v, c2.fmt_opts.module_item_spacing.v)
    with
    | `Preserve, `Preserve ->
        Source.empty_line_between s i1.psig_loc.loc_end i2.psig_loc.loc_start
    | _ ->
        (not (is_simple (i1, c1)))
        || (not (is_simple (i2, c2)))
        || not (allow_adjacent (i1, c1) (i2, c2))
end

module Lb = struct
  let has_doc itm = Ext_attrs.has_doc itm.pvb_attributes

  let is_simple (i, (c : Conf.t)) =
    Poly.(c.fmt_opts.module_item_spacing.v = `Compact)
    && Location.is_single_line i.pvb_loc c.fmt_opts.margin.v

  let break_between s cc (i1, c1) (i2, c2) =
    cmts_between s cc i1.pvb_loc i2.pvb_loc
    || has_doc i1 || has_doc i2
    || (not (is_simple (i1, c1)))
    || not (is_simple (i2, c2))
end

module Mb = struct
  let has_doc itm = Ext_attrs.has_doc itm.pmb_ext_attrs

  let is_simple (i, (c : Conf.t)) =
    Poly.(c.fmt_opts.module_item_spacing.v = `Compact)
    && Location.is_single_line i.pmb_loc c.fmt_opts.margin.v

  let break_between s cc (i1, c1) (i2, c2) =
    cmts_between s cc i1.pmb_loc i2.pmb_loc
    || has_doc i1 || has_doc i2
    || (not (is_simple (i1, c1)))
    || not (is_simple (i2, c2))
end

module Md = struct
  let has_doc itm = Ext_attrs.has_doc itm.pmd_ext_attrs

  let is_simple (i, (c : Conf.t)) =
    Poly.(c.fmt_opts.module_item_spacing.v = `Compact)
    && Location.is_single_line i.pmd_loc c.fmt_opts.margin.v

  let break_between s cc (i1, c1) (i2, c2) =
    cmts_between s cc i1.pmd_loc i2.pmd_loc
    || has_doc i1 || has_doc i2
    || (not (is_simple (i1, c1)))
    || not (is_simple (i2, c2))
end

module Td = struct
  let has_doc itm = Ext_attrs.has_doc itm.ptype_attributes

  let is_simple (i, (c : Conf.t)) =
    match c.fmt_opts.module_item_spacing.v with
    | `Compact | `Preserve ->
        Location.is_single_line i.ptype_loc c.fmt_opts.margin.v
    | `Sparse -> false

  let break_between s cc (i1, c1) (i2, c2) =
    cmts_between s cc i1.ptype_loc i2.ptype_loc
    || has_doc i1 || has_doc i2
    ||
    match
      Conf.
        (c1.fmt_opts.module_item_spacing.v, c2.fmt_opts.module_item_spacing.v)
    with
    | `Preserve, `Preserve ->
        Source.empty_line_between s i1.ptype_loc.loc_end
          i2.ptype_loc.loc_start
    | _ -> (not (is_simple (i1, c1))) || not (is_simple (i2, c2))
end

module Class_field = struct
  let has_doc itm =
    List.exists ~f:Attr.is_doc itm.pcf_attributes
    ||
    match itm.pcf_desc with
    | Pcf_attribute atr -> Attr.is_doc atr
    | _ -> false

  let is_simple (itm, (c : Conf.t)) =
    match c.fmt_opts.module_item_spacing.v with
    | `Compact | `Preserve ->
        Location.is_single_line itm.pcf_loc c.fmt_opts.margin.v
    | `Sparse -> false

  let break_between s cc (i1, c1) (i2, c2) =
    cmts_between s cc i1.pcf_loc i2.pcf_loc
    || has_doc i1 || has_doc i2
    ||
    match
      Conf.
        (c1.fmt_opts.module_item_spacing.v, c2.fmt_opts.module_item_spacing.v)
    with
    | `Preserve, `Preserve ->
        Source.empty_line_between s i1.pcf_loc.loc_end i2.pcf_loc.loc_start
    | _ -> (not (is_simple (i1, c1))) || not (is_simple (i2, c2))
end

module Class_type_field = struct
  let has_doc itm =
    List.exists ~f:Attr.is_doc itm.pctf_attributes
    ||
    match itm.pctf_desc with
    | Pctf_attribute atr -> Attr.is_doc atr
    | _ -> false

  let is_simple (itm, (c : Conf.t)) =
    match c.fmt_opts.module_item_spacing.v with
    | `Compact | `Preserve ->
        Location.is_single_line itm.pctf_loc c.fmt_opts.margin.v
    | `Sparse -> false

  let break_between s cc (i1, c1) (i2, c2) =
    cmts_between s cc i1.pctf_loc i2.pctf_loc
    || has_doc i1 || has_doc i2
    ||
    match
      Conf.
        (c1.fmt_opts.module_item_spacing.v, c2.fmt_opts.module_item_spacing.v)
    with
    | `Preserve, `Preserve ->
        Source.empty_line_between s i1.pctf_loc.loc_end i2.pctf_loc.loc_start
    | _ -> (not (is_simple (i1, c1))) || not (is_simple (i2, c2))
end

type toplevel_item =
  [`Item of structure_item | `Directive of toplevel_directive]

(** Ast terms of various forms. *)
module T = struct
  type t =
    | Pld of payload
    | Typ of core_type
    | Td of type_declaration
    | Cty of class_type
    | Cd of class_declaration
    | Ctd of class_type_declaration
    | Pat of pattern
    | Exp of expression
    | Fpe of expr_function_param
    | Fpc of class_function_param
    | Vc of value_constraint
    | Lb of value_binding
    | Bo of binding_op
    | Mb of module_binding
    | Md of module_declaration
    | Cl of class_expr
    | Mty of module_type
    | Mod of module_expr
    | Sig of signature_item
    | Str of structure_item
    | Clf of class_field
    | Ctf of class_type_field
    | Tli of toplevel_item
    | Top
    | Rep

  let dump fs = function
    | Pld l -> Format.fprintf fs "Pld:@\n%a" Printast.payload l
    | Typ t -> Format.fprintf fs "Typ:@\n%a" Printast.core_type t
    | Td t -> Format.fprintf fs "Td:@\n%a" Printast.type_declaration t
    | Pat p -> Format.fprintf fs "Pat:@\n%a" Printast.pattern p
    | Exp e -> Format.fprintf fs "Exp:@\n%a" Printast.expression e
    | Fpe p -> Format.fprintf fs "Fpe:@\n%a" Printast.expr_function_param p
    | Fpc p -> Format.fprintf fs "Fpc:@\n%a" Printast.class_function_param p
    | Vc c -> Format.fprintf fs "Vc:@\n%a" Printast.value_constraint c
    | Lb b -> Format.fprintf fs "Lb:@\n%a" Printast.value_binding b
    | Bo b -> Format.fprintf fs "Bo:@\n%a" Printast.binding_op b
    | Mb m -> Format.fprintf fs "Mb:@\n%a" Printast.module_binding m
    | Md m -> Format.fprintf fs "Md:@\n%a" Printast.module_declaration m
    | Cl cl -> Format.fprintf fs "Cl:@\n%a" Printast.class_expr cl
    | Mty mt -> Format.fprintf fs "Mty:@\n%a" Printast.module_type mt
    | Cty cty -> Format.fprintf fs "Cty:@\n%a" Printast.class_type cty
    | Cd cd -> Format.fprintf fs "Cd:@\n%a" Printast.class_declaration cd
    | Ctd ctd ->
        Format.fprintf fs "Ctd:@\n%a" Printast.class_type_declaration ctd
    | Mod m -> Format.fprintf fs "Mod:@\n%a" Printast.module_expr m
    | Sig s -> Format.fprintf fs "Sig:@\n%a" Printast.signature_item s
    | Str s | Tli (`Item s) ->
        Format.fprintf fs "Str:@\n%a" Printast.structure_item s
    | Clf clf -> Format.fprintf fs "Clf:@\n%a@\n" Printast.class_field clf
    | Ctf ctf ->
        Format.fprintf fs "Ctf:@\n%a@\n" Printast.class_type_field ctf
    | Tli (`Directive d) ->
        Format.fprintf fs "Dir:@\n%a" Printast.top_phrase (Ptop_dir d)
    | Top -> Format.pp_print_string fs "Top"
    | Rep -> Format.pp_print_string fs "Rep"
end

include T

let is_top = function Top -> true | _ -> false

let attrs_of_ext_attrs ea = ea.attrs_before @ ea.attrs_after

let attributes = function
  | Pld _ -> []
  | Typ x -> x.ptyp_attributes
  | Td x -> attrs_of_ext_attrs x.ptype_attributes
  | Cty x -> x.pcty_attributes
  | Pat x -> x.ppat_attributes
  | Exp x -> x.pexp_attributes
  | Fpe _ | Fpc _ -> []
  | Vc _ -> []
  | Lb x -> attrs_of_ext_attrs x.pvb_attributes
  | Bo _ -> []
  | Mb x -> attrs_of_ext_attrs x.pmb_ext_attrs
  | Md x -> attrs_of_ext_attrs x.pmd_ext_attrs
  | Cl x -> x.pcl_attributes
  | Cd x -> attrs_of_ext_attrs x.pci_attributes
  | Ctd x -> attrs_of_ext_attrs x.pci_attributes
  | Mty x -> x.pmty_attributes
  | Mod x -> x.pmod_attributes
  | Sig _ -> []
  | Str _ -> []
  | Clf x -> x.pcf_attributes
  | Ctf x -> x.pctf_attributes
  | Top -> []
  | Tli _ -> []
  | Rep -> []

let location = function
  | Pld _ -> Location.none
  | Typ x -> x.ptyp_loc
  | Td x -> x.ptype_loc
  | Cty x -> x.pcty_loc
  | Pat x -> x.ppat_loc
  | Exp x -> x.pexp_loc
  | Fpe x -> x.pparam_loc
  | Fpc x -> x.pparam_loc
  | Vc _ -> Location.none
  | Lb x -> x.pvb_loc
  | Bo x -> x.pbop_loc
  | Mb x -> x.pmb_loc
  | Md x -> x.pmd_loc
  | Cl x -> x.pcl_loc
  | Cd x -> x.pci_loc
  | Ctd x -> x.pci_loc
  | Mty x -> x.pmty_loc
  | Mod x -> x.pmod_loc
  | Sig x -> x.psig_loc
  | Str x -> x.pstr_loc
  | Clf x -> x.pcf_loc
  | Ctf x -> x.pctf_loc
  | Tli (`Item x) -> x.pstr_loc
  | Tli (`Directive x) -> x.pdir_loc
  | Top -> Location.none
  | Rep -> Location.none

let break_between_modules s cc (i1, c1) (i2, c2) =
  let has_doc itm = List.exists ~f:Attr.is_doc (attributes itm) in
  let is_simple (itm, (c : Conf.t)) =
    Location.is_single_line (location itm) c.fmt_opts.margin.v
  in
  cmts_between s cc (location i1) (location i2)
  || has_doc i1 || has_doc i2
  || (not (is_simple (i1, c1)))
  || not (is_simple (i2, c2))

let break_between s cc (i1, c1) (i2, c2) =
  match (i1, i2) with
  | Str i1, Str i2 -> Structure_item.break_between s cc (i1, c1) (i2, c2)
  | Sig i1, Sig i2 -> Signature_item.break_between s cc (i1, c1) (i2, c2)
  | Lb i1, Lb i2 -> Lb.break_between s cc (i1, c1) (i2, c2)
  | Mb i1, Mb i2 -> Mb.break_between s cc (i1, c1) (i2, c2)
  | Md i1, Md i2 -> Md.break_between s cc (i1, c1) (i2, c2)
  | Mty _, Mty _ -> break_between_modules s cc (i1, c1) (i2, c2)
  | Mod _, Mod _ -> break_between_modules s cc (i1, c1) (i2, c2)
  | Tli (`Item i1), Tli (`Item i2) ->
      Structure_item.break_between s cc (i1, c1) (i2, c2)
  | Tli (`Directive _), Tli (`Directive _) | Tli _, Tli _ ->
      true (* always break between an item and a directive *)
  | Clf i1, Clf i2 -> Class_field.break_between s cc (i1, c1) (i2, c2)
  | Ctf i1, Ctf i2 -> Class_type_field.break_between s cc (i1, c1) (i2, c2)
  | Td i1, Td i2 -> Td.break_between s cc (i1, c1) (i2, c2)
  | _ -> assert false

(** Term-in-context, [{ctx; ast}] records that [ast] is (considered to be) an
    immediate sub-term of [ctx] as assumed by the operations in
    [Requires_sub_terms]. *)
module rec In_ctx : sig
  type 'a xt = private {ctx: T.t; ast: 'a}

  val sub_ast : ctx:T.t -> T.t -> T.t xt

  val sub_typ : ctx:T.t -> core_type -> core_type xt

  val sub_td : ctx:T.t -> type_declaration -> type_declaration xt

  val sub_cty : ctx:T.t -> class_type -> class_type xt

  val sub_pat : ctx:T.t -> pattern -> pattern xt

  val sub_exp : ctx:T.t -> expression -> expression xt

  val sub_cl : ctx:T.t -> class_expr -> class_expr xt

  val sub_cf : ctx:T.t -> class_field -> class_field xt

  val sub_ctf : ctx:t -> class_type_field -> class_type_field xt

  val sub_mty : ctx:T.t -> module_type -> module_type xt

  val sub_mod : ctx:T.t -> module_expr -> module_expr xt

  val sub_md : ctx:T.t -> module_declaration -> module_declaration xt

  val sub_mb : ctx:T.t -> module_binding -> module_binding xt

  val sub_sig : ctx:T.t -> signature_item -> signature_item xt

  val sub_str : ctx:T.t -> structure_item -> structure_item xt

  val sub_fun_body : ctx:T.t -> function_body -> function_body xt
end = struct
  open Requires_sub_terms

  type 'a xt = {ctx: T.t; ast: 'a}

  let sub_ast ~ctx ast = {ctx; ast}

  let sub_typ ~ctx typ = check parenze_typ {ctx; ast= typ}

  let sub_td ~ctx td = {ctx; ast= td}

  let sub_cty ~ctx cty = {ctx; ast= cty}

  let sub_pat ~ctx pat = check parenze_pat {ctx; ast= pat}

  let sub_exp ~ctx exp = check parenze_exp {ctx; ast= exp}

  let sub_cl ~ctx cl = {ctx; ast= cl}

  let sub_cf ~ctx cf = {ctx; ast= cf}

  let sub_ctf ~ctx ctf = {ctx; ast= ctf}

  let sub_mty ~ctx mty = {ctx; ast= mty}

  let sub_mod ~ctx mod_ = {ctx; ast= mod_}

  let sub_md ~ctx md = {ctx; ast= md}

  let sub_mb ~ctx mb = {ctx; ast= mb}

  let sub_sig ~ctx sig_ = {ctx; ast= sig_}

  let sub_str ~ctx str = {ctx; ast= str}

  let sub_fun_body ~ctx ast = {ctx; ast}
end

(** Operations determining precedence and necessary parenthesization of terms
    based on their super-terms. *)
and Requires_sub_terms : sig
  val is_simple :
    Conf.t -> (expression In_ctx.xt -> int) -> expression In_ctx.xt -> bool

  val exposed_right_exp : cls -> expression -> bool

  val prec_ast : T.t -> Prec.t option

  val parenze_typ : core_type In_ctx.xt -> bool

  val parenze_mty : module_type In_ctx.xt -> bool

  val parenze_mod : module_expr In_ctx.xt -> bool

  val parenze_cty : class_type In_ctx.xt -> bool

  val parenze_cl : class_expr In_ctx.xt -> bool

  val parenze_pat : pattern In_ctx.xt -> bool

  val parenze_exp : expression In_ctx.xt -> bool

  val parenze_nested_exp : expression In_ctx.xt -> bool
end = struct
  open In_ctx

  (* This module uses physical equality extensively to detect sub-terms. *)

  let ( == ) = Base.phys_equal

  let dump ctx ast fs =
    Format.fprintf fs "ast: %a@\nctx: %a@\n" T.dump ast T.dump ctx

  let assert_no_raise ~f ~dump x =
    assert (
      try
        ignore (f x) ;
        true
      with exc ->
        let bt = Stdlib.Printexc.get_backtrace () in
        dump x Format.err_formatter ;
        Format.eprintf "%s%!" bt ;
        raise exc )

  (** Predicates to check the claimed sub-term relation. *)

  let check_typ {ctx; ast= typ} =
    let f tI = typ == tI in
    let fst_f (tI, _) = typ == tI in
    let snd_f (_, tI) = typ == tI in
    let check_cstr = function
      | Pcstr_tuple t1N -> List.exists t1N ~f
      | Pcstr_record (_, ld1N) ->
          List.exists ld1N ~f:(fun {pld_type; _} -> typ == pld_type)
    in
    let check_ext {pext_kind; _} =
      match pext_kind with
      | Pext_decl (_, cstr, t0) -> check_cstr cstr || Option.exists t0 ~f
      | _ -> false
    in
    let check_typext {ptyext_params; ptyext_constructors; _} =
      List.exists ptyext_params ~f:fst_f
      || List.exists ptyext_constructors ~f:check_ext
    in
    let check_typexn {ptyexn_constructor; _} =
      check_ext ptyexn_constructor
    in
    let check_class_type {pci_expr= {pcty_desc; _}; pci_params; _} =
      List.exists pci_params ~f:(fun (t, _) -> t == typ)
      ||
      match pcty_desc with
      | Pcty_constr (_, l) -> List.exists l ~f:(fun x -> x == typ)
      | Pcty_arrow (t, _) -> List.exists t ~f:(fun x -> x.pap_type == typ)
      | _ -> false
    in
    let check_class_expr {pci_expr= {pcl_desc; _}; pci_params; _} =
      List.exists pci_params ~f:(fun (t, _) -> t == typ)
      ||
      match pcl_desc with
      | Pcl_constr (_, l) -> List.exists l ~f:(fun x -> x == typ)
      | _ -> false
    in
    let check_value_constraint = function
      | Pvc_constraint {typ= typ'; _} -> typ' == typ
      | Pvc_coercion {ground; coercion} ->
          coercion == typ || Option.exists ground ~f:(fun x -> x == typ)
    in
    let check_pvb pvb =
      Option.exists pvb.pvb_constraint ~f:check_value_constraint
    in
    let check_let_bindings lbs =
      List.exists lbs.pvbs_bindings ~f:check_pvb
    in
    let check_type_constraint = function
      | Pconstraint t -> f t
      | Pcoerce (t1, t2) -> Option.exists t1 ~f || f t2
    in
    match ctx with
    | Pld (PTyp t1) -> assert (typ == t1)
    | Pld _ -> assert false
    | Typ ctx -> (
      match ctx.ptyp_desc with
      | Ptyp_extension _ -> ()
      | Ptyp_any | Ptyp_var _ -> assert false
      | Ptyp_alias (t1, _) | Ptyp_poly (_, t1) -> assert (typ == t1)
      | Ptyp_arrow (t, t2) ->
          assert (List.exists t ~f:(fun x -> typ == x.pap_type) || typ == t2)
      | Ptyp_tuple t1N | Ptyp_constr (_, t1N) -> assert (List.exists t1N ~f)
      | Ptyp_variant (r1N, _, _) ->
          assert (
            List.exists r1N ~f:(function
              | {prf_desc= Rtag (_, _, t1N); _} -> List.exists t1N ~f
              | {prf_desc= Rinherit t1; _} -> typ == t1 ) )
      | Ptyp_open (_, t1) -> assert (t1 == typ)
      | Ptyp_package (_, it1N, _) -> assert (List.exists it1N ~f:snd_f)
      | Ptyp_object (fields, _) ->
          assert (
            List.exists fields ~f:(function
              | {pof_desc= Otag (_, t1); _} -> typ == t1
              | {pof_desc= Oinherit t1; _} -> typ == t1 ) )
      | Ptyp_class (_, l) -> assert (List.exists l ~f) )
    | Td {ptype_params; ptype_cstrs; ptype_kind; ptype_manifest; _} ->
        assert (
          List.exists ptype_params ~f:fst_f
          || List.exists ptype_cstrs ~f:(fun (t1, t2, _) ->
                 typ == t1 || typ == t2 )
          || ( match ptype_kind with
             | Ptype_variant cd1N ->
                 List.exists cd1N ~f:(fun {pcd_args; pcd_res; _} ->
                     check_cstr pcd_args || Option.exists pcd_res ~f )
             | Ptype_record ld1N ->
                 List.exists ld1N ~f:(fun {pld_type; _} -> typ == pld_type)
             | _ -> false )
          || Option.exists ptype_manifest ~f )
    | Cty {pcty_desc; _} ->
        assert (
          match pcty_desc with
          | Pcty_constr (_, l) -> List.exists l ~f
          | Pcty_arrow (t, _) ->
              List.exists t ~f:(fun x -> x.pap_type == typ)
          | Pcty_open _ -> false
          | Pcty_extension _ -> false
          | Pcty_signature {pcsig_self; _} -> Option.exists pcsig_self ~f )
    | Pat ctx -> (
      match ctx.ppat_desc with
      | Ppat_constraint (_, t1) -> assert (typ == t1)
      | Ppat_extension (_, PTyp t) -> assert (typ == t)
      | Ppat_unpack (_, Some (_, l, _)) ->
          assert (List.exists l ~f:(fun (_, t) -> typ == t))
      | Ppat_record (l, _) ->
          assert (List.exists l ~f:(fun (_, t, _) -> Option.exists t ~f))
      | _ -> assert false )
    | Exp ctx -> (
      match ctx.pexp_desc with
      | Pexp_pack (_, Some (_, it1N, _)) -> assert (List.exists it1N ~f:snd_f)
      | Pexp_constraint (_, t1)
       |Pexp_coerce (_, None, t1)
       |Pexp_extension (_, PTyp t1) ->
          assert (typ == t1)
      | Pexp_coerce (_, Some t1, t2) -> assert (typ == t1 || typ == t2)
      | Pexp_letexception (ext, _) -> assert (check_ext ext)
      | Pexp_object _ -> assert false
      | Pexp_record (en1, _) ->
          assert (
            List.exists en1 ~f:(fun (_, c, _) ->
                Option.exists c ~f:check_type_constraint ) )
      | Pexp_let (lbs, _, _) -> assert (check_let_bindings lbs)
      | Pexp_function (_, Some t1, _) -> assert (check_type_constraint t1)
      | _ -> assert false )
    | Fpe _ | Fpc _ -> assert false
    | Vc c -> assert (check_value_constraint c)
    | Lb _ -> assert false
    | Bo _ -> assert false
    | Mb _ -> assert false
    | Md _ -> assert false
    | Cl {pcl_desc; _} ->
        assert (
          match pcl_desc with
          | Pcl_constr (_, l) -> List.exists l ~f
          | Pcl_constraint _ -> false
          | Pcl_let (lbs, _, _) -> check_let_bindings lbs
          | Pcl_apply _ -> false
          | Pcl_fun _ -> false
          | Pcl_open _ -> false
          | Pcl_extension _ -> false
          | Pcl_structure _ -> false )
    | Cd ctx -> assert (check_class_expr ctx)
    | Ctd ctx -> assert (check_class_type ctx)
    | Mty _ -> assert false
    | Mod ctx -> (
      match ctx.pmod_desc with
      | Pmod_unpack (_, ty1, ty2) ->
          let f (_, cstrs, _) = List.exists cstrs ~f:(fun (_, x) -> f x) in
          assert (Option.exists ty1 ~f || Option.exists ty2 ~f)
      | _ -> assert false )
    | Sig ctx -> (
      match ctx.psig_desc with
      | Psig_value {pval_type= t1; _} -> assert (typ == t1)
      | Psig_type (_, _) -> assert false
      | Psig_typesubst _ -> assert false
      | Psig_typext typext -> assert (check_typext typext)
      | Psig_exception ext -> assert (check_typexn ext)
      | _ -> assert false )
    | Str ctx -> (
      match ctx.pstr_desc with
      | Pstr_primitive {pval_type= t1; _} -> assert (typ == t1)
      | Pstr_type (_, _) -> assert false
      | Pstr_typext typext -> assert (check_typext typext)
      | Pstr_exception ext -> assert (check_typexn ext)
      | Pstr_extension ((_, PTyp t), _) -> assert (t == typ)
      | Pstr_extension (_, _) -> assert false
      | Pstr_value {pvbs_bindings; _} ->
          assert (List.exists pvbs_bindings ~f:check_pvb)
      | _ -> assert false )
    | Clf {pcf_desc; _} ->
        assert (
          match pcf_desc with
          | Pcf_inherit (_, _, _) -> false
          | Pcf_val (_, _, Cfk_virtual t) -> typ == t
          | Pcf_val (_, _, Cfk_concrete (_, tc, _)) ->
              Option.exists tc ~f:check_type_constraint
          | Pcf_method (_, _, Cfk_virtual t) -> typ == t
          | Pcf_method (_, _, Cfk_concrete (_, (_, t), _)) ->
              Option.exists t ~f:check_value_constraint
          | Pcf_constraint (t1, t2) -> t1 == typ || t2 == typ
          | Pcf_initializer _ | Pcf_attribute _ | Pcf_extension _ -> false )
    | Ctf {pctf_desc; _} ->
        assert (
          match pctf_desc with
          | Pctf_constraint (t1, t2) -> t1 == typ || t2 == typ
          | Pctf_val (_, _, t) -> t == typ
          | Pctf_method (_, _, t) -> t == typ
          | Pctf_inherit _ -> false
          | Pctf_attribute _ -> false
          | Pctf_extension _ -> false )
    | Top | Tli _ | Rep -> assert false

  let assert_check_typ xtyp =
    let dump {ctx; ast= typ} = dump ctx (Typ typ) in
    assert_no_raise ~f:check_typ ~dump xtyp

  let check_cty {ctx; ast= cty} =
    match (ctx : t) with
    | Exp _ -> assert false
    | Fpe _ | Fpc _ -> assert false
    | Vc _ -> assert false
    | Lb _ -> assert false
    | Bo _ -> assert false
    | Mb _ -> assert false
    | Md _ -> assert false
    | Pld _ -> assert false
    | Str _ -> assert false
    | Sig _ -> assert false
    | Cty {pcty_desc; _} -> (
      match pcty_desc with
      | Pcty_arrow (_, t) -> assert (t == cty)
      | Pcty_signature _ -> assert false
      | Pcty_open (_, t) -> assert (t == cty)
      | Pcty_constr _ -> assert false
      | Pcty_extension _ -> assert false )
    | Top -> assert false
    | Tli _ -> assert false
    | Typ _ -> assert false
    | Td _ -> assert false
    | Pat _ -> assert false
    | Cl ctx ->
        assert (
          match ctx.pcl_desc with
          | Pcl_fun _ -> false
          | Pcl_constr _ -> false
          | Pcl_structure _ -> false
          | Pcl_apply _ -> false
          | Pcl_let (_, _, _) -> false
          | Pcl_constraint (_, x) -> x == cty
          | Pcl_extension _ -> false
          | Pcl_open _ -> false )
    | Cd ctx ->
        assert (Option.exists ctx.pci_constraint ~f:(fun x -> x == cty))
    | Ctd ctx ->
        assert (
          Option.exists ctx.pci_constraint ~f:(fun x -> x == cty)
          || ctx.pci_expr == cty )
    | Clf _ -> assert false
    | Ctf {pctf_desc; _} ->
        assert (
          match pctf_desc with
          | Pctf_inherit t -> t == cty
          | Pctf_val _ -> false
          | Pctf_method _ -> false
          | Pctf_constraint _ -> false
          | Pctf_attribute _ -> false
          | Pctf_extension _ -> false )
    | Mty _ -> assert false
    | Mod _ -> assert false
    | Rep -> assert false

  let assert_check_cty xcty =
    let dump {ctx; ast= cty} = dump ctx (Cty cty) in
    assert_no_raise ~f:check_cty ~dump xcty

  let check_cl {ctx; ast= cl} =
    match (ctx : t) with
    | Exp _ -> assert false
    | Fpe _ | Fpc _ -> assert false
    | Vc _ -> assert false
    | Lb _ -> assert false
    | Bo _ -> assert false
    | Mb _ -> assert false
    | Md _ -> assert false
    | Pld _ -> assert false
    | Str _ -> assert false
    | Sig _ -> assert false
    | Cty _ -> assert false
    | Top -> assert false
    | Tli _ -> assert false
    | Typ _ -> assert false
    | Td _ -> assert false
    | Pat _ -> assert false
    | Cl {pcl_desc; _} ->
        assert (
          match pcl_desc with
          | Pcl_structure _ -> false
          | Pcl_fun (_, x) -> x == cl
          | Pcl_apply (x, _) -> x == cl
          | Pcl_let (_, x, _) -> x == cl
          | Pcl_constraint (x, _) -> x == cl
          | Pcl_open (_, x) -> x == cl
          | Pcl_constr _ -> false
          | Pcl_extension _ -> false )
    | Cd ctx -> assert (ctx.pci_expr == cl)
    | Ctd _ -> assert false
    | Clf {pcf_desc; _} ->
        assert (
          match pcf_desc with Pcf_inherit (_, x, _) -> x == cl | _ -> false )
    | Ctf _ -> assert false
    | Mty _ -> assert false
    | Mod _ -> assert false
    | Rep -> assert false

  let assert_check_cl xcl =
    let dump {ctx; ast= cl} = dump ctx (Cl cl) in
    assert_no_raise ~f:check_cl ~dump xcl

  let check_pat {ctx; ast= pat} =
    let check_extensions = function PPat (p, _) -> p == pat | _ -> false in
    let check_subpat ppat =
      ppat == pat
      ||
      match ppat.ppat_desc with
      | Ppat_constraint (p, _) -> p == pat
      | _ -> false
    in
    let check_cases = List.exists ~f:(fun c -> c.pc_lhs == pat) in
    let check_binding {pvb_pat; pvb_body; _} =
      check_subpat pvb_pat
      ||
      match pvb_body with
      | Pfunction_body _ -> false
      | Pfunction_cases (cases, _, _) -> check_cases cases
    in
    let check_bindings l = List.exists l ~f:check_binding in
    let check_param_val (_, _, p) = p == pat in
    let check_expr_function_param param =
      match param.pparam_desc with
      | Pparam_val x -> check_param_val x
      | Pparam_newtype _ -> false
    in
    let check_class_function_param param =
      check_param_val param.pparam_desc
    in
    let check_class_function_params =
      List.exists ~f:check_class_function_param
    in
    match ctx with
    | Pld (PPat (p1, _)) -> assert (p1 == pat)
    | Pld _ -> assert false
    | Typ ctx -> (
      match ctx.ptyp_desc with
      | Ptyp_extension (_, ext) -> assert (check_extensions ext)
      | _ -> assert false )
    | Td _ -> assert false
    | Pat ctx -> (
        let f pI = pI == pat in
        match ctx.ppat_desc with
        | Ppat_array p1N | Ppat_list p1N | Ppat_tuple p1N | Ppat_cons p1N ->
            assert (List.exists p1N ~f)
        | Ppat_record (p1N, _) ->
            assert (List.exists p1N ~f:(fun (_, _, x) -> Option.exists x ~f))
        | Ppat_or l -> assert (List.exists ~f:(fun p -> p == pat) l)
        | Ppat_alias (p1, _)
         |Ppat_constraint (p1, _)
         |Ppat_construct (_, Some (_, p1))
         |Ppat_exception p1
         |Ppat_lazy p1
         |Ppat_open (_, p1)
         |Ppat_variant (_, Some p1) ->
            assert (p1 == pat)
        | Ppat_effect (p1, p2) -> assert (p1 == pat || p2 == pat)
        | Ppat_extension (_, ext) -> assert (check_extensions ext)
        | Ppat_any | Ppat_constant _
         |Ppat_construct (_, None)
         |Ppat_interval _ | Ppat_type _ | Ppat_unpack _ | Ppat_var _
         |Ppat_variant (_, None) ->
            assert false )
    | Exp ctx -> (
      match ctx.pexp_desc with
      | Pexp_apply _ | Pexp_array _ | Pexp_list _ | Pexp_assert _
       |Pexp_coerce _ | Pexp_constant _ | Pexp_constraint _
       |Pexp_construct _ | Pexp_field _ | Pexp_ident _ | Pexp_ifthenelse _
       |Pexp_lazy _ | Pexp_letexception _ | Pexp_letmodule _ | Pexp_new _
       |Pexp_open _ | Pexp_override _ | Pexp_pack _ | Pexp_record _
       |Pexp_send _ | Pexp_sequence _ | Pexp_setfield _ | Pexp_setinstvar _
       |Pexp_tuple _ | Pexp_unreachable | Pexp_variant _ | Pexp_while _
       |Pexp_hole | Pexp_beginend _ | Pexp_parens _ | Pexp_cons _
       |Pexp_letopen _ | Pexp_indexop_access _ | Pexp_prefix _ | Pexp_infix _
        ->
          assert false
      | Pexp_extension (_, ext) -> assert (check_extensions ext)
      | Pexp_object {pcstr_self; _} ->
          assert (Option.exists ~f:(fun self_ -> self_ == pat) pcstr_self)
      | Pexp_let ({pvbs_bindings; _}, _, _) ->
          assert (check_bindings pvbs_bindings)
      | Pexp_letop {let_; ands; _} ->
          let f {pbop_pat; _} = check_subpat pbop_pat in
          assert (f let_ || List.exists ~f ands)
      | Pexp_match (_, cases) | Pexp_try (_, cases) ->
          assert (check_cases cases)
      | Pexp_for (p, _, _, _, _) -> assert (p == pat)
      | Pexp_function (params, _, body) ->
          let check_body =
            match body with
            | Pfunction_body _ -> false
            | Pfunction_cases (cases, _, _) -> check_cases cases
          in
          assert (
            List.exists ~f:check_expr_function_param params || check_body ) )
    | Fpe ctx -> assert (check_expr_function_param ctx)
    | Fpc ctx -> assert (check_class_function_param ctx)
    | Vc _ -> assert false
    | Lb x -> assert (check_binding x)
    | Bo x -> assert (x.pbop_pat == pat)
    | Mb _ -> assert false
    | Md _ -> assert false
    | Cl ctx ->
        assert (
          match ctx.pcl_desc with
          | Pcl_fun (p, _) -> check_class_function_params p
          | Pcl_constr _ -> false
          | Pcl_structure {pcstr_self; _} ->
              Option.exists ~f:(fun self_ -> self_ == pat) pcstr_self
          | Pcl_apply _ -> false
          | Pcl_let ({pvbs_bindings; _}, _, _) ->
              check_bindings pvbs_bindings
          | Pcl_constraint _ -> false
          | Pcl_extension (_, ext) -> check_extensions ext
          | Pcl_open _ -> false )
    | Cty _ -> assert false
    | Cd _ -> assert false
    | Ctd _ -> assert false
    | Mty _ | Mod _ | Sig _ -> assert false
    | Str str -> (
      match str.pstr_desc with
      | Pstr_value {pvbs_bindings; _} -> assert (check_bindings pvbs_bindings)
      | Pstr_extension ((_, ext), _) -> assert (check_extensions ext)
      | _ -> assert false )
    | Clf {pcf_desc; _} ->
        assert (
          match pcf_desc with
          | Pcf_initializer _ -> false
          | Pcf_val (_, _, _) -> false
          | Pcf_method (_, _, _) -> false
          | Pcf_extension (_, PPat (p, _)) -> p == pat
          | Pcf_extension (_, _) -> false
          | Pcf_inherit _ -> false
          | Pcf_constraint _ -> false
          | Pcf_attribute _ -> false )
    | Ctf _ -> assert false
    | Top | Tli _ | Rep -> assert false

  let assert_check_pat xpat =
    let dump {ctx; ast= pat} = dump ctx (Pat pat) in
    assert_no_raise ~f:check_pat ~dump xpat

  let check_exp {ctx; ast= exp} =
    let check_extensions = function
      | PPat (_, Some e) -> e == exp
      | PStr [{pstr_desc= Pstr_eval (e, _); _}] -> e == exp
      | _ -> false
    in
    let check_param_val (_, e, _) = Option.exists e ~f:(fun x -> x == exp) in
    let check_expr_function_param param =
      match param.pparam_desc with
      | Pparam_val x -> check_param_val x
      | Pparam_newtype _ -> false
    in
    let check_class_function_param param =
      check_param_val param.pparam_desc
    in
    let check_class_function_params =
      List.exists ~f:check_class_function_param
    in
    let check_cases =
      List.exists ~f:(function
        | {pc_guard= Some g; _} when g == exp -> true
        | {pc_rhs; _} when pc_rhs == exp -> true
        | _ -> false )
    in
    let check_fun_body = function
      | Pfunction_body body -> body == exp
      | Pfunction_cases (cases, _, _) -> check_cases cases
    in
    match ctx with
    | Pld (PPat (_, Some e1)) -> assert (e1 == exp)
    | Pld _ -> assert false
    | Exp ctx -> (
        let f eI = eI == exp in
        let snd_f (_, eI) = eI == exp in
        match ctx.pexp_desc with
        | Pexp_extension (_, ext) -> assert (check_extensions ext)
        | Pexp_constant _ | Pexp_ident _ | Pexp_new _ | Pexp_pack _
         |Pexp_unreachable | Pexp_hole ->
            assert false
        | Pexp_object _ -> assert false
        | Pexp_let ({pvbs_bindings; _}, e, _) ->
            assert (
              List.exists pvbs_bindings ~f:(fun {pvb_body; _} ->
                  check_fun_body pvb_body )
              || e == exp )
        | Pexp_letop {let_; ands; body; loc_in= _} ->
            let f {pbop_exp; _} = pbop_exp == exp in
            assert (f let_ || List.exists ~f ands || body == exp)
        | (Pexp_match (e, _) | Pexp_try (e, _)) when e == exp -> ()
        | Pexp_match (_, cases) | Pexp_try (_, cases) ->
            assert (check_cases cases)
        | Pexp_function (params, _, body) ->
            assert (
              List.exists ~f:check_expr_function_param params
              || check_fun_body body )
        | Pexp_indexop_access {pia_lhs; pia_kind= Builtin idx; pia_rhs; _} ->
            assert (
              pia_lhs == exp || idx == exp
              || Option.value_map pia_rhs ~default:false ~f )
        | Pexp_indexop_access
            {pia_lhs; pia_kind= Dotop (_, _, idx); pia_rhs; _} ->
            assert (
              pia_lhs == exp || List.exists ~f idx
              || Option.value_map pia_rhs ~default:false ~f )
        | Pexp_prefix (_, e) -> assert (f e)
        | Pexp_infix (_, e1, e2) -> assert (f e1 || f e2)
        | Pexp_apply (e0, e1N) ->
            (* FAIL *)
            assert (e0 == exp || List.exists e1N ~f:snd_f)
        | Pexp_tuple e1N | Pexp_array e1N | Pexp_list e1N | Pexp_cons e1N ->
            assert (List.exists e1N ~f)
        | Pexp_construct (_, e) | Pexp_variant (_, e) ->
            assert (Option.exists e ~f)
        | Pexp_record (e1N, e0) ->
            assert (
              Option.exists e0 ~f
              || List.exists e1N ~f:(fun (_, _, e) -> Option.exists e ~f) )
        | Pexp_assert e
         |Pexp_beginend e
         |Pexp_parens e
         |Pexp_constraint (e, _)
         |Pexp_coerce (e, _, _)
         |Pexp_field (e, _)
         |Pexp_lazy e
         |Pexp_letexception (_, e)
         |Pexp_letmodule (_, _, _, e)
         |Pexp_open (_, e)
         |Pexp_letopen (_, e)
         |Pexp_send (e, _)
         |Pexp_setinstvar (_, e) ->
            assert (e == exp)
        | Pexp_sequence (e1, e2) -> assert (e1 == exp || e2 == exp)
        | Pexp_setfield (e1, _, e2) | Pexp_while (e1, e2) ->
            assert (e1 == exp || e2 == exp)
        | Pexp_ifthenelse (eN, e) ->
            assert (
              List.exists eN ~f:(fun x -> f x.if_cond || f x.if_body)
              || Option.exists e ~f:(fun (x, _) -> f x) )
        | Pexp_for (_, e1, e2, _, e3) ->
            assert (e1 == exp || e2 == exp || e3 == exp)
        | Pexp_override e1N -> assert (List.exists e1N ~f:snd_f) )
    | Fpe ctx -> assert (check_expr_function_param ctx)
    | Fpc ctx -> assert (check_class_function_param ctx)
    | Vc _ -> assert false
    | Lb x -> assert (check_fun_body x.pvb_body)
    | Bo x -> assert (x.pbop_exp == exp)
    | Mb _ -> assert false
    | Md _ -> assert false
    | Str str -> (
      match str.pstr_desc with
      | Pstr_eval (e0, _) -> assert (e0 == exp)
      | Pstr_value {pvbs_bindings; _} ->
          assert (
            List.exists pvbs_bindings ~f:(fun {pvb_body; _} ->
                check_fun_body pvb_body ) )
      | Pstr_extension ((_, ext), _) -> assert (check_extensions ext)
      | Pstr_primitive _ | Pstr_type _ | Pstr_typext _ | Pstr_exception _
       |Pstr_module _ | Pstr_recmodule _ | Pstr_modtype _ | Pstr_open _
       |Pstr_class _ | Pstr_class_type _ | Pstr_include _ | Pstr_attribute _
        ->
          assert false )
    | Mod {pmod_desc= Pmod_unpack (e1, _, _); _} -> assert (e1 == exp)
    | Cl ctx ->
        let rec loop ctx =
          match ctx.pcl_desc with
          | Pcl_fun (param, e) -> check_class_function_params param || loop e
          | Pcl_constr _ -> false
          | Pcl_structure _ -> false
          | Pcl_apply (_, l) -> List.exists l ~f:(fun (_, e) -> e == exp)
          | Pcl_let ({pvbs_bindings; _}, _, _) ->
              List.exists pvbs_bindings ~f:(fun {pvb_body; _} ->
                  check_fun_body pvb_body )
          | Pcl_constraint _ -> false
          | Pcl_extension _ -> false
          | Pcl_open _ -> false
        in
        assert (loop ctx)
    | Cty _ -> assert false
    | Cd _ -> assert false
    | Ctd _ -> assert false
    | Ctf _ -> assert false
    | Clf {pcf_desc; _} ->
        assert (
          let check_cfk = function
            | Cfk_concrete (_, _, e) -> e == exp
            | Cfk_virtual _ -> false
          in
          match pcf_desc with
          | Pcf_initializer e -> e == exp
          | Pcf_val (_, _, cfk) -> check_cfk cfk
          | Pcf_method (_, _, cfk) -> check_cfk cfk
          | Pcf_extension (_, ext) -> check_extensions ext
          | Pcf_inherit _ -> false
          | Pcf_constraint _ -> false
          | Pcf_attribute _ -> false )
    | Mod _ | Top | Tli _ | Typ _ | Pat _ | Mty _ | Sig _ | Td _ | Rep ->
        assert false

  let assert_check_exp xexp =
    let dump {ctx; ast= exp} = dump ctx (Exp exp) in
    assert_no_raise ~f:check_exp ~dump xexp

  let rec is_simple (c : Conf.t) width ({ast= exp; _} as xexp) =
    let ctx = Exp exp in
    match exp.pexp_desc with
    | Pexp_constant _ -> Exp.is_trivial exp
    | Pexp_field _ | Pexp_ident _ | Pexp_send _
     |Pexp_construct (_, None)
     |Pexp_variant (_, None) ->
        true
    | Pexp_cons l ->
        List.for_all l ~f:(fun e -> is_simple c width (sub_exp ~ctx e))
        && fit_margin c (width xexp)
    | Pexp_construct (_, Some e0) | Pexp_variant (_, Some e0) ->
        Exp.is_trivial e0
    | Pexp_array e1N | Pexp_list e1N | Pexp_tuple e1N ->
        List.for_all e1N ~f:Exp.is_trivial && fit_margin c (width xexp)
    | Pexp_record (e1N, e0) ->
        Option.for_all e0 ~f:Exp.is_trivial
        && List.for_all e1N ~f:(fun (_, c, eo) ->
               Option.is_none c && Option.for_all eo ~f:Exp.is_trivial )
        && fit_margin c (width xexp)
    | Pexp_indexop_access {pia_lhs; pia_kind; pia_rhs= None; _} ->
        Exp.is_trivial pia_lhs
        && ( match pia_kind with
           | Builtin idx -> Exp.is_trivial idx
           | Dotop (_, _, idx) -> List.for_all idx ~f:Exp.is_trivial )
        && fit_margin c (width xexp)
    | Pexp_prefix (_, e) -> Exp.is_trivial e && fit_margin c (width xexp)
    | Pexp_infix ({txt= ":="; _}, _, _) -> false
    | Pexp_infix (_, e1, e2) ->
        Exp.is_trivial e1 && Exp.is_trivial e2 && fit_margin c (width xexp)
    | Pexp_apply (e0, e1N) ->
        Exp.is_trivial e0
        && List.for_all e1N ~f:(snd >> Exp.is_trivial)
        && fit_margin c (width xexp)
    | Pexp_extension (_, PStr [{pstr_desc= Pstr_eval (e0, []); _}]) ->
        is_simple c width (sub_exp ~ctx e0)
    | Pexp_extension (_, (PStr [] | PTyp _)) -> true
    | _ -> false

  (** [prec_ctx {ctx; ast}] is the precedence of the context of [ast] within
      [ctx], where [ast] is an immediate sub-term (modulo syntactic sugar) of
      [ctx]. Also returns whether [ast] is the left, right, or neither child
      of [ctx]. Meaningful for binary operators, otherwise returns [None]. *)
  let prec_ctx ctx =
    let open Prec in
    let open Assoc in
    let is_tuple_lvl1_in_constructor ty = function
      | {pcd_args= Pcstr_tuple t1N; _} -> List.exists t1N ~f:(phys_equal ty)
      | _ -> false
    in
    let is_tuple_lvl1_in_ext_constructor ty = function
      | {pext_kind= Pext_decl (_, Pcstr_tuple t1N, _); _} ->
          List.exists t1N ~f:(phys_equal ty)
      | _ -> false
    in
    let constructor_cxt_prec_of_inner = function
      | {ptyp_desc= Ptyp_arrow _; _} -> Some (Apply, Non)
      | {ptyp_desc= Ptyp_tuple _; _} -> Some (InfixOp3, Non)
      | _ -> None
    in
    match ctx with
    | { ctx= Td {ptype_kind= Ptype_variant v; _}
      ; ast= Typ ({ptyp_desc= Ptyp_arrow _ | Ptyp_tuple _; _} as typ) }
      when List.exists v ~f:(is_tuple_lvl1_in_constructor typ) ->
        constructor_cxt_prec_of_inner typ
    | { ctx=
          ( Str {pstr_desc= Pstr_typext {ptyext_constructors= l; _}; _}
          | Sig {psig_desc= Psig_typext {ptyext_constructors= l; _}; _} )
      ; ast= Typ ({ptyp_desc= Ptyp_arrow _ | Ptyp_tuple _; _} as typ)
      ; _ }
      when List.exists l ~f:(is_tuple_lvl1_in_ext_constructor typ) ->
        constructor_cxt_prec_of_inner typ
    | { ctx=
          ( Str {pstr_desc= Pstr_exception {ptyexn_constructor= constr; _}; _}
          | Sig {psig_desc= Psig_exception {ptyexn_constructor= constr; _}; _}
          | Exp {pexp_desc= Pexp_letexception (constr, _); _} )
      ; ast= Typ ({ptyp_desc= Ptyp_tuple _ | Ptyp_arrow _; _} as typ) }
      when is_tuple_lvl1_in_ext_constructor typ constr ->
        constructor_cxt_prec_of_inner typ
    | {ctx= Str _; ast= Typ _; _} -> None
    | {ctx= Typ {ptyp_desc; _}; ast= Typ typ; _} -> (
      match ptyp_desc with
      | Ptyp_arrow (t, _) ->
          let assoc =
            if List.exists t ~f:(fun x -> x.pap_type == typ) then Left
            else Right
          in
          Some (MinusGreater, assoc)
      | Ptyp_tuple _ -> Some (InfixOp3, Non)
      | Ptyp_alias _ -> Some (As, Non)
      | Ptyp_constr (_, _ :: _ :: _) -> Some (Comma, Non)
      | Ptyp_constr _ -> Some (Apply, Non)
      | Ptyp_any | Ptyp_var _ | Ptyp_object _ | Ptyp_class _
       |Ptyp_variant _ | Ptyp_poly _ | Ptyp_package _ | Ptyp_extension _
       |Ptyp_open _ ->
          None )
    | {ctx= Cty {pcty_desc; _}; ast= Typ typ; _} -> (
      match pcty_desc with
      | Pcty_constr (_, _ :: _ :: _) -> Some (Comma, Non)
      | Pcty_arrow (t, _) ->
          let assoc =
            if List.exists t ~f:(fun x -> x.pap_type == typ) then Left
            else Right
          in
          Some (MinusGreater, assoc)
      | _ -> None )
    | {ctx= Cty {pcty_desc; _}; ast= Cty typ; _} -> (
      match pcty_desc with
      | Pcty_arrow (_, t2) ->
          Some (MinusGreater, if t2 == typ then Right else Left)
      | _ -> None )
    | {ast= Cty _; _} -> None
    | {ast= Typ _; _} -> None
    | {ctx= Exp {pexp_desc; _}; ast= Exp exp} -> (
      match pexp_desc with
      | Pexp_tuple (e0 :: _) ->
          Some (Comma, if exp == e0 then Left else Right)
      | Pexp_cons l ->
          Some (ColonColon, if exp == List.last_exn l then Right else Left)
      | Pexp_construct
          ({txt= Lident "[]"; _}, Some {pexp_desc= Pexp_tuple [_; _]; _}) ->
          Some (Semi, Non)
      | Pexp_array _ | Pexp_list _ -> Some (Semi, Non)
      | Pexp_construct (_, Some _)
       |Pexp_assert _ | Pexp_lazy _
       |Pexp_variant (_, Some _) ->
          Some (Apply, Non)
      | Pexp_indexop_access {pia_lhs= lhs; pia_rhs= rhs; _} -> (
          if lhs == exp then Some (Dot, Left)
          else
            match rhs with
            | Some e when e == exp -> Some (LessMinus, Right)
            | _ -> Some (Low, Left) )
      | Pexp_prefix ({txt= i; loc}, _) -> (
        match i with
        | "~-" | "~-." | "~+" | "~+." ->
            if
              loc.loc_end.pos_cnum - loc.loc_start.pos_cnum
              = String.length i - 1
            then Some (UMinus, Non)
            else Some (High, Non)
        | _ -> (
          match i.[0] with
          | '!' | '?' | '~' -> Some (High, Non)
          | _ -> Some (Apply, Non) ) )
      | Pexp_infix ({txt= i; _}, e1, _) -> (
          let child = if e1 == exp then Left else Right in
          match (i.[0], i) with
          | _, ":=" -> Some (ColonEqual, child)
          | _, ("or" | "||") -> Some (BarBar, child)
          | _, ("&" | "&&") -> Some (AmperAmper, child)
          | ('=' | '<' | '>' | '|' | '&' | '$'), _ | _, "!=" ->
              Some (InfixOp0, child)
          | ('@' | '^'), _ -> Some (InfixOp1, child)
          | ('+' | '-'), _ -> Some (InfixOp2, child)
          | '*', _ when String.(i <> "*") && Char.(i.[1] = '*') ->
              Some (InfixOp4, child)
          | ('*' | '/' | '%'), _ | _, ("lor" | "lxor" | "mod" | "land") ->
              Some (InfixOp3, child)
          | _, ("lsl" | "lsr" | "asr") -> Some (InfixOp4, child)
          | '#', _ -> Some (HashOp, child)
          | _ -> Some (Apply, child) )
      | Pexp_apply _ -> Some (Apply, Non)
      | Pexp_setfield (e0, _, _) when e0 == exp -> Some (Dot, Left)
      | Pexp_setfield (_, _, e0) when e0 == exp -> Some (LessMinus, Non)
      | Pexp_setinstvar _ -> Some (LessMinus, Non)
      | Pexp_field _ -> Some (Dot, Left)
      (* We use [Dot] so [x#y] has the same precedence as [x.y], it is
         different to what is done in the parser, but it is intended. *)
      | Pexp_send _ -> Some (Dot, Left)
      | _ -> None )
    | {ctx= Cl {pcl_desc; _}; ast= Cl _ | Exp _} -> (
      match pcl_desc with Pcl_apply _ -> Some (Apply, Non) | _ -> None )
    | { ctx= Exp _
      ; ast=
          ( Pld _ | Top | Tli _ | Pat _ | Cl _ | Mty _ | Mod _ | Sig _
          | Str _ | Clf _ | Ctf _ | Rep | Mb _ | Md _ ) }
     |{ctx= Fpe _ | Fpc _; ast= _}
     |{ctx= _; ast= Fpe _ | Fpc _}
     |{ctx= Vc _; ast= _}
     |{ctx= _; ast= Vc _}
     |{ctx= Lb _; ast= _}
     |{ctx= _; ast= Lb _}
     |{ctx= Bo _; ast= _}
     |{ctx= _; ast= Bo _}
     |{ctx= Td _; ast= _}
     |{ctx= _; ast= Td _}
     |{ctx= Cd _; ast= _}
     |{ctx= _; ast= Cd _}
     |{ctx= Ctd _; ast= _}
     |{ctx= _; ast= Ctd _}
     |{ ctx= Cl _
      ; ast=
          ( Pld _ | Top | Tli _ | Pat _ | Mty _ | Mod _ | Sig _ | Str _
          | Clf _ | Ctf _ | Rep | Mb _ | Md _ ) }
     |{ ctx=
          ( Pld _ | Top | Tli _ | Typ _ | Cty _ | Pat _ | Mty _ | Mod _
          | Sig _ | Str _ | Clf _ | Ctf _ | Rep | Mb _ | Md _ )
      ; ast=
          ( Pld _ | Top | Tli _ | Pat _ | Exp _ | Cl _ | Mty _ | Mod _
          | Sig _ | Str _ | Clf _ | Ctf _ | Rep | Mb _ | Md _ ) } ->
        None

  (** [prec_ast ast] is the precedence of [ast]. Meaningful for binary
      operators, otherwise returns [None]. *)
  let rec prec_ast =
    let open Prec in
    function
    | Pld _ -> None
    | Typ {ptyp_desc; _} -> (
      match ptyp_desc with
      | Ptyp_package _ -> Some Low
      | Ptyp_arrow _ -> Some MinusGreater
      | Ptyp_tuple _ -> Some InfixOp3
      | Ptyp_alias _ -> Some As
      | Ptyp_any | Ptyp_var _ | Ptyp_constr _ | Ptyp_object _
       |Ptyp_class _ | Ptyp_variant _ | Ptyp_poly _ | Ptyp_extension _
       |Ptyp_open _ ->
          None )
    | Td _ -> None
    | Cty {pcty_desc; _} -> (
      match pcty_desc with Pcty_arrow _ -> Some MinusGreater | _ -> None )
    | Exp {pexp_desc; _} -> (
      match pexp_desc with
      | Pexp_tuple _ -> Some Comma
      | Pexp_cons _ -> Some ColonColon
      | Pexp_construct (_, Some _) -> Some Apply
      | Pexp_constant
          {pconst_desc= Pconst_integer (i, _) | Pconst_float (i, _); _} -> (
        match i.[0] with '-' | '+' -> Some UMinus | _ -> Some Atomic )
      | Pexp_indexop_access {pia_rhs= rhs; _} -> (
        match rhs with Some _ -> Some LessMinus | _ -> Some Dot )
      | Pexp_prefix ({txt= i; loc; _}, _) -> (
        match i with
        | "~-" | "~-." | "~+." | "~+" ->
            if
              loc.loc_end.pos_cnum - loc.loc_start.pos_cnum
              = String.length i - 1
            then Some UMinus
            else Some High
        | "!=" -> Some Apply
        | _ -> (
          match i.[0] with '!' | '?' | '~' -> Some High | _ -> Some Apply ) )
      | Pexp_infix ({txt= i; _}, _, _) -> (
        match (i.[0], i) with
        | _, ":=" -> Some ColonEqual
        | _, ("or" | "||") -> Some BarBar
        | _, ("&" | "&&") -> Some AmperAmper
        | ('=' | '<' | '>' | '|' | '&' | '$'), _ | _, "!=" -> Some InfixOp0
        | ('@' | '^'), _ -> Some InfixOp1
        | ('+' | '-'), _ -> Some InfixOp2
        | '*', _ when String.(i <> "*") && Char.(i.[1] = '*') ->
            Some InfixOp4
        | ('*' | '/' | '%'), _ | _, ("lor" | "lxor" | "mod" | "land") ->
            Some InfixOp3
        | _, ("lsl" | "lsr" | "asr") -> Some InfixOp4
        | '#', _ -> Some HashOp
        | _ -> Some Apply )
      | Pexp_apply _ -> Some Apply
      | Pexp_assert _ | Pexp_lazy _ | Pexp_for _
       |Pexp_variant (_, Some _)
       |Pexp_while _ | Pexp_new _ | Pexp_object _ ->
          Some Apply
      | Pexp_extension (ext, PStr [{pstr_desc= Pstr_eval (e, _); _}])
        when Source.extension_using_sugar ~name:ext ~payload:e.pexp_loc ->
          prec_ast (Exp e)
      | Pexp_setfield _ -> Some LessMinus
      | Pexp_setinstvar _ -> Some LessMinus
      | Pexp_field _ -> Some Dot
      | Pexp_send _ -> Some Dot
      | _ -> None )
    | Fpe _ | Fpc _ -> None
    | Vc _ -> None
    | Lb _ -> None
    | Bo _ -> None
    | Cl c -> (
      match c.pcl_desc with
      | Pcl_apply _ -> Some Apply
      | Pcl_structure _ -> Some Apply
      | Pcl_let _ -> Some Low
      | _ -> None )
    | Top | Pat _ | Mty _ | Mod _ | Sig _ | Str _ | Tli _ | Clf _ | Ctf _
     |Rep | Mb _ | Md _ | Cd _ | Ctd _ ->
        None

  (** [ambig_prec {ctx; ast}] holds when [ast] is ambiguous in its context
      [ctx], indicating that [ast] should be parenthesized. Meaningful for
      binary operators, otherwise returns [None] if [ctx] has no precedence
      or [Some None] if [ctx] does but [ast] does not. *)
  let ambig_prec ({ast; _} as xast) =
    match prec_ctx xast with
    | Some (prec_ctx, which_child) -> (
      match prec_ast ast with
      | Some prec_ast ->
          let ambiguous =
            match Prec.compare prec_ctx prec_ast with
            | 0 ->
                (* which child and associativity match: no parens *)
                (* which child and assoc conflict: add parens *)
                Assoc.equal which_child Non
                || not (Assoc.equal (Assoc.of_prec prec_ast) which_child)
            (* add parens only when the context has a higher prec than ast *)
            | cmp -> cmp >= 0
          in
          if ambiguous then `Ambiguous else `Non_ambiguous
      | None -> `No_prec_ast )
    | None -> `No_prec_ctx

  (** [parenze_typ {ctx; ast}] holds when type [ast] should be parenthesized
      in context [ctx]. *)
  let parenze_typ ({ctx; ast= typ} as xtyp) =
    assert_check_typ xtyp ;
    match xtyp with
    | {ast= {ptyp_desc= Ptyp_package _; _}; _} -> true
    | {ast= {ptyp_desc= Ptyp_alias _; _}; ctx= Typ _} -> true
    | { ast= {ptyp_desc= Ptyp_arrow _ | Ptyp_tuple _; _}
      ; ctx= Typ {ptyp_desc= Ptyp_class _; _} } ->
        true
    | { ast= {ptyp_desc= Ptyp_alias _; _}
      ; ctx=
          ( Str {pstr_desc= Pstr_typext _; _}
          | Sig {psig_desc= Psig_typext _; _} ) } ->
        true
    | { ast= {ptyp_desc= Ptyp_alias _; _}
      ; ctx= Td {ptype_kind= Ptype_variant l; _} }
      when List.exists l ~f:(fun c ->
               match c.pcd_args with
               | Pcstr_tuple l -> List.exists l ~f:(phys_equal typ)
               | _ -> false ) ->
        true
    | { ast= {ptyp_desc= Ptyp_alias _ | Ptyp_arrow _ | Ptyp_tuple _; _}
      ; ctx=
          ( Str {pstr_desc= Pstr_exception _; _}
          | Sig {psig_desc= Psig_exception _; _} ) } ->
        true
    | _ -> (
      match ambig_prec (sub_ast ~ctx (Typ typ)) with
      | `Ambiguous -> true
      | _ -> false )

  (** [parenze_cty {ctx; ast}] holds when class type [ast] should be
      parenthesized in context [ctx]. *)
  let parenze_cty ({ctx; ast= cty} as xcty) =
    assert_check_cty xcty ;
    match ambig_prec (sub_ast ~ctx (Cty cty)) with
    | `Ambiguous -> true
    | _ -> false

  (** [parenze_mty {ctx; ast}] holds when module type [ast] should be
      parenthesized in context [ctx]. *)
  let parenze_mty {ctx; ast= mty} =
    Mty.has_trailing_attributes mty
    ||
    match (ctx, mty.pmty_desc) with
    | Mty {pmty_desc= Pmty_with _; _}, Pmty_with _ -> true
    | _ -> false

  (** [parenze_mod {ctx; ast}] holds when module expr [ast] should be
      parenthesized in context [ctx]. *)
  let parenze_mod {ctx; ast= m} =
    Mod.has_trailing_attributes m
    ||
    match (ctx, m.pmod_desc) with
    (* The RHS of an application is always parenthesized already. *)
    | Mod {pmod_desc= Pmod_apply (_, x); _}, Pmod_functor _ when m == x ->
        false
    | Mod {pmod_desc= Pmod_apply _ | Pmod_apply_unit _; _}, Pmod_functor _ ->
        true
    | _ -> false

  (* Whether a pattern should be parenthesed if followed by a [:]. *)
  let exposed_right_colon pat =
    match pat.ppat_desc with
    (* Some patterns that are always parenthesed are not mentionned here:
       Ppat_constraint, Ppat_unpack *)
    | Ppat_tuple _ -> true
    | _ -> false

  let parenze_pat_in_bindings bindings pat =
    let parenze_pat_in_binding ~pvb_constraint =
      (* Some patterns must be parenthesed when followed by a colon. *)
      (exposed_right_colon pat && Option.is_some pvb_constraint)
      ||
      match pat.ppat_desc with
      | Ppat_construct (_, Some _)
       |Ppat_variant (_, Some _)
       |Ppat_cons _ | Ppat_alias _ | Ppat_or _ ->
          (* Add disambiguation parentheses that are not necessary. *)
          true
      | _ -> false
    in
    List.exists bindings ~f:(fun {pvb_pat; pvb_constraint; _} ->
        (* [pat] appears on the left side of a binding. *)
        pvb_pat == pat && parenze_pat_in_binding ~pvb_constraint )

  (** [parenze_pat {ctx; ast}] holds when pattern [ast] should be
      parenthesized in context [ctx]. *)
  let parenze_pat ({ctx; ast= pat} as xpat) =
    assert_check_pat xpat ;
    Pat.has_trailing_attributes pat
    ||
    match (ctx, pat.ppat_desc) with
    | Pat {ppat_desc= Ppat_cons pl; _}, Ppat_cons _
      when List.last_exn pl == pat ->
        false
    | Pat {ppat_desc= Ppat_cons _; _}, inner -> (
      match inner with
      | Ppat_cons _ -> true
      | Ppat_construct _ | Ppat_record _ | Ppat_variant _ -> false
      | _ -> true )
    | Fpe {pparam_desc= Pparam_val (_, _, _); _}, Ppat_cons _ -> true
    | Fpc {pparam_desc= _; _}, Ppat_cons _ -> true
    | Pat {ppat_desc= Ppat_construct _; _}, Ppat_cons _ -> true
    | _, Ppat_constraint (_, {ptyp_desc= Ptyp_poly _; _}) -> false
    | ( Exp {pexp_desc= Pexp_letop _; _}
      , ( Ppat_construct (_, Some _)
        | Ppat_cons _
        | Ppat_variant (_, Some _)
        | Ppat_or _ | Ppat_alias _
        | Ppat_constraint ({ppat_desc= Ppat_any; _}, _) ) ) ->
        true
    | ( Exp {pexp_desc= Pexp_letop _; _}
      , Ppat_constraint ({ppat_desc= Ppat_tuple _; _}, _) ) ->
        false
    | ( Bo {pbop_typ= None; _}
      , ( Ppat_construct (_, Some _)
        | Ppat_cons _
        | Ppat_variant (_, Some _)
        | Ppat_or _ | Ppat_alias _ ) ) ->
        true
    | Bo {pbop_typ= Some _; _}, (Ppat_any | Ppat_tuple _) -> true
    | Exp {pexp_desc= Pexp_function (_, _, Pfunction_body _); _}, Ppat_or _
     |( Exp {pexp_desc= Pexp_function (_, _, Pfunction_body _); _}
      , ( Ppat_construct _ | Ppat_cons _ | Ppat_lazy _ | Ppat_tuple _
        | Ppat_variant _ ) ) ->
        true
    | _, Ppat_constraint _
     |_, Ppat_unpack _
     |( Pat
          { ppat_desc=
              ( Ppat_alias _ | Ppat_array _ | Ppat_list _ | Ppat_constraint _
              | Ppat_construct _ | Ppat_variant _ )
          ; _ }
      , Ppat_tuple _ )
     |( ( Pat
            { ppat_desc=
                ( Ppat_construct _ | Ppat_exception _ | Ppat_effect _
                | Ppat_or _ | Ppat_lazy _ | Ppat_tuple _ | Ppat_variant _
                | Ppat_list _ )
            ; _ }
        | Exp {pexp_desc= Pexp_function (_, _, Pfunction_body _); _} )
      , Ppat_alias _ )
     |( Pat {ppat_desc= Ppat_lazy _; _}
      , ( Ppat_construct _ | Ppat_cons _
        | Ppat_variant (_, Some _)
        | Ppat_or _ ) )
     |( Pat
          { ppat_desc=
              ( Ppat_construct _ | Ppat_exception _ | Ppat_effect _
              | Ppat_tuple _ | Ppat_variant _ | Ppat_list _ )
          ; _ }
      , Ppat_or _ )
     |Pat {ppat_desc= Ppat_lazy _; _}, Ppat_tuple _
     |Pat {ppat_desc= Ppat_tuple _; _}, Ppat_tuple _
     |Pat _, Ppat_lazy _
     |Pat _, Ppat_exception _
<<<<<<< HEAD
     |Pat _, Ppat_effect _
     |Exp {pexp_desc= Pexp_fun _; _}, Ppat_or _
=======
>>>>>>> 7ebe9fc0
     |Cl {pcl_desc= Pcl_fun _; _}, Ppat_variant (_, Some _)
     |Cl {pcl_desc= Pcl_fun _; _}, Ppat_tuple _
     |Cl {pcl_desc= Pcl_fun _; _}, Ppat_construct _
     |Cl {pcl_desc= Pcl_fun _; _}, Ppat_alias _
     |Cl {pcl_desc= Pcl_fun _; _}, Ppat_lazy _
<<<<<<< HEAD
     |(Exp {pexp_desc= Pexp_letop _; _} | Bo _), Ppat_exception _
     |(Exp {pexp_desc= Pexp_letop _; _} | Bo _), Ppat_effect _
     |( Exp {pexp_desc= Pexp_fun _; _}
      , ( Ppat_construct _ | Ppat_cons _ | Ppat_lazy _ | Ppat_tuple _
        | Ppat_variant _ ) ) ->
=======
     |(Exp {pexp_desc= Pexp_letop _; _} | Bo _), Ppat_exception _ ->
>>>>>>> 7ebe9fc0
        true
    | (Str _ | Exp _ | Lb _), Ppat_lazy _ -> true
    | ( (Fpe _ | Fpc _)
      , ( Ppat_tuple _ | Ppat_construct _ | Ppat_alias _ | Ppat_variant _
        | Ppat_lazy _ | Ppat_exception _ | Ppat_effect _ | Ppat_or _ ) )
     |( Pat {ppat_desc= Ppat_construct _ | Ppat_variant _; _}
      , (Ppat_construct (_, Some _) | Ppat_cons _ | Ppat_variant (_, Some _))
      ) ->
        true
    | _, Ppat_var _ when List.is_empty pat.ppat_attributes -> false
    | ( ( Exp {pexp_desc= Pexp_let ({pvbs_bindings; _}, _, _); _}
        | Str {pstr_desc= Pstr_value {pvbs_bindings; _}; _} )
      , _ )
      when parenze_pat_in_bindings pvbs_bindings pat ->
        true
    | ( Lb {pvb_pat; _}
      , ( Ppat_construct (_, Some _)
        | Ppat_variant (_, Some _)
        | Ppat_cons _ | Ppat_alias _ | Ppat_or _ ) )
      when pvb_pat == pat ->
        (* Disambiguation parentheses *)
        true
    | Lb {pvb_pat; pvb_constraint= Some _; _}, _
      when pvb_pat == pat && exposed_right_colon pat ->
        true
    | _ -> false

  (* Whether an expression in a let binding shouldn't be parenthesed,
     bypassing the other Ast rules. *)
  let dont_parenze_exp_in_bindings bindings exp =
    match exp.pexp_desc with
    | Pexp_function ([], None, (Pfunction_cases _ as fun_body)) ->
        (* [fun_body] is the body of the let binding and shouldn't be
           parenthesed. [exp] is a synthetic expression constructed in the
           formatting code. *)
        List.exists bindings ~f:(fun {pvb_body; _} -> pvb_body == fun_body)
    | _ -> false

  let ctx_sensitive_to_trailing_attributes = function
    | Lb _ -> false
    | _ -> true

  let marked_parenzed_inner_nested_match =
    let memo = Hashtbl.Poly.create () in
    register_reset (fun () -> Hashtbl.clear memo) ;
    memo

  (** [exposed cls exp] holds if there is a right-most subexpression of [exp]
      which satisfies [Exp.mem_cls cls] and is not parenthesized. *)
  let rec exposed_right_exp =
    (* exponential without memoization *)
    let memo = Hashtbl.Poly.create () in
    register_reset (fun () -> Hashtbl.clear memo) ;
    fun cls exp ->
      let exposed_ () =
        let continue subexp =
          (not (parenze_exp (sub_exp ~ctx:(Exp exp) subexp)))
          && exposed_right_exp cls subexp
        in
        match exp.pexp_desc with
        | Pexp_assert e
         |Pexp_construct (_, Some e)
         |Pexp_function (_, _, Pfunction_body e)
         |Pexp_ifthenelse (_, Some (e, _))
         |Pexp_prefix (_, e)
         |Pexp_infix (_, _, e)
         |Pexp_lazy e
         |Pexp_open (_, e)
         |Pexp_letopen (_, e)
         |Pexp_sequence (_, e)
         |Pexp_setfield (_, _, e)
         |Pexp_setinstvar (_, e)
         |Pexp_variant (_, Some e) ->
            continue e
        | Pexp_cons l -> continue (List.last_exn l)
        | Pexp_ifthenelse (eN, None) -> continue (List.last_exn eN).if_body
        | Pexp_extension
            ( ext
            , PStr
                [ { pstr_desc= Pstr_eval (({pexp_attributes= []; _} as e), _)
                  ; _ } ] )
          when Source.extension_using_sugar ~name:ext ~payload:e.pexp_loc ->
            continue e
        | Pexp_let (_, e, _)
         |Pexp_letop {body= e; _}
         |Pexp_letexception (_, e)
         |Pexp_letmodule (_, _, _, e) -> (
          match cls with Match | Then | ThenElse -> continue e | _ -> false )
        | Pexp_match _ when match cls with Then -> true | _ -> false ->
            false
        | Pexp_function (_, _, Pfunction_cases (cases, _, _))
         |Pexp_match (_, cases)
         |Pexp_try (_, cases) ->
            continue (List.last_exn cases).pc_rhs
        | Pexp_apply (_, args) -> continue (snd (List.last_exn args))
        | Pexp_tuple es -> continue (List.last_exn es)
        | Pexp_array _ | Pexp_list _ | Pexp_coerce _ | Pexp_constant _
         |Pexp_constraint _
         |Pexp_construct (_, None)
         |Pexp_extension _ | Pexp_field _ | Pexp_for _ | Pexp_ident _
         |Pexp_new _ | Pexp_object _ | Pexp_override _ | Pexp_pack _
         |Pexp_record _ | Pexp_send _ | Pexp_unreachable
         |Pexp_variant (_, None)
         |Pexp_hole | Pexp_while _ | Pexp_beginend _ | Pexp_parens _
         |Pexp_indexop_access _ ->
            false
      in
      Exp.mem_cls cls exp
      || Hashtbl.find_or_add memo (cls, exp) ~default:exposed_

  and exposed_right_cl =
    let memo = Hashtbl.Poly.create () in
    register_reset (fun () -> Hashtbl.clear memo) ;
    fun cls cl ->
      let exposed_ () =
        match cl.pcl_desc with
        | Pcl_apply (_, args) ->
            let exp = snd (List.last_exn args) in
            (not (parenze_exp (sub_exp ~ctx:(Cl cl) exp)))
            && exposed_right_exp cls exp
        | Pcl_fun (_, e) ->
            (not (parenze_cl (sub_cl ~ctx:(Cl cl) e)))
            && exposed_right_cl cls e
        | _ -> false
      in
      Cl.mem_cls cls cl
      || Hashtbl.find_or_add memo (cls, cl) ~default:exposed_

  and mark_parenzed_inner_nested_match exp =
    let exposed_ () =
      let continue subexp =
        if not (parenze_exp (sub_exp ~ctx:(Exp exp) subexp)) then
          mark_parenzed_inner_nested_match subexp ;
        false
      in
      match exp.pexp_desc with
      | Pexp_assert e
       |Pexp_construct (_, Some e)
       |Pexp_ifthenelse (_, Some (e, _))
       |Pexp_prefix (_, e)
       |Pexp_infix (_, _, e)
       |Pexp_lazy e
       |Pexp_open (_, e)
       |Pexp_letopen (_, e)
       |Pexp_function (_, _, Pfunction_body e)
       |Pexp_sequence (_, e)
       |Pexp_setfield (_, _, e)
       |Pexp_setinstvar (_, e)
       |Pexp_variant (_, Some e) ->
          continue e
      | Pexp_cons l -> continue (List.last_exn l)
      | Pexp_let (_, e, _)
       |Pexp_letop {body= e; _}
       |Pexp_letexception (_, e)
       |Pexp_letmodule (_, _, _, e) ->
          continue e
      | Pexp_ifthenelse (eN, None) -> continue (List.last_exn eN).if_body
      | Pexp_extension (ext, PStr [{pstr_desc= Pstr_eval (e, _); _}])
        when Source.extension_using_sugar ~name:ext ~payload:e.pexp_loc -> (
        match e.pexp_desc with
        | Pexp_function (_, _, Pfunction_cases (cases, _, _))
         |Pexp_match (_, cases)
         |Pexp_try (_, cases) ->
            List.iter cases ~f:(fun case ->
                mark_parenzed_inner_nested_match case.pc_rhs ) ;
            true
        | _ -> continue e )
      | Pexp_function (_, _, Pfunction_cases (cases, _, _))
       |Pexp_match (_, cases)
       |Pexp_try (_, cases) ->
          List.iter cases ~f:(fun case ->
              mark_parenzed_inner_nested_match case.pc_rhs ) ;
          true
      | Pexp_indexop_access {pia_rhs= rhs; _} -> (
        match rhs with Some e -> continue e | None -> false )
      | Pexp_apply (_, args) -> continue (snd (List.last_exn args))
      | Pexp_tuple es -> continue (List.last_exn es)
      | Pexp_array _ | Pexp_list _ | Pexp_coerce _ | Pexp_constant _
       |Pexp_constraint _
       |Pexp_construct (_, None)
       |Pexp_extension _ | Pexp_field _ | Pexp_for _ | Pexp_ident _
       |Pexp_new _ | Pexp_object _ | Pexp_override _ | Pexp_pack _
       |Pexp_record _ | Pexp_send _ | Pexp_unreachable
       |Pexp_variant (_, None)
       |Pexp_hole | Pexp_while _ | Pexp_beginend _ | Pexp_parens _ ->
          false
    in
    Hashtbl.find_or_add marked_parenzed_inner_nested_match exp
      ~default:exposed_
    |> (ignore : bool -> _)

  (* Whether to parenze an expr on the RHS of a match/try/function case. *)
  and parenze_exp_in_match_case cases exp =
    if !leading_nested_match_parens then
      List.iter cases ~f:(fun {pc_rhs; _} ->
          mark_parenzed_inner_nested_match pc_rhs ) ;
    List.exists cases ~f:(fun {pc_rhs; _} -> pc_rhs == exp)
    && exposed_right_exp Match exp

  (* Whether to parenze an expr on the RHS of a let binding.
     [dont_parenze_exp_in_bindings] must have been checked before. *)
  and parenze_exp_in_bindings bindings exp =
    List.exists bindings ~f:(fun {pvb_body; pvb_args; _} ->
        match pvb_body with
        | Pfunction_body
            ( {pexp_desc= Pexp_function ([], None, Pfunction_cases _); _} as
              let_body )
          when let_body == exp ->
            (* Function with cases and no 'fun' keyword is in the body of a
               binding, parentheses are needed if the binding also defines
               arguments. *)
            not (List.is_empty pvb_args)
        | Pfunction_cases (cases, _, _) ->
            parenze_exp_in_match_case cases exp
        | _ -> false )

  (** [parenze_exp {ctx; ast}] holds when expression [ast] should be
      parenthesized in context [ctx]. *)
  and parenze_exp ({ctx; ast= exp} as xexp) =
    let parenze () =
      let is_right_infix_arg ctx_desc exp =
        match ctx_desc with
        | Pexp_infix (_, _, e2)
          when e2 == exp
               && Option.value_map ~default:false (prec_ast ctx) ~f:(fun p ->
                      Prec.compare p Apply < 0 ) ->
            true
        | Pexp_tuple e1N -> List.last_exn e1N == xexp.ast
        | _ -> false
      in
      match ambig_prec (sub_ast ~ctx (Exp exp)) with
      | `No_prec_ctx -> false (* ctx not apply *)
      | `Ambiguous -> true (* exp is apply and ambig *)
      | _ -> (
        match ctx with
        | Exp {pexp_desc; _} ->
            if is_right_infix_arg pexp_desc exp then Exp.is_sequence exp
            else exposed_right_exp Non_apply exp
        | _ -> exposed_right_exp Non_apply exp )
    in
    let rec ifthenelse pexp_desc =
      match pexp_desc with
      | Pexp_extension (ext, PStr [{pstr_desc= Pstr_eval (e, _); _}])
        when Source.extension_using_sugar ~name:ext ~payload:e.pexp_loc ->
          ifthenelse e.pexp_desc
      | Pexp_let _ | Pexp_match _ | Pexp_try _ -> true
      | _ -> false
    in
    let exp_in_sequence lhs rhs exp =
      match (lhs.pexp_desc, exp.pexp_attributes) with
      | (Pexp_match _ | Pexp_try _), _ :: _ when lhs == exp -> true
      | _, _ :: _ -> false
      | ( Pexp_extension
            ( _
            , PStr
                [ { pstr_desc= Pstr_eval ({pexp_desc= Pexp_sequence _; _}, [])
                  ; _ } ] )
        , _ )
        when lhs == exp ->
          true
      | _ when lhs == exp -> exposed_right_exp Let_match exp
      | _ when rhs == exp -> false
      | _ -> failwith "exp must be lhs or rhs from the parent expression"
    in
    assert_check_exp xexp ;
    Hashtbl.find marked_parenzed_inner_nested_match exp
    |> Option.value ~default:false
    ||
    match (ctx, exp) with
    | Str {pstr_desc= Pstr_eval _; _}, _ -> false
    | Lb pvb, _ when dont_parenze_exp_in_bindings [pvb] exp -> false
    | Exp {pexp_desc= Pexp_let ({pvbs_bindings; _}, _, _); _}, _
     |Cl {pcl_desc= Pcl_let ({pvbs_bindings; _}, _, _); _}, _
      when dont_parenze_exp_in_bindings pvbs_bindings exp ->
        false
    | Lb pvb, _ when parenze_exp_in_bindings [pvb] exp -> true
    | Exp {pexp_desc= Pexp_let ({pvbs_bindings; _}, _, _); _}, _
     |Cl {pcl_desc= Pcl_let ({pvbs_bindings; _}, _, _); _}, _
      when parenze_exp_in_bindings pvbs_bindings exp ->
        true
    | _, {pexp_desc= Pexp_infix _; pexp_attributes= _ :: _; _}
      when ctx_sensitive_to_trailing_attributes ctx ->
        true
    | ( Str
          { pstr_desc=
              Pstr_value
                { pvbs_rec= Nonrecursive
                ; pvbs_bindings= [{pvb_pat= {ppat_desc= Ppat_any; _}; _}]
                ; _ }
          ; _ }
      , _ ) ->
        false
    (* Object fields do not require parens, even with trailing attributes *)
    | Exp {pexp_desc= Pexp_object _; _}, _ -> false
    | _, {pexp_desc= Pexp_object _; pexp_attributes= []; _}
      when Ocaml_version.(compare !ocaml_version Releases.v4_14_0 >= 0) ->
        false
    | ( Exp {pexp_desc= Pexp_construct ({txt= id; _}, _); _}
      , {pexp_attributes= _ :: _; _} )
      when Std_longident.is_infix id ->
        true
    | Exp _, e when Exp.is_symbol e || Exp.is_monadic_binding e -> true
    | Exp {pexp_desc= Pexp_cons _; _}, {pexp_attributes= _ :: _; _} -> true
    | Exp {pexp_desc= Pexp_extension _; _}, {pexp_desc= Pexp_tuple _; _} ->
        false
    | Pld _, {pexp_desc= Pexp_tuple _; _} -> false
    | Cl {pcl_desc= Pcl_apply _; _}, _ -> parenze ()
    | Clf _, _ -> parenze ()
    | Exp {pexp_desc= Pexp_ifthenelse (eN, _); _}, {pexp_desc; _}
      when !parens_ite
           && List.exists eN ~f:(fun x -> x.if_body == exp)
           && ifthenelse pexp_desc ->
        true
    | Exp {pexp_desc= Pexp_ifthenelse (_, Some (e, _)); _}, {pexp_desc; _}
      when !parens_ite && e == exp && ifthenelse pexp_desc ->
        true
    | ( Exp {pexp_desc= Pexp_infix (_, _, e1); _}
      , { pexp_desc=
            Pexp_apply ({pexp_desc= Pexp_ident {txt= Lident "not"; _}; _}, _)
        ; _ } )
      when not (e1 == exp) ->
        true
    | ( Exp {pexp_desc= Pexp_apply (e, _); _}
      , {pexp_desc= Pexp_construct _ | Pexp_cons _ | Pexp_variant _; _} )
      when e == exp ->
        true
    | ( Exp {pexp_desc= Pexp_apply (e, _ :: _); _}
      , {pexp_desc= Pexp_prefix _; pexp_attributes= _ :: _; _} )
      when e == exp ->
        true
    | ( Exp {pexp_desc= Pexp_indexop_access {pia_lhs= lhs; _}; _}
      , {pexp_desc= Pexp_construct _ | Pexp_cons _; _} )
      when lhs == exp ->
        true
    | Exp {pexp_desc= Pexp_indexop_access {pia_kind= Builtin idx; _}; _}, _
      when idx == exp ->
        false
    | ( Exp {pexp_desc= Pexp_constraint (e, _) | Pexp_coerce (e, _, _); _}
      , {pexp_desc= Pexp_tuple _ | Pexp_match _ | Pexp_try _; _} )
      when e == exp && !ocp_indent_compat ->
        true
    | ( Exp
          { pexp_desc=
              Pexp_indexop_access
                {pia_kind= Dotop (_, _, [idx]); pia_paren= Paren; _}
          ; _ }
      , _ )
      when idx == exp && not (Exp.is_sequence idx) ->
        false
    | ( Exp {pexp_desc= Pexp_prefix (_, e); _}
      , { pexp_desc=
            ( Pexp_indexop_access {pia_lhs= x; _}
            | Pexp_infix (_, x, _)
            | Pexp_apply (_, [(_, x); _]) )
        ; _ } )
      when e == exp && Exp.exposed_left x ->
        true
    (* Integers without suffixes must be parenthesised on the lhs of an
       indexing operator *)
    | ( Exp {pexp_desc= Pexp_indexop_access {pia_lhs= lhs; _}; _}
      , { pexp_desc= Pexp_constant {pconst_desc= Pconst_integer (_, None); _}
        ; _ } )
      when exp == lhs ->
        true
    | ( Exp {pexp_desc= Pexp_field (e, _); _}
      , {pexp_desc= Pexp_construct _ | Pexp_cons _; _} )
      when e == exp ->
        true
    | ( Exp {pexp_desc= Pexp_function (_, _, Pfunction_body e); _}
      , {pexp_desc= Pexp_function ([], None, Pfunction_cases _); _} )
      when e == exp ->
        true
    | ( Exp
          { pexp_desc=
              ( Pexp_extension
                  ( _
                  , PStr
                      [ { pstr_desc=
                            Pstr_eval
                              ( { pexp_desc=
                                    ( Pexp_function
                                        (_, _, Pfunction_cases (cases, _, _))
                                    | Pexp_match (_, cases)
                                    | Pexp_try (_, cases) )
                                ; _ }
                              , _ )
                        ; _ } ] )
              | Pexp_function (_, _, Pfunction_cases (cases, _, _))
              | Pexp_match (_, cases)
              | Pexp_try (_, cases) )
          ; _ }
      , _ ) ->
        parenze_exp_in_match_case cases exp
    | Exp {pexp_desc; _}, _ -> (
      match pexp_desc with
      | Pexp_ifthenelse (eN, _)
        when List.exists eN ~f:(fun x -> x.if_cond == exp) ->
          false
      | Pexp_ifthenelse (eN, None) when (List.last_exn eN).if_body == exp ->
          exposed_right_exp Then exp
      | Pexp_ifthenelse (eN, _)
        when List.exists eN ~f:(fun x -> x.if_body == exp) ->
          exposed_right_exp ThenElse exp
      | Pexp_ifthenelse (_, Some (els, _)) when els == exp ->
          Exp.is_sequence exp
      | Pexp_apply (({pexp_desc= Pexp_new _; _} as exp2), _) when exp2 == exp
        ->
          false
      | Pexp_apply
          ( ( { pexp_desc=
                  Pexp_extension
                    ( _
                    , PStr
                        [ { pstr_desc=
                              Pstr_eval ({pexp_desc= Pexp_new _; _}, [])
                          ; _ } ] )
              ; _ } as exp2 )
          , _ )
        when exp2 == exp ->
          false
      | Pexp_record (flds, _)
        when List.exists flds ~f:(fun (_, _, e0) ->
                 Option.exists e0 ~f:(fun x -> x == exp) ) ->
          exposed_right_exp Non_apply exp
          (* Non_apply is perhaps pessimistic *)
      | Pexp_record (_, Some ({pexp_desc= Pexp_prefix _; _} as e0))
        when e0 == exp ->
          (* don't put parens around [!e] in [{ !e with a; b }] *)
          false
      | Pexp_record
          ( _
          , Some
              ( { pexp_desc=
                    ( Pexp_ident _ | Pexp_constant _ | Pexp_record _
                    | Pexp_constraint _ | Pexp_field _ )
                ; _ } as e0 ) )
        when e0 == exp ->
          false
      | Pexp_record (_, Some e0) when e0 == exp -> true
      | Pexp_override fields
        when List.exists fields ~f:(fun (_, e0) -> e0 == exp) ->
          exposed_right_exp Sequence exp
      | Pexp_sequence (lhs, rhs) -> exp_in_sequence lhs rhs exp
      | Pexp_apply (_, args)
        when List.exists args ~f:(fun (_, e0) ->
                 match (e0.pexp_desc, e0.pexp_attributes) with
                 | Pexp_list _, _ :: _ when e0 == exp -> true
                 | Pexp_array _, _ :: _ when e0 == exp -> true
                 | _ -> false ) ->
          true
      | _ -> (
        match exp.pexp_desc with
        | Pexp_list _ | Pexp_array _ -> false
        | _ -> Exp.has_trailing_attributes exp || parenze () ) )
    | _, {pexp_desc= Pexp_list _; _} -> false
    | _, {pexp_desc= Pexp_array _; _} -> false
    | _, exp
      when ctx_sensitive_to_trailing_attributes ctx
           && Exp.has_trailing_attributes exp ->
        true
    | _ -> false

  (** [parenze_cl {ctx; ast}] holds when class expr [ast] should be
      parenthesized in context [ctx]. *)
  and parenze_cl ({ctx; ast= cl} as xcl) =
    assert_check_cl xcl ;
    match ambig_prec (sub_ast ~ctx (Cl cl)) with
    | `No_prec_ctx -> false
    | `Ambiguous -> true
    | _ -> exposed_right_cl Non_apply cl

  let parenze_nested_exp {ctx; ast= exp} =
    let infix_prec ast =
      match ast with
      | Exp {pexp_desc= Pexp_infix _; _} -> prec_ast ast
      | Exp {pexp_desc= Pexp_apply (e, _); _} when Exp.is_infix e ->
          prec_ast ast
      | Exp {pexp_desc= Pexp_cons _; _} -> prec_ast ast
      | _ -> None
    in
    (* Make the precedence explicit for infix operators *)
    match (infix_prec ctx, infix_prec (Exp exp)) with
    | Some (InfixOp0 | ColonEqual), _ | _, Some (InfixOp0 | ColonEqual) ->
        (* special case for refs update and all InfixOp0 to reduce parens
           noise *)
        false
    | None, _ | _, None -> false
    | Some p1, Some p2 -> not (Prec.equal p1 p2)
end

include In_ctx
include Requires_sub_terms<|MERGE_RESOLUTION|>--- conflicted
+++ resolved
@@ -1965,25 +1965,14 @@
      |Pat {ppat_desc= Ppat_tuple _; _}, Ppat_tuple _
      |Pat _, Ppat_lazy _
      |Pat _, Ppat_exception _
-<<<<<<< HEAD
      |Pat _, Ppat_effect _
-     |Exp {pexp_desc= Pexp_fun _; _}, Ppat_or _
-=======
->>>>>>> 7ebe9fc0
      |Cl {pcl_desc= Pcl_fun _; _}, Ppat_variant (_, Some _)
      |Cl {pcl_desc= Pcl_fun _; _}, Ppat_tuple _
      |Cl {pcl_desc= Pcl_fun _; _}, Ppat_construct _
      |Cl {pcl_desc= Pcl_fun _; _}, Ppat_alias _
      |Cl {pcl_desc= Pcl_fun _; _}, Ppat_lazy _
-<<<<<<< HEAD
-     |(Exp {pexp_desc= Pexp_letop _; _} | Bo _), Ppat_exception _
-     |(Exp {pexp_desc= Pexp_letop _; _} | Bo _), Ppat_effect _
-     |( Exp {pexp_desc= Pexp_fun _; _}
-      , ( Ppat_construct _ | Ppat_cons _ | Ppat_lazy _ | Ppat_tuple _
-        | Ppat_variant _ ) ) ->
-=======
-     |(Exp {pexp_desc= Pexp_letop _; _} | Bo _), Ppat_exception _ ->
->>>>>>> 7ebe9fc0
+     |( (Exp {pexp_desc= Pexp_letop _; _} | Bo _)
+      , (Ppat_exception _ | Ppat_effect _) ) ->
         true
     | (Str _ | Exp _ | Lb _), Ppat_lazy _ -> true
     | ( (Fpe _ | Fpc _)
