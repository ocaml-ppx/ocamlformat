--- conflicted
+++ resolved
@@ -83,7 +83,6 @@
              %!" )
 
 type pos = Before | Within | After
-<<<<<<< HEAD
 
 type decoded_kind =
   | Verbatim of string
@@ -94,38 +93,13 @@
 
 type decoded = {prefix: string; suffix: string; kind: decoded_kind}
 
-=======
-
-type decoded_kind =
-  | Verbatim of string
-  | Doc of string
-  | Normal of string
-  | Code of string
-  | Asterisk_prefixed of string list
-
-type decoded = {prefix: string; suffix: string; kind: decoded_kind}
-
->>>>>>> 0636bfe9
 (** [~content_offset] indicates at which column the body of the comment
     starts (1-indexed). [~max_idnent] indicates the maximum amount of
     indentation to trim. *)
 let unindent_lines ?(max_indent = Stdlib.max_int) ~content_offset first_line
     tl_lines =
-<<<<<<< HEAD
-  (* The indentation of the first line must account for the location of the
-     comment opening. Don't account for the first line if it's empty. *)
-  let fl_spaces, fl_indent =
-    match String.indent_of_line first_line with
-    | Some i -> (i, i + content_offset - 1)
-    | None -> (String.length first_line, Stdlib.max_int)
-  in
-  let fl_indent = min max_indent fl_indent in
-  let min_indent =
-    List.fold_left ~init:fl_indent
-=======
   let tl_indent =
     List.fold_left ~init:max_indent
->>>>>>> 0636bfe9
       ~f:(fun acc s ->
         match String.indent_of_line s with
         | Some i -> min acc i
@@ -188,26 +162,12 @@
     match txt.[0] with
     | '$' when not (Char.is_whitespace txt.[1]) -> mk (Verbatim txt)
     | '$' ->
-<<<<<<< HEAD
-        let content_offset = opn_offset + 3 (* for opening + [$] *) in
-        let dollar_suf = Char.equal txt.[String.length txt - 1] '$' in
-        let suffix = if dollar_suf then "$" else "" in
-        let source =
-          let len = String.length txt - if dollar_suf then 2 else 1 in
-          String.sub ~pos:1 ~len txt
-        in
-        let lines = unindent_lines ~content_offset source in
-        let lines = List.map ~f:String.rstrip lines in
-        let lines = List.drop_while ~f:is_all_whitespace lines in
-        let code = String.concat ~sep:"\n" lines in
-=======
         let dollar_suf = Char.equal txt.[String.length txt - 1] '$' in
         let suffix = if dollar_suf then "$" else "" in
         let code =
           let len = String.length txt - if dollar_suf then 2 else 1 in
           String.sub ~pos:1 ~len txt
         in
->>>>>>> 0636bfe9
         mk ~prefix:"$" ~suffix (Code code)
     | '=' -> mk (Verbatim txt)
     | _ when is_all_whitespace txt ->
@@ -218,23 +178,8 @@
           let content_offset = opn_offset + 2 in
           unindent_lines ~content_offset txt
         in
-<<<<<<< HEAD
-        (* Don't add a space to the prefix if the first line was only
-           spaces. *)
-        let prefix =
-          if
-            String.starts_with_whitespace txt
-            && not (is_all_whitespace (List.hd_exn lines))
-          then " "
-          else ""
-        in
-        match split_asterisk_prefixed lines with
-        | Some deprefixed_lines ->
-            mk ~prefix (Asterisk_prefixed deprefixed_lines)
-=======
         match split_asterisk_prefixed lines with
         | Some deprefixed_lines -> mk (Asterisk_prefixed deprefixed_lines)
->>>>>>> 0636bfe9
         | None -> mk (Normal txt) )
   else
     match txt with
