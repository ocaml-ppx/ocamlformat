(**************************************************************************)
(*                                                                        *)
(*                              OCamlFormat                               *)
(*                                                                        *)
(*            Copyright (c) Facebook, Inc. and its affiliates.            *)
(*                                                                        *)
(*      This source code is licensed under the MIT license found in       *)
(*      the LICENSE file in the root directory of this source tree.       *)
(*                                                                        *)
(**************************************************************************)

open Migrate_ast

type t

val create_comment : string -> Location.t -> t

val create_docstring : string -> Location.t -> t
<<<<<<< HEAD
=======

val is_docstring : t -> bool
>>>>>>> ef208e95

val loc : t -> Location.t

val txt : t -> string

include Comparator.S with type t := t

type error =
  { kind: [`Added of t | `Modified of t * t | `Dropped of t]
  ; cmt_kind: [`Comment | `Doc_comment] }

val pp_error : Format.formatter -> error -> unit

type pos = Before | Within | After

type decoded_kind =
  | Verbatim of string  (** Original content. *)
  | Doc of string  (** Original content. *)
  | Normal of string
      (** Original content with indentation trimmed. Trailing spaces are not
          removed. *)
  | Code of string  (** Source code with indentation removed. *)
  | Asterisk_prefixed of string list
      (** Line splitted with asterisks removed. *)

type decoded =
  { prefix: string  (** Just after the opening. *)
  ; suffix: string  (** Just before the closing. *)
  ; kind: decoded_kind }

val decode : parse_comments_as_doc:bool -> t -> decoded<|MERGE_RESOLUTION|>--- conflicted
+++ resolved
@@ -16,11 +16,8 @@
 val create_comment : string -> Location.t -> t
 
 val create_docstring : string -> Location.t -> t
-<<<<<<< HEAD
-=======
 
 val is_docstring : t -> bool
->>>>>>> ef208e95
 
 val loc : t -> Location.t
 
