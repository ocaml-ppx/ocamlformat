(**************************************************************************)
(*                                                                        *)
(*                              OCamlFormat                               *)
(*                                                                        *)
(*            Copyright (c) Facebook, Inc. and its affiliates.            *)
(*                                                                        *)
(*      This source code is licensed under the MIT license found in       *)
(*      the LICENSE file in the root directory of this source tree.       *)
(*                                                                        *)
(**************************************************************************)

(** Translation units *)

module Location = Migrate_ast.Location
open Parse_with_comments

let ( let* ) = Result.( >>= )

let ( let+ ) = Result.( >>| )

exception
  Internal_error of
    [ `Cannot_parse of exn
    | `Ast_changed
    | `Comment of Cmt.error
    | `Warning50 of Location.t * Warnings.t ]
    list
    * (string * Sexp.t) list

let internal_error msg kvs = raise (Internal_error (msg, kvs))

let chop_any_extension s =
  match Filename.chop_extension s with
  | r -> r
  | exception Invalid_argument _ -> s

let exe = chop_any_extension (Filename.basename Stdlib.Sys.argv.(0))

module Error = struct
  type t =
    | Invalid_source of {exn: exn; input_name: string}
    | Unstable of
        {iteration: int; prev: string; next: string; input_name: string}
    | Ocamlformat_bug of {exn: exn; input_name: string}
    | User_error of string

  let user_error x = User_error x

  let equal : t -> t -> bool = Poly.equal

  let print_diff input_name ~prev ~next =
    let ext = Filename.extension input_name in
    let input_name =
      Filename.chop_extension (Filename.basename input_name)
    in
    let p = Filename.temp_file input_name (Printf.sprintf ".prev%s" ext) in
    let n = Filename.temp_file input_name (Printf.sprintf ".next%s" ext) in
    Out_channel.write_all p ~data:prev ;
    Out_channel.write_all n ~data:next ;
    ignore
      (Stdlib.Sys.command
         (Printf.sprintf "git diff --no-index -u %S %S | sed '1,4d' 1>&2" p n) ) ;
    Stdlib.Sys.remove p ;
    Stdlib.Sys.remove n

  let print_internal_error ~debug ~quiet fmt e =
    let s =
      match e with
      | `Cannot_parse (Parse_with_comments.Warning50 _) ->
          "generating invalid comment attachment"
      | `Cannot_parse _ -> "generating invalid ocaml syntax"
      | `Ast_changed -> "ast changed"
      | `Comment _ -> "comment changed"
      | `Warning50 _ -> "misplaced documentation comment"
    in
    Format.fprintf fmt "  BUG: %s.\n%!" s ;
    match e with
    | `Comment x when not quiet -> Cmt.pp_error fmt x
    | `Cannot_parse ((Syntaxerr.Error _ | Lexer.Error _) as exn) ->
        if debug then Location.report_exception fmt exn
    | `Cannot_parse (Parse_with_comments.Warning50 _) ->
        (* Printing the warning is not useful because it doesn't reference
           the right filename *)
        ()
    | `Cannot_parse exn ->
        if debug then Format.fprintf fmt "%s" (Stdlib.Printexc.to_string exn)
    | `Warning50 (l, w) -> if debug then Warning.print_warning l w
    | _ -> ()

  let print ?(debug = false) ?(quiet = false) fmt = function
    | Invalid_source _ when quiet -> ()
    | Invalid_source {exn; input_name} -> (
        let reason =
          match exn with
          | Syntaxerr.Error _ | Lexer.Error _ -> " (syntax error)"
          | Warning50 _ -> " (misplaced documentation comments - warning 50)"
          | _ -> ""
        in
        Format.fprintf fmt "%s: ignoring %S%s\n%!" exe input_name reason ;
        match exn with
        | Syntaxerr.Error _ | Lexer.Error _ ->
            Location.report_exception fmt exn
        | Warning50 l ->
            List.iter l ~f:(fun (l, w) -> Warning.print_warning l w) ;
            Format.fprintf fmt
              "@{<warning>Hint@}: (Warning 50) This file contains a \
               documentation comment (** ... *) that the OCaml compiler \
               does not know how to attach to the AST. OCamlformat does not \
               support these cases. You can find more information at: \
               https://github.com/ocaml-ppx/ocamlformat#overview. If you'd \
               like to disable this check and let ocamlformat make a choice \
               (though it might not be consistent with the ocaml compilers \
               and odoc), you can set the --no-comment-check option.\n\
               %!"
        | exn -> Format.fprintf fmt "%s\n%!" (Exn.to_string exn) )
    | Unstable {iteration; prev; next; input_name} ->
        if debug then print_diff input_name ~prev ~next ;
        if iteration <= 1 then
          Format.fprintf fmt
            "%s: %S was not already formatted. ([max-iters = 1])\n%!" exe
            input_name
        else (
          Format.fprintf fmt
            "%s: Cannot process %S.\n\
            \  Please report this bug at \
             https://github.com/ocaml-ppx/ocamlformat/issues.\n\
             %!"
            exe input_name ;
          Format.fprintf fmt
            "  BUG: formatting did not stabilize after %i iterations.\n%!"
            iteration )
    | User_error msg -> Format.fprintf fmt "%s: %s.\n%!" exe msg
    | Ocamlformat_bug {exn; input_name} -> (
        Format.fprintf fmt
          "%s: Cannot process %S.\n\
          \  Please report this bug at \
           https://github.com/ocaml-ppx/ocamlformat/issues.\n\
           %!"
          exe input_name ;
        match exn with
        | Internal_error (errors, l) ->
            List.iter errors ~f:(print_internal_error ~debug ~quiet fmt) ;
            if debug then
              List.iter l ~f:(fun (msg, sexp) ->
                  Format.fprintf fmt "  %s: %s\n%!" msg (Sexp.to_string sexp) )
        | exn ->
            Format.fprintf fmt
              "  BUG: unhandled exception. Use [--debug] for details.\n%!" ;
            if debug then Format.fprintf fmt "%s\n%!" (Exn.to_string exn) )
end

let with_file input_name output_file suf ext f =
  let dir =
    match output_file with
    | Some filename -> Filename.dirname filename
    | None -> Filename.get_temp_dir_name ()
  in
  let base = Filename.remove_extension (Filename.basename input_name) in
  let tmp = Filename.concat dir (base ^ suf ^ ext) in
  Out_channel.with_file tmp ~f ;
  tmp

let dump_ast ~input_name ?output_file ~suffix fmt =
  let ext = ".ast" in
  with_file input_name output_file suffix ext (fun oc ->
      fmt (Format.formatter_of_out_channel oc) )

let dump_formatted ~input_name ?output_file
    ?(ext = Filename.extension input_name) ~suffix fmted =
  with_file input_name output_file suffix ext (fun oc ->
      Out_channel.output_string oc fmted )

let check_all_locations fmt cmts_t =
  match Cmts.remaining_locs cmts_t with
  | [] -> ()
  | l ->
      let print l = Format.fprintf fmt "%a\n%!" Location.print_loc l in
      Format.fprintf fmt
        "Warning: Some locations have not been considered\n%!" ;
      List.iter ~f:print (List.sort l ~compare:Location.compare)

let check_margin (conf : Conf.t) ~filename ~fmted =
  List.iteri (String.split_lines fmted) ~f:(fun i line ->
      if String.length line > conf.fmt_opts.margin.v then
        Format.fprintf Format.err_formatter
          "Warning: %s:%i exceeds the margin\n%!" filename i )

let with_optional_box_debug ~box_debug k =
  if box_debug then Fmt.with_box_debug k else k

let with_buffer_formatter ~buffer_size k =
  let buffer = Buffer.create buffer_size in
  let fs = Format_.formatter_of_buffer buffer in
  Fmt.eval fs k ;
  Format_.pp_print_flush fs () ;
  if Buffer.length buffer > 0 then Format_.pp_print_newline fs () ;
  Buffer.contents buffer

let strconst_mapper locs =
  let constant self c =
    match c.Parsetree.pconst_desc with
    | Parsetree.Pconst_string (_, {Location.loc_start; loc_end; _}, Some _)
      ->
        locs := (loc_start.Lexing.pos_cnum, loc_end.Lexing.pos_cnum) :: !locs ;
        c
    | _ -> Ast_mapper.default_mapper.constant self c
  in
  {Ast_mapper.default_mapper with constant}

let collect_strlocs (type a) (fg : a Extended_ast.t) (ast : a) :
    (int * int) list =
  let locs = ref [] in
  let _ = Extended_ast.map fg (strconst_mapper locs) ast in
  let compare (c1, _) (c2, _) = Stdlib.compare c1 c2 in
  List.sort ~compare !locs

let check_remaining_comments cmts =
  let dropped x = {Cmt.kind= `Dropped x; cmt_kind= `Comment} in
  match Cmts.remaining_comments cmts with
  | [] -> Ok ()
  | cmts -> Error (List.map cmts ~f:dropped)

let check_comments (conf : Conf.t) cmts ~old:t_old ~new_:t_new =
  if conf.opr_opts.comment_check.v then
    let errors =
<<<<<<< HEAD
      check_remaining_comments cmts
      >>= fun () ->
      Normalize_extended_ast.diff_cmts conf t_old.comments t_new.comments
=======
      let* () = check_remaining_comments cmts in
      let split_cmts = List.partition_map ~f:(Cmts.is_docstring conf) in
      let old_docs, old_cmts = split_cmts t_old.comments in
      let new_docs, new_cmts = split_cmts t_new.comments in
      let* () = Normalize_extended_ast.diff_cmts conf old_cmts new_cmts in
      Normalize_extended_ast.diff_docstrings conf old_docs new_docs
>>>>>>> 181da779
    in
    match errors with
    | Ok () -> ()
    | Error e -> internal_error (List.map e ~f:(fun x -> `Comment x)) []

let format (type a b) (fg : a Extended_ast.t) (std_fg : b Std_ast.t)
    ?output_file ~input_name ~prev_source ~parsed ~std_parsed (conf : Conf.t)
    =
  let dump_ast fg ~suffix ast =
    if conf.opr_opts.debug.v then
      Some
        (dump_ast ~input_name ?output_file ~suffix (fun fmt ->
             Std_ast.Printast.ast fg fmt ast ) )
    else None
  in
  let dump_formatted ?ext ~suffix fmted =
    if conf.opr_opts.debug.v then
      Some (dump_formatted ?ext ~input_name ?output_file ~suffix fmted)
    else None
  in
  Location.input_name := input_name ;
  (* iterate until formatting stabilizes *)
  let rec print_check ~i ~(conf : Conf.t) ~prev_source t std_t =
    let format ~box_debug =
      let open Fmt in
      let cmts_t =
        Cmts.init fg ~debug:conf.opr_opts.debug.v t.source t.ast t.comments
      in
      let contents =
        with_buffer_formatter
          ~buffer_size:(String.length prev_source)
          ( set_margin conf.fmt_opts.margin.v
          $ set_max_indent conf.fmt_opts.max_indent.v
          $ fmt_if_k
              (not (String.is_empty t.prefix))
              (str t.prefix $ fmt "@.")
          $ with_optional_box_debug ~box_debug
              (Fmt_ast.fmt_ast fg ~debug:conf.opr_opts.debug.v t.source
                 cmts_t conf t.ast ) )
      in
      (contents, cmts_t)
    in
    ( if conf.opr_opts.debug.v then
        format ~box_debug:true |> fst
        |> dump_formatted ~suffix:"_boxes" ~ext:".html"
        |> function
        | Some file ->
            if i = 1 then Format.eprintf "[DEBUG] Box structure: %s\n" file
        | None -> () ) ;
    let fmted, cmts_t = format ~box_debug:false in
    let conf =
      if conf.opr_opts.debug.v then conf
      else
        { conf with
          opr_opts=
            { conf.opr_opts with
              quiet= {v= true; from= conf.opr_opts.quiet.from} } }
    in
    if String.equal prev_source fmted then (
      if conf.opr_opts.debug.v then
        check_all_locations Format.err_formatter cmts_t ;
      if conf.opr_opts.margin_check.v then
        check_margin conf ~fmted
          ~filename:(Option.value output_file ~default:input_name) ;
      let strlocs = collect_strlocs fg t.ast in
      Ok (strlocs, fmted) )
    else
      let exn_args () =
        [("output file", dump_formatted ~suffix:".invalid-ast" fmted)]
        |> List.filter_map ~f:(fun (s, f_opt) ->
               Option.map f_opt ~f:(fun f -> (s, String.sexp_of_t f)) )
      in
      let* t_new =
        match
          parse (parse_ast conf) ~disable_w50:true fg conf ~input_name
            ~source:fmted
        with
        | exception Sys_error msg -> Error (Error.User_error msg)
        | exception exn -> internal_error [`Cannot_parse exn] (exn_args ())
        | t_new -> Ok t_new
      in
      let* std_t_new =
        match
          parse Std_ast.Parse.ast std_fg conf ~input_name ~source:fmted
        with
        | exception Sys_error msg -> Error (Error.User_error msg)
        | exception Warning50 l ->
            internal_error
              (List.map ~f:(fun x -> `Warning50 x) l)
              (exn_args ())
        | exception exn -> internal_error [`Cannot_parse exn] (exn_args ())
        | std_t_new -> Ok std_t_new
      in
      (* Ast not preserved ? *)
      ( if
          (not
             (Normalize_std_ast.equal std_fg conf std_t.ast std_t_new.ast
                ~ignore_doc_comments:(not conf.opr_opts.comment_check.v) ) )
          && not
               (Normalize_extended_ast.equal fg conf t.ast t_new.ast
                  ~ignore_doc_comments:(not conf.opr_opts.comment_check.v) )
        then
          let old_ast =
            dump_ast std_fg ~suffix:".old"
              (Normalize_std_ast.ast std_fg conf std_t.ast)
          in
          let new_ast =
            dump_ast std_fg ~suffix:".new"
              (Normalize_std_ast.ast std_fg conf std_t_new.ast)
          in
          let args ~suffix =
            [ ("output file", dump_formatted ~suffix fmted)
            ; ("old ast", old_ast)
            ; ("new ast", new_ast) ]
            |> List.filter_map ~f:(fun (s, f_opt) ->
                   Option.map f_opt ~f:(fun f -> (s, String.sexp_of_t f)) )
          in
          if
            Normalize_std_ast.equal std_fg ~ignore_doc_comments:true conf
              std_t.ast std_t_new.ast
          then
            let docstrings =
              Normalize_std_ast.moved_docstrings std_fg conf std_t.ast
                std_t_new.ast
            in
            let args = args ~suffix:".unequal-docs" in
            internal_error
              (List.map ~f:(fun x -> `Comment x) docstrings)
              args
          else
            let args = args ~suffix:".unequal-ast" in
            internal_error [`Ast_changed] args
        else
          dump_ast std_fg ~suffix:""
            (Normalize_std_ast.ast std_fg conf std_t_new.ast)
          |> function
          | Some file ->
              if i = 1 then Format.eprintf "[DEBUG] AST structure: %s\n" file
          | None -> () ) ;
      check_comments conf cmts_t ~old:t ~new_:t_new ;
      (* Too many iteration ? *)
      if i >= conf.opr_opts.max_iters.v then (
        Stdlib.flush_all () ;
        Error
          (Unstable {iteration= i; prev= prev_source; next= fmted; input_name}
          ) )
      else
        (* All good, continue *)
        print_check ~i:(i + 1) ~conf ~prev_source:fmted t_new std_t_new
  in
  try print_check ~i:1 ~conf ~prev_source parsed std_parsed with
  | Sys_error msg -> Error (User_error msg)
  | exn -> Error (Ocamlformat_bug {exn; input_name})

let parse_result ?disable_w50 f fragment conf ~source ~input_name =
  match parse ?disable_w50 f fragment conf ~input_name ~source with
  | exception exn -> Error (Error.Invalid_source {exn; input_name})
  | parsed -> Ok parsed

let parse_and_format (type a b) (fg : a Extended_ast.t)
    (std_fg : b Std_ast.t) ?output_file ~input_name ~source (conf : Conf.t) =
  Location.input_name := input_name ;
  let line_endings = conf.fmt_opts.line_endings.v in
  let* parsed =
    parse_result (parse_ast conf) ~disable_w50:true fg conf ~source
      ~input_name
  in
  let* std_parsed =
    parse_result Std_ast.Parse.ast std_fg conf ~source ~input_name
  in
  let+ strlocs, formatted =
    format fg std_fg ?output_file ~input_name ~prev_source:source ~parsed
      ~std_parsed conf
  in
  Eol_compat.normalize_eol ~exclude_locs:strlocs ~line_endings formatted

let parse_and_format syntax =
  let (Extended_ast.Any ext) = Extended_ast.of_syntax syntax in
  let (Std_ast.Any std) = Std_ast.of_syntax syntax in
  parse_and_format ext std<|MERGE_RESOLUTION|>--- conflicted
+++ resolved
@@ -223,18 +223,8 @@
 let check_comments (conf : Conf.t) cmts ~old:t_old ~new_:t_new =
   if conf.opr_opts.comment_check.v then
     let errors =
-<<<<<<< HEAD
-      check_remaining_comments cmts
-      >>= fun () ->
+      let* () = check_remaining_comments cmts in
       Normalize_extended_ast.diff_cmts conf t_old.comments t_new.comments
-=======
-      let* () = check_remaining_comments cmts in
-      let split_cmts = List.partition_map ~f:(Cmts.is_docstring conf) in
-      let old_docs, old_cmts = split_cmts t_old.comments in
-      let new_docs, new_cmts = split_cmts t_new.comments in
-      let* () = Normalize_extended_ast.diff_cmts conf old_cmts new_cmts in
-      Normalize_extended_ast.diff_docstrings conf old_docs new_docs
->>>>>>> 181da779
     in
     match errors with
     | Ok () -> ()
