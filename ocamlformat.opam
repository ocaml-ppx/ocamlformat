opam-version: "1.2"
name: "ocamlformat"
maintainer: "OCamlFormat Team <ocamlformat-team@fb.com>"
authors: "Josh Berdine <jjb@fb.com>"
homepage: "https://github.com/ocaml-ppx/ocamlformat"
bug-reports: "https://github.com/ocaml-ppx/ocamlformat/issues"
dev-repo: "https://github.com/ocaml-ppx/ocamlformat.git"
license: "MIT"
available: [ ocaml-version >= "4.04.0" ]
depends: [
  "base"
  "base-unix"
  "cmdliner"
  "jbuilder" {build}
  "ocaml-migrate-parsetree" {>= "1.0.5"}
  "stdio"
]
build: [
  ["jbuilder" "subst"] {pinned}
  [make]
<<<<<<< HEAD
=======
]
install: [
  ["cp" "src/_build/opt/ocamlformat.exe" "%{bin}%/ocamlformat"]
  ["cp" "emacs/ocamlformat.el" "%{share}%/emacs/site-lisp/ocamlformat.el"]
]
remove: [
  ["rm" "-f" "%{bin}%/ocamlformat" "%{share}%/emacs/site-lisp/ocamlformat.el"]
>>>>>>> 273ea113
]<|MERGE_RESOLUTION|>--- conflicted
+++ resolved
@@ -18,14 +18,4 @@
 build: [
   ["jbuilder" "subst"] {pinned}
   [make]
-<<<<<<< HEAD
-=======
-]
-install: [
-  ["cp" "src/_build/opt/ocamlformat.exe" "%{bin}%/ocamlformat"]
-  ["cp" "emacs/ocamlformat.el" "%{share}%/emacs/site-lisp/ocamlformat.el"]
-]
-remove: [
-  ["rm" "-f" "%{bin}%/ocamlformat" "%{share}%/emacs/site-lisp/ocamlformat.el"]
->>>>>>> 273ea113
 ]