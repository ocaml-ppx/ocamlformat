(**************************************************************************)
(*                                                                        *)
(*                                 OCaml                                  *)
(*                                                                        *)
(*             Xavier Leroy, projet Cristal, INRIA Rocquencourt           *)
(*                                                                        *)
(*   Copyright 1996 Institut National de Recherche en Informatique et     *)
(*     en Automatique.                                                    *)
(*                                                                        *)
(*   All rights reserved.  This file is distributed under the terms of    *)
(*   the GNU Lesser General Public License version 2.1, with the          *)
(*   special exception on linking described in the file LICENSE.          *)
(*                                                                        *)
(**************************************************************************)

(* The lexer definition *)

{
open Lexing
open Misc
open Parser

type error =
  | Illegal_character of char
  | Illegal_escape of string * string option
  | Reserved_sequence of string * string option
  | Unterminated_comment of Location.t
  | Unterminated_string
  | Unterminated_string_in_comment of Location.t * Location.t
  | Empty_character_literal
  | Keyword_as_label of string
  | Capitalized_label of string
  | Invalid_literal of string
  | Invalid_directive of string * string option
  | Invalid_encoding of string
  | Invalid_char_in_ident of Uchar.t
  | Non_lowercase_delimiter of string
  | Capitalized_raw_identifier of string
  | Unknown_keyword of string

exception Error of error * Location.t

(* The table of keywords *)

<<<<<<< HEAD
let keyword_table =
  create_hashtable 149 [
    "and", AND;
    "as", AS;
    "assert", ASSERT;
    "begin", BEGIN;
    "class", CLASS;
    "constraint", CONSTRAINT;
    "do", DO;
    "done", DONE;
    "downto", DOWNTO;
    "effect", EFFECT;
    "else", ELSE;
    "end", END;
    "exception", EXCEPTION;
    "external", EXTERNAL;
    "false", FALSE;
    "for", FOR;
    "fun", FUN;
    "function", FUNCTION;
    "functor", FUNCTOR;
    "if", IF;
    "in", IN;
    "include", INCLUDE;
    "inherit", INHERIT;
    "initializer", INITIALIZER;
    "lazy", LAZY;
    "let", LET;
    "match", MATCH;
    "method", METHOD;
    "module", MODULE;
    "mutable", MUTABLE;
    "new", NEW;
    "nonrec", NONREC;
    "object", OBJECT;
    "of", OF;
    "open", OPEN;
    "or", OR;
=======
let all_keywords =
  let v1_0 = Some (1,0) in
  let v1_6 = Some (1,6) in
  let v4_2 = Some (4,2) in
  let always = None in
  [
    "and", AND, always;
    "as", AS, always;
    "assert", ASSERT, v1_6;
    "begin", BEGIN, always;
    "class", CLASS, v1_0;
    "constraint", CONSTRAINT, v1_0;
    "do", DO, always;
    "done", DONE, always;
    "downto", DOWNTO, always;
    "else", ELSE, always;
    "end", END, always;
    "exception", EXCEPTION, always;
    "external", EXTERNAL, always;
    "false", FALSE, always;
    "for", FOR, always;
    "fun", FUN, always;
    "function", FUNCTION, always;
    "functor", FUNCTOR, always;
    "if", IF, always;
    "in", IN, always;
    "include", INCLUDE, always;
    "inherit", INHERIT, v1_0;
    "initializer", INITIALIZER, v1_0;
    "lazy", LAZY, v1_6;
    "let", LET, always;
    "match", MATCH, always;
    "method", METHOD, v1_0;
    "module", MODULE, always;
    "mutable", MUTABLE, always;
    "new", NEW, v1_0;
    "nonrec", NONREC, v4_2;
    "object", OBJECT, v1_0;
    "of", OF, always;
    "open", OPEN, always;
    "or", OR, always;
>>>>>>> 2f840d4c
(*  "parser", PARSER; *)
    "private", PRIVATE, v1_0;
    "rec", REC, always;
    "sig", SIG, always;
    "struct", STRUCT, always;
    "then", THEN, always;
    "to", TO, always;
    "true", TRUE, always;
    "try", TRY, always;
    "type", TYPE, always;
    "val", VAL, always;
    "virtual", VIRTUAL, v1_0;
    "when", WHEN, always;
    "while", WHILE, always;
    "with", WITH, always;

    "lor", INFIXOP3("lor"), always; (* Should be INFIXOP2 *)
    "lxor", INFIXOP3("lxor"), always; (* Should be INFIXOP2 *)
    "mod", INFIXOP3("mod"), always;
    "land", INFIXOP3("land"), always;
    "lsl", INFIXOP4("lsl"), always;
    "lsr", INFIXOP4("lsr"), always;
    "asr", INFIXOP4("asr"), always
]


let keyword_table = Hashtbl.create 149

let populate_keywords (version,keywords) =
  let greater (x:(int*int) option) (y:(int*int) option) =
    match x, y with
    | None, _ | _, None -> true
    | Some x, Some y -> x >= y
  in
  let tbl = keyword_table in
  Hashtbl.clear tbl;
  let add_keyword (name, token, since) =
    if greater version since then Hashtbl.replace tbl name (Some token)
  in
  List.iter add_keyword all_keywords;
  List.iter (fun name ->
    match List.find (fun (n,_,_) -> n = name) all_keywords with
    | (_,tok,_) -> Hashtbl.replace tbl name (Some tok)
    | exception Not_found -> Hashtbl.replace tbl name None
    ) keywords


(* To buffer string literals *)

let string_buffer = Buffer.create 256
let reset_string_buffer () = Buffer.reset string_buffer
let get_stored_string () = Buffer.contents string_buffer

let store_string_char c = Buffer.add_char string_buffer c
let store_string_utf_8_uchar u = Buffer.add_utf_8_uchar string_buffer u
let store_string s = Buffer.add_string string_buffer s
let store_substring s ~pos ~len = Buffer.add_substring string_buffer s pos len

let store_lexeme lexbuf = store_string (Lexing.lexeme lexbuf)
let store_normalized_newline newline =
  (* #12502: we normalize "\r\n" to "\n" at lexing time,
     to avoid behavior difference due to OS-specific
     newline characters in string literals.

     (For example, Git for Windows will translate \n in versioned
     files into \r\n sequences when checking out files on Windows. If
     your code contains multiline quoted string literals, the raw
     content of the string literal would be different between Git for
     Windows users and all other users. Thanks to newline
     normalization, the value of the literal as a string constant will
     be the same no matter which programming tools are used.)

     Many programming languages use the same approach, for example
     Java, Javascript, Kotlin, Python, Swift and C++.
  *)
  (* Our 'newline' regexp accepts \r*\n, but we only wish
     to normalize \r?\n into \n -- see the discussion in #12502.
     All carriage returns except for the (optional) last one
     are reproduced in the output. We implement this by skipping
     the first carriage return, if any. *)
  let len = String.length newline in
  if len = 1
  then store_string_char '\n'
  else store_substring newline ~pos:1 ~len:(len - 1)

(* To store the position of the beginning of a string and comment *)
let string_start_loc = ref Location.none
let comment_start_loc = ref []
let in_comment () = !comment_start_loc <> []
let is_in_string = ref false
let in_string () = !is_in_string
let print_warnings = ref true

(* Escaped chars are interpreted in strings unless they are in comments. *)
let store_escaped_char lexbuf c =
  if in_comment () then store_lexeme lexbuf else store_string_char c

let store_escaped_uchar lexbuf u =
  if in_comment () then store_lexeme lexbuf else store_string_utf_8_uchar u

let compute_quoted_string_idloc {Location.loc_start = orig_loc } shift id =
  let id_start_pos = orig_loc.Lexing.pos_cnum + shift in
  let loc_start =
    Lexing.{orig_loc with pos_cnum = id_start_pos }
  in
  let loc_end =
    Lexing.{orig_loc with pos_cnum = id_start_pos + String.length id}
  in
  {Location. loc_start ; loc_end ; loc_ghost = false }

let wrap_string_lexer f lexbuf =
  let loc_start = lexbuf.lex_curr_p in
  reset_string_buffer();
  is_in_string := true;
  let string_start = lexbuf.lex_start_p in
  string_start_loc := Location.curr lexbuf;
  let loc_end = f lexbuf in
  is_in_string := false;
  lexbuf.lex_start_p <- string_start;
  let loc = Location.{loc_ghost= false; loc_start; loc_end} in
  get_stored_string (), loc

let wrap_comment_lexer comment lexbuf =
  let start_loc = Location.curr lexbuf  in
  comment_start_loc := [start_loc];
  reset_string_buffer ();
  let end_loc = comment lexbuf in
  let s = get_stored_string () in
  reset_string_buffer ();
  s,
  { start_loc with Location.loc_end = end_loc.Location.loc_end }

let error lexbuf e = raise (Error(e, Location.curr lexbuf))
let error_loc loc e = raise (Error(e, loc))

(* to translate escape sequences *)

let digit_value c =
  match c with
  | 'a' .. 'f' -> 10 + Char.code c - Char.code 'a'
  | 'A' .. 'F' -> 10 + Char.code c - Char.code 'A'
  | '0' .. '9' -> Char.code c - Char.code '0'
  | _ -> assert false

let num_value lexbuf ~base ~first ~last =
  let c = ref 0 in
  for i = first to last do
    let v = digit_value (Lexing.lexeme_char lexbuf i) in
    assert(v < base);
    c := (base * !c) + v
  done;
  !c

let char_for_backslash = function
  | 'n' -> '\010'
  | 'r' -> '\013'
  | 'b' -> '\008'
  | 't' -> '\009'
  | c   -> c

let illegal_escape lexbuf reason =
  let error = Illegal_escape (Lexing.lexeme lexbuf, Some reason) in
  raise (Error (error, Location.curr lexbuf))

let char_for_decimal_code lexbuf i =
  let c = num_value lexbuf ~base:10 ~first:i ~last:(i+2) in
  if (c < 0 || c > 255) then
    if in_comment ()
    then 'x'
    else
      illegal_escape lexbuf
        (Printf.sprintf
          "%d is outside the range of legal characters (0-255)." c)
  else Char.chr c

let char_for_octal_code lexbuf i =
  let c = num_value lexbuf ~base:8 ~first:i ~last:(i+2) in
  if (c < 0 || c > 255) then
    if in_comment ()
    then 'x'
    else
      illegal_escape lexbuf
        (Printf.sprintf
          "o%o (=%d) is outside the range of legal characters (0-255)." c c)
  else Char.chr c

let char_for_hexadecimal_code lexbuf i =
  Char.chr (num_value lexbuf ~base:16 ~first:i ~last:(i+1))

let uchar_for_uchar_escape lexbuf =
  let len = Lexing.lexeme_end lexbuf - Lexing.lexeme_start lexbuf in
  let first = 3 (* skip opening \u{ *) in
  let last = len - 2 (* skip closing } *) in
  let digit_count = last - first + 1 in
  match digit_count > 6 with
  | true ->
      illegal_escape lexbuf
        "too many digits, expected 1 to 6 hexadecimal digits"
  | false ->
      let cp = num_value lexbuf ~base:16 ~first ~last in
      if Uchar.is_valid cp then Uchar.unsafe_of_int cp else
      illegal_escape lexbuf
        (Printf.sprintf "%X is not a Unicode scalar value" cp)

let validate_encoding lexbuf raw_name =
  match Utf8_lexeme.normalize raw_name with
  | Error _ -> error lexbuf (Invalid_encoding raw_name)
  | Ok name -> name

let ident_for_extended lexbuf raw_name =
  let name = validate_encoding lexbuf raw_name in
  match Utf8_lexeme.validate_identifier name with
  | Utf8_lexeme.Valid -> name
  | Utf8_lexeme.Invalid_character u -> error lexbuf (Invalid_char_in_ident u)
  | Utf8_lexeme.Invalid_beginning _ ->
  assert false (* excluded by the regexps *)

let validate_delim lexbuf raw_name =
  let name = validate_encoding lexbuf raw_name in
  if Utf8_lexeme.is_lowercase name then name
  else error lexbuf (Non_lowercase_delimiter name)

let validate_ext lexbuf name =
    let name = validate_encoding lexbuf name in
    match Utf8_lexeme.validate_identifier ~with_dot:true name with
    | Utf8_lexeme.Valid -> name
    | Utf8_lexeme.Invalid_character u -> error lexbuf (Invalid_char_in_ident u)
    | Utf8_lexeme.Invalid_beginning _ ->
    assert false (* excluded by the regexps *)

let lax_delim raw_name =
  match Utf8_lexeme.normalize raw_name with
  | Error _ -> None
  | Ok name ->
     if Utf8_lexeme.is_lowercase name then Some name
     else None

let is_keyword name =
  Hashtbl.mem keyword_table name

let find_keyword lexbuf name =
  match Hashtbl.find keyword_table name with
  | Some x -> x
  | None -> error lexbuf (Unknown_keyword name)
  | exception Not_found -> LIDENT name

let check_label_name ?(raw_escape=false) lexbuf name =
  if Utf8_lexeme.is_capitalized name then
    error lexbuf (Capitalized_label name);
  if not raw_escape && is_keyword name then
    error lexbuf (Keyword_as_label name)

(* To "unlex" a few characters *)
let set_lexeme_length buf n = (
  let open Lexing in
  if n < 0 then
    invalid_arg "set_lexeme_length: offset should be positive";
  if n > buf.lex_curr_pos - buf.lex_start_pos then
    invalid_arg "set_lexeme_length: offset larger than lexeme";
  buf.lex_curr_pos <- buf.lex_start_pos + n;
  buf.lex_curr_p <- {buf.lex_start_p
                     with pos_cnum = buf.lex_abs_pos + buf.lex_curr_pos};
)

let disambiguate lexbuf txt =
  let pos = ref 0 in
  let len = String.length txt in
  let is_digit c = c >= '0' && c <= '9' in
  while !pos < len && is_digit txt.[!pos] do incr pos done;
  let txt =
    if !pos < len then (
      set_lexeme_length lexbuf !pos;
      String.sub txt 0 !pos
    ) else
      txt
  in
  TYPE_DISAMBIGUATOR txt

let try_disambiguate lexbuf = function
  | INT (txt, None) -> Some (disambiguate lexbuf txt)
  | FLOAT (txt, _)  -> Some (disambiguate lexbuf txt)
  | _ -> None

(* Update the current location with file name and line number. *)

let update_loc lexbuf file line absolute chars =
  let pos = lexbuf.lex_curr_p in
  let new_file = match file with
                 | None -> pos.pos_fname
                 | Some s -> s
  in
  lexbuf.lex_curr_p <- { pos with
    pos_fname = new_file;
    pos_lnum = if absolute then line else pos.pos_lnum + line;
    pos_bol = pos.pos_cnum - chars;
  }

let preprocessor = ref None

let escaped_newlines = ref false

let handle_docstrings = ref true
let comment_list = ref []

let add_comment com =
  comment_list := com :: !comment_list

let add_docstring_comment ds =
  let com =
    ("*" ^ Docstrings.docstring_body ds, Docstrings.docstring_loc ds)
  in
    add_comment com

let comments () = List.rev !comment_list

(* Error report *)

open Format_doc

let prepare_error loc = function
  | Illegal_character c ->
      Location.errorf ~loc "Illegal character (%s)" (Char.escaped c)
  | Illegal_escape (s, explanation) ->
      Location.errorf ~loc
        "Illegal backslash escape in string or character (%s)%t" s
        (fun ppf -> match explanation with
           | None -> ()
           | Some expl -> fprintf ppf ": %s" expl)
  | Reserved_sequence (s, explanation) ->
      Location.errorf ~loc
        "Reserved character sequence: %s%t" s
        (fun ppf -> match explanation with
           | None -> ()
           | Some expl -> fprintf ppf " %s" expl)
  | Unterminated_comment _ ->
      Location.errorf ~loc "Comment not terminated"
  | Unterminated_string ->
      Location.errorf ~loc "String literal not terminated"
  | Unterminated_string_in_comment (_, literal_loc) ->
      Location.errorf ~loc
        "This comment contains an unterminated string literal"
        ~sub:[Location.msg ~loc:literal_loc "String literal begins here"]
  | Empty_character_literal ->
      let msg = "Illegal empty character literal ''" in
      let sub =
        [Location.msg
           "@{<hint>Hint@}: Did you mean ' ' or a type variable 'a?"] in
      Location.error ~loc ~sub msg
  | Keyword_as_label kwd ->
      Location.errorf ~loc
        "%a is a keyword, it cannot be used as label name" Style.inline_code kwd
  | Capitalized_label lbl ->
      Location.errorf ~loc
        "%a cannot be used as label name, \
         it must start with a lowercase letter" Style.inline_code lbl
  | Invalid_literal s ->
      Location.errorf ~loc "Invalid literal %s" s
  | Invalid_directive (dir, explanation) ->
      Location.errorf ~loc "Invalid lexer directive %S%t" dir
        (fun ppf -> match explanation with
           | None -> ()
           | Some expl -> fprintf ppf ": %s" expl)
  | Invalid_encoding s ->
    Location.errorf ~loc "Invalid encoding of identifier %s." s
  | Invalid_char_in_ident u ->
      Location.errorf ~loc "Invalid character U+%X in identifier"
         (Uchar.to_int u)
  | Capitalized_raw_identifier lbl ->
      Location.errorf ~loc
        "%a cannot be used as a raw identifier, \
         it must start with a lowercase letter" Style.inline_code lbl
  | Non_lowercase_delimiter name ->
      Location.errorf ~loc
        "%a cannot be used as a quoted string delimiter,@ \
         it must contain only lowercase letters."
         Style.inline_code name
  | Unknown_keyword name ->
      Location.errorf ~loc
      "%a has been defined as an additional keyword.@ \
       This version of OCaml does not support this keyword."
      Style.inline_code name

let () =
  Location.register_error_of_exn
    (function
      | Error (err, loc) ->
          Some (prepare_error loc err)
      | _ ->
          None
    )

}

let newline = ('\013'* '\010')
let blank = [' ' '\009' '\012']
let lowercase = ['a'-'z' '_']
let uppercase = ['A'-'Z']
let identstart = lowercase | uppercase
let identchar = ['A'-'Z' 'a'-'z' '_' '\'' '0'-'9']
let utf8 = ['\192'-'\255'] ['\128'-'\191']*
let identstart_ext = identstart | utf8
let identchar_ext = identchar | utf8

let symbolchar =
  ['!' '$' '%' '&' '*' '+' '-' '.' '/' ':' '<' '=' '>' '?' '@' '^' '|' '~']
let dotsymbolchar =
  ['!' '$' '%' '&' '*' '+' '-' '/' ':' '=' '>' '?' '@' '^' '|']
let symbolchar_or_hash =
  symbolchar | '#'
let kwdopchar =
  ['$' '&' '*' '+' '-' '/' '<' '=' '>' '@' '^' '|']

let ident = (lowercase | uppercase) identchar*
let ident_ext = identstart_ext  identchar_ext*
let extattrident = ident_ext ('.' ident_ext)*

let decimal_literal =
  ['0'-'9'] ['0'-'9' '_']*
let hex_digit =
  ['0'-'9' 'A'-'F' 'a'-'f']
let hex_literal =
  '0' ['x' 'X'] ['0'-'9' 'A'-'F' 'a'-'f']['0'-'9' 'A'-'F' 'a'-'f' '_']*
let oct_literal =
  '0' ['o' 'O'] ['0'-'7'] ['0'-'7' '_']*
let bin_literal =
  '0' ['b' 'B'] ['0'-'1'] ['0'-'1' '_']*
let int_literal =
  decimal_literal | hex_literal | oct_literal | bin_literal
let float_literal =
  ['0'-'9'] ['0'-'9' '_']*
  ('.' ['0'-'9' '_']* )?
  (['e' 'E'] ['+' '-']? ['0'-'9'] ['0'-'9' '_']* )?
let hex_float_literal =
  '0' ['x' 'X']
  ['0'-'9' 'A'-'F' 'a'-'f'] ['0'-'9' 'A'-'F' 'a'-'f' '_']*
  ('.' ['0'-'9' 'A'-'F' 'a'-'f' '_']* )?
  (['p' 'P'] ['+' '-']? ['0'-'9'] ['0'-'9' '_']* )?
let literal_modifier = ['G'-'Z' 'g'-'z']
let raw_ident_escape = "\\#"

rule token = parse
  | ('\\' as bs) newline {
      if not !escaped_newlines then error lexbuf (Illegal_character bs);
      update_loc lexbuf None 1 false 0;
      token lexbuf }
  | newline
      { update_loc lexbuf None 1 false 0;
        EOL }
  | blank +
      { token lexbuf }
  | "_"
      { UNDERSCORE }
  | "~"
      { TILDE }
  | ".~"
      { error lexbuf
          (Reserved_sequence (".~", Some "is reserved for use in MetaOCaml")) }
  | "~" (identstart identchar * as name) ':'
      { check_label_name lexbuf name;
        LABEL name }
  | "~" (raw_ident_escape? as escape) (ident_ext as raw_name) ':'
      { let name = ident_for_extended lexbuf raw_name in
        check_label_name ~raw_escape:(escape<>"") lexbuf name;
        LABEL name }
  | "?"
      { QUESTION }
  | "?" (lowercase identchar * as name) ':'
      { check_label_name lexbuf name;
        OPTLABEL name }
  | "?" (raw_ident_escape? as escape) (ident_ext as raw_name) ':'
      { let name = ident_for_extended lexbuf raw_name in
        check_label_name ~raw_escape:(escape<>"") lexbuf name;
        OPTLABEL name
      }
  | lowercase identchar * as name
      { find_keyword lexbuf name }
  | uppercase identchar * as name
      { UIDENT name } (* No capitalized keywords *)
  | (raw_ident_escape? as escape) (ident_ext as raw_name)
      { let name = ident_for_extended lexbuf raw_name in
        if Utf8_lexeme.is_capitalized name then begin
            if escape="" then UIDENT name
            else
              (* we don't have capitalized keywords, and thus no needs for
                 capitalized raw identifiers. *)
              error lexbuf (Capitalized_raw_identifier name)
        end else
          LIDENT name
      } (* No non-ascii keywords *)
  | int_literal as lit { INT (lit, None) }
  | (int_literal as lit) (literal_modifier as modif)
      { INT (lit, Some modif) }
  | float_literal | hex_float_literal as lit
      { FLOAT (lit, None) }
  | (float_literal | hex_float_literal as lit) (literal_modifier as modif)
      { FLOAT (lit, Some modif) }
  | (float_literal | hex_float_literal | int_literal) identchar+ as invalid
      { error lexbuf (Invalid_literal invalid) }
  | "\""
      { let s, loc = wrap_string_lexer string lexbuf in
        STRING (s, loc, None) }
  | "{" (ident_ext? as raw_name) '|'
      { let delim = validate_delim lexbuf raw_name in
        let s, loc = wrap_string_lexer (quoted_string delim) lexbuf in
        STRING (s, loc, Some delim)
       }
  | "{%" (extattrident as raw_id) "|"
      { let orig_loc = Location.curr lexbuf in
        let id = validate_ext lexbuf raw_id in
        let s, loc = wrap_string_lexer (quoted_string "") lexbuf in
        let idloc = compute_quoted_string_idloc orig_loc 2 id in
        QUOTED_STRING_EXPR (id, idloc, s, loc, Some "") }
  | "{%" (extattrident as raw_id) blank+ (ident_ext as raw_delim) "|"
      { let orig_loc = Location.curr lexbuf in
        let id = validate_ext lexbuf raw_id in
        let delim = validate_delim lexbuf raw_delim in
        let s, loc = wrap_string_lexer (quoted_string delim) lexbuf in
        let idloc = compute_quoted_string_idloc orig_loc 2 id in
        QUOTED_STRING_EXPR (id, idloc, s, loc, Some delim) }
  | "{%%" (extattrident as raw_id) "|"
      { let orig_loc = Location.curr lexbuf in
        let id = validate_ext lexbuf raw_id in
        let s, loc = wrap_string_lexer (quoted_string "") lexbuf in
        let idloc = compute_quoted_string_idloc orig_loc 3 id in
        QUOTED_STRING_ITEM (id, idloc, s, loc, Some "") }
  | "{%%" (extattrident as raw_id) blank+ (ident_ext as raw_delim) "|"
      { let orig_loc = Location.curr lexbuf in
        let id = validate_ext lexbuf raw_id in
        let delim = validate_delim lexbuf raw_delim in
        let s, loc = wrap_string_lexer (quoted_string delim) lexbuf in
        let idloc = compute_quoted_string_idloc orig_loc 3 id in
        QUOTED_STRING_ITEM (id, idloc, s, loc, Some delim) }
  | "\'" newline "\'"
      { update_loc lexbuf None 1 false 1;
        (* newline is ('\013'* '\010') *)
        CHAR '\n' }
  | "\'" ([^ '\\' '\'' '\010' '\013'] as c) "\'"
      { CHAR c }
  | "\'\\" (['\\' '\'' '\"' 'n' 't' 'b' 'r' ' '] as c) "\'"
      { CHAR (char_for_backslash c) }
  | "\'\\" ['0'-'9'] ['0'-'9'] ['0'-'9'] "\'"
      { CHAR(char_for_decimal_code lexbuf 2) }
  | "\'\\" 'o' ['0'-'7'] ['0'-'7'] ['0'-'7'] "\'"
      { CHAR(char_for_octal_code lexbuf 3) }
  | "\'\\" 'x' ['0'-'9' 'a'-'f' 'A'-'F'] ['0'-'9' 'a'-'f' 'A'-'F'] "\'"
      { CHAR(char_for_hexadecimal_code lexbuf 3) }
  | "\'" ("\\" [^ '#'] as esc)
      { error lexbuf (Illegal_escape (esc, None)) }
  | "\'\'"
      { error lexbuf Empty_character_literal }
  | "(*"
      { let s, loc = wrap_comment_lexer comment lexbuf in
        COMMENT (s, loc) }
  | "(**"
      { let s, loc = wrap_comment_lexer comment lexbuf in
        if !handle_docstrings then
          DOCSTRING (Docstrings.docstring s loc)
        else
          COMMENT ("*" ^ s, loc)
      }
  | "(**" (('*'+) as stars)
      { let s, loc =
          wrap_comment_lexer
            (fun lexbuf ->
               store_string ("*" ^ stars);
               comment lexbuf)
            lexbuf
        in
        COMMENT (s, loc) }
  | "(*)"
      { if !print_warnings then
          Location.prerr_warning (Location.curr lexbuf) Warnings.Comment_start;
        let s, loc = wrap_comment_lexer comment lexbuf in
        COMMENT (s, loc) }
  | "(*" (('*'*) as stars) "*)"
      { if !handle_docstrings && stars="" then
         (* (**) is an empty docstring *)
          DOCSTRING(Docstrings.docstring "" (Location.curr lexbuf))
        else
          COMMENT (stars, Location.curr lexbuf) }
  | "*)"
      { let loc = Location.curr lexbuf in
        Location.prerr_warning loc Warnings.Comment_not_end;
        lexbuf.Lexing.lex_curr_pos <- lexbuf.Lexing.lex_curr_pos - 1;
        let curpos = lexbuf.lex_curr_p in
        lexbuf.lex_curr_p <- { curpos with pos_cnum = curpos.pos_cnum - 1 };
        STAR
      }
  | "#"
      { let at_beginning_of_line pos = (pos.pos_cnum = pos.pos_bol) in
        if not (at_beginning_of_line lexbuf.lex_start_p)
        then HASH
        else try directive lexbuf with Failure _ -> HASH
      }
  | "&"  { AMPERSAND }
  | "&&" { AMPERAMPER }
  | "`"  { BACKQUOTE }
  | "\'" { QUOTE }
  | "("  { LPAREN }
  | ")"  { RPAREN }
  | "*"  { STAR }
  | ","  { COMMA }
  | "->" { MINUSGREATER }
  | "."  { DOT }
  | ".." { DOTDOT }
  | "." (dotsymbolchar symbolchar* as op) { DOTOP op }
  | ":"  { COLON }
  | "::" { COLONCOLON }
  | ":=" { COLONEQUAL }
  | ":>" { COLONGREATER }
  | ";"  { SEMI }
  | ";;" { SEMISEMI }
  | "<"  { LESS }
  | "<-" { LESSMINUS }
  | "="  { EQUAL }
  | "["  { LBRACKET }
  | "[|" { LBRACKETBAR }
  | "[<" { LBRACKETLESS }
  | "[>" { LBRACKETGREATER }
  | "]"  { RBRACKET }
  | "{"  { LBRACE }
  | "{<" { LBRACELESS }
  | "|"  { BAR }
  | "||" { BARBAR }
  | "|]" { BARRBRACKET }
  | ">"  { GREATER }
  | ">]" { GREATERRBRACKET }
  | "}"  { RBRACE }
  | ">}" { GREATERRBRACE }
  | "[@" { LBRACKETAT }
  | "[@@"  { LBRACKETATAT }
  | "[@@@" { LBRACKETATATAT }
  | "[%"   { LBRACKETPERCENT }
  | "[%%"  { LBRACKETPERCENTPERCENT }
  | "!"  { BANG }
  | "!=" { INFIXOP0 "!=" }
  | "+"  { PLUS }
  | "+." { PLUSDOT }
  | "+=" { PLUSEQ }
  | "-"  { MINUS }
  | "-." { MINUSDOT }

  | "!" symbolchar_or_hash + as op
            { PREFIXOP op }
  | ['~' '?'] symbolchar_or_hash + as op
            { PREFIXOP op }
  | ['=' '<' '>' '|' '&' '$'] symbolchar * as op
            { INFIXOP0 op }
  | ['@' '^'] symbolchar * as op
            { INFIXOP1 op }
  | ['+' '-'] symbolchar * as op
            { INFIXOP2 op }
  | "**" symbolchar * as op
            { INFIXOP4 op }
  | '%'     { PERCENT }
  | '/'     { SLASH }
  | ['*' '/' '%'] symbolchar * as op
            { INFIXOP3 op }
  | '#' symbolchar_or_hash + as op
            { HASHOP op }
  | "let" kwdopchar dotsymbolchar * as op
            { LETOP op }
  | "and" kwdopchar dotsymbolchar * as op
            { ANDOP op }
  | eof { EOF }
  | (_ as illegal_char)
      { error lexbuf (Illegal_character illegal_char) }

and directive = parse
  | ([' ' '\t']* (['0'-'9']+ as _num) [' ' '\t']*
        ("\"" ([^ '\010' '\013' '\"' ] * as _name) "\"") as directive)
        [^ '\010' '\013'] *
      {
        (* Line directives are not preserved by the lexer so we error out. *)
        let explanation = "line directives are not supported" in
        error lexbuf (Invalid_directive ("#" ^ directive, Some explanation))
      }
and comment = parse
    "(*"
      { comment_start_loc := (Location.curr lexbuf) :: !comment_start_loc;
        store_lexeme lexbuf;
        comment lexbuf
      }
  | "*)"
      { match !comment_start_loc with
        | [] -> assert false
        | [_] -> comment_start_loc := []; Location.curr lexbuf
        | _ :: l -> comment_start_loc := l;
                  store_lexeme lexbuf;
                  comment lexbuf
       }
  | "\""
      {
        string_start_loc := Location.curr lexbuf;
        store_string_char '\"';
        is_in_string := true;
        let _loc = try string lexbuf
        with Error (Unterminated_string, str_start) ->
          match !comment_start_loc with
          | [] -> assert false
          | loc :: _ ->
            let start = List.hd (List.rev !comment_start_loc) in
            comment_start_loc := [];
            error_loc loc (Unterminated_string_in_comment (start, str_start))
        in
        is_in_string := false;
        store_string_char '\"';
        comment lexbuf }
  | "{" ('%' '%'? extattrident blank*)? (ident_ext? as raw_delim) "|"
      { match lax_delim raw_delim with
        | None -> store_lexeme lexbuf; comment lexbuf
        | Some delim ->
        string_start_loc := Location.curr lexbuf;
        store_lexeme lexbuf;
        is_in_string := true;
        let _loc = try quoted_string delim lexbuf
        with Error (Unterminated_string, str_start) ->
          match !comment_start_loc with
          | [] -> assert false
          | loc :: _ ->
            let start = List.hd (List.rev !comment_start_loc) in
            comment_start_loc := [];
            error_loc loc (Unterminated_string_in_comment (start, str_start))
        in
        is_in_string := false;
        store_string_char '|';
        store_string delim;
        store_string_char '}';
        comment lexbuf }
  | "\'\'"
      { store_lexeme lexbuf; comment lexbuf }
  | "\'" (newline as nl) "\'"
      { update_loc lexbuf None 1 false 1;
        store_string_char '\'';
        store_normalized_newline nl;
        store_string_char '\'';
        comment lexbuf
      }
  | "\'" [^ '\\' '\'' '\010' '\013' ] "\'"
      { store_lexeme lexbuf; comment lexbuf }
  | "\'\\" ['\\' '\"' '\'' 'n' 't' 'b' 'r' ' '] "\'"
      { store_lexeme lexbuf; comment lexbuf }
  | "\'\\" ['0'-'9'] ['0'-'9'] ['0'-'9'] "\'"
      { store_lexeme lexbuf; comment lexbuf }
  | "\'\\" 'o' ['0'-'3'] ['0'-'7'] ['0'-'7'] "\'"
      { store_lexeme lexbuf; comment lexbuf }
  | "\'\\" 'x' ['0'-'9' 'a'-'f' 'A'-'F'] ['0'-'9' 'a'-'f' 'A'-'F'] "\'"
      { store_lexeme lexbuf; comment lexbuf }
  | eof
      { match !comment_start_loc with
        | [] -> assert false
        | loc :: _ ->
          let start = List.hd (List.rev !comment_start_loc) in
          comment_start_loc := [];
          error_loc loc (Unterminated_comment start)
      }
  | newline as nl
      { update_loc lexbuf None 1 false 0;
        store_normalized_newline nl;
        comment lexbuf
      }
  | ident
      { store_lexeme lexbuf; comment lexbuf }
  | _
      { store_lexeme lexbuf; comment lexbuf }

and string = parse
    '\"'
      { lexbuf.lex_start_p }
  | '\\' (newline as nl) ([' ' '\t'] * as space)
      { update_loc lexbuf None 1 false (String.length space);
        if in_comment () then begin
          store_string_char '\\';
          store_normalized_newline nl;
          store_string space;
        end;
        string lexbuf
      }
  | '\\' (['\\' '\'' '\"' 'n' 't' 'b' 'r' ' '] as c)
      { store_escaped_char lexbuf (char_for_backslash c);
        string lexbuf }
  | '\\' ['0'-'9'] ['0'-'9'] ['0'-'9']
      { store_escaped_char lexbuf (char_for_decimal_code lexbuf 1);
         string lexbuf }
  | '\\' 'o' ['0'-'7'] ['0'-'7'] ['0'-'7']
      { store_escaped_char lexbuf (char_for_octal_code lexbuf 2);
         string lexbuf }
  | '\\' 'x' ['0'-'9' 'a'-'f' 'A'-'F'] ['0'-'9' 'a'-'f' 'A'-'F']
      { store_escaped_char lexbuf (char_for_hexadecimal_code lexbuf 2);
         string lexbuf }
  | '\\' 'u' '{' hex_digit+ '}'
        { store_escaped_uchar lexbuf (uchar_for_uchar_escape lexbuf);
          string lexbuf }
  | '\\' _
      { if not (in_comment ()) then begin
(*  Should be an error, but we are very lax.
          error lexbuf (Illegal_escape (Lexing.lexeme lexbuf, None))
*)
          let loc = Location.curr lexbuf in
          Location.prerr_warning loc Warnings.Illegal_backslash;
        end;
        store_lexeme lexbuf;
        string lexbuf
      }
  | newline as nl
      { update_loc lexbuf None 1 false 0;
        store_normalized_newline nl;
        string lexbuf
      }
  | eof
      { is_in_string := false;
        error_loc !string_start_loc Unterminated_string }
  | (_ as c)
      { store_string_char c;
        string lexbuf }

and quoted_string delim = parse
  | newline as nl
      { update_loc lexbuf None 1 false 0;
        store_normalized_newline nl;
        quoted_string delim lexbuf
      }
  | eof
      { is_in_string := false;
        error_loc !string_start_loc Unterminated_string }
  | "|" (ident_ext? as raw_edelim) "}"
      {
        let edelim = validate_encoding lexbuf raw_edelim in
        if delim = edelim then lexbuf.lex_start_p
        else (store_lexeme lexbuf; quoted_string delim lexbuf)
      }
  | (_ as c)
      { store_string_char c;
        quoted_string delim lexbuf }

and skip_hash_bang = parse
  | "#!" [^ '\n']* '\n' [^ '\n']* "\n!#\n"
      { update_loc lexbuf None 3 false 0 }
  | "#!" [^ '\n']* '\n'
      { update_loc lexbuf None 1 false 0 }
  | "" { () }

{

  let token_with_comments lexbuf =
    match !preprocessor with
    | None -> token lexbuf
    | Some (_init, preprocess) -> preprocess token lexbuf

  type newline_state =
    | NoLine (* There have been no blank lines yet. *)
    | NewLine
        (* There have been no blank lines, and the previous
           token was a newline. *)
    | BlankLine (* There have been blank lines. *)

  type doc_state =
    | Initial  (* There have been no docstrings yet *)
    | After of docstring list
        (* There have been docstrings, none of which were
           preceded by a blank line *)
    | Before of docstring list * docstring list * docstring list
        (* There have been docstrings, some of which were
           preceded by a blank line *)

  and docstring = Docstrings.docstring

  let token lexbuf =
    let post_pos = lexeme_end_p lexbuf in
    let attach lines docs pre_pos =
      let open Docstrings in
        match docs, lines with
        | Initial, _ -> ()
        | After a, (NoLine | NewLine) ->
            set_post_docstrings post_pos (List.rev a);
            set_pre_docstrings pre_pos a;
        | After a, BlankLine ->
            set_post_docstrings post_pos (List.rev a);
            set_pre_extra_docstrings pre_pos (List.rev a)
        | Before(a, f, b), (NoLine | NewLine) ->
            set_post_docstrings post_pos (List.rev a);
            set_post_extra_docstrings post_pos
              (List.rev_append f (List.rev b));
            set_floating_docstrings pre_pos (List.rev f);
            set_pre_extra_docstrings pre_pos (List.rev a);
            set_pre_docstrings pre_pos b
        | Before(a, f, b), BlankLine ->
            set_post_docstrings post_pos (List.rev a);
            set_post_extra_docstrings post_pos
              (List.rev_append f (List.rev b));
            set_floating_docstrings pre_pos
              (List.rev_append f (List.rev b));
            set_pre_extra_docstrings pre_pos (List.rev a)
    in
    let rec loop lines docs lexbuf =
      match token_with_comments lexbuf with
      | COMMENT (s, loc) ->
          add_comment (s, loc);
          let lines' =
            match lines with
            | NoLine -> NoLine
            | NewLine -> NoLine
            | BlankLine -> BlankLine
          in
          loop lines' docs lexbuf
      | EOL ->
          let lines' =
            match lines with
            | NoLine -> NewLine
            | NewLine -> BlankLine
            | BlankLine -> BlankLine
          in
          loop lines' docs lexbuf
      | DOCSTRING doc ->
          Docstrings.register doc;
          add_docstring_comment doc;
          let docs' =
            if Docstrings.docstring_body doc = "/*" then
              match docs with
              | Initial -> Before([], [doc], [])
              | After a -> Before (a, [doc], [])
              | Before(a, f, b) -> Before(a, doc :: b @ f, [])
            else
              match docs, lines with
              | Initial, (NoLine | NewLine) -> After [doc]
              | Initial, BlankLine -> Before([], [], [doc])
              | After a, (NoLine | NewLine) -> After (doc :: a)
              | After a, BlankLine -> Before (a, [], [doc])
              | Before(a, f, b), (NoLine | NewLine) -> Before(a, f, doc :: b)
              | Before(a, f, b), BlankLine -> Before(a, b @ f, [doc])
          in
          loop NoLine docs' lexbuf
      | tok ->
          attach lines docs (lexeme_start_p lexbuf);
          tok
    in
      loop NoLine Initial lexbuf

  let init ?(keyword_edition=None,[]) () =
    populate_keywords keyword_edition;
    is_in_string := false;
    comment_start_loc := [];
    comment_list := [];
    match !preprocessor with
    | None -> ()
    | Some (init, _preprocess) -> init ()

  let set_preprocessor init preprocess =
    escaped_newlines := true;
    preprocessor := Some (init, preprocess)

}<|MERGE_RESOLUTION|>--- conflicted
+++ resolved
@@ -42,47 +42,8 @@
 
 (* The table of keywords *)
 
-<<<<<<< HEAD
-let keyword_table =
-  create_hashtable 149 [
-    "and", AND;
-    "as", AS;
-    "assert", ASSERT;
-    "begin", BEGIN;
-    "class", CLASS;
-    "constraint", CONSTRAINT;
-    "do", DO;
-    "done", DONE;
-    "downto", DOWNTO;
-    "effect", EFFECT;
-    "else", ELSE;
-    "end", END;
-    "exception", EXCEPTION;
-    "external", EXTERNAL;
-    "false", FALSE;
-    "for", FOR;
-    "fun", FUN;
-    "function", FUNCTION;
-    "functor", FUNCTOR;
-    "if", IF;
-    "in", IN;
-    "include", INCLUDE;
-    "inherit", INHERIT;
-    "initializer", INITIALIZER;
-    "lazy", LAZY;
-    "let", LET;
-    "match", MATCH;
-    "method", METHOD;
-    "module", MODULE;
-    "mutable", MUTABLE;
-    "new", NEW;
-    "nonrec", NONREC;
-    "object", OBJECT;
-    "of", OF;
-    "open", OPEN;
-    "or", OR;
-=======
 let all_keywords =
+  let v5_3 = Some (5,3) in
   let v1_0 = Some (1,0) in
   let v1_6 = Some (1,6) in
   let v4_2 = Some (4,2) in
@@ -97,6 +58,7 @@
     "do", DO, always;
     "done", DONE, always;
     "downto", DOWNTO, always;
+    "effect", EFFECT, v5_3;
     "else", ELSE, always;
     "end", END, always;
     "exception", EXCEPTION, always;
@@ -123,7 +85,6 @@
     "of", OF, always;
     "open", OPEN, always;
     "or", OR, always;
->>>>>>> 2f840d4c
 (*  "parser", PARSER; *)
     "private", PRIVATE, v1_0;
     "rec", REC, always;
