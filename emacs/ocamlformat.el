;;; ocamlformat.el --- Utility functions to format ocaml code

;; Package-Requires: ((emacs "24.1"))
;; Version: 0.15.0
;; Keywords: languages, ocaml
;; URL: https://github.com/ocaml-ppx/ocamlformat

;; Copyright (c) 2014 The go-mode Authors. All rights reserved.
;; Portions Copyright (c) 2015-present, Facebook, Inc. All rights reserved.

;; Redistribution and use in source and binary forms, with or without
;; modification, are permitted provided that the following conditions are
;; met:

;; * Redistributions of source code must retain the above copyright
;; notice, this list of conditions and the following disclaimer.
;; * Redistributions in binary form must reproduce the above
;; copyright notice, this list of conditions and the following disclaimer
;; in the documentation and/or other materials provided with the
;; distribution.
;; * Neither the name of the copyright holder nor the names of its
;; contributors may be used to endorse or promote products derived from
;; this software without specific prior written permission.

;; THIS SOFTWARE IS PROVIDED BY THE COPYRIGHT HOLDERS AND CONTRIBUTORS
;; "AS IS" AND ANY EXPRESS OR IMPLIED WARRANTIES, INCLUDING, BUT NOT
;; LIMITED TO, THE IMPLIED WARRANTIES OF MERCHANTABILITY AND FITNESS FOR
;; A PARTICULAR PURPOSE ARE DISCLAIMED. IN NO EVENT SHALL THE COPYRIGHT
;; OWNER OR CONTRIBUTORS BE LIABLE FOR ANY DIRECT, INDIRECT, INCIDENTAL,
;; SPECIAL, EXEMPLARY, OR CONSEQUENTIAL DAMAGES (INCLUDING, BUT NOT
;; LIMITED TO, PROCUREMENT OF SUBSTITUTE GOODS OR SERVICES; LOSS OF USE,
;; DATA, OR PROFITS; OR BUSINESS INTERRUPTION) HOWEVER CAUSED AND ON ANY
;; THEORY OF LIABILITY, WHETHER IN CONTRACT, STRICT LIABILITY, OR TORT
;; (INCLUDING NEGLIGENCE OR OTHERWISE) ARISING IN ANY WAY OUT OF THE USE
;; OF THIS SOFTWARE, EVEN IF ADVISED OF THE POSSIBILITY OF SUCH DAMAGE.)

;;; Commentary:
;;
;; This package provides utilities to format OCaml code using the ocamlformat
;; command.  The recommended usage is to format before saving a file:
;;
;;   (add-hook 'before-save-hook 'ocamlformat-before-save)

;;; Code:

(defcustom ocamlformat-command "ocamlformat"
  "The 'ocamlformat' command."
  :type 'string
  :group 'ocamlformat)

(defcustom ocamlformat-enable 'enable
  "Enable or disable ocamlformat."
  :type '(choice
          (const :tag "Enable" enable)
          (const :tag "Enable outside detected project"
                 enable-outside-detected-project)
          (const :tag "Disable" disable))
  :group 'ocamlformat)

(defcustom ocamlformat-show-errors 'buffer
  "Where to display ocamlformat error output.

It can either be displayed in the *compilation* buffer, in the
echo area, or not at all.  Please note that Emacs outputs to the
echo area when writing files and will overwrite ocamlformat's
echo output if used from inside a `before-save-hook'."
  :type '(choice
          (const :tag "*compilation* buffer" buffer)
          (const :tag "Echo area" echo)
          (const :tag "None" nil))
  :group 'ocamlformat)

(defcustom ocamlformat-margin-mode nil
  "Specify margin when formatting buffer contents."
  :type '(choice
          (const :tag "Window width" window)
          (const :tag "Fill column" fill)
          (const :tag "None" nil))
  :group 'ocamlformat)

(defcustom ocamlformat-file-kind nil
  "Add a parse argument to ocamlformat if using an unrecognized extension.

It can either be set to 'implementation, 'interface or
nil (default)."
  :type '(choice
          (const :tag "implementation" 'implementation)
          (const :tag "interface" 'interface)
          (const :tag "none" nil))
  :group 'ocamlformat)

;;;###autoload
(defun ocamlformat-before-save ()
  "Add this to .emacs to run ocamlformat on the current buffer when saving:

\(add-hook 'before-save-hook 'ocamlformat-before-save)."
  (interactive)
  (when (eq major-mode 'tuareg-mode) (ocamlformat)))

(defun ocamlformat--goto-line (line)
  "Move point to the line numbered LINE."
  (goto-char (point-min))
  (forward-line (1- line)))

(defun ocamlformat--delete-whole-line (&optional arg)
  "Delete the current line without putting it in the `kill-ring'.
Derived from function `kill-whole-line'.  ARG is defined as for that
function."
  (setq arg (or arg 1))
  (if (and (> arg 0)
           (eobp)
           (save-excursion (forward-visible-line 0) (eobp)))
      (signal 'end-of-buffer nil))
  (if (and (< arg 0)
           (bobp)
           (save-excursion (end-of-visible-line) (bobp)))
      (signal 'beginning-of-buffer nil))
  (cond ((zerop arg)
         (delete-region (progn (forward-visible-line 0) (point))
                        (progn (end-of-visible-line) (point))))
        ((< arg 0)
         (delete-region (progn (end-of-visible-line) (point))
                        (progn (forward-visible-line (1+ arg))
                               (unless (bobp)
                                 (backward-char))
                               (point))))
        (t
         (delete-region (progn (forward-visible-line 0) (point))
                        (progn (forward-visible-line arg) (point))))))

(defun ocamlformat--apply-rcs-patch (patch-buffer)
  "Apply an RCS-formatted diff from PATCH-BUFFER to the current buffer."
  (let ((target-buffer (current-buffer))
        ;; Relative offset between buffer line numbers and line numbers
        ;; in patch.
        ;;
        ;; Line numbers in the patch are based on the source file, so
        ;; we have to keep an offset when making changes to the
        ;; buffer.
        ;;
        ;; Appending lines decrements the offset (possibly making it
        ;; negative), deleting lines increments it. This order
        ;; simplifies the forward-line invocations.
        (line-offset 0))
    (save-excursion
      (with-current-buffer patch-buffer
        (goto-char (point-min))
        (while (not (eobp))
          (unless (looking-at "^\\([ad]\\)\\([0-9]+\\) \\([0-9]+\\)")
            (error "Invalid rcs patch or internal error in ocamlformat--apply-rcs-patch"))
          (forward-line)
          (let ((action (match-string 1))
                (from (string-to-number (match-string 2)))
                (len  (string-to-number (match-string 3))))
            (cond
             ((equal action "a")
              (let ((start (point)))
                (forward-line len)
                (let ((text (buffer-substring start (point))))
                  (with-current-buffer target-buffer
                    (decf line-offset len)
                    (goto-char (point-min))
                    (forward-line (- from len line-offset))
                    (insert text)))))
             ((equal action "d")
              (with-current-buffer target-buffer
                (ocamlformat--goto-line (- from line-offset))
                (incf line-offset len)
                (ocamlformat--delete-whole-line len)))
             (t
              (error "Invalid rcs patch or internal error in ocamlformat--apply-rcs-patch")))))))))

(defun ocamlformat--process-errors (filename tmpfile errorfile errbuf)
  (with-current-buffer errbuf
    (if (eq ocamlformat-show-errors 'echo)
        (message "%s" (buffer-string))
      (insert-file-contents errorfile nil nil nil)
      ;; Convert the ocamlformat stderr to something understood by the compilation mode.
      (goto-char (point-min))
      (insert "ocamlformat errors:\n")
      (while (search-forward-regexp (regexp-quote tmpfile) nil t)
        (replace-match (file-name-nondirectory filename)))
      (compilation-mode)
      (display-buffer errbuf))))

(defun ocamlformat--kill-error-buffer (errbuf)
  (let ((win (get-buffer-window errbuf)))
    (if win
        (quit-window t win)
      (with-current-buffer errbuf
        (erase-buffer))
      (kill-buffer errbuf))))

;; replace-buffer-contents is broken in emacs-26.1
;; try to detect broken implementation.
;; https://bugzilla.redhat.com/show_bug.cgi?id=1597251
(defconst ocamlformat--support-replace-buffer-contents
  (and (fboundp 'replace-buffer-contents)
       (let* ((a (generate-new-buffer "tmp"))
              (b (generate-new-buffer "tmp")))
         (with-current-buffer a
           (erase-buffer)
           (insert "\u2666\nabc\n"))
         (let ((ok (with-current-buffer b
                     (erase-buffer)
                     (insert "\u2666\naXbc\n")
                     (replace-buffer-contents a)
                     (string= (buffer-string) "\u2666\nabc\n"))))
           (kill-buffer a)
           (kill-buffer b)
           ok))))

(defun ocamlformat--replace-buffer-contents (outputfile)
  (replace-buffer-contents (find-file-noselect outputfile))
  (kill-buffer (get-file-buffer outputfile)))

(defun ocamlformat--patch-buffer (outputfile)
  (let ((patchbuf (get-buffer-create "*OCamlFormat patch*")))
    (with-current-buffer patchbuf (erase-buffer))
    (call-process-region
     (point-min) (point-max) "diff" nil patchbuf nil "-n" "-" outputfile)
    (ocamlformat--apply-rcs-patch patchbuf)
    (kill-buffer patchbuf)))

(defun ocamlformat ()
<<<<<<< HEAD
  "Format the current buffer according to the ocamlformat tool."
  (interactive)
  (let* ((ext (file-name-extension buffer-file-name t))
         (bufferfile (make-temp-file "ocamlformat" nil ext))
         (outputfile (make-temp-file "ocamlformat" nil ext))
         (errorfile (make-temp-file "ocamlformat" nil ext))
         (errbuf
          (cond
           ((eq ocamlformat-show-errors 'buffer)
            (get-buffer-create "*compilation*"))
           ((eq ocamlformat-show-errors 'echo)
            (get-buffer-create "*OCamlFormat stderr*"))))
         (coding-system-for-read 'utf-8)
         (coding-system-for-write 'utf-8)
         (margin-args
          (cond
           ((equal ocamlformat-margin-mode 'window)
            (list "--margin" (number-to-string (window-body-width))))
           ((equal ocamlformat-margin-mode 'fill)
            (list "--margin" (number-to-string fill-column)))
           (t
            '())))
         (enable-args
          (cond
           ((equal ocamlformat-enable 'disable)
            (list "--disable"))
           ((equal ocamlformat-enable 'enable-outside-detected-project)
            (list "--enable-outside-detected-project"))
           (t
            '())))
         (extension-args
          (cond
           ((eq ocamlformat-file-kind 'implementation)
            (list "--impl"))
           ((eq ocamlformat-file-kind 'interface)
            (list "--intf")))))
    (unwind-protect
        (save-restriction
          (widen)
          (write-region nil nil bufferfile)
          (if (zerop
               (apply 'call-process
                      ocamlformat-command nil (list :file errorfile) nil
=======
   "Format the current buffer according to the ocamlformat tool."
   (interactive)
   (let* ((ext (file-name-extension buffer-file-name t))
          (bufferfile (file-truename (make-temp-file "ocamlformat" nil ext)))
          (outputfile (file-truename (make-temp-file "ocamlformat" nil ext)))
          (errorfile (file-truename (make-temp-file "ocamlformat" nil ext)))
          (errbuf
            (cond
              ((eq ocamlformat-show-errors 'buffer)
                (get-buffer-create "*compilation*"))
              ((eq ocamlformat-show-errors 'echo)
                (get-buffer-create "*OCamlFormat stderr*"))))
          (coding-system-for-read 'utf-8)
          (coding-system-for-write 'utf-8)
          (margin-args
           (cond
            ((equal ocamlformat-margin-mode 'window)
             (list "--margin" (number-to-string (window-body-width))))
            ((equal ocamlformat-margin-mode 'fill)
             (list "--margin" (number-to-string fill-column)))
            (t
             '())))
          (enable-args
           (cond
            ((equal ocamlformat-enable 'disable)
             (list "--disable"))
            ((equal ocamlformat-enable 'enable-outside-detected-project)
             (list "--enable-outside-detected-project"))
            (t
             '())))
          (extension-args
           (cond
            ((eq ocamlformat-file-kind 'implementation)
             (list "--impl"))
            ((eq ocamlformat-file-kind 'interface)
             (list "--intf")))))
     (unwind-protect
         (save-restriction
           (widen)
           (write-region nil nil bufferfile)
           (if (zerop
                 (apply 'call-process
                   ocamlformat-command nil (list :file errorfile) nil
>>>>>>> 60c78b5b
                      (append margin-args enable-args extension-args
                              (list
                               "--name" buffer-file-name
                               "--output" outputfile bufferfile))))
              (progn
                (if ocamlformat--support-replace-buffer-contents
                    (ocamlformat--replace-buffer-contents outputfile)
                  (ocamlformat--patch-buffer outputfile))
                (message "Applied ocamlformat"))
            (if errbuf
                (progn
                  (with-current-buffer errbuf
                    (setq buffer-read-only nil)
                    (erase-buffer))
                  (ocamlformat--process-errors
                   (buffer-file-name) bufferfile errorfile errbuf)))
            (message "Could not apply ocamlformat"))))
    (delete-file errorfile)
    (delete-file bufferfile)
    (delete-file outputfile)))

(provide 'ocamlformat)

;;; ocamlformat.el ends here<|MERGE_RESOLUTION|>--- conflicted
+++ resolved
@@ -223,13 +223,12 @@
     (kill-buffer patchbuf)))
 
 (defun ocamlformat ()
-<<<<<<< HEAD
   "Format the current buffer according to the ocamlformat tool."
   (interactive)
   (let* ((ext (file-name-extension buffer-file-name t))
-         (bufferfile (make-temp-file "ocamlformat" nil ext))
-         (outputfile (make-temp-file "ocamlformat" nil ext))
-         (errorfile (make-temp-file "ocamlformat" nil ext))
+         (bufferfile (file-truename (make-temp-file "ocamlformat" nil ext)))
+         (outputfile (file-truename (make-temp-file "ocamlformat" nil ext)))
+         (errorfile (file-truename (make-temp-file "ocamlformat" nil ext)))
          (errbuf
           (cond
            ((eq ocamlformat-show-errors 'buffer)
@@ -267,51 +266,6 @@
           (if (zerop
                (apply 'call-process
                       ocamlformat-command nil (list :file errorfile) nil
-=======
-   "Format the current buffer according to the ocamlformat tool."
-   (interactive)
-   (let* ((ext (file-name-extension buffer-file-name t))
-          (bufferfile (file-truename (make-temp-file "ocamlformat" nil ext)))
-          (outputfile (file-truename (make-temp-file "ocamlformat" nil ext)))
-          (errorfile (file-truename (make-temp-file "ocamlformat" nil ext)))
-          (errbuf
-            (cond
-              ((eq ocamlformat-show-errors 'buffer)
-                (get-buffer-create "*compilation*"))
-              ((eq ocamlformat-show-errors 'echo)
-                (get-buffer-create "*OCamlFormat stderr*"))))
-          (coding-system-for-read 'utf-8)
-          (coding-system-for-write 'utf-8)
-          (margin-args
-           (cond
-            ((equal ocamlformat-margin-mode 'window)
-             (list "--margin" (number-to-string (window-body-width))))
-            ((equal ocamlformat-margin-mode 'fill)
-             (list "--margin" (number-to-string fill-column)))
-            (t
-             '())))
-          (enable-args
-           (cond
-            ((equal ocamlformat-enable 'disable)
-             (list "--disable"))
-            ((equal ocamlformat-enable 'enable-outside-detected-project)
-             (list "--enable-outside-detected-project"))
-            (t
-             '())))
-          (extension-args
-           (cond
-            ((eq ocamlformat-file-kind 'implementation)
-             (list "--impl"))
-            ((eq ocamlformat-file-kind 'interface)
-             (list "--intf")))))
-     (unwind-protect
-         (save-restriction
-           (widen)
-           (write-region nil nil bufferfile)
-           (if (zerop
-                 (apply 'call-process
-                   ocamlformat-command nil (list :file errorfile) nil
->>>>>>> 60c78b5b
                       (append margin-args enable-args extension-args
                               (list
                                "--name" buffer-file-name
