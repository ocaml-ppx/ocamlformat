--- conflicted
+++ resolved
@@ -1,11 +1,8 @@
 ### (master)
 
-<<<<<<< HEAD
   + Fix break before the closing bracket of collections (exceeding the margin) (#1073) (Guillaume Petiot)
-=======
   + Build: use short form for action in src/dune (#1076) (Etienne Millon)
   + Improve: Implement sequence-blank-line=preserve-one for let bindings (#1077) (Jules Aguillon)
->>>>>>> bec067e5
   + Internal: Cleanup sequence_blank_line (#1075) (Jules Aguillon)
   + Improve: set conventional as the default profile (#1060) (Guillaume Petiot)
   + Fix precedence of Dot wrt Hash (#1058) (Guillaume Petiot)
