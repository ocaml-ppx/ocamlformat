--- conflicted
+++ resolved
@@ -21,25 +21,6 @@
   + Remove some calls to if_newline and break_unless_newline and fix break before closing brackets (#1168) (Guillaume Petiot)
   + Fix unstable cmt in or-pattern (#1173) (Guillaume Petiot)
 
-<<<<<<< HEAD
-#### Internal
-
-  + Work with base v0.13.0 (#1163) (Jules Aguillon)
-  + Sanitize formatting of or-patterns and remove or_newline (#1145) (Guillaume Petiot)
-  + Replace pre_break and if_newline by cbreak (#1090) (Guillaume Petiot)
-  + Use opt and fmt_opt to simplify formatting (#1150) (Guillaume Petiot)
-  + Replace inplace formatting by dune staging for make fmt (#1151) (Guillaume Petiot)
-  + Refactor code that interprets CLI options (#1127, #1156, #1178) (Jules Aguillon)
-  + Testing interactions between break-infix and break-infix-before-func (#1136) (Guillaume Petiot)
-  + Add dune to repositories checked for regressions (#1129) (Jules Aguillon)
-  + Remove the test generator for cli tests (#1126, #1157) (Etienne Millon)
-  + Factor out a private library (#1134, #1148, #1161, #1162) (Etienne Millon, Jules Aguillon)
-  + Remove global reference `Cmts.remove` (#1142) (Etienne Millon)
-  + Remove symbol strings in `Cmts` (#1146) (Etienne Millon)
-  + Allow tests to be postprocessed with ocp-indent (#1171) (Guillaume Petiot, Jules Aguillon)
-
-=======
->>>>>>> 43017e7e
 #### Documentation
 
   + Fix documentation of option `version-check` (#1135) (Wilfred Hughes)
