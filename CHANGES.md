--- conflicted
+++ resolved
@@ -1,10 +1,7 @@
 ### (master)
 
-<<<<<<< HEAD
   + Internal: Future-proof Fmt API in case Fmt.t goes abstract (#1106) (Etienne Millon)
-=======
   + Fix the default value documentation for max-indent (#1105) (Guillaume Petiot)
->>>>>>> f664722b
   + Fix closing parenthesis exceeding the margin in function application (#1098) (Jules Aguillon)
   + Fix: missing break before attributes of Pmty_with (#1103) (Josh Berdine)
   + Fix: Fix closing quote exceeding the margin (#1096) (Jules Aguillon)
