### unreleased

#### Removed

#### Deprecated

#### Bug fixes

  + Fix formatting of odoc tags: the argument should be on the same line, indent description that wraps (#1634, #1635, @gpetiot)

  + Consistently format let bindings and monadic let bindings, do not drop comments before monadic bindings (#1636, @gpetiot)

<<<<<<< HEAD
  + Add missing spaces inside begin-end delimiting an ite branch (#1646, @gpetiot)
=======
  + Fix dropped comments attached to pattern constrained by polynewtype (#1645, @gpetiot)

  + Fix comment attachment on infix operators (#1643, @gpetiot)
>>>>>>> 1cd7b95b

#### Changes

#### New features

### 0.18.0 (2021-03-30)

#### Bug fixes

  + Fix extraneous parenthesis after `let open` with `closing-on-separate-line` (#1612, @Julow)

  + Add missing break between polytype quantification and arrow-type body (#1615, @gpetiot)

#### Changes

  + Use dune instrumentation backend for `bisect_ppx` (#1550, @tmattio)

  + Format objects and classes consistently with structure and signature items (#1569, @bikallem)

#### New features

  + Expose a RPC interface through a new binary `ocamlformat-rpc` and a new library `ocamlformat-rpc-lib` (#1586, @gpetiot, @voodoos)

### 0.17.0 (2021-02-15)

#### Removed

  + Remove the 'let-open' option, deprecated since 0.16.0 (#1563, @gpetiot)

  + Remove support for OCaml 4.06 and 4.07, minimal version requirement bumped to OCaml 4.08 (#1549, @gpetiot)

  + Remove the 'extension-sugar' option, deprecated since 0.14.0 (#1588, @gpetiot)

#### Bug fixes

  + Fix parsing of invalid file wrt original source handling (#1542, @hhugo)

  + Preserve the syntax of infix set/get operators (#1528, @gpetiot)
    `String.get` and similar calls used to be automatically rewritten to their corresponding infix form `.()`, that was incorrect when using the `-unsafe` compilation flag. Now the concrete syntax of these calls is preserved.

  + Add location of invalid docstring in warning messages (#1529, @gpetiot)

  + Fix comments on the same line as prev and next elements (#1556, @gpetiot)

  + Break or-patterns after comments and preserve their position at the end of line (#1555, @gpetiot)

  + Fix linebreak between signature items of the same group (#1560, @gpetiot)

  + Fix stack overflow on large string constants (#1562, @gpetiot)

  + Fix comment position around list cons operator (#1567, @gpetiot)

  + Fix the vertical alignment test to break down comment groups (#1575, @gpetiot)

  + Preserve spacing of toplevel comments (#1554, @gpetiot)

  + Support more sugared extension points (#1587, @gpetiot)

#### Changes

  + Add buffer filename in the logs when applying ocamlformat (#1557, @dannywillems)

  + Improve comment position in pattern collection (#1576, @gpetiot)

  + Consistent positioning of lambda return type annotations when no-break-infix-before-func and pre/post extensions (#1581, @gpetiot)

#### New features

  + Support injectivity type annotations (OCaml 4.12 feature) (#1523, @gpetiot)

### 0.16.0 (2020-11-16)

#### Removed

  + Remove the 'escape-chars' option, deprecated since 0.14.0 (#1462, @gpetiot)

  + Remove the 'escape-strings' option, deprecated since 0.14.0 (#1463, @gpetiot)

  + Remove the 'doc-comments-val' option, deprecated since 0.14.2 (#1461, @gpetiot)

  + Removed options are now listed in the commandline manual (new REMOVED OPTIONS section) (#1469, @Julow)

#### Changes

  + Set 'indicate-multiline-delimiters=no' on default profile (#1452, @gpetiot)

  + Option 'let-open' is now deprecated, concrete syntax will always be preserved starting from OCamlFormat v0.17.0, corresponding to the current 'let-open=preserve' behavior. (#1467, @gpetiot)

  + Warnings printed by ocamlformat itself now use the 4.12 style with symbolic names (#1511, #1518, @emillon)

  + Remove extension from executable name in error messages. On Windows, this means that messages now start with "ocamlformat: ..." instead of "ocamlformat.exe: ..." (#1531, @emillon)

  + Using tokens instead of string manipulation when inspecting the original source (#1526, #1533, #1541 @hhugo) (#1532, @gpetiot)

#### Bug fixes

  + Allow a break after `if%ext` with `if-then-else=keyword-first` (#1419, #1543, @gpetiot)

  + Fix parentheses around infix applications having attributes (#1464, @gpetiot)

  + Fix parentheses around the index arg of a non-sugared index operation (#1465, @gpetiot)

  + Preserve comment position around `match` and `try` keywords (#1458, @gpetiot)

  + Add missing break in module statement (#1431, @gpetiot)

  + Indent attributes attached to included modules better (#1468, @gpetiot)

  + Clean up `ocamlformat.el` for submission to MELPA (#1476, #1495, @bcc32)
    - Added missing package metadata to `ocamlformat.el` (#1474, @bcc32)
    - Fix `ocamlformat.el` buffer replacement for MacOS Emacs (#1481, @juxd)

  + Add missing parentheses around a pattern matching that is the left-hand part of a sequence when an attribute is attached (#1483, @gpetiot)

  + Add missing parentheses around infix operator used to build a function (#1486, @gpetiot)

  + Fix comments around desugared expression (#1487, @gpetiot)

  + Fix invalid fragment delimiters of format-invalid-files recovery mode (#1485, @hhugo)

  + Fix misalignment of cases in docked `function` match (#1498, @gpetiot)

  + Preserve short-form extensions for structure item extensions (#1502, @gpetiot)
    For example `open%ext M` will not get rewritten to `[%%ext open M]`.

  + Do not change the spaces within the code spans in docstrings (#1499, @gpetiot)

  + Comments of type constrained label in record pattern have to be relocated in 4.12 (#1517, @gpetiot)

  + Preserve functor syntax for OCaml 4.12 (#1514, @gpetiot)

  + Fix inconsistencies of the closing parentheses with indicate-multiline-delimiters (#1377, #1540, @gpetiot)

  + Fix position of comments around list constructor (::) (#1524, @gpetiot)

  + Fix comments position in extensions (#1525, @gpetiot)

  + Fix formatting of field override with constraint (#1544, @gpetiot)

#### New features

### 0.15.1 (2020-11-02)

#### Internal

  + Use ppxlib instead of ocaml-migrate-parsetree 1.x. (#1482, @emillon)
    * No functional changes are expected.
    * Cherry picked commits: 219dc1e3a4614041e1bc5428d003c0af4e, 9e453b0ef87124e33827ee2423289deef8, 7ad1e575ffa4ce3022c71daba39954d3b9, eb49db6772a9adabe611982000465d0ad7, dc79052a085950cd88fdef0843f665a029, c06c544e21bd65b726cde8fee0f78a6248, ce94d2fa50ff276b5782070375a0b30ba1

### 0.15.0 (2020-08-06)

#### Changes

  + Do not break inline elements such as `{i blah}` in docstrings (#1346, @jberdine)

  + Distinguish hash-getter from hash-comparison infix operators. Operators of the form `#**#` or `#**.` where `**` can be 0 or more operator chars are considered getter operators and are not surrounded by spaces, as opposed to regular infix operators (#1376, @gpetiot)

  + Type constraint on return type of functions is now always printed before the function body (#1381, #1397, @gpetiot)

#### Bug fixes

  + Restore previous functionality for pre-post extension points (#1342, @jberdine)

  + Fix extra break before `function` body of a `fun` (#1343, @jberdine)
    Indent further args of anonymous functions (#1440, @gpetiot)

  + Do not clear the emacs `*compilation*` buffer on successful reformat (#1350, @jberdine)

  + Fix disabling with attributes on OCaml < 4.08 (#1322, @emillon)

  + Preserve unwrapped comments by not adding artificial breaks when `wrap-comments=false` and `ocp-indent-compat=true` are set to avoid interfering with ocp-indent indentation. (#1352, @gpetiot)

  + Break long literal strings at the margin (#1367, @gpetiot)

  + Break after a multiline argument in an argument list (#1360, @gpetiot)

  + Remove unnecessary parens around object (#1379, @gpetiot)

  + Fix placement of comments on constants (#1383, @gpetiot)

  + Do not escape arguments of some Odoc tags (#1391, 1408, @gpetiot, @Julow)
    The characters `[]{}` must not be escaped in the arguments of `@raise`, `@author`, `@version` and others.

  + Fix missing open line between multi-line let-binding with poly-typexpr (#1372, @jberdine)

  + Remove trailing space after expression when followed by an attribute and break before attributes attached to multi-line phrases (#1382, @gpetiot)

  + Do not add a space to minimal comments `(* *)`, `(** *)` and `(*$ *)` (#1407, @gpetiot)

  + Fix attributes position in labelled arguments type (#1434, @gpetiot)

  + Add missing parens around type annotation in anonymous function (#1433, @gpetiot)

  + Fix alignment of 'then' keyword in parenthesised expression (#1421, @gpetiot)

#### New features

  + Support quoted extensions (added in ocaml 4.11) (#1405, @gpetiot)

  + Recognise eliom file extensions (#1430, @jrochel)

### 0.14.3 (2020-07-22)

#### Changes

  + No functional changes from 0.14.2. The goal of this release is to be
    compatible with base and stdio v0.14.0.

  + Backport the following PRs:
    - #1386 - Update opam metadata
    - #1396 - Add compatibility with base.v0.14.0
    - #1399 - Allow stdio.v0.14

### 0.14.2 (2020-05-11)

#### Changes

  + Merge `doc-comments-val` option with `doc-comments`. The placement of documentation comments on `val` and `external` items is now controled by `doc-comments`.

    - `doc-comments=after` becomes `doc-comments=after-when-possible` to take into account the technical limitations of ocamlformat;
    - `doc-comments=before` is unchanged;
    - `doc-comments-val` is now replaced with `doc-comments`
      To reproduce the former behaviors
      * `doc-comments=before` + `doc-comments-val=before`: now use `doc-comments=before`;
      * `doc-comments=before` + `doc-comments-val=after`: now use `doc-comments=before-except-val`;
      * `doc-comments=after` + `doc-comments-val=before`: this behavior did not make much sense and is not available anymore;
      * `doc-comments=after` + `doc-comments-val=after`: now use `doc-comments=after-when-possible`.

   (#1358) (Josh Berdine, Jules Aguillon, Guillaume Petiot)

   This reverts changes introduced in 0.14.1 (#1335) and 0.14.0 (#1012).

### 0.14.1 (2020-04-14)

#### Changes

  + The default for `doc-comments` is changed to `after` (#1335) (Jules Aguillon)
    This reverts a change introduced in 0.14.0 (#1012).

  + Revert deprecation of the `doc-comments` option (#1331) (Jules Aguillon)
    This reverts a change introduced in 0.14.0 (#1293).

### 0.14.0 (2020-04-02)

#### New features

  + Add an option `--format-invalid-files` to print unparsable parts of the input as verbatim text. This feature is still experimental. (#1026) (Guillaume Petiot)

  + Support multi-indices extended indexing operators (#1279, #1277) (Jules Aguillon, Guillaume Petiot)
    This feature has been added in OCaml 4.10.0

  + Handle OCaml 4.10.0 AST (#1276) (Guillaume Petiot)

  + Preserve functor syntax for consistency (#1312) (Guillaume Petiot)
    Previously both functor syntax: `module M = functor (K : S) -> struct end` and `module M (K : S) = struct end` would be formatted as the latter, the original syntax is now preserved.

#### Changes

  + Add the option `doc-comments-val=before|after` (#1012) (Jules Aguillon)
    This option set the placement of documentation comment on `val` and `external` only.
    It is set to `after` by default.

  + The default for `doc-comments` is changed from `after` to `before` (#1012, #1325) (Jules Aguillon)
    This affects both `conventional` (default) and `ocamlformat` profiles.

  + Some options are now deprecated:
    * `doc-comments` (#1293, #1012)
      This option depends on a flawed heuristic.
      It is replaced by `doc-comments-val` for `val` and `external` declarations.
      There is no equivalent to this option in the general case.
    * `escape-chars`, `escape-strings` and `extension-sugar` (#1293)
      These options are rarely used and their default behavior is considered to be the right behavior.

  + Add space between `row_field` attributes and the label or arguments, to be
    consistent with the non-polymorphic case. (#1299) (Craig Ferguson)

#### Bug fixes

  + Fix missing parentheses around `let open` (#1229) (Jules Aguillon)
    eg. `M.f (M.(x) [@attr])` would be formatted to `M.f M.(x) [@attr]`, which would crash OCamlformat

  + Remove unecessary parentheses with attributes in some structure items:
    * extensions and eval items (#1230) (Jules Aguillon)
      eg. the expression `[%ext (() [@attr])]` or the structure item `(() [@attr]) ;;`
    * `let _ = ...`  constructs (#1244) (Etienne Millon)

  + Fix some bugs related to comments:
    * after a function on the rhs of an infix (#1231) (Jules Aguillon)
      eg. the comment in `(x >>= fun y -> y (* A *))` would be dropped
    * in module unpack (#1309) (Jules Aguillon)
      eg. in the module expression `module M = (val x : S (* A *))`

  + Fix formatting of empty signature payload `[%a:]` (#1236) (Etienne Millon)

  + Fix parenthesizing when accessing field of construct application (#1247) (Guillaume Petiot)

  + Fix formatting of attributes on object overrides `{< >}` (#1238) (Etienne
    Millon)

  + Fix attributes on coercion (#1239) (Etienne Millon)

  + Fix formatting of attributes on packed modules (#1243) (Etienne Millon)

  + Fix parens around binop operations with attributes (#1252, #1306) (Guillaume Petiot, Craig Ferguson)

  + Remove unecessary parentheses in the argument of indexing operators (#1280) (Jules Aguillon)

  + Retain attributes on various AST nodes:
    * field set expressions, e.g. `(a.x <- b) [@a]` (#1284) (Craig Ferguson)
    * instance variable set expressions, e.g. `(a <- b) [@a]` (#1288) (Craig Ferguson)
    * indexing operators, e.g. `(a.(b)) [@a]` (#1300) (Craig Ferguson)
    * sequences, e.g. `(a; b) [@a]` (#1291) (Craig Ferguson)

  + Avoid unnecessary spacing after object types inside records and polymorphic variants,
    e.g. `{foo : < .. > [@a]}` and `{ foo : < .. > }` (#1296) (Craig Ferguson)

  + Fix missing parentheses around tuples with attributes. (#1301) (Craig Ferguson)
    Previously, `f ((0, 0) [@a])` would be formatted to `f (0, 0) [@a]`, crashing OCamlformat.

  + Avoid emitting `>]` when an object type is contained in an extension point
    or attribute payload (#1298) (Craig Ferguson)

  + Fix crash on the expression `(0).*(0)` (#1304) (Jules Aguillon)
    It was formatting to `0.*(0)` which parses as an other expression.

  + Preserve empty doc-comments syntax. (#1311) (Guillaume Petiot)
    Previously `(**)` would be formatted to `(***)`.

  + Do not crash when a comment contains just a newline (#1290) (Etienne Millon)

  + Handle lazy patterns as arguments to `class` (#1289) (Etienne Millon)

  + Preserve cinaps comments containing unparsable code (#1303) (Jules Aguillon)
    Previously, OCamlformat would fallback to the "wrapping" logic, making the comment
    unreadable and crashing in some cases.

  + Fix normalization of attributes, fixing the docstrings in attributes (#1314) (Guillaume Petiot)

  + Add missing parentheses around OR-patterns with attributes (#1317) (Guillaume Petiot)

  + Fix spacing inside parens for symbols when the spacing was handled by the englobing exp (#1316) (Guillaume Petiot)

  + Fix invalid (unparsable) docstrings (#1315) (Guillaume Petiot)
    When parsing a comment raises an error in odoc, it is printed as-is.

  + Fix parenthesizing of optional arguments rebound to non-variables, e.g. `let
    f ?a:(A) = ()` rather than the unparsable `let f ?a:A = ()` (#1305) (Craig Ferguson)

### 0.13.0 (2020-01-28)

#### New features

  + Add an option `--margin-check` to emit a warning if the formatted output exceeds the margin (#1110) (Guillaume Petiot)
  + Preserve comment indentation when `wrap-comments` is unset (#1138, #1159) (Jules Aguillon)
  + Improve error messages (#1147) (Jules Aguillon)
  + Display standard output in the emacs plugin even when ocamlformat does not fail (#1189) (Guillaume Petiot)

#### Removed

  + Remove `ocamlformat_reason` (#254, #1185) (Etienne Millon).
    This tool has never been released to opam, has no known users, and overlaps
    with what `refmt` can do.
  + Remove `ocamlformat-diff` (#1205) (Guillaume Petiot)
    This tool has never been released to opam, has no known users, and overlaps
    with what `merge-fmt` can do.

#### Packaging

  + Work with base v0.13.0 (#1163) (Jules Aguillon)

#### Bug fixes

  + Fix placement of comments just before a '|' (#1203) (Jules Aguillon)
  + Fix build version detection when building in the absence of a git root (#1198) (Anil Madhavapeddy)
  + Fix wrapping of or-patterns in presence of comments with `break-cases=fit` (#1167) (Jules Aguillon)
    This also fixes an unstable comment bug in or-patterns
  + Fix an unstable comment bug in variant declarations (#1108) (Jules Aguillon)
  + Fix: break multiline comments (#1122) (Guillaume Petiot)
  + Fix: types on named arguments were wrapped incorrectly when preceding comments (#1124) (Guillaume Petiot)
  + Fix the indentation produced by max-indent (#1118) (Guillaume Petiot)
  + Fix break after Psig_include depending on presence of docstring (#1125) (Guillaume Petiot)
  + Remove some calls to if_newline and break_unless_newline and fix break before closing brackets (#1168) (Guillaume Petiot)
  + Fix unstable cmt in or-pattern (#1173) (Guillaume Petiot)
  + Fix location of comment attached to the underscore of an open record (#1208) (Guillaume Petiot)
  + Fix parentheses around optional module parameter (#1212) (Christian Barcenas)
  + Fix grouping of horizontally aligned comments (#1209) (Guillaume Petiot)
  + Fix dropped comments around module pack expressions (#1214) (Jules Aguillon)
  + Fix regression of comment position in list patterns (#1141) (Josh Berdine)
  + Fix: adjust definition of Location.is_single_line to reflect margin (#1102) (Josh Berdine)

#### Documentation

  + Fix documentation of option `version-check` (#1135) (Wilfred Hughes)
  + Fix hint when using `break-separators=after-and-docked` (#1130) (Greta Yorsh)

### 0.12 (2019-11-04)

#### Changes

  + Set "conventional" as the default profile (#1060) (Guillaume Petiot)
    This new profile is made to better match the most used style and is encouraged.
    To continue using the previous default, use `profile = ocamlformat` in your `.ocamlformat`.
  + CLI: Allow both values of boolean options (#1062) (Jules Aguillon)
    Now, both `--opt` and --no-opt` are available on the CLI for any boolean option "opt".
    Previously, only one of them were available depending on the default value.
  + Auto mode for `break-string-literals` (#1057) (Guillaume Petiot)
    `wrap`, `newlines` and `newlines-and-wrap` values of `break-string-literals` are removed.
    `auto` replaces them, it is equivalent to `newlines-and-wrap`.
  + Dock collection brackets (#1014) (Guillaume Petiot)
    `after-and-docked` value of `break-separators` is removed and is replaced by a new `dock-collection-brackets` option.
  + Preserve `begin` and `end` keywords in if-then-else (#978) (Jules Aguillon)
    Previously, `begin`/`end` keywords around if-then-else branches were turned into parentheses.

#### New features

  + Give a hint when warning 50 is raised (#1111) (Guillaume Petiot)
  + Add a message when a config value is removed (#1089) (Etienne Millon)
    Explain what replaces removed options and avoid printing a parsing error.
  + Implement `sequence-blank-line=preserve-one` for let bindings (#1077) (Jules Aguillon)
    Preserve a blank line after `let .. in` when `sequence-blank-line` set to `preserve-one`.
    Previously, only blank lines after `;` could be preserved.
  + Parse toplevel directives (#1020) (Jules Aguillon)
    Allow `#directives` in `.ml` files.
    Previously, files containing a directive needed to be parsed as "use file".
    The "use file" mode is removed and `--use-file` is now the same as `--impl`.
  + Don't require `--name`, require kind, forbid `--inplace`, allow `--check`, make `--enable-outside-detected-project` implicit when reading from stdin (#1018) (Guillaume Petiot)
  + Parse code in docstrings (#941) (Guillaume Petiot)
    Format OCaml code in cinaps-style comments `(*$ code *)` and code blocks in documentation comments `(** {[ code ]} *)`.
  + Parse documentation comments with Odoc (#721) (Jules Aguillon)
    Formatting of documentation comments is more robust and support newer Odoc syntaxes.
    Internally, Odoc replaces Octavius as the documentation parser.

#### Bug fixes

  + Fix unstabilizing comments on assignments (#1093) (Guillaume Petiot)
  + Fix the default value documentation for `max-indent` (#1105) (Guillaume Petiot)
  + Fix closing parenthesis exceeding the margin in function application (#1098) (Jules Aguillon)
  + Missing break before attributes of `Pmty_with` (#1103) (Josh Berdine)
  + Fix closing quote exceeding the margin (#1096) (Jules Aguillon)
  + Fix break before the closing bracket of collections (exceeding the margin) (#1073) (Guillaume Petiot)
  + Fix precedence of Dot wrt Hash (#1058) (Guillaume Petiot)
  + Fix break in variant type definition to not exceed the margin (#1064) (Guillaume Petiot)
  + Fix newlines and indentation in toplevel extension points (#1054) (Guillaume Petiot)
  + Fix placement of doc comments around extensions (#1052) (Jules Aguillon)
  + Inline extensions that do not break (#1050) (Guillaume Petiot)
  + Add missing cut before attributes in type declarations (#1051) (Guillaume Petiot)
  + Fix alignment of cases (#1046) (Guillaume Petiot)
  + Fix blank line after comments at the end of lists (#1045) (Guillaume Petiot)
  + Fix indexing operators precedence (#1039) (Jules Aguillon)
  + Fix dropped comment after infix op (#1030) (Guillaume Petiot)
  + No newline if the input is empty (#1031) (Guillaume Petiot)
  + Fix unstable comments around attributes (#1029) (Guillaume Petiot)
  + Fix extra blank line in sequence (#1021) (Jules Aguillon)
  + Check functor arguments when computing placement of doc comments (#1013) (Jules Aguillon)
  + Fix indentation of labelled args (#1006) (Guillaume Petiot)
  + Fix linebreak between or-cases with comments when `break-cases=all` (#1002) (Guillaume Petiot)
  + Fix unstable unattached doc comment in records (#998) (Jules Aguillon)
  + Fix string literal changed (#995) (Jules Aguillon)
  + Fix type variable (#996) (Jules Aguillon)
  + Fix crash on extension sequence (#992) (Guillaume Petiot)
  + Fix position of expressions regarding of comments in infix-op expressions (#986) (Guillaume Petiot)
  + Escape special characters in external declaration (#988) (Jules Aguillon)
  + Fix parens around constrained expr with attrs (#987) (Guillaume Petiot)
  + Fix the margin, and correctly breaks comments (#957) (Guillaume Petiot)
  + Fix formatting of custom indexing operators (#975) (Guillaume Petiot)
  + Fix position of comments of labelled arrow types (#976) (Guillaume Petiot)
  + No box around inline odoc styles (#971) (Guillaume Petiot)
  + Fix boxing of collection expressions/patterns (#960) (Guillaume Petiot)
  + Fix crash on record expr with pack fields (#963) (Jules Aguillon)
  + Fix letop in subexpr (#956) (hhugo)

#### Internal

  + Take file kind from --name when formatting stdin (#1119) (Jules Aguillon)
  + Make Fmt.t abstract (#1109) (Jules Aguillon)
  + Future-proof Fmt API in case Fmt.t goes abstract (#1106) (Etienne Millon)
  + Future-proof `Fmt` API in case `Fmt.t` goes abstract (#1106) (Etienne Millon)
  + Optional names for formatting boxes in debug output (#1083) (Guillaume Petiot)
  + Check ocamlformat error codes in the testsuite (#1084) (Etienne Millon)
  + Clean `Translation_unit` (#1078) (Guillaume Petiot)
  + Use dune file generation in test/passing/dune (#1082) (Etienne Millon)
  + CI: factorize tests and check reason build (#1079) (Guillaume Petiot)
  + Use short form for action in src/dune (#1076) (Etienne Millon)
  + Cleanup `sequence_blank_line` (#1075) (Jules Aguillon)
  + CI: use a script travis-ci.sh to simplify .travis.yml (#1063) (Guillaume Petiot)
  + Remove utility functions from `Fmt_ast` (#1059) (Guillaume Petiot)
  + CI: use opam-2.0.5 in Travis (#1044) (Anton Kochkov)
  + CI: check the build with OCaml 4.07.1 and 4.08.0 (#1036) (Jules Aguillon)
  + Use the same sets of options for both branches by default in `test_branch.sh` (#1033) (Guillaume Petiot)
  + Fix `test_branch.sh` and CI checking of CHANGES.md (#1032, #1034) (Jules Aguillon)
  + Fix flag of git-worktree in `test_branch.sh` and `bisect.sh` (#1027) (Guillaume Petiot)
  + Remove the `bisect_ppx` dependency and clean the `Makefile` (#1005) (Jules Aguillon)
  + Use a `CHANGES.md` log file again (#1023) (Guillaume Petiot)
  + Support OCaml 4.09.0 (add the odoc.1.4.2 dependency) (#1024) (Guillaume Petiot)
  + Update labels of issue templates (#1017) (Guillaume Petiot)
  + Update labels in `CONTRIBUTING.md` (#1007) (Guillaume Petiot)
  + Allow to ignore invalid options (#984) (hhugo)
    The `--ignore-invalid-option` flag is added to ignore invalid options in `.ocamlformat` files.
  + Improve the documentation of `--doc-comments` (#982) (Jules Aguillon)
  + Remove symbolic links and change naming convention of tests (#980) (Guillaume Petiot)
  + Change the type of `fmt_code` (#974) (Guillaume Petiot)
  + Simplify `Makefile` (#973) (hhugo)
  + Dune should not be flagged as a build dep anymore (#954) (Guillaume Petiot)

### 0.11 (2019-08-07)

  + Improve: generalize API of Config_option (#952) (Guillaume Petiot)
  + Improve: new 'before' value for option 'sequence-style' (#947) (Guillaume Petiot)
  + Project: create issue templates (#950) (Guillaume Petiot)
  + Improve: tidying up Conf.ml (#951) (Guillaume Petiot)
  + Improve: parse code in comments (#934) (Guillaume Petiot)
  + Fix comments' placement (do not look at loc_stack) (#923) (Guillaume Petiot)
  + Doc: setting flags in .ocamlformat (#944) (Guillaume Petiot)
  + Doc: enable-outside-detected-project necessary for global conf file (#948) (Guillaume Petiot)
  + Fix hashbang handling (#946) (hhugo)
  + Improve: support Shell-style regular expressions in .ocamlformat-ignore and .ocamlformat-enable files (#937) (Guillaume Petiot)
  + Improve: force break after an infix op only if followed by another one (#935) (Guillaume Petiot)
  + Fix break-separators=after-and-docked for lists and arrays (#931) (Guillaume Petiot)
  + Improve: deprecate option break-string-literals and change its default value (#932) (Guillaume Petiot)
  + Improve: break with labeled arrow type (#933) (Guillaume Petiot)
  + Improve: disambiguate non-breaking matching structures (#857) (Guillaume Petiot)
  + Improve: warning 50 handled like an internal error (#930) (Guillaume Petiot)
  + Fix break-separators=after-and-docked for record patterns (#929) (Guillaume Petiot)
  + Fix closing parenthesis indentation when on separate line (#928) (Guillaume Petiot)
  + Improve: split the Conf.ml file (#920) (Guillaume Petiot)
  + Fix position of comments after anonymous functions (#919) (Guillaume Petiot)
  + Fix: comments around disabled block (#918) (hhugo)
  + Fix monadic bindings (new 4.08 syntax) (#911) (Guillaume Petiot)
  + Fix attribute when break-infix-before-func=false (#916) (Guillaume Petiot)
  + Improve: update ocamlformat_reason opam file to 2.0 format (#913) (Anil Madhavapeddy)
  + Fix attributes of modules (#910) (Guillaume Petiot)
  + Fix docstrings of exceptions (#909) (Guillaume Petiot)
  + Fix attribute location in Normalization (#908) (Guillaume Petiot)
  + Improve: add the 'ocamlformat-file-kind' argument to the emacs hook (#905) (Guillaume Petiot)
  + Improve: dunify testsuite (#881) (Thomas Refis)
  + Improve: add trailing semicolon inside record when break-separators=after-and-docked (#899) (Guillaume Petiot)
  + Fix compilation with 4.06 and 4.07 (#898) (Guillaume Petiot)
  + Improve: add a new way to indicate multiline delimiters (#876) (Thomas Refis)
  + Fix inconsistency of break-separators=after-and-docked for record expressions (#856) (Guillaume Petiot)

### 0.10 (2019-06-25)

  + Improve: align cases horizontally (#883) (Guillaume Petiot)
  + Improve: option exp-grouping (#828) (Guillaume Petiot)
  + Improve: synchronize Format with upstream stdlib (#885) (Guillaume Petiot)
  + Improve: break-string-literals=newlines-and-wrap (#896) (Guillaume Petiot)
  + Improve: specify break hint in fits_breaks (#894) (Guillaume Petiot)
  + Improve: option break-before-in (#892) (Guillaume Petiot)
  + Fix break-string-literals=newlines (#887) (Guillaume Petiot)
  + Improve: Implement break-fun-sig without Location.is_single_line (#886) (Jules Aguillon)
  + Format gen_version.ml (#893) (hhugo)
  + Improve: switch to ast 4.08 (#831) (hhugo)
  + Fix formatting of arguments when break-fun-decl=fit-or-vertical (#884) (Guillaume Petiot)
  + Test: extend max_indent test (#878) (Thomas Refis)
  + Test: break_cases_normal_indent.ml is a symlink on break_cases_fit.ml (#879) (Guillaume Petiot)
  + Improve unicode text length computation (#816) (Guillaume Petiot)
  + Add an option to control the indentation of nested matches (#870) (Thomas Refis)
  + Fix: properly interpret indicate-multiline-delimiters for if-then-elses (#874) (Thomas Refis)
  + Enable warning 9 (#875) (hhugo)
  + Fix unstable comment in let%ext (#873) (Guillaume Petiot)
  + Improve: option max-indent (#841) (Guillaume Petiot)
  + Improve: option nested-match=align (#827) (Guillaume Petiot)
  + Fix dropped attributes in with_constraints (#846) (Guillaume Petiot)
  + Fix dropped comments in list patterns and module types  (#866) (Guillaume Petiot)
  + Fix comment dropped in object (#849) (Guillaume Petiot)
  + Fix inconsistency of break-separators for wildcards in match cases (#855) (Guillaume Petiot)
  + Improve: new options to support 'with' and 'strict_with' (ocp-indent) (#853) (Guillaume Petiot)
  + Improve: .ocamlformat-enable files listing files to format when ocamlformat is disabled (#854) (Guillaume Petiot)
  + Check that all locations have been considered during formatting (#864) (hhugo)
  + clean Hashtbl.Poly (#862) (hhugo)
  + Fix: test.sh (#858) (hhugo)
  + cleanup Cmts.ml (#861) (hhugo)
  + Clean: Cleanup usage of Poly (#860) (hhugo)
  + Fix: rename sexp_list into list (#859) (hhugo)
  + Fix vim instructions (#852) (Marcin Jekot)
  + Improve: options extension-indent and stritem-extension-indent (#840) (Guillaume Petiot)
  + Fix comment dropped in field alias (#848) (Guillaume Petiot)
  + Fix pro position for with_constraints (#847) (Guillaume Petiot)
  + Improve: finer space-around-exp options (#837) (Guillaume Petiot)
  + Improve: preserve blank lines in conventional and sparse profiles (#838) (Guillaume Petiot)
  + Improve: don't fit tag-only comments after val declarations (#836) (Jules Aguillon)
  + Improve speed with ofday_unit_tests_v1.ml (#833) (hhugo)
  + Fix exception when calling String.sub (#832) (Guillaume Petiot)
  + Improve: implement doc-comments and doc-comments-tag-only for every items (#746) (Jules Aguillon)
  + Improve: Add field-space=tight-decl (#829) (Jules Aguillon)
  + Improve: make Sugar.list_exp and Sugar.list_pat tail-recursive (#823) (Guillaume Petiot)
  + Improve: options 'let-binding-indent', 'type-decl-indent' and 'indent-after-in' (#822) (Guillaume Petiot)
  + Fix: performance issue with deep asts (#826) (hhugo)
  + Improve: preserve blank lines in sequences (#814) (Guillaume Petiot)
  + Improve: tidying Fmt_ast.ml (#821) (Guillaume Petiot)
  + Improve: space before type constraint in record (#819) (Guillaume Petiot)
  + Improve: break-cases=fit-or-vertical (#820) (Guillaume Petiot)
  + Improve: remove break before ending paren for anonymous functions (#818) (Guillaume Petiot)
  + Improve: preserve the position of type annotation in bindings (#815) (Guillaume Petiot)
  + Improve: preserve record type annot (#812) (Guillaume Petiot)
  + Fix break before ending paren (#801) (Guillaume Petiot)
  + Improve: better consistency between structures and signatures (#803) (Guillaume Petiot)
  + Fix let module sparse (sparse mode only for module applications) (#809) (Guillaume Petiot)
  + Improve: change formatting of newtypes (#811) (Guillaume Petiot)
  + Improve: break-cases-all shouldn't break nested patterns (#810) (Guillaume Petiot)
  + Fix: sugarized extensions (#805) (Guillaume Petiot)
  + Improve: tidying Fmt_ast (#808) (Guillaume Petiot)
  + Fix cmt in empty structure (#804) (Guillaume Petiot)
  + Remove dead link to preset profiles (#806) (Andrew Schwartzmeyer)
  + Improve: break with type constraints (#797) (Guillaume Petiot)
  + Fix colon break module type functor (#802) (Guillaume Petiot)
  + Improve: K&R style for if-then-else (#787) (Guillaume Petiot)
  + Improve: new option break-fun-sig (#785) (Guillaume Petiot)
  + Improve: indentation consistency of '<-' and `:=` (#780) (Guillaume Petiot)
  + Fix: functor application and break-struct wrap incorrectly (#786) (Guillaume Petiot)
  + Break after anonymous function arrow after infix op (#781) (Guillaume Petiot)
  + Fix: type extension (#782) (Guillaume Petiot)
  + Improve: Fmt.noop (#784) (Guillaume Petiot)
  + Fix extension of value binding (#779) (chrismamo1)
  + Improve: less sensitivity to concrete syntax (#767) (Guillaume Petiot)
  + Fix missing space before attribute on includes (#775) (Jules Aguillon)
  + Improve: new option let-module (#768) (Guillaume Petiot)
  + Improve: --disable-outside-detected-project is set by default (#761) (Guillaume Petiot)
  + Fix weird parens break (#751) (Guillaume Petiot)
  + Fix: if $XDG_CONFIG_HOME is either not set or empty, use $HOME/.config (#758) (Guillaume Petiot)
  + Fix: --use-file/--impl/--intf should override file extension (#774) (Guillaume Petiot)
  + Improve: less breaks for break-cases=all but correctly breaks or-patterns (#762) (Guillaume Petiot)
  + Remove unecessary break on module pack constraints with with-constraints (#739) (Jules Aguillon)
  + Fix inconsistent break before module signature (#755) (Guillaume Petiot)
  + Fix indentation of functor argument (#773) (Guillaume Petiot)
  + Tidying fmt ast (#748) (Guillaume Petiot)
  + Fix nested parens with no break infix before func (#760) (Guillaume Petiot)
  + Provide an mli for Compat (#772) (hhugo)
  + Fix non-wrapping asterisk prefixed cmts (#759) (Guillaume Petiot)
  + Support for OCaml 4.08 (#763) (hhugo)
  + Fix module type functor (#716) (Guillaume Petiot)
  + Small cleanup (#764) (hhugo)
  + Fix: update ocamlformat-help.txt (follow up on #752) (#756) (Guillaume Petiot)
  + Fix module pack and functor (#735) (juloo)
  + Fix grammar: it's -> its (Antonio Nuno Monteiro)
  + Improve: support --name with --inplace (#740) (Josh Berdine)
  + Fix: dropped comments for pexp_record (#743) (hhugo)
  + Improve: comments arround attributes, fix #726 (#742) (hhugo)
  + Update README for new profiles (#738) (Josh Berdine)
  + Remove deprecated 'default' profile (#736) (Josh Berdine)
  + Fix extra parens around ext match (#733) (Guillaume Petiot)
  + Improve: factorize with compose_module (#729) (Guillaume Petiot)
  + Test: exclude gen_version.ml from test (#732) (Josh Berdine)
  + Improve: make gen_version an ocaml script (#664) (hhugo)

### 0.9.1 (2019-06-24)

  + Small cleanup (#764) (hhugo)
  + Support for OCaml 4.08 (#763) (hhugo)

### 0.9 (2019-03-28)

  + Admin: remove CHANGES.md that was essentially git log (Josh Berdine)
  + Admin: simplify release procedure (Josh Berdine)
  + Build: fix ocaml version constraint, need 4.06 (Josh Berdine)
  + Improve: make gen_version an ocaml script (Hugo Heuzard)
  + Improve: fix associativity of Pexp_setfield (#725) (Josh Berdine)
  + Improve: normalize setfield and setinstvar (#720) (Guillaume Petiot)
  + Remove: deprecated config file syntax parsing (#715) (Josh Berdine)
  + Improve: put the equal first for ocp-indent-compat (#717) (Guillaume Petiot)
  + Fix: parse docstrings once (#713) (Guillaume Petiot)
  + Improve: new profiles conventional and ocamlformat (#663) (Guillaume Petiot)
  + Revert module indentation (#714) (Guillaume Petiot)
  + Fix infix wrap (#691) (Guillaume Petiot)
  + Fix doc comments tag only when docstring parsing disabled (#711) (Guillaume Petiot)
  + Fix missing space before closing paren around function (#705) (Josh Berdine)
  + Fix documentation of doc-comments-tag-only (#710) (Guillaume Petiot)
  + Improve: module-item-spacing=preserve (#538) (Guillaume Petiot)
  + Add a space in "Jane Street" (#703) (Kevin Ji)
  + Fix js_source.ml (#702) (Guillaume Petiot)
  + Fix space-around-collection-expressions for record/variant definitions (#670) (juloo)
  + Fix extra space ifthenelse (#700) (Guillaume Petiot)
  + Improve split attribute in let binding for expect test with uncaught exn (#681) (Guillaume Petiot)
  + Fix empty newline before equal (#701) (Guillaume Petiot)
  + Fix double cmts (#678) (Guillaume Petiot)
  + Fix value binding ocp indent compat (#694) (Guillaume Petiot)
  + Fix ast changed when record ident constrained (#697) (Guillaume Petiot)
  + Fix incorrect ocaml code (#698) (Guillaume Petiot)
  + Fix fmt for CI (#693) (Guillaume Petiot)
  + Fix record break (#689) (Guillaume Petiot)
  + Fix break before parens no wrap fun args (#690) (Guillaume Petiot)
  + Improve: disable conf in files and attributes (#684) (Guillaume Petiot)
  + Fix space around tuples (#679) (Guillaume Petiot)
  + Improve: break before in for let-module construct, because of ocp-indent (#685) (Guillaume Petiot)
  + Improve debugging output (#677) (hhugo)
  + Improve: group open/close of modules and fix indentation (#665) (Guillaume Petiot)
  + Fix constrained match in record (#676) (Guillaume Petiot)
  + Fix: formatting of end line comments (#662) (Guillaume Petiot)
  + Fix cmt in fun when no break infix (#668) (Guillaume Petiot)
  + Add the wrap-fun-decl option (#645) (juloo)
  + Improve: break the list of 'with type' module constraints (#639) (Guillaume Petiot)
  + Reduce the use of Poly comparisons (#661) (hhugo)
  + Improve: check flag to check whether the input files already are formatted (#657) (Guillaume Petiot)
  + Fix cmt placement infix op (#651) (Guillaume Petiot)
  + Restore compat with base.v0.11 (Hugo Heuzard)
  + Fix: disallow '-' with other inputs (#658) (hhugo)
  + Fix build on OCaml 4.06.1 (#646) (juloo)
  + Fix comments on record fields (#650) (juloo)
  + Fix cmts in list (#654) (Guillaume Petiot)
  + Improve: If-then-else = fit-or-vertical mode (#603) (Guillaume Petiot)
  + Link to man page from readme (#648) (Yawar Amin)
  + Fix indent match branches with cmts (#644) (Guillaume Petiot)
  + Build: update to base v0.12 (#642) (Josh Berdine)
  + Fit tag-only doc comments (#637) (juloo)
  + Fix try%lwt indent (#638) (Guillaume Petiot)
  + Fix type manifest formatting (#616) (Guillaume Petiot)
  + Fix: don't include ocamlformat_diff in ocamlformat (#636) (Louis Roché)
  + fix emacs setup (#631) (Louis Roché)
  + tools/update_tests.sh --all (#632) (juloo)
  + Fix: don't break line before wrapping comment (#634) (Guillaume Petiot)
  + Fix ignored ocamlformat attribute (#615) (Guillaume Petiot)
  + Include jsoo in the tests (#618) (hhugo)
  + Fix missing break before comment (#613) (Guillaume Petiot)
  + Do not rely on the file-system to format sources (#611) (hhugo)
  + Ignore file in .ocamlformat-ignore (#606) (hhugo)
  + Improve reason support (#608) (hhugo)
  + Fix: fix fmt_ast wrt strings and chars when sources are not available (#607) (hhugo)
  + Fix ocamlformat_reason (#604) (hhugo)
  + Fix missing break for local open record patterns (#602) (Guillaume Petiot)
  + Fix regression for variants with docstrings (#601) (Guillaume Petiot)
  + Fix extra break in module pack type (#600) (juloo)
  + Add the doc-comments-padding option (#575) (juloo)
  + Improve: externalize Sugar functions from Fmt_ast.ml (#593) (Guillaume Petiot)
  + Fix typedecl attribute (#595) (Guillaume Petiot)
  + Improve: less linebreaks for break-cases=fit (#536) (Guillaume Petiot)
  + fix 590 (#594) (hhugo)
  + Make gen_version.sh use bash. (#592) (hhugo)
  + Implement box debugging (#574) (juloo)
  + Break closing bracket in polymorphic variants (#583) (juloo)
  + Break comment record (#580) (juloo)
  + missing headers (Hugo Heuzard)
  + Improve: mishandling of field_space in record exps and patterns (#587) (Josh Berdine)
  + Add empty mli for executable (#591) (hhugo)
  + tests: test ocamlformat when disabled (Hugo Heuzard)
  + dont reformat if disabled (Hugo Heuzard)
  + remove global ref in Transation_unit (Hugo Heuzard)
  + Fix Emacs (>26.1) temporary buffer not killed (#567) (Ludwig PACIFICI)
  + Improve: opam file for ocamlformat_diff to remove the bos dependency (#579) (Guillaume Petiot)
  + Fix: Require Octavius version 1.2.0 (#576) (juloo)
  + Improve: record fields with type constraints (#565) (Josh Berdine)
  + Fix: comments attachment (#548) (Guillaume Petiot)
  + Improve: parens around constrained any-pattern (#431) (Guillaume Petiot)
  + Revise formatting of compact single case matches (#552) (Josh Berdine)
  + Fix typo in help text (#553) (Wilfred Hughes)
  + Improve: calculate length of comment strings using UTF8 (#550) (Josh Berdine)
  + Admin: update travis versions of ocaml and opam (#551) (Josh Berdine)
  + Fix: missing break before `; _` (#549) (Josh Berdine)
  + Improve: module item spacing in sparse mode (#546) (Josh Berdine)
  + Improve: some simplifications (#542) (Guillaume Petiot)
  + Improve: remove unnecessary parens when open module (#537) (Guillaume Petiot)
  + Improve: not breaking after bind/map operators (#463) (Guillaume Petiot)
  + Fix suboptimal docstring formatting (#540) (Guillaume Petiot)
  + amend janestreet profile (#524) (Mathieu Barbin)
  + Improve: option break-separators (#461) (Guillaume Petiot)
  + Fix formatting of types with ocp-indent-compat=true (#525) (Guillaume Petiot)
  + Preserve shebang (#533) (Guillaume Petiot)
  + Fix: remove indented empty lines between comments (#531) (Guillaume Petiot)
  + Improve: remove indented empty lines separating recursive modules (#528) (Guillaume Petiot)
  + add update_tests.sh (#529) (Guillaume Petiot)
  + Improve: space around collection expressions (#527) (Guillaume Petiot)
  + Improve: remove more spaces inside parenthesized multiline constructs (#526) (Guillaume Petiot)
  + Disable docstring parsing for external tests (#518) (Guillaume Petiot)
  + Fix odoc normalize (#520) (Guillaume Petiot)
  + Better docstring error msgs (#519) (Guillaume Petiot)
  + Fix odoc seps (#511) (Guillaume Petiot)
  + Improve: option 'single-case' (#426) (Guillaume Petiot)
  + Add a parens-tuple-patterns configuration option (#498) (Nathan Rebours)
  + Fix: comments should not be parsed for diff (#509) (Guillaume Petiot)
  + Fix: odoc refs (#510) (Guillaume Petiot)
  + Fix formatting of or-patterns in try expressions (#503) (Nathan Rebours)
  + Test: improve test_branch.sh to allow different config for branch (#496) (Josh Berdine)
  + Improve: option 'parens-ite' (#430) (Guillaume Petiot)
  + fix break-struct for toplevel items (not in a struct) (#497) (Guillaume Petiot)
  + Fix: breaking of variant types (#486) (Guillaume Petiot)
  + Improve: autocompletion of git branch names for test_branch.sh (#485) (Guillaume Petiot)
  + Fix: Sanitize docstring check (#481) (Guillaume Petiot)
  + Improve the formatting of lists in doc comments (#480) (Jérémie Dimino)
  + Add PR test script and update contributing guidelines with expected usage (#479) (Josh Berdine)
  + Fix break struct natural (#443) (Guillaume Petiot)
  + Fix: disable-outside-detected-project: disable ocamlformat when no .ocamlformat file is found (#475) (Guillaume Petiot)
  + Improve: error message when docstrings move (#446) (Guillaume Petiot)
  + Improve: print-config prints all options (#465) (Guillaume Petiot)
  + Ocamldoc docstrings (#460) (Guillaume Petiot)
  + Doc: disable-outside-detected-project (#468) (Guillaume Petiot)
  + Improve: shorter output of regtests (#469) (Guillaume Petiot)
  + Admin: add code of conduct and copyright headers to build and package system (Josh Berdine)
  + Improve: add license header for tools/ocamlformat-diff/ocamlformat_diff.ml (#466) (Guillaume Petiot)
  + Build: a few simplifications enabled by dune 1.1.1 (#457) (Josh Berdine)
  + Improve: record fields with attributes and docs in type definitions (#458) (Josh Berdine)
  + Fix exception comments (#459) (Guillaume Petiot)
  + Ocamlformat diff tool (#450) (Guillaume Petiot)

### 0.8 (2018-10-09)

  + Improve: set break-sequences in sparse and compact profiles (#455) (Josh Berdine)
  + Improve: keep a space inside tuples parens (#453) (Guillaume Petiot)
  + Improve: --root option to isolate configuration files (#402) (Guillaume Petiot)
  + Fix: missing parens around partially-applied `::` (#452) (Josh Berdine)
  + Fix: parens around expressions with attributes (#441) (Guillaume Petiot)
  + Build: do not execute shell scripts directly in build (#448) (David Allsopp)
  + Add: read ocp indent config files (#445) (Guillaume Petiot)
  + Improve: option 'break-sequences' (#434) (Guillaume Petiot)
  + Improve: option 'no-indicate-multiline-delimiters' to have less whitespaces (#429) (Guillaume Petiot)
  + Fix: outdent before arrow (#444) (Guillaume Petiot)
  + Improve: User documentation (#449) (Guillaume Petiot)
  + Improve: option 'cases-exp-indent' to adjust indent (#428) (Guillaume Petiot)
  + Add: compact and sparse profiles (#408) (Josh Berdine)
  + Improve: explicit error message in case of 'permission denied' error (#425) (Guillaume Petiot)
  + Fix: comment stabilization in Pexp_override (#422) (Guillaume Petiot)
  + Fix: corner case while formatting type variables   (#440) (Hugo Heuzard)
  + Fix: many missing comments  (#418) (Hugo Heuzard)
  + Fix: asserts and attributes (#414) (Hugo Heuzard)
  + Fix: extension and attribute (#417) (Hugo Heuzard)
  + Improve: support for function%ext (#416) (Hugo Heuzard)
  + Fix: Inconsistent spacing around comments in signatures vs structures (#437) (Guillaume Petiot)
  + Improve: better error with location when comment dropped (#401) (Guillaume Petiot)
  + Fix doc comments (#413) (Hugo Heuzard)
  + Improve: use input_name for error messages (Hugo Heuzard)
  + Improve: break after inherit (Hugo Heuzard)
  + Fix: aliases inside constructor declaration (#424) (Guillaume Petiot)
  + Fix: broken invariant for Pmod_unpack (#421) (Guillaume Petiot)
  + Fix: print error details in debug mode only (#420) (Hugo Heuzard)
  + Fix: mark_parenzed_inner_nested_match (Hugo Heuzard)
  + Improve: tune the janestreet profile (Hugo Heuzard)
  + Improve: disable ocamlformat if no dot ocamlformat in the project (#391) (Hugo Heuzard)
  + Improve: new option to control spacing around let bindings (#344) (Hugo Heuzard)
  + Fix: prec of string/array sugar (#381) (Hugo Heuzard)
  + Fix: lost comment in constraint expression (#400) (Guillaume Petiot)
  + Fix: lost cmt near functor (#399) (Guillaume Petiot)
  + Improve: preset profiles (default & janestreet) (#390) (Guillaume Petiot)
  + Improve: try to fit simple list/array elements on a single line (#375) (Guillaume Petiot)
  + Fix: bad comment spacing with module-item-spacing=compact (#395) (Guillaume Petiot)
  + Fix: dropped comment in revapply of extension (#394) (Guillaume Petiot)
  + Improve: let-and structures spacing depends on module-item-spacing (#367) (Guillaume Petiot)
  + Fix: consecutive prefix operator (#386) (Hugo Heuzard)
  + Fix: invalid (#383) (Hugo Heuzard)
  + Fix: lazy and alias (#388) (Hugo Heuzard)
  + Improve: main loop and error reporting (#389) (Hugo Heuzard)
  + Fix: exposed_left_typ (#385) (Hugo Heuzard)
  + Fix: rec functor (#382) (Hugo Heuzard)
  + Fix: while%ext/for%ext (Hugo Heuzard)
  + Fix: more on class (Hugo Heuzard)
  + Fix: invalid syntax on class (Hugo Heuzard)
  + Improve: follow XDG for global config files (Guillaume Petiot)
  + Improve: add support for bigarray sugar index operator (Hugo Heuzard)
  + Add: support reading input from stdin (#353) (Brandon Kase)
  + Fix: the precedence of options (Guillaume Petiot)
  + Improve: doc of config option choice alternatives (#354) (Josh Berdine)
  + Improve: string formatting (Hugo Heuzard)

  (plus internal, build, test, etc. changes including contributions from
   Guillaume Petiot, Hugo Heuzard, Josh Berdine, David Allsopp, Anil Madhavapeddy)

### 0.7 (2018-08-23)

  + Improve: simplify setting option defaults, slight --help improvement (#350) (Josh Berdine)
  + Improve: update emacs mode to use replace-buffer-contents (#345) (Hugo Heuzard)
  + Improve: add option to not force-break structs (#346) (Josh Berdine)
  + Improve: move 'formatting' options into separate section (#348) (Guillaume Petiot)
  + Improve: fun sugar (Hugo Heuzard)
  + Improve: add option to omit open lines between one-line module items (#303) (Guillaume Petiot)
  + Fix: infix ops (Hugo Heuzard)
  + Improve: reformat files with no locations (Hugo Heuzard)
  + Improve: better error when max-iters = 1 (Hugo Heuzard)
  + Improve: breaking before arrows in pattern match casees (Josh Berdine)
  + Improve: no parens for trailing 'not' (Hugo Heuzard)
  + Improve: missing break hint, fix #331 (Hugo Heuzard)
  + Improve: comments before match (#330) (Josh Berdine)
  + Fix: missing comments (Hugo Heuzard)
  + Fix: missing attributes due to sugar (Hugo Heuzard)
  + Fix: parens non trivial rhs for # infix ops (Hugo Heuzard)
  + Improve: let-module-in break before `in` (#328) (Josh Berdine)
  + Improve: sugar for nestest module_with (Hugo Heuzard)
  + Improve: attributes on let bindings (#324) (Josh Berdine)
  + Improve: wrapping of functor args in type declaration (#315) (Guillaume Petiot)
  + Fix: comments attachment with infix ops (Hugo Heuzard)
  + Fix: comments attachment with Pexp_fun (Hugo Heuzard)
  + Fix: docstrings as attributes (Hugo Heuzard)
  + Improve: refactor and improve documentation of options (#302) (Guillaume Petiot)
  + Improve: error reporting in emacs integration (#304) (Josh Berdine)
  + Improve: pexp_open as final arg of infix op (#314) (Josh Berdine)
  + Fix: missing parens around labeled record pattern arg (Josh Berdine)
  + Fix: missing attributes (Hugo Heuzard)
  + Fix: duplicated (x3) attributes in pexp_letmodule (Hugo Heuzard)
  + Improve: allow to locally disable ocamlformat (Hugo Heuzard)
  + Improve: corner case indentation of fun -> function (#312) (Josh Berdine)
  + Improve: labeled, optional, and default args (Josh Berdine)
  + Improve: punning default arg with type constraint (Josh Berdine)
  + Improve: add options to controls various spaces (#284) (Hugo Heuzard)
  + Improve: add option to disable wrapping fun args (#283) (Hugo Heuzard)
  + Improve: add option --break-cases to break each pattern-matching case (#251) (Guillaume Petiot)
  + Improve: rename --nested-parens option (Hugo Heuzard)
  + Improve: ws before colon for constraint (#293) (Hugo Heuzard)
  + Improve: option to choose where to parens nested match (Hugo Heuzard)
  + Improve: always parens nested match (even the right most one) (Hugo Heuzard)
  + Improve: always break for let_and contruct (Hugo Heuzard)
  + Fix: missing comments (Hugo Heuzard)
  + Improve: Add option to preserve style of local module open (#267) (Guillaume Petiot)
  + Improve: preserve extension point formatting (Hugo Heuzard)
  + Improve: make double semi consistent between implementation and use_file (#292) (Hugo Heuzard)
  + Improve: configure ocamlformat using attributes (Hugo Heuzard)
  + Improve: extension point (Hugo Heuzard)
  + Improve: break in type declaration for variant and record (#280) (Hugo Heuzard)
  + Fix: memory leak (Hugo Heuzard)
  + Test: add ocaml compiler to test suite, and improve `make -C test` (Josh Berdine)
  + Fix: unary operator +/- (Hugo Heuzard)
  + Fix: doc comments in class (Hugo Heuzard)
  + Fix: ocaml bug, sort fields (Hugo Heuzard)
  + Improve: empty mod with comments (Hugo Heuzard)
  + Improve: disable warning generated by the lexer in quiet mode (Hugo Heuzard)
  + Fix: record update (Hugo Heuzard)
  + Fix: rec let binding and attribute (Hugo Heuzard)
  + Fix: punning (Hugo Heuzard)
  + Fix: let open and constraint (Hugo Heuzard)
  + Fix: not extension sugar when attribute (Hugo Heuzard)
  + Fix: no-comment-check missing case (Hugo Heuzard)
  + Fix: string literal (Hugo Heuzard)
  + Fix: format of infix in presence of %; (Hugo Heuzard)
  + Fix: let binding and type annot (Hugo Heuzard)
  + Fix: binding when lhs is an extension (Hugo Heuzard)
  + Fix: pat constraint in payload (Hugo Heuzard)
  + Fix: let rec with extension (Hugo Heuzard)
  + Fix: comments (Hugo Heuzard)
  + Fix: comments in fmt_case (Hugo Heuzard)
  + Fix: comments around Longident (Hugo Heuzard)
  + Fix: missing comment for pmty_with (Hugo Heuzard)
  + Improve: add option to disambiguate infix precedence with parens (Josh Berdine)
  + Improve: `not` when infix op arg (Josh Berdine)
  + Improve: add a flag to skip all checks about comments (Hugo Heuzard)
  + Improve: breaking of module ident/unpack/extension exps (#269) (Josh Berdine)
  + Fix: literal sub-exps with attributes (Josh Berdine)
  + Fix: many fixes regarding attributes (Hugo Heuzard)
  + Improve: preserve formatting of block comments (#255) (Hugo Heuzard)
  + Improve: breaking of applications with long literal list args (#258) (Josh Berdine)
  + Fix: sugar functor (Hugo Heuzard)
  + Fix: type alias in variant (Hugo Heuzard)
  + Improve: formatting of comments (Josh Berdine)
  + Fix: prefix operators (Hugo Heuzard)
  + Fix: exception declarations (Hugo Heuzard)
  + Fix: doc comments in structure (#250) (Hugo Heuzard)
  + Fix: add parens around pat with trailing attr (Hugo Heuzard)
  + Fix: let binding and Ppat_or (Hugo Heuzard)
  + Fix: be more permissive with pattern (Hugo Heuzard)
  + Fix: fix string_literal with when its location includes its attribute (#244) (Hugo Heuzard)
  + Improve: improve errors returned to the user. (#243) (Hugo Heuzard)
  + Fix: missing comments for Pexp_construct (#240) (Hugo Heuzard)
  + Fix: multiple fixes around classes (#242) (Hugo Heuzard)
  + Fix: comments in empty () and [] (#241) (Hugo Heuzard)
  + Fix: support empty variant (#239) (Hugo Heuzard)
  + Fix: add missing attribute (#238) (Hugo Heuzard)
  + Fix: be more permissive with ppat_interval (#237) (Hugo Heuzard)
  + Improve: remove trailing ws (#210) (Hugo Heuzard)
  + Improve: attributes on type declarations (#232) (Josh Berdine)
  + Improve: breaking of infix Array and String get and set ops (#233) (Josh Berdine)
  + Fix: attributes and doc comments (#221) (Hugo Heuzard)
  + Improve: spacing of module unpack (#230) (Josh Berdine)
  + Improve: no parent for new (Hugo Heuzard)
  + Fix: Revert: Improve: remove redundant parens around application operators (Hugo Heuzard)
  + Improve: array alignment (#226) (Hugo Heuzard)
  + Improve: nested array infix ops (#225) (Hugo Heuzard)
  + Fix: is_adjacent and remove [~inclusive] from [Source.string_between] (Hugo Heuzard)
  + Fix: Cmts.CmtSet.split (Hugo Heuzard)
  + Improve: Allow comments inside empty delimited "things" (#223) (Hugo Heuzard)
  + Fix: Source.ends_line (#222) (Hugo Heuzard)
  + Improve: empty struct and sig (#217) (Hugo Heuzard)
  + Improve: support for toplevel files (#218) (Hugo Heuzard)
  + Fix: string literal, fix #214 (#219) (Hugo Heuzard)
  + Improve: more tuning for functors (Hugo Heuzard)
  + Improve: sugar for functor type with multiple args (Hugo Heuzard)
  + Improve: sugar for functors with multiple args (Hugo Heuzard)
  + Improve: module type with (Hugo Heuzard)
  + Improve: break before with/and type (Hugo Heuzard)
  + Improve: break between fun args (Hugo Heuzard)
  + Improve: module unpacking (#215) (Hugo Heuzard)
  + Improve: for & while loops (#211) (Hugo Heuzard)
  + Fix: attributes on ite (#209) (Hugo Heuzard)
  + Fix: partially applied (+) and (-) (#208) (Hugo Heuzard)
  + Fix: polymorphic variant (#202) (Hugo Heuzard)
  + Fix: parens with lazy pat (fix #199) (#201) (Hugo Heuzard)
  + Improve: omit excess indentation of `function` cases (Josh Berdine)
  + Improve: extensions with payloads of multiple structure items (Josh Berdine)
  + Improve: parenthesization and attribute placement of if-then-else (Josh Berdine)
  + Fix: do not attach comments to docstrings (Josh Berdine)
  + Fix: short syntax for extensions (#193) (Hugo Heuzard)
  + Fix: missing attrs for pcl_fun (Hugo Heuzard)
  + Fix: pos of attribute for functors (Hugo Heuzard)
  + Fix: () module only if not attrs (Hugo Heuzard)
  + Fix: missing attrs for object (Hugo Heuzard)
  + Fix: no short form of extension with attribs (Hugo Heuzard)
  + Fix: normalization for Pexp_poly and Pexp_constraint (#190) (Hugo Heuzard)
  + Fix: some parenthesization context checks (#189) (Hugo Heuzard)
  + Fix: attributes on fun expressions (Josh Berdine)
  + Fix: extensions with multiple module-level eval expressions (#185) (Josh Berdine)
  + Fix: functor & apply (#182) (Hugo Heuzard)
  + Fix: module rec with (Hugo Heuzard)
  + Fix: more parens in pat_constraint (Hugo Heuzard)
  + Improve: tuple & constraint (Hugo Heuzard)
  + Improve: empty module (#178) (Hugo Heuzard)
  + Fix: extensible variant (#177) (Hugo Heuzard)
  + Fix: index operator (#176) (Hugo Heuzard)
  + Improve: empty module sig (Hugo Heuzard)
  + Fix: add attributes to module signature (Hugo Heuzard)
  + Add: support for objects and classes (#173) (Hugo Heuzard)
  + Improve: remove some redundant parens around tuple types (Josh Berdine)
  + Fix: args in let bindings (Hugo Heuzard)
  + Improve: let module%ext (Hugo Heuzard)
  + Fix: infix op in alias (Hugo Heuzard)
  + Fix: extensions pat (Hugo Heuzard)
  + Fix: limit use of short syntax for extensions (Hugo Heuzard)
  + Improve: allow break after Psig_include (Josh Berdine)
  + Fix: { (a; b) with a; b } (Hugo Heuzard)
  + Fix: with type [longident] (Hugo Heuzard)
  + Fix: attributes on polymorphic variants (Hugo Heuzard)
  + Fix: attribute in let bindings (Hugo Heuzard)
  + Fix: private in extensible variant (Hugo Heuzard)
  + Fix: gadt in extensible variant (Hugo Heuzard)
  + Fix: missing parens in list pattern (Hugo Heuzard)
  + Improve: format [new e] like an apply (Hugo Heuzard)
  + Fix: parens for constraint (Hugo Heuzard)
  + Fix: avoid emitting `>]` which is an unparsable keyword (#171) (Hugo Heuzard)
  + Fix: misplaced comments on `module type of` (Josh Berdine)

  (plus many internal, build, test, etc. changes including contributions from
   Hugo Heuzard, Josh Berdine, Thomas Gazagnaire, and Sebastien Mondet)

### 0.6 (2018-04-29)

- Features
  + Add: option to align all infix ops (#150) (hhugo)
  + Add: option to attempt to indent the same as ocp-indent (#162)
  + Add: option for no discretionary parens for tuples (#157) (hhugo)
  + Add: alternative format for if-then-else construct (#155) (hhugo)
  + Add: option to customize position of doc comments (#153) (hhugo)

- Bug fixes
  + Fix: dropped item attributes on module expressions
  + Fix: toplevel let%ext (#167) (hhugo)
  + Fix: parens around type alias & empty object type (#166) (hhugo)
  + Fix: missing comments for [let open] (#165) (hhugo)
  + Fix: missing comments in ppat_record (#164) (hhugo)
  + Fix: check_typ wrt constraint on module type (#163) (hhugo)
  + Fix: let binding with constraint (#160) (hhugo)
  + Fix: handle generative functor type (#152) (hhugo)

- Formatting improvements
  + Improve: remove redundant parens around application operators
  + Improve: parenthesize and break infix constructors the same as infix ops
  + Improve: consider prefix ops and `not` to be trivial if their arg is
  + Improve: align arrow type args and do not wrap them (#161)
  + Improve: formatting for multiple attributes (#154) (hhugo)
  + Improve: keep the original string escaping (#159) (hhugo)
  + Improve: discretionary parens in patterns (#151) (hhugo)
  + Improve: breaking of infix op arguments
  + Improve: consider some extensions to be "simple"
  + Improve: punning (#158) (hhugo)
  + Improve: force break of let module/open/exception/pats (#149) (hhugo)

- Build, packaging, and testing
  + Add support for bisect (#169) (hhugo)
  + Exclude failing tests from `make -C test`

### 0.5 (2018-04-17)

- Features
  + Add: support for new%js (#136) (hhugo)
  + Add: support for Ptyp_object (#104) (Sebastien Mondet)
  + Use original filename when given in error messages. (#96) (Mathieu Barbin)

- Bug fixes
  + Fix: allow extensions in types (#143) (hhugo)
  + Fix: parens on symbol type constructor
  + Fix: parenthesization of '!=' partial application as a prefix op (#126) (hhugo)
  + Fix: parens around Ppat_constraint under Pexp_match or Pexp_try (#124) (hhugo)
  + Fix: parenthesization of tuple args of variant type declarations (#122) (hhugo)
  + Fix: missing parens around list inside Constr pattern (#123) (hhugo)
  + Fix: incorrect breaking of long strings (#130) (hhugo)
  + Fix: missing parens inside array literal (#129) (hhugo)
  + Fix: attributes on arguments of function (#121) (hhugo)
  + Fix: floating docstrings within a type declaration group
  + Fix: missing parens in sugared Array.set
  + Fix: missing attributes on patterns
  + Fix: is_prefix_id for != (#112) (hhugo)
  + Fix: missing parens around module value types in signatures (#108) (Hezekiah M. Carty)
  + Fix: floating docstrings within a value binding group
  + Fix: missing attributes on extension points (#102) (Hezekiah M. Carty)
  + Fix: extensible variants with aliases (#100) (Hezekiah M. Carty)
  + Fix: several issues with extension sequence expressions
  + Fix: generative functors
  + Fix: preserve files with an empty ast (instead of failing) (#92) (Mathieu Barbin)
  + Fix: missing extension on Pexp_sequence
  + Fix: missing docstrings and attributes on types
  + Fix: missing parens around sugared Array and String operations
  + Fix: missing parens around Pexp_newtype
  + Fix: missing parens around Ppat_constraint, Ppat_or, and Ppat_unpack
  + Fix: dropped space when string wrapped between spaces
  + Fix: repeated ppx extension on mutual/recursive let-bindings (#83) (Mathieu Barbin)
  + Fix: dropped comments on Pmty_typeof
  + Fix: missing parens around Ppat_unpack under Ppat_constraint

- Formatting improvements
  + Improve: two open lines following multiline definition only with --sparse (#144)
  + Improve: indent rhs of ref update (#139) (hhugo)
  + Improve: no parens around precedence 0 infix ops (refines #115) (#141) (hhugo)
  + Improve: support (type a b c) (#142) (hhugo)
  + Improve: no parens for { !e with a } (#138) (hhugo)
  + Improve: no parens for constr inside list pattern. (#140) (hhugo)
  + Improve: generative functor applications (#137) (hhugo)
  + Improve: omit parens around lists in local opens (#134) (hhugo)
  + Prepare for ocaml#1705 (#131) (hhugo)
  + Improve: comment wrapping for dangling close
  + Improve: if-then-else conditions that break
  + Improve: suppress spurious terminal line break in wrapped strings
  + Improve: parens for nested constructors in pattern (#125) (hhugo)
  + Improve: remove duplicate parens around Ptyp_package
  + Improve: indentation after comment within record type declaration
  + Improve: add discretionary parens on nested binops with different precedence
  + Improve: empty module as functor argument (#113) (hhugo)
  + Improve: indentation of multiple attributes
  + Improve: attributes on short structure items
  + Improve: attributes on type declarations
  + Improve: tuple attribute args
  + Improve: parenthesization of Ppat_or
  + Improve: determination of file kind based on provided name
  + Improve: extension on the let at toplevel: e.g. let%expect_test _ (#94) (Mathieu Barbin)
  + Improve: constraints in punned record fields (#93) (Mathieu Barbin)
  + Improve: nullary attributes
  + Improve: Ppat_tuple under Ppat_array with unnecessary but clearer parens
  + Improve: breaking of arguments following wrapped strings

- Build, packaging, and testing
  + Simplify using `(universe)` support in jbuilder 1.0+beta20
  + Add some regtests (#135) (hhugo)
  + Upgrade to Base v0.11.0 (#103) (Jérémie Dimino)
  + Add Travis CI script
  + Fix: build [make reason] (#97) (Mathieu Barbin)
  + Simplify Makefile due to jbuilder 1.0+beta18

### 0.4 (2018-02-24)

- Features
  + Wrap lines in string literals, comments and docstrings
  + Improve char escaping to ascii / uniform hexa / utf8 (#73)
  + Add support for `Pexp_new` expressions (#76) (Sebastien Mondet)
  + Add support for `Pexp_send _` expressions (#72) (Sebastien Mondet)
  + Add options to format chars and break strings (#70) (Sebastien Mondet)
  + Formatting of %ext on if/while/for/match/try/; (#63) (Hezekiah M. Carty)
  + Disable formatting with [@@@ocamlformat.disable] (#66) (Hezekiah M. Carty)

- Formatting improvements
  + Improve sequences under if-then-else with unnecessary but safer parens
  + Improve optional arguments with type constraints
  + Improve let-bound functions with type constraints
  + Improve newtype constraints in let-bindings
  + Improve placement of exception docstrings

- Bug fixes
  + Fix missing break hint before comment on sugared `[]`
  + Fix formatting of [%ext e1]; e2 (#75) (Hezekiah M. Carty)
  + Fix missing parens around let exception, let module, for, while under apply
  + Fix missing parens under alias patterns
  + Fix placement of attributes on extension constructors
  + Fix missing parens around unpack patterns
  + Fix let-bindings with pattern constraints
  + Fix mutually recursive signatures

### 0.3 (2017-12-21)

- Features
  + Output to stdout if output file omitted

- Bug fixes
  + Fix Ppat_any value bindings
  + Fix missing parens around variant patterns in fun arg
  + Fix position of comments attached to end of sugared lists
  + Fix missing comments on module names
  + Fix package type constraints
  + Fix first-class module alias patterns
  + Fix first-class module patterns in let bindings
  + Fix missing parens around Ptyp_package under Psig_type
  + Fix missing "as" in Ptyp_alias formatting (Hezekiah M. Carty)
  + Fix let bindings with constraints under 4.06

- Formatting improvements
  + Improve line breaking of or-patterns
  + Improve placement of comments within pattern matches
  + Improve clarity of aliased or-patterns with parens
  + Improve matches on aliased or-patterns
  + Improve infix applications in limbs of if-then-else
  + Improve final function arguments following other complex arguments
  + Improve consistency of paren spacing after Pexp_fun
  + Improve sugar for Pexp_let under Pexp_extension
  + Improve sugar for newtype
  + Improve first-class module expressions
  + Improve indentation when comments are sprinkled through types
  + Do not add open line after last binding in a structure

- Build and packaging
  + Simplify build and packaging, and adopt some common practices
  + Add Warnings.Errors argument for < 4.06 compatibility (Hezekiah M. Carty)
  + Update base to v0.10.0 (Hezekiah M. Carty)

### 0.2 (2017-11-09)

- Features
  + Check fatal warnings not only in inplace mode

- Documentation
  + Improve doc of --no-warn-error
  + Mention object language not implemented
  + Update documentation of --output

- Bug fixes
  + Colon instead of arrow before type for GADT constructors with no arguments (Mehdi Bouaziz)
  + Fix some dropped comments attached to idents
  + Fix missing parens around Ppat_alias under Ppat_variant
  + Fix module type constraints on functors
  + Fix broken record field punning
  + Fix broken docstring attachment with multiple docstrings
  + Fix missing parens around application operators
  + Fix missing parens around Ppat_or under Ppat_variant
  + Fix missing/excess parens around Pexp_open under Pexp_apply/Pexp_construct
  + Fix duplicated attributes on Pexp_function
  + Fix missing parens around Ptyp_package under Pstr_type
  + Add '#' to the list of infix operator prefix (octachron)
  + Do not add space between `[` and `<` or `>` in variant types
  + Add a break hint before "constraint" in a type def (Hezekiah M. Carty)

- Formatting improvements
  + Remove unnecessary parens around Pexp_tuple under Pexp_open
  + Improve single-case matches
  + Improve constructor arguments
  + Remove unnecessary parens around match, etc. with attributes
  + Fix missing parens around constraint arg of variant type
  + Fix missing parens on left arg of infix list constructor
  + Fix missing parens around arrow type args of variant constructors
  + Fix missing parens around type of constraints on module exps

- Build and packaging
  + Separate Format patch into ocamlformat_support package
  + Fix test script
  + Unbreak build of ocamlformat_reason.ml (Marshall Roch)
  + Improve opam installation (JacquesPa)
  + Install emacs support via opam package

### 0.1 (2017-10-19)

- Initial release.<|MERGE_RESOLUTION|>--- conflicted
+++ resolved
@@ -10,13 +10,11 @@
 
   + Consistently format let bindings and monadic let bindings, do not drop comments before monadic bindings (#1636, @gpetiot)
 
-<<<<<<< HEAD
+  + Fix dropped comments attached to pattern constrained by polynewtype (#1645, @gpetiot)
+
+  + Fix comment attachment on infix operators (#1643, @gpetiot)
+
   + Add missing spaces inside begin-end delimiting an ite branch (#1646, @gpetiot)
-=======
-  + Fix dropped comments attached to pattern constrained by polynewtype (#1645, @gpetiot)
-
-  + Fix comment attachment on infix operators (#1643, @gpetiot)
->>>>>>> 1cd7b95b
 
 #### Changes
 
