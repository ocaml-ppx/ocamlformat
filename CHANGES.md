### 0.13.0 (unreleased)

#### New features

  + Add an option `--margin-check` to emit a warning if the formatted output exceeds the margin (#1110) (Guillaume Petiot)
  + Preserve comment indentation when `wrap-comments` is unset (#1138, #1159) (Jules Aguillon)
  + Improve error messages (#1147) (Jules Aguillon)
  + Display standard output in the emacs plugin even when ocamlformat does not fail (#1189) (Guillaume Petiot)

#### Removed

  + Remove `ocamlformat_reason` (#254, #1185) (Etienne Millon).
    This tool has never been released to opam, has no known users, and overlaps
    with what `refmt` can do.
  + Remove `ocamlformat-diff` (#1205) (Guillaume Petiot)
    This tool has never been released to opam, has no known users, and overlaps
    with what `merge-fmt` can do.

#### Packaging

  + Work with base v0.13.0 (#1163) (Jules Aguillon)

#### Bug fixes

  + Fix placement of comments just before a '|' (#1203) (Jules Aguillon)
  + Fix build version detection when building in the absence of a git root (#1198) (Anil Madhavapeddy)
  + Fix wrapping of or-patterns in presence of comments with `break-cases=fit` (#1167) (Jules Aguillon)
    This also fixes an unstable comment bug in or-patterns
  + Fix an unstable comment bug in variant declarations (#1108) (Jules Aguillon)
  + Fix: break multiline comments (#1122) (Guillaume Petiot)
  + Fix: types on named arguments were wrapped incorrectly when preceding comments (#1124) (Guillaume Petiot)
  + Fix the indentation produced by max-indent (#1118) (Guillaume Petiot)
  + Fix break after Psig_include depending on presence of docstring (#1125) (Guillaume Petiot)
  + Remove some calls to if_newline and break_unless_newline and fix break before closing brackets (#1168) (Guillaume Petiot)
  + Fix unstable cmt in or-pattern (#1173) (Guillaume Petiot)
  + Fix location of comment attached to the underscore of an open record (#1208) (Guillaume Petiot)
<<<<<<< HEAD
  + Fix grouping of horizontally aligned comments (#1209) (Guillaume Petiot)
=======
  + Fix parentheses around optional module parameter (#1212) (Christian Barcenas)
>>>>>>> 901ca2c9

#### Documentation

  + Fix documentation of option `version-check` (#1135) (Wilfred Hughes)
  + Fix hint when using `break-separators=after-and-docked` (#1130) (Greta Yorsh)

### 0.12 (2019-11-04)

#### Changes

  + Set "conventional" as the default profile (#1060) (Guillaume Petiot)
    This new profile is made to better match the most used style and is encouraged.
    To continue using the previous default, use `profile = ocamlformat` in your `.ocamlformat`.
  + CLI: Allow both values of boolean options (#1062) (Jules Aguillon)
    Now, both `--opt` and --no-opt` are available on the CLI for any boolean option "opt".
    Previously, only one of them were available depending on the default value.
  + Auto mode for `break-string-literals` (#1057) (Guillaume Petiot)
    `wrap`, `newlines` and `newlines-and-wrap` values of `break-string-literals` are removed.
    `auto` replaces them, it is equivalent to `newlines-and-wrap`.
  + Dock collection brackets (#1014) (Guillaume Petiot)
    `after-and-docked` value of `break-separators` is removed and is replaced by a new `dock-collection-brackets` option.
  + Preserve `begin` and `end` keywords in if-then-else (#978) (Jules Aguillon)
    Previously, `begin`/`end` keywords around if-then-else branches were turned into parentheses.

#### New features

  + Give a hint when warning 50 is raised (#1111) (Guillaume Petiot)
  + Add a message when a config value is removed (#1089) (Etienne Millon)
    Explain what replaces removed options and avoid printing a parsing error.
  + Implement `sequence-blank-line=preserve-one` for let bindings (#1077) (Jules Aguillon)
    Preserve a blank line after `let .. in` when `sequence-blank-line` set to `preserve-one`.
    Previously, only blank lines after `;` could be preserved.
  + Parse toplevel directives (#1020) (Jules Aguillon)
    Allow `#directives` in `.ml` files.
    Previously, files containing a directive needed to be parsed as "use file".
    The "use file" mode is removed and `--use-file` is now the same as `--impl`.
  + Don't require `--name`, require kind, forbid `--inplace`, allow `--check`, make `--enable-outside-detected-project` implicit when reading from stdin (#1018) (Guillaume Petiot)
  + Parse code in docstrings (#941) (Guillaume Petiot)
    Format OCaml code in cinaps-style comments `(*$ code *)` and code blocks in documentation comments `(** {[ code ]} *)`.
  + Parse documentation comments with Odoc (#721) (Jules Aguillon)
    Formatting of documentation comments is more robust and support newer Odoc syntaxes.
    Internally, Odoc replaces Octavius as the documentation parser.

#### Bug fixes

  + Fix unstabilizing comments on assignments (#1093) (Guillaume Petiot)
  + Fix the default value documentation for `max-indent` (#1105) (Guillaume Petiot)
  + Fix closing parenthesis exceeding the margin in function application (#1098) (Jules Aguillon)
  + Missing break before attributes of `Pmty_with` (#1103) (Josh Berdine)
  + Fix closing quote exceeding the margin (#1096) (Jules Aguillon)
  + Fix break before the closing bracket of collections (exceeding the margin) (#1073) (Guillaume Petiot)
  + Fix precedence of Dot wrt Hash (#1058) (Guillaume Petiot)
  + Fix break in variant type definition to not exceed the margin (#1064) (Guillaume Petiot)
  + Fix newlines and indentation in toplevel extension points (#1054) (Guillaume Petiot)
  + Fix placement of doc comments around extensions (#1052) (Jules Aguillon)
  + Inline extensions that do not break (#1050) (Guillaume Petiot)
  + Add missing cut before attributes in type declarations (#1051) (Guillaume Petiot)
  + Fix alignment of cases (#1046) (Guillaume Petiot)
  + Fix blank line after comments at the end of lists (#1045) (Guillaume Petiot)
  + Fix indexing operators precedence (#1039) (Jules Aguillon)
  + Fix dropped comment after infix op (#1030) (Guillaume Petiot)
  + No newline if the input is empty (#1031) (Guillaume Petiot)
  + Fix unstable comments around attributes (#1029) (Guillaume Petiot)
  + Fix extra blank line in sequence (#1021) (Jules Aguillon)
  + Check functor arguments when computing placement of doc comments (#1013) (Jules Aguillon)
  + Fix indentation of labelled args (#1006) (Guillaume Petiot)
  + Fix linebreak between or-cases with comments when `break-cases=all` (#1002) (Guillaume Petiot)
  + Fix unstable unattached doc comment in records (#998) (Jules Aguillon)
  + Fix string literal changed (#995) (Jules Aguillon)
  + Fix type variable (#996) (Jules Aguillon)
  + Fix crash on extension sequence (#992) (Guillaume Petiot)
  + Fix position of expressions regarding of comments in infix-op expressions (#986) (Guillaume Petiot)
  + Escape special characters in external declaration (#988) (Jules Aguillon)
  + Fix parens around constrained expr with attrs (#987) (Guillaume Petiot)
  + Fix the margin, and correctly breaks comments (#957) (Guillaume Petiot)
  + Fix formatting of custom indexing operators (#975) (Guillaume Petiot)
  + Fix position of comments of labelled arrow types (#976) (Guillaume Petiot)
  + No box around inline odoc styles (#971) (Guillaume Petiot)
  + Fix boxing of collection expressions/patterns (#960) (Guillaume Petiot)
  + Fix crash on record expr with pack fields (#963) (Jules Aguillon)
  + Fix letop in subexpr (#956) (hhugo)

#### Internal

  + Take file kind from --name when formatting stdin (#1119) (Jules Aguillon)
  + Make Fmt.t abstract (#1109) (Jules Aguillon)
  + Future-proof Fmt API in case Fmt.t goes abstract (#1106) (Etienne Millon)
  + Future-proof `Fmt` API in case `Fmt.t` goes abstract (#1106) (Etienne Millon)
  + Optional names for formatting boxes in debug output (#1083) (Guillaume Petiot)
  + Check ocamlformat error codes in the testsuite (#1084) (Etienne Millon)
  + Clean `Translation_unit` (#1078) (Guillaume Petiot)
  + Use dune file generation in test/passing/dune (#1082) (Etienne Millon)
  + CI: factorize tests and check reason build (#1079) (Guillaume Petiot)
  + Use short form for action in src/dune (#1076) (Etienne Millon)
  + Cleanup `sequence_blank_line` (#1075) (Jules Aguillon)
  + CI: use a script travis-ci.sh to simplify .travis.yml (#1063) (Guillaume Petiot)
  + Remove utility functions from `Fmt_ast` (#1059) (Guillaume Petiot)
  + CI: use opam-2.0.5 in Travis (#1044) (Anton Kochkov)
  + CI: check the build with OCaml 4.07.1 and 4.08.0 (#1036) (Jules Aguillon)
  + Use the same sets of options for both branches by default in `test_branch.sh` (#1033) (Guillaume Petiot)
  + Fix `test_branch.sh` and CI checking of CHANGES.md (#1032, #1034) (Jules Aguillon)
  + Fix flag of git-worktree in `test_branch.sh` and `bisect.sh` (#1027) (Guillaume Petiot)
  + Remove the `bisect_ppx` dependency and clean the `Makefile` (#1005) (Jules Aguillon)
  + Use a `CHANGES.md` log file again (#1023) (Guillaume Petiot)
  + Support OCaml 4.09.0 (add the odoc.1.4.2 dependency) (#1024) (Guillaume Petiot)
  + Update labels of issue templates (#1017) (Guillaume Petiot)
  + Update labels in `CONTRIBUTING.md` (#1007) (Guillaume Petiot)
  + Allow to ignore invalid options (#984) (hhugo)
    The `--ignore-invalid-option` flag is added to ignore invalid options in `.ocamlformat` files.
  + Improve the documentation of `--doc-comments` (#982) (Jules Aguillon)
  + Remove symbolic links and change naming convention of tests (#980) (Guillaume Petiot)
  + Change the type of `fmt_code` (#974) (Guillaume Petiot)
  + Simplify `Makefile` (#973) (hhugo)
  + Dune should not be flagged as a build dep anymore (#954) (Guillaume Petiot)

### 0.11 (2019-08-07)

  + Improve: generalize API of Config_option (#952) (Guillaume Petiot)
  + Improve: new 'before' value for option 'sequence-style' (#947) (Guillaume Petiot)
  + Project: create issue templates (#950) (Guillaume Petiot)
  + Improve: tidying up Conf.ml (#951) (Guillaume Petiot)
  + Improve: parse code in comments (#934) (Guillaume Petiot)
  + Fix comments' placement (do not look at loc_stack) (#923) (Guillaume Petiot)
  + Doc: setting flags in .ocamlformat (#944) (Guillaume Petiot)
  + Doc: enable-outside-detected-project necessary for global conf file (#948) (Guillaume Petiot)
  + Fix hashbang handling (#946) (hhugo)
  + Improve: support Shell-style regular expressions in .ocamlformat-ignore and .ocamlformat-enable files (#937) (Guillaume Petiot)
  + Improve: force break after an infix op only if followed by another one (#935) (Guillaume Petiot)
  + Fix break-separators=after-and-docked for lists and arrays (#931) (Guillaume Petiot)
  + Improve: deprecate option break-string-literals and change its default value (#932) (Guillaume Petiot)
  + Improve: break with labeled arrow type (#933) (Guillaume Petiot)
  + Improve: disambiguate non-breaking matching structures (#857) (Guillaume Petiot)
  + Improve: warning 50 handled like an internal error (#930) (Guillaume Petiot)
  + Fix break-separators=after-and-docked for record patterns (#929) (Guillaume Petiot)
  + Fix closing parenthesis indentation when on separate line (#928) (Guillaume Petiot)
  + Improve: split the Conf.ml file (#920) (Guillaume Petiot)
  + Fix position of comments after anonymous functions (#919) (Guillaume Petiot)
  + Fix: comments around disabled block (#918) (hhugo)
  + Fix monadic bindings (new 4.08 syntax) (#911) (Guillaume Petiot)
  + Fix attribute when break-infix-before-func=false (#916) (Guillaume Petiot)
  + Improve: update ocamlformat_reason opam file to 2.0 format (#913) (Anil Madhavapeddy)
  + Fix attributes of modules (#910) (Guillaume Petiot)
  + Fix docstrings of exceptions (#909) (Guillaume Petiot)
  + Fix attribute location in Normalization (#908) (Guillaume Petiot)
  + Improve: add the 'ocamlformat-file-kind' argument to the emacs hook (#905) (Guillaume Petiot)
  + Improve: dunify testsuite (#881) (Thomas Refis)
  + Improve: add trailing semicolon inside record when break-separators=after-and-docked (#899) (Guillaume Petiot)
  + Fix compilation with 4.06 and 4.07 (#898) (Guillaume Petiot)
  + Improve: add a new way to indicate multiline delimiters (#876) (Thomas Refis)
  + Fix inconsistency of break-separators=after-and-docked for record expressions (#856) (Guillaume Petiot)

### 0.10 (2019-06-25)

  + Improve: align cases horizontally (#883) (Guillaume Petiot)
  + Improve: option exp-grouping (#828) (Guillaume Petiot)
  + Improve: synchronize Format with upstream stdlib (#885) (Guillaume Petiot)
  + Improve: break-string-literals=newlines-and-wrap (#896) (Guillaume Petiot)
  + Improve: specify break hint in fits_breaks (#894) (Guillaume Petiot)
  + Improve: option break-before-in (#892) (Guillaume Petiot)
  + Fix break-string-literals=newlines (#887) (Guillaume Petiot)
  + Improve: Implement break-fun-sig without Location.is_single_line (#886) (Jules Aguillon)
  + Format gen_version.ml (#893) (hhugo)
  + Improve: switch to ast 4.08 (#831) (hhugo)
  + Fix formatting of arguments when break-fun-decl=fit-or-vertical (#884) (Guillaume Petiot)
  + Test: extend max_indent test (#878) (Thomas Refis)
  + Test: break_cases_normal_indent.ml is a symlink on break_cases_fit.ml (#879) (Guillaume Petiot)
  + Improve unicode text length computation (#816) (Guillaume Petiot)
  + Add an option to control the indentation of nested matches (#870) (Thomas Refis)
  + Fix: properly interpret indicate-multiline-delimiters for if-then-elses (#874) (Thomas Refis)
  + Enable warning 9 (#875) (hhugo)
  + Fix unstable comment in let%ext (#873) (Guillaume Petiot)
  + Improve: option max-indent (#841) (Guillaume Petiot)
  + Improve: option nested-match=align (#827) (Guillaume Petiot)
  + Fix dropped attributes in with_constraints (#846) (Guillaume Petiot)
  + Fix dropped comments in list patterns and module types  (#866) (Guillaume Petiot)
  + Fix comment dropped in object (#849) (Guillaume Petiot)
  + Fix inconsistency of break-separators for wildcards in match cases (#855) (Guillaume Petiot)
  + Improve: new options to support 'with' and 'strict_with' (ocp-indent) (#853) (Guillaume Petiot)
  + Improve: .ocamlformat-enable files listing files to format when ocamlformat is disabled (#854) (Guillaume Petiot)
  + Check that all locations have been considered during formatting (#864) (hhugo)
  + clean Hashtbl.Poly (#862) (hhugo)
  + Fix: test.sh (#858) (hhugo)
  + cleanup Cmts.ml (#861) (hhugo)
  + Clean: Cleanup usage of Poly (#860) (hhugo)
  + Fix: rename sexp_list into list (#859) (hhugo)
  + Fix vim instructions (#852) (Marcin Jekot)
  + Improve: options extension-indent and stritem-extension-indent (#840) (Guillaume Petiot)
  + Fix comment dropped in field alias (#848) (Guillaume Petiot)
  + Fix pro position for with_constraints (#847) (Guillaume Petiot)
  + Improve: finer space-around-exp options (#837) (Guillaume Petiot)
  + Improve: preserve blank lines in conventional and sparse profiles (#838) (Guillaume Petiot)
  + Improve: don't fit tag-only comments after val declarations (#836) (Jules Aguillon)
  + Improve speed with ofday_unit_tests_v1.ml (#833) (hhugo)
  + Fix exception when calling String.sub (#832) (Guillaume Petiot)
  + Improve: implement doc-comments and doc-comments-tag-only for every items (#746) (Jules Aguillon)
  + Improve: Add field-space=tight-decl (#829) (Jules Aguillon)
  + Improve: make Sugar.list_exp and Sugar.list_pat tail-recursive (#823) (Guillaume Petiot)
  + Improve: options 'let-binding-indent', 'type-decl-indent' and 'indent-after-in' (#822) (Guillaume Petiot)
  + Fix: performance issue with deep asts (#826) (hhugo)
  + Improve: preserve blank lines in sequences (#814) (Guillaume Petiot)
  + Improve: tidying Fmt_ast.ml (#821) (Guillaume Petiot)
  + Improve: space before type constraint in record (#819) (Guillaume Petiot)
  + Improve: break-cases=fit-or-vertical (#820) (Guillaume Petiot)
  + Improve: remove break before ending paren for anonymous functions (#818) (Guillaume Petiot)
  + Improve: preserve the position of type annotation in bindings (#815) (Guillaume Petiot)
  + Improve: preserve record type annot (#812) (Guillaume Petiot)
  + Fix break before ending paren (#801) (Guillaume Petiot)
  + Improve: better consistency between structures and signatures (#803) (Guillaume Petiot)
  + Fix let module sparse (sparse mode only for module applications) (#809) (Guillaume Petiot)
  + Improve: change formatting of newtypes (#811) (Guillaume Petiot)
  + Improve: break-cases-all shouldn't break nested patterns (#810) (Guillaume Petiot)
  + Fix: sugarized extensions (#805) (Guillaume Petiot)
  + Improve: tidying Fmt_ast (#808) (Guillaume Petiot)
  + Fix cmt in empty structure (#804) (Guillaume Petiot)
  + Remove dead link to preset profiles (#806) (Andrew Schwartzmeyer)
  + Improve: break with type constraints (#797) (Guillaume Petiot)
  + Fix colon break module type functor (#802) (Guillaume Petiot)
  + Improve: K&R style for if-then-else (#787) (Guillaume Petiot)
  + Improve: new option break-fun-sig (#785) (Guillaume Petiot)
  + Improve: indentation consistency of '<-' and `:=` (#780) (Guillaume Petiot)
  + Fix: functor application and break-struct wrap incorrectly (#786) (Guillaume Petiot)
  + Break after anonymous function arrow after infix op (#781) (Guillaume Petiot)
  + Fix: type extension (#782) (Guillaume Petiot)
  + Improve: Fmt.noop (#784) (Guillaume Petiot)
  + Fix extension of value binding (#779) (chrismamo1)
  + Improve: less sensitivity to concrete syntax (#767) (Guillaume Petiot)
  + Fix missing space before attribute on includes (#775) (Jules Aguillon)
  + Improve: new option let-module (#768) (Guillaume Petiot)
  + Improve: --disable-outside-detected-project is set by default (#761) (Guillaume Petiot)
  + Fix weird parens break (#751) (Guillaume Petiot)
  + Fix: if $XDG_CONFIG_HOME is either not set or empty, use $HOME/.config (#758) (Guillaume Petiot)
  + Fix: --use-file/--impl/--intf should override file extension (#774) (Guillaume Petiot)
  + Improve: less breaks for break-cases=all but correctly breaks or-patterns (#762) (Guillaume Petiot)
  + Remove unecessary break on module pack constraints with with-constraints (#739) (Jules Aguillon)
  + Fix inconsistent break before module signature (#755) (Guillaume Petiot)
  + Fix indentation of functor argument (#773) (Guillaume Petiot)
  + Tidying fmt ast (#748) (Guillaume Petiot)
  + Fix nested parens with no break infix before func (#760) (Guillaume Petiot)
  + Provide an mli for Compat (#772) (hhugo)
  + Fix non-wrapping asterisk prefixed cmts (#759) (Guillaume Petiot)
  + Support for OCaml 4.08 (#763) (hhugo)
  + Fix module type functor (#716) (Guillaume Petiot)
  + Small cleanup (#764) (hhugo)
  + Fix: update ocamlformat-help.txt (follow up on #752) (#756) (Guillaume Petiot)
  + Fix module pack and functor (#735) (juloo)
  + Fix grammar: it's -> its (Antonio Nuno Monteiro)
  + Improve: support --name with --inplace (#740) (Josh Berdine)
  + Fix: dropped comments for pexp_record (#743) (hhugo)
  + Improve: comments arround attributes, fix #726 (#742) (hhugo)
  + Update README for new profiles (#738) (Josh Berdine)
  + Remove deprecated 'default' profile (#736) (Josh Berdine)
  + Fix extra parens around ext match (#733) (Guillaume Petiot)
  + Improve: factorize with compose_module (#729) (Guillaume Petiot)
  + Test: exclude gen_version.ml from test (#732) (Josh Berdine)
  + Improve: make gen_version an ocaml script (#664) (hhugo)

### 0.9.1 (2019-06-24)

  + Small cleanup (#764) (hhugo)
  + Support for OCaml 4.08 (#763) (hhugo)

### 0.9 (2019-03-28)

  + Admin: remove CHANGES.md that was essentially git log (Josh Berdine)
  + Admin: simplify release procedure (Josh Berdine)
  + Build: fix ocaml version constraint, need 4.06 (Josh Berdine)
  + Improve: make gen_version an ocaml script (Hugo Heuzard)
  + Improve: fix associativity of Pexp_setfield (#725) (Josh Berdine)
  + Improve: normalize setfield and setinstvar (#720) (Guillaume Petiot)
  + Remove: deprecated config file syntax parsing (#715) (Josh Berdine)
  + Improve: put the equal first for ocp-indent-compat (#717) (Guillaume Petiot)
  + Fix: parse docstrings once (#713) (Guillaume Petiot)
  + Improve: new profiles conventional and ocamlformat (#663) (Guillaume Petiot)
  + Revert module indentation (#714) (Guillaume Petiot)
  + Fix infix wrap (#691) (Guillaume Petiot)
  + Fix doc comments tag only when docstring parsing disabled (#711) (Guillaume Petiot)
  + Fix missing space before closing paren around function (#705) (Josh Berdine)
  + Fix documentation of doc-comments-tag-only (#710) (Guillaume Petiot)
  + Improve: module-item-spacing=preserve (#538) (Guillaume Petiot)
  + Add a space in "Jane Street" (#703) (Kevin Ji)
  + Fix js_source.ml (#702) (Guillaume Petiot)
  + Fix space-around-collection-expressions for record/variant definitions (#670) (juloo)
  + Fix extra space ifthenelse (#700) (Guillaume Petiot)
  + Improve split attribute in let binding for expect test with uncaught exn (#681) (Guillaume Petiot)
  + Fix empty newline before equal (#701) (Guillaume Petiot)
  + Fix double cmts (#678) (Guillaume Petiot)
  + Fix value binding ocp indent compat (#694) (Guillaume Petiot)
  + Fix ast changed when record ident constrained (#697) (Guillaume Petiot)
  + Fix incorrect ocaml code (#698) (Guillaume Petiot)
  + Fix fmt for CI (#693) (Guillaume Petiot)
  + Fix record break (#689) (Guillaume Petiot)
  + Fix break before parens no wrap fun args (#690) (Guillaume Petiot)
  + Improve: disable conf in files and attributes (#684) (Guillaume Petiot)
  + Fix space around tuples (#679) (Guillaume Petiot)
  + Improve: break before in for let-module construct, because of ocp-indent (#685) (Guillaume Petiot)
  + Improve debugging output (#677) (hhugo)
  + Improve: group open/close of modules and fix indentation (#665) (Guillaume Petiot)
  + Fix constrained match in record (#676) (Guillaume Petiot)
  + Fix: formatting of end line comments (#662) (Guillaume Petiot)
  + Fix cmt in fun when no break infix (#668) (Guillaume Petiot)
  + Add the wrap-fun-decl option (#645) (juloo)
  + Improve: break the list of 'with type' module constraints (#639) (Guillaume Petiot)
  + Reduce the use of Poly comparisons (#661) (hhugo)
  + Improve: check flag to check whether the input files already are formatted (#657) (Guillaume Petiot)
  + Fix cmt placement infix op (#651) (Guillaume Petiot)
  + Restore compat with base.v0.11 (Hugo Heuzard)
  + Fix: disallow '-' with other inputs (#658) (hhugo)
  + Fix build on OCaml 4.06.1 (#646) (juloo)
  + Fix comments on record fields (#650) (juloo)
  + Fix cmts in list (#654) (Guillaume Petiot)
  + Improve: If-then-else = fit-or-vertical mode (#603) (Guillaume Petiot)
  + Link to man page from readme (#648) (Yawar Amin)
  + Fix indent match branches with cmts (#644) (Guillaume Petiot)
  + Build: update to base v0.12 (#642) (Josh Berdine)
  + Fit tag-only doc comments (#637) (juloo)
  + Fix try%lwt indent (#638) (Guillaume Petiot)
  + Fix type manifest formatting (#616) (Guillaume Petiot)
  + Fix: don't include ocamlformat_diff in ocamlformat (#636) (Louis Roché)
  + fix emacs setup (#631) (Louis Roché)
  + tools/update_tests.sh --all (#632) (juloo)
  + Fix: don't break line before wrapping comment (#634) (Guillaume Petiot)
  + Fix ignored ocamlformat attribute (#615) (Guillaume Petiot)
  + Include jsoo in the tests (#618) (hhugo)
  + Fix missing break before comment (#613) (Guillaume Petiot)
  + Do not rely on the file-system to format sources (#611) (hhugo)
  + Ignore file in .ocamlformat-ignore (#606) (hhugo)
  + Improve reason support (#608) (hhugo)
  + Fix: fix fmt_ast wrt strings and chars when sources are not available (#607) (hhugo)
  + Fix ocamlformat_reason (#604) (hhugo)
  + Fix missing break for local open record patterns (#602) (Guillaume Petiot)
  + Fix regression for variants with docstrings (#601) (Guillaume Petiot)
  + Fix extra break in module pack type (#600) (juloo)
  + Add the doc-comments-padding option (#575) (juloo)
  + Improve: externalize Sugar functions from Fmt_ast.ml (#593) (Guillaume Petiot)
  + Fix typedecl attribute (#595) (Guillaume Petiot)
  + Improve: less linebreaks for break-cases=fit (#536) (Guillaume Petiot)
  + fix 590 (#594) (hhugo)
  + Make gen_version.sh use bash. (#592) (hhugo)
  + Implement box debugging (#574) (juloo)
  + Break closing bracket in polymorphic variants (#583) (juloo)
  + Break comment record (#580) (juloo)
  + missing headers (Hugo Heuzard)
  + Improve: mishandling of field_space in record exps and patterns (#587) (Josh Berdine)
  + Add empty mli for executable (#591) (hhugo)
  + tests: test ocamlformat when disabled (Hugo Heuzard)
  + dont reformat if disabled (Hugo Heuzard)
  + remove global ref in Transation_unit (Hugo Heuzard)
  + Fix Emacs (>26.1) temporary buffer not killed (#567) (Ludwig PACIFICI)
  + Improve: opam file for ocamlformat_diff to remove the bos dependency (#579) (Guillaume Petiot)
  + Fix: Require Octavius version 1.2.0 (#576) (juloo)
  + Improve: record fields with type constraints (#565) (Josh Berdine)
  + Fix: comments attachment (#548) (Guillaume Petiot)
  + Improve: parens around constrained any-pattern (#431) (Guillaume Petiot)
  + Revise formatting of compact single case matches (#552) (Josh Berdine)
  + Fix typo in help text (#553) (Wilfred Hughes)
  + Improve: calculate length of comment strings using UTF8 (#550) (Josh Berdine)
  + Admin: update travis versions of ocaml and opam (#551) (Josh Berdine)
  + Fix: missing break before `; _` (#549) (Josh Berdine)
  + Improve: module item spacing in sparse mode (#546) (Josh Berdine)
  + Improve: some simplifications (#542) (Guillaume Petiot)
  + Improve: remove unnecessary parens when open module (#537) (Guillaume Petiot)
  + Improve: not breaking after bind/map operators (#463) (Guillaume Petiot)
  + Fix suboptimal docstring formatting (#540) (Guillaume Petiot)
  + amend janestreet profile (#524) (Mathieu Barbin)
  + Improve: option break-separators (#461) (Guillaume Petiot)
  + Fix formatting of types with ocp-indent-compat=true (#525) (Guillaume Petiot)
  + Preserve shebang (#533) (Guillaume Petiot)
  + Fix: remove indented empty lines between comments (#531) (Guillaume Petiot)
  + Improve: remove indented empty lines separating recursive modules (#528) (Guillaume Petiot)
  + add update_tests.sh (#529) (Guillaume Petiot)
  + Improve: space around collection expressions (#527) (Guillaume Petiot)
  + Improve: remove more spaces inside parenthesized multiline constructs (#526) (Guillaume Petiot)
  + Disable docstring parsing for external tests (#518) (Guillaume Petiot)
  + Fix odoc normalize (#520) (Guillaume Petiot)
  + Better docstring error msgs (#519) (Guillaume Petiot)
  + Fix odoc seps (#511) (Guillaume Petiot)
  + Improve: option 'single-case' (#426) (Guillaume Petiot)
  + Add a parens-tuple-patterns configuration option (#498) (Nathan Rebours)
  + Fix: comments should not be parsed for diff (#509) (Guillaume Petiot)
  + Fix: odoc refs (#510) (Guillaume Petiot)
  + Fix formatting of or-patterns in try expressions (#503) (Nathan Rebours)
  + Test: improve test_branch.sh to allow different config for branch (#496) (Josh Berdine)
  + Improve: option 'parens-ite' (#430) (Guillaume Petiot)
  + fix break-struct for toplevel items (not in a struct) (#497) (Guillaume Petiot)
  + Fix: breaking of variant types (#486) (Guillaume Petiot)
  + Improve: autocompletion of git branch names for test_branch.sh (#485) (Guillaume Petiot)
  + Fix: Sanitize docstring check (#481) (Guillaume Petiot)
  + Improve the formatting of lists in doc comments (#480) (Jérémie Dimino)
  + Add PR test script and update contributing guidelines with expected usage (#479) (Josh Berdine)
  + Fix break struct natural (#443) (Guillaume Petiot)
  + Fix: disable-outside-detected-project: disable ocamlformat when no .ocamlformat file is found (#475) (Guillaume Petiot)
  + Improve: error message when docstrings move (#446) (Guillaume Petiot)
  + Improve: print-config prints all options (#465) (Guillaume Petiot)
  + Ocamldoc docstrings (#460) (Guillaume Petiot)
  + Doc: disable-outside-detected-project (#468) (Guillaume Petiot)
  + Improve: shorter output of regtests (#469) (Guillaume Petiot)
  + Admin: add code of conduct and copyright headers to build and package system (Josh Berdine)
  + Improve: add license header for tools/ocamlformat-diff/ocamlformat_diff.ml (#466) (Guillaume Petiot)
  + Build: a few simplifications enabled by dune 1.1.1 (#457) (Josh Berdine)
  + Improve: record fields with attributes and docs in type definitions (#458) (Josh Berdine)
  + Fix exception comments (#459) (Guillaume Petiot)
  + Ocamlformat diff tool (#450) (Guillaume Petiot)

### 0.8 (2018-10-09)

  + Improve: set break-sequences in sparse and compact profiles (#455) (Josh Berdine)
  + Improve: keep a space inside tuples parens (#453) (Guillaume Petiot)
  + Improve: --root option to isolate configuration files (#402) (Guillaume Petiot)
  + Fix: missing parens around partially-applied `::` (#452) (Josh Berdine)
  + Fix: parens around expressions with attributes (#441) (Guillaume Petiot)
  + Build: do not execute shell scripts directly in build (#448) (David Allsopp)
  + Add: read ocp indent config files (#445) (Guillaume Petiot)
  + Improve: option 'break-sequences' (#434) (Guillaume Petiot)
  + Improve: option 'no-indicate-multiline-delimiters' to have less whitespaces (#429) (Guillaume Petiot)
  + Fix: outdent before arrow (#444) (Guillaume Petiot)
  + Improve: User documentation (#449) (Guillaume Petiot)
  + Improve: option 'cases-exp-indent' to adjust indent (#428) (Guillaume Petiot)
  + Add: compact and sparse profiles (#408) (Josh Berdine)
  + Improve: explicit error message in case of 'permission denied' error (#425) (Guillaume Petiot)
  + Fix: comment stabilization in Pexp_override (#422) (Guillaume Petiot)
  + Fix: corner case while formatting type variables   (#440) (Hugo Heuzard)
  + Fix: many missing comments  (#418) (Hugo Heuzard)
  + Fix: asserts and attributes (#414) (Hugo Heuzard)
  + Fix: extension and attribute (#417) (Hugo Heuzard)
  + Improve: support for function%ext (#416) (Hugo Heuzard)
  + Fix: Inconsistent spacing around comments in signatures vs structures (#437) (Guillaume Petiot)
  + Improve: better error with location when comment dropped (#401) (Guillaume Petiot)
  + Fix doc comments (#413) (Hugo Heuzard)
  + Improve: use input_name for error messages (Hugo Heuzard)
  + Improve: break after inherit (Hugo Heuzard)
  + Fix: aliases inside constructor declaration (#424) (Guillaume Petiot)
  + Fix: broken invariant for Pmod_unpack (#421) (Guillaume Petiot)
  + Fix: print error details in debug mode only (#420) (Hugo Heuzard)
  + Fix: mark_parenzed_inner_nested_match (Hugo Heuzard)
  + Improve: tune the janestreet profile (Hugo Heuzard)
  + Improve: disable ocamlformat if no dot ocamlformat in the project (#391) (Hugo Heuzard)
  + Improve: new option to control spacing around let bindings (#344) (Hugo Heuzard)
  + Fix: prec of string/array sugar (#381) (Hugo Heuzard)
  + Fix: lost comment in constraint expression (#400) (Guillaume Petiot)
  + Fix: lost cmt near functor (#399) (Guillaume Petiot)
  + Improve: preset profiles (default & janestreet) (#390) (Guillaume Petiot)
  + Improve: try to fit simple list/array elements on a single line (#375) (Guillaume Petiot)
  + Fix: bad comment spacing with module-item-spacing=compact (#395) (Guillaume Petiot)
  + Fix: dropped comment in revapply of extension (#394) (Guillaume Petiot)
  + Improve: let-and structures spacing depends on module-item-spacing (#367) (Guillaume Petiot)
  + Fix: consecutive prefix operator (#386) (Hugo Heuzard)
  + Fix: invalid (#383) (Hugo Heuzard)
  + Fix: lazy and alias (#388) (Hugo Heuzard)
  + Improve: main loop and error reporting (#389) (Hugo Heuzard)
  + Fix: exposed_left_typ (#385) (Hugo Heuzard)
  + Fix: rec functor (#382) (Hugo Heuzard)
  + Fix: while%ext/for%ext (Hugo Heuzard)
  + Fix: more on class (Hugo Heuzard)
  + Fix: invalid syntax on class (Hugo Heuzard)
  + Improve: follow XDG for global config files (Guillaume Petiot)
  + Improve: add support for bigarray sugar index operator (Hugo Heuzard)
  + Add: support reading input from stdin (#353) (Brandon Kase)
  + Fix: the precedence of options (Guillaume Petiot)
  + Improve: doc of config option choice alternatives (#354) (Josh Berdine)
  + Improve: string formatting (Hugo Heuzard)

  (plus internal, build, test, etc. changes including contributions from
   Guillaume Petiot, Hugo Heuzard, Josh Berdine, David Allsopp, Anil Madhavapeddy)

### 0.7 (2018-08-23)

  + Improve: simplify setting option defaults, slight --help improvement (#350) (Josh Berdine)
  + Improve: update emacs mode to use replace-buffer-contents (#345) (Hugo Heuzard)
  + Improve: add option to not force-break structs (#346) (Josh Berdine)
  + Improve: move 'formatting' options into separate section (#348) (Guillaume Petiot)
  + Improve: fun sugar (Hugo Heuzard)
  + Improve: add option to omit open lines between one-line module items (#303) (Guillaume Petiot)
  + Fix: infix ops (Hugo Heuzard)
  + Improve: reformat files with no locations (Hugo Heuzard)
  + Improve: better error when max-iters = 1 (Hugo Heuzard)
  + Improve: breaking before arrows in pattern match casees (Josh Berdine)
  + Improve: no parens for trailing 'not' (Hugo Heuzard)
  + Improve: missing break hint, fix #331 (Hugo Heuzard)
  + Improve: comments before match (#330) (Josh Berdine)
  + Fix: missing comments (Hugo Heuzard)
  + Fix: missing attributes due to sugar (Hugo Heuzard)
  + Fix: parens non trivial rhs for # infix ops (Hugo Heuzard)
  + Improve: let-module-in break before `in` (#328) (Josh Berdine)
  + Improve: sugar for nestest module_with (Hugo Heuzard)
  + Improve: attributes on let bindings (#324) (Josh Berdine)
  + Improve: wrapping of functor args in type declaration (#315) (Guillaume Petiot)
  + Fix: comments attachment with infix ops (Hugo Heuzard)
  + Fix: comments attachment with Pexp_fun (Hugo Heuzard)
  + Fix: docstrings as attributes (Hugo Heuzard)
  + Improve: refactor and improve documentation of options (#302) (Guillaume Petiot)
  + Improve: error reporting in emacs integration (#304) (Josh Berdine)
  + Improve: pexp_open as final arg of infix op (#314) (Josh Berdine)
  + Fix: missing parens around labeled record pattern arg (Josh Berdine)
  + Fix: missing attributes (Hugo Heuzard)
  + Fix: duplicated (x3) attributes in pexp_letmodule (Hugo Heuzard)
  + Improve: allow to locally disable ocamlformat (Hugo Heuzard)
  + Improve: corner case indentation of fun -> function (#312) (Josh Berdine)
  + Improve: labeled, optional, and default args (Josh Berdine)
  + Improve: punning default arg with type constraint (Josh Berdine)
  + Improve: add options to controls various spaces (#284) (Hugo Heuzard)
  + Improve: add option to disable wrapping fun args (#283) (Hugo Heuzard)
  + Improve: add option --break-cases to break each pattern-matching case (#251) (Guillaume Petiot)
  + Improve: rename --nested-parens option (Hugo Heuzard)
  + Improve: ws before colon for constraint (#293) (Hugo Heuzard)
  + Improve: option to choose where to parens nested match (Hugo Heuzard)
  + Improve: always parens nested match (even the right most one) (Hugo Heuzard)
  + Improve: always break for let_and contruct (Hugo Heuzard)
  + Fix: missing comments (Hugo Heuzard)
  + Improve: Add option to preserve style of local module open (#267) (Guillaume Petiot)
  + Improve: preserve extension point formatting (Hugo Heuzard)
  + Improve: make double semi consistent between implementation and use_file (#292) (Hugo Heuzard)
  + Improve: configure ocamlformat using attributes (Hugo Heuzard)
  + Improve: extension point (Hugo Heuzard)
  + Improve: break in type declaration for variant and record (#280) (Hugo Heuzard)
  + Fix: memory leak (Hugo Heuzard)
  + Test: add ocaml compiler to test suite, and improve `make -C test` (Josh Berdine)
  + Fix: unary operator +/- (Hugo Heuzard)
  + Fix: doc comments in class (Hugo Heuzard)
  + Fix: ocaml bug, sort fields (Hugo Heuzard)
  + Improve: empty mod with comments (Hugo Heuzard)
  + Improve: disable warning generated by the lexer in quiet mode (Hugo Heuzard)
  + Fix: record update (Hugo Heuzard)
  + Fix: rec let binding and attribute (Hugo Heuzard)
  + Fix: punning (Hugo Heuzard)
  + Fix: let open and constraint (Hugo Heuzard)
  + Fix: not extension sugar when attribute (Hugo Heuzard)
  + Fix: no-comment-check missing case (Hugo Heuzard)
  + Fix: string literal (Hugo Heuzard)
  + Fix: format of infix in presence of %; (Hugo Heuzard)
  + Fix: let binding and type annot (Hugo Heuzard)
  + Fix: binding when lhs is an extension (Hugo Heuzard)
  + Fix: pat constraint in payload (Hugo Heuzard)
  + Fix: let rec with extension (Hugo Heuzard)
  + Fix: comments (Hugo Heuzard)
  + Fix: comments in fmt_case (Hugo Heuzard)
  + Fix: comments around Longident (Hugo Heuzard)
  + Fix: missing comment for pmty_with (Hugo Heuzard)
  + Improve: add option to disambiguate infix precedence with parens (Josh Berdine)
  + Improve: `not` when infix op arg (Josh Berdine)
  + Improve: add a flag to skip all checks about comments (Hugo Heuzard)
  + Improve: breaking of module ident/unpack/extension exps (#269) (Josh Berdine)
  + Fix: literal sub-exps with attributes (Josh Berdine)
  + Fix: many fixes regarding attributes (Hugo Heuzard)
  + Improve: preserve formatting of block comments (#255) (Hugo Heuzard)
  + Improve: breaking of applications with long literal list args (#258) (Josh Berdine)
  + Fix: sugar functor (Hugo Heuzard)
  + Fix: type alias in variant (Hugo Heuzard)
  + Improve: formatting of comments (Josh Berdine)
  + Fix: prefix operators (Hugo Heuzard)
  + Fix: exception declarations (Hugo Heuzard)
  + Fix: doc comments in structure (#250) (Hugo Heuzard)
  + Fix: add parens around pat with trailing attr (Hugo Heuzard)
  + Fix: let binding and Ppat_or (Hugo Heuzard)
  + Fix: be more permissive with pattern (Hugo Heuzard)
  + Fix: fix string_literal with when its location includes its attribute (#244) (Hugo Heuzard)
  + Improve: improve errors returned to the user. (#243) (Hugo Heuzard)
  + Fix: missing comments for Pexp_construct (#240) (Hugo Heuzard)
  + Fix: multiple fixes around classes (#242) (Hugo Heuzard)
  + Fix: comments in empty () and [] (#241) (Hugo Heuzard)
  + Fix: support empty variant (#239) (Hugo Heuzard)
  + Fix: add missing attribute (#238) (Hugo Heuzard)
  + Fix: be more permissive with ppat_interval (#237) (Hugo Heuzard)
  + Improve: remove trailing ws (#210) (Hugo Heuzard)
  + Improve: attributes on type declarations (#232) (Josh Berdine)
  + Improve: breaking of infix Array and String get and set ops (#233) (Josh Berdine)
  + Fix: attributes and doc comments (#221) (Hugo Heuzard)
  + Improve: spacing of module unpack (#230) (Josh Berdine)
  + Improve: no parent for new (Hugo Heuzard)
  + Fix: Revert: Improve: remove redundant parens around application operators (Hugo Heuzard)
  + Improve: array alignment (#226) (Hugo Heuzard)
  + Improve: nested array infix ops (#225) (Hugo Heuzard)
  + Fix: is_adjacent and remove [~inclusive] from [Source.string_between] (Hugo Heuzard)
  + Fix: Cmts.CmtSet.split (Hugo Heuzard)
  + Improve: Allow comments inside empty delimited "things" (#223) (Hugo Heuzard)
  + Fix: Source.ends_line (#222) (Hugo Heuzard)
  + Improve: empty struct and sig (#217) (Hugo Heuzard)
  + Improve: support for toplevel files (#218) (Hugo Heuzard)
  + Fix: string literal, fix #214 (#219) (Hugo Heuzard)
  + Improve: more tuning for functors (Hugo Heuzard)
  + Improve: sugar for functor type with multiple args (Hugo Heuzard)
  + Improve: sugar for functors with multiple args (Hugo Heuzard)
  + Improve: module type with (Hugo Heuzard)
  + Improve: break before with/and type (Hugo Heuzard)
  + Improve: break between fun args (Hugo Heuzard)
  + Improve: module unpacking (#215) (Hugo Heuzard)
  + Improve: for & while loops (#211) (Hugo Heuzard)
  + Fix: attributes on ite (#209) (Hugo Heuzard)
  + Fix: partially applied (+) and (-) (#208) (Hugo Heuzard)
  + Fix: polymorphic variant (#202) (Hugo Heuzard)
  + Fix: parens with lazy pat (fix #199) (#201) (Hugo Heuzard)
  + Improve: omit excess indentation of `function` cases (Josh Berdine)
  + Improve: extensions with payloads of multiple structure items (Josh Berdine)
  + Improve: parenthesization and attribute placement of if-then-else (Josh Berdine)
  + Fix: do not attach comments to docstrings (Josh Berdine)
  + Fix: short syntax for extensions (#193) (Hugo Heuzard)
  + Fix: missing attrs for pcl_fun (Hugo Heuzard)
  + Fix: pos of attribute for functors (Hugo Heuzard)
  + Fix: () module only if not attrs (Hugo Heuzard)
  + Fix: missing attrs for object (Hugo Heuzard)
  + Fix: no short form of extension with attribs (Hugo Heuzard)
  + Fix: normalization for Pexp_poly and Pexp_constraint (#190) (Hugo Heuzard)
  + Fix: some parenthesization context checks (#189) (Hugo Heuzard)
  + Fix: attributes on fun expressions (Josh Berdine)
  + Fix: extensions with multiple module-level eval expressions (#185) (Josh Berdine)
  + Fix: functor & apply (#182) (Hugo Heuzard)
  + Fix: module rec with (Hugo Heuzard)
  + Fix: more parens in pat_constraint (Hugo Heuzard)
  + Improve: tuple & constraint (Hugo Heuzard)
  + Improve: empty module (#178) (Hugo Heuzard)
  + Fix: extensible variant (#177) (Hugo Heuzard)
  + Fix: index operator (#176) (Hugo Heuzard)
  + Improve: empty module sig (Hugo Heuzard)
  + Fix: add attributes to module signature (Hugo Heuzard)
  + Add: support for objects and classes (#173) (Hugo Heuzard)
  + Improve: remove some redundant parens around tuple types (Josh Berdine)
  + Fix: args in let bindings (Hugo Heuzard)
  + Improve: let module%ext (Hugo Heuzard)
  + Fix: infix op in alias (Hugo Heuzard)
  + Fix: extensions pat (Hugo Heuzard)
  + Fix: limit use of short syntax for extensions (Hugo Heuzard)
  + Improve: allow break after Psig_include (Josh Berdine)
  + Fix: { (a; b) with a; b } (Hugo Heuzard)
  + Fix: with type [longident] (Hugo Heuzard)
  + Fix: attributes on polymorphic variants (Hugo Heuzard)
  + Fix: attribute in let bindings (Hugo Heuzard)
  + Fix: private in extensible variant (Hugo Heuzard)
  + Fix: gadt in extensible variant (Hugo Heuzard)
  + Fix: missing parens in list pattern (Hugo Heuzard)
  + Improve: format [new e] like an apply (Hugo Heuzard)
  + Fix: parens for constraint (Hugo Heuzard)
  + Fix: avoid emitting `>]` which is an unparsable keyword (#171) (Hugo Heuzard)
  + Fix: misplaced comments on `module type of` (Josh Berdine)

  (plus many internal, build, test, etc. changes including contributions from
   Hugo Heuzard, Josh Berdine, Thomas Gazagnaire, and Sebastien Mondet)

### 0.6 (2018-04-29)

- Features
  + Add: option to align all infix ops (#150) (hhugo)
  + Add: option to attempt to indent the same as ocp-indent (#162)
  + Add: option for no discretionary parens for tuples (#157) (hhugo)
  + Add: alternative format for if-then-else construct (#155) (hhugo)
  + Add: option to customize position of doc comments (#153) (hhugo)

- Bug fixes
  + Fix: dropped item attributes on module expressions
  + Fix: toplevel let%ext (#167) (hhugo)
  + Fix: parens around type alias & empty object type (#166) (hhugo)
  + Fix: missing comments for [let open] (#165) (hhugo)
  + Fix: missing comments in ppat_record (#164) (hhugo)
  + Fix: check_typ wrt constraint on module type (#163) (hhugo)
  + Fix: let binding with constraint (#160) (hhugo)
  + Fix: handle generative functor type (#152) (hhugo)

- Formatting improvements
  + Improve: remove redundant parens around application operators
  + Improve: parenthesize and break infix constructors the same as infix ops
  + Improve: consider prefix ops and `not` to be trivial if their arg is
  + Improve: align arrow type args and do not wrap them (#161)
  + Improve: formatting for multiple attributes (#154) (hhugo)
  + Improve: keep the original string escaping (#159) (hhugo)
  + Improve: discretionary parens in patterns (#151) (hhugo)
  + Improve: breaking of infix op arguments
  + Improve: consider some extensions to be "simple"
  + Improve: punning (#158) (hhugo)
  + Improve: force break of let module/open/exception/pats (#149) (hhugo)

- Build, packaging, and testing
  + Add support for bisect (#169) (hhugo)
  + Exclude failing tests from `make -C test`

### 0.5 (2018-04-17)

- Features
  + Add: support for new%js (#136) (hhugo)
  + Add: support for Ptyp_object (#104) (Sebastien Mondet)
  + Use original filename when given in error messages. (#96) (Mathieu Barbin)

- Bug fixes
  + Fix: allow extensions in types (#143) (hhugo)
  + Fix: parens on symbol type constructor
  + Fix: parenthesization of '!=' partial application as a prefix op (#126) (hhugo)
  + Fix: parens around Ppat_constraint under Pexp_match or Pexp_try (#124) (hhugo)
  + Fix: parenthesization of tuple args of variant type declarations (#122) (hhugo)
  + Fix: missing parens around list inside Constr pattern (#123) (hhugo)
  + Fix: incorrect breaking of long strings (#130) (hhugo)
  + Fix: missing parens inside array literal (#129) (hhugo)
  + Fix: attributes on arguments of function (#121) (hhugo)
  + Fix: floating docstrings within a type declaration group
  + Fix: missing parens in sugared Array.set
  + Fix: missing attributes on patterns
  + Fix: is_prefix_id for != (#112) (hhugo)
  + Fix: missing parens around module value types in signatures (#108) (Hezekiah M. Carty)
  + Fix: floating docstrings within a value binding group
  + Fix: missing attributes on extension points (#102) (Hezekiah M. Carty)
  + Fix: extensible variants with aliases (#100) (Hezekiah M. Carty)
  + Fix: several issues with extension sequence expressions
  + Fix: generative functors
  + Fix: preserve files with an empty ast (instead of failing) (#92) (Mathieu Barbin)
  + Fix: missing extension on Pexp_sequence
  + Fix: missing docstrings and attributes on types
  + Fix: missing parens around sugared Array and String operations
  + Fix: missing parens around Pexp_newtype
  + Fix: missing parens around Ppat_constraint, Ppat_or, and Ppat_unpack
  + Fix: dropped space when string wrapped between spaces
  + Fix: repeated ppx extension on mutual/recursive let-bindings (#83) (Mathieu Barbin)
  + Fix: dropped comments on Pmty_typeof
  + Fix: missing parens around Ppat_unpack under Ppat_constraint

- Formatting improvements
  + Improve: two open lines following multiline definition only with --sparse (#144)
  + Improve: indent rhs of ref update (#139) (hhugo)
  + Improve: no parens around precedence 0 infix ops (refines #115) (#141) (hhugo)
  + Improve: support (type a b c) (#142) (hhugo)
  + Improve: no parens for { !e with a } (#138) (hhugo)
  + Improve: no parens for constr inside list pattern. (#140) (hhugo)
  + Improve: generative functor applications (#137) (hhugo)
  + Improve: omit parens around lists in local opens (#134) (hhugo)
  + Prepare for ocaml#1705 (#131) (hhugo)
  + Improve: comment wrapping for dangling close
  + Improve: if-then-else conditions that break
  + Improve: suppress spurious terminal line break in wrapped strings
  + Improve: parens for nested constructors in pattern (#125) (hhugo)
  + Improve: remove duplicate parens around Ptyp_package
  + Improve: indentation after comment within record type declaration
  + Improve: add discretionary parens on nested binops with different precedence
  + Improve: empty module as functor argument (#113) (hhugo)
  + Improve: indentation of multiple attributes
  + Improve: attributes on short structure items
  + Improve: attributes on type declarations
  + Improve: tuple attribute args
  + Improve: parenthesization of Ppat_or
  + Improve: determination of file kind based on provided name
  + Improve: extension on the let at toplevel: e.g. let%expect_test _ (#94) (Mathieu Barbin)
  + Improve: constraints in punned record fields (#93) (Mathieu Barbin)
  + Improve: nullary attributes
  + Improve: Ppat_tuple under Ppat_array with unnecessary but clearer parens
  + Improve: breaking of arguments following wrapped strings

- Build, packaging, and testing
  + Simplify using `(universe)` support in jbuilder 1.0+beta20
  + Add some regtests (#135) (hhugo)
  + Upgrade to Base v0.11.0 (#103) (Jérémie Dimino)
  + Add Travis CI script
  + Fix: build [make reason] (#97) (Mathieu Barbin)
  + Simplify Makefile due to jbuilder 1.0+beta18

### 0.4 (2018-02-24)

- Features
  + Wrap lines in string literals, comments and docstrings
  + Improve char escaping to ascii / uniform hexa / utf8 (#73)
  + Add support for `Pexp_new` expressions (#76) (Sebastien Mondet)
  + Add support for `Pexp_send _` expressions (#72) (Sebastien Mondet)
  + Add options to format chars and break strings (#70) (Sebastien Mondet)
  + Formatting of %ext on if/while/for/match/try/; (#63) (Hezekiah M. Carty)
  + Disable formatting with [@@@ocamlformat.disable] (#66) (Hezekiah M. Carty)

- Formatting improvements
  + Improve sequences under if-then-else with unnecessary but safer parens
  + Improve optional arguments with type constraints
  + Improve let-bound functions with type constraints
  + Improve newtype constraints in let-bindings
  + Improve placement of exception docstrings

- Bug fixes
  + Fix missing break hint before comment on sugared `[]`
  + Fix formatting of [%ext e1]; e2 (#75) (Hezekiah M. Carty)
  + Fix missing parens around let exception, let module, for, while under apply
  + Fix missing parens under alias patterns
  + Fix placement of attributes on extension constructors
  + Fix missing parens around unpack patterns
  + Fix let-bindings with pattern constraints
  + Fix mutually recursive signatures

### 0.3 (2017-12-21)

- Features
  + Output to stdout if output file omitted

- Bug fixes
  + Fix Ppat_any value bindings
  + Fix missing parens around variant patterns in fun arg
  + Fix position of comments attached to end of sugared lists
  + Fix missing comments on module names
  + Fix package type constraints
  + Fix first-class module alias patterns
  + Fix first-class module patterns in let bindings
  + Fix missing parens around Ptyp_package under Psig_type
  + Fix missing "as" in Ptyp_alias formatting (Hezekiah M. Carty)
  + Fix let bindings with constraints under 4.06

- Formatting improvements
  + Improve line breaking of or-patterns
  + Improve placement of comments within pattern matches
  + Improve clarity of aliased or-patterns with parens
  + Improve matches on aliased or-patterns
  + Improve infix applications in limbs of if-then-else
  + Improve final function arguments following other complex arguments
  + Improve consistency of paren spacing after Pexp_fun
  + Improve sugar for Pexp_let under Pexp_extension
  + Improve sugar for newtype
  + Improve first-class module expressions
  + Improve indentation when comments are sprinkled through types
  + Do not add open line after last binding in a structure

- Build and packaging
  + Simplify build and packaging, and adopt some common practices
  + Add Warnings.Errors argument for < 4.06 compatibility (Hezekiah M. Carty)
  + Update base to v0.10.0 (Hezekiah M. Carty)

### 0.2 (2017-11-09)

- Features
  + Check fatal warnings not only in inplace mode

- Documentation
  + Improve doc of --no-warn-error
  + Mention object language not implemented
  + Update documentation of --output

- Bug fixes
  + Colon instead of arrow before type for GADT constructors with no arguments (Mehdi Bouaziz)
  + Fix some dropped comments attached to idents
  + Fix missing parens around Ppat_alias under Ppat_variant
  + Fix module type constraints on functors
  + Fix broken record field punning
  + Fix broken docstring attachment with multiple docstrings
  + Fix missing parens around application operators
  + Fix missing parens around Ppat_or under Ppat_variant
  + Fix missing/excess parens around Pexp_open under Pexp_apply/Pexp_construct
  + Fix duplicated attributes on Pexp_function
  + Fix missing parens around Ptyp_package under Pstr_type
  + Add '#' to the list of infix operator prefix (octachron)
  + Do not add space between `[` and `<` or `>` in variant types
  + Add a break hint before "constraint" in a type def (Hezekiah M. Carty)

- Formatting improvements
  + Remove unnecessary parens around Pexp_tuple under Pexp_open
  + Improve single-case matches
  + Improve constructor arguments
  + Remove unnecessary parens around match, etc. with attributes
  + Fix missing parens around constraint arg of variant type
  + Fix missing parens on left arg of infix list constructor
  + Fix missing parens around arrow type args of variant constructors
  + Fix missing parens around type of constraints on module exps

- Build and packaging
  + Separate Format patch into ocamlformat_support package
  + Fix test script
  + Unbreak build of ocamlformat_reason.ml (Marshall Roch)
  + Improve opam installation (JacquesPa)
  + Install emacs support via opam package

### 0.1 (2017-10-19)

- Initial release.<|MERGE_RESOLUTION|>--- conflicted
+++ resolved
@@ -34,11 +34,8 @@
   + Remove some calls to if_newline and break_unless_newline and fix break before closing brackets (#1168) (Guillaume Petiot)
   + Fix unstable cmt in or-pattern (#1173) (Guillaume Petiot)
   + Fix location of comment attached to the underscore of an open record (#1208) (Guillaume Petiot)
-<<<<<<< HEAD
+  + Fix parentheses around optional module parameter (#1212) (Christian Barcenas)
   + Fix grouping of horizontally aligned comments (#1209) (Guillaume Petiot)
-=======
-  + Fix parentheses around optional module parameter (#1212) (Christian Barcenas)
->>>>>>> 901ca2c9
 
 #### Documentation
 
