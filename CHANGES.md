--- conflicted
+++ resolved
@@ -21,11 +21,8 @@
 - Restore short form formatting of record field aliases (#2282, @gpetiot)
 - Tweaks the JaneStreet profile to be more consistent with ocp-indent (#2214, #2281, #2284, #2289, #2299, #2302, #2309, #2310, #2311, #2313, #2316, @gpetiot, @Julow)
 - Improve formatting of class signatures (#2301, @gpetiot, @Julow)
-<<<<<<< HEAD
 - JaneStreet profile: treat comments as doc-comments (#2261, @gpetiot)
-=======
 - Don't indent attributes after a let/val/external (#2317, @Julow)
->>>>>>> a4d320d9
 
 ### New features
 
