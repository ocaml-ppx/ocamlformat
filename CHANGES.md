<<<<<<< HEAD
<!--
The format of this Changelog is based on Keep a Changelog (https://keepachangelog.com/en/1.0.0/).

Tags:
- Changed
- Added
- Fixed
- Documentation
- Internal
-->

## 0.26.0 (Unreleased)
=======
# Changelog

Items marked with an asterisk (`*`) are changes that are likely to format
existing code differently from the previous release when using the default
profile. This started with version 0.26.0.

## unreleased
>>>>>>> ecd40f27

### Bug fixes

- Fix dropped attributes on a begin-end in a match case (#2421, @Julow)
- Fix non-stabilizing comments before a functor type argument (#2420, @Julow)
- Fix crash caused by module types with nested `with module` (#2419, @Julow)

## 0.26.0 (2023-07-18)

### Removed

- Remove `--numeric` feature (#2333, #2357, @gpetiot)

### Deprecated

### Fixed

- Fix crash caused by `let f (type a) :> a M.u = ..` (#2399, @Julow)
- Fix crash caused by `module T = (val (x : (module S)))` (#2370, @Julow)
- Fix invalid formatting of `then begin end` (#2369, @Julow)
- Protect match after `fun _ : _ ->` (#2352, @Julow)
- Fix invalid formatting of `(::)` (#2347, @Julow)
- Fix indentation of module-expr extensions (#2323, @gpetiot)
- \* Remove double parentheses around tuples in a match (#2308, @Julow)
- \* Remove extra parentheses around module packs (#2305, @Julow, @gpetiot)
- Fix indentation of trailing double-semicolons (#2295, @gpetiot)
- Fix formatting of comments in "disable" chunks (#2279, @gpetiot)
- Fix non-stabilizing comments attached to private/virtual/mutable keywords (#2272, #2307, @gpetiot, @Julow)

### Changed

- Improve formatting of doc-comments (#2338, #2349, #2376, #2377, #2379, #2378, @Julow)
  Remove unnecessary escaping and preserve empty lines.
- \* Indent `as`-patterns that have parentheses (#2359, @Julow)
- Don't print warnings related to odoc code-blocks when '--quiet' is set (#2336, #2373, @gpetiot, @Julow)
- \* Improve formatting of module arguments (#2322, @Julow)
- \* Don't indent attributes after a let/val/external (#2317, @Julow)
- Consistent indentation of `@@ let+ x = ...` (#2315, #2396, @Julow)
  It was formatted differently than `@@ let x = ...`.
- \* Improve formatting of class expressions and signatures (#2301, #2328, #2387, @gpetiot, @Julow)
- \* Consistent indentation of `fun (type a) ->` following `fun x ->` (#2294, @Julow)
- \* Restore short-form formatting of record field aliases (#2282, #2388, @gpetiot, @Julow)
- \* Restore short-form for first-class modules: `((module M) : (module S))` is formatted as `(module M : S)`) (#2280, #2300, @gpetiot, @Julow)
- \* Improve indentation of `~label:(fun ...` (#2271, #2291, #2293, #2298, #2398, @Julow)
  The `fun` keyword is docked where possible and the arguments are indented to avoid confusion with the body.
- JaneStreet profile: treat comments as doc-comments (#2261, #2344, #2354, #2365, #2392, @gpetiot, @Julow)
- Tweaks the JaneStreet profile to be more consistent with ocp-indent (#2214, #2281, #2284, #2289, #2299, #2302, #2309, #2310, #2311, #2313, #2316, #2362, #2363, @gpetiot, @Julow)

### Added

- Handle short syntax for generative functor types (#2348, @gpetiot)
- Improved error reporting for unstable or dropped comments (#2292, @gpetiot)

## 0.25.1 (2023-03-06)

### Fixed

- Janestreet: Fix indentation of functions passed as labelled argument (#2259, @Julow)

## 0.25.0 (2023-02-24)

### Internal

- The declaration of options is a regular module instead of a functor. (#2193, @EmileTrotignon)

### Fixed

- Fix indentation when ocamlformat is disabled on an expression (#2129, @gpetiot)
- Reset max-indent when the `max-indent` option is not set (#2131, @hhugo, @gpetiot)
- Add missing parentheses around immediate objects having attributes attached in 4.14 (#2144, @gpetiot)
- Fix dropped comment attached to the identifier of an open-expression (#2155, @gpetiot)
- Correctly format chunks of file in presence of `enable`/`disable` floating attributes (#2156, @gpetiot)
- Remove abusive normalization in docstrings references (#2159, #2162, @EmileTrotignon)
- Fix parentheses around symbols in if-then-else branches (#2169, @gpetiot)
- Preserve position of comments around variant identifiers (#2179, @gpetiot)
- Fix parentheses around symbol identifiers (#2185, @gpetiot)
- Fix alignment inconsistency between let-binding and let-open (#2187, @gpetiot)
- Fix reporting of operational settings origin in presence of profiles (#2188, @EmileTrotignon)
- Fix alignment inconsistency of if-then-else in apply (#2203, @gpetiot)
- Fix automated Windows build (#2205, @nojb)
- Fix spacing between recursive module bindings and recursive module declarations (#2217, @gpetiot)
- ocamlformat-rpc: use binary mode for stdin/stdout (#2218, @rgrinberg)
- Fix interpretation of glob pattern in `.ocamlformat-ignore` under Windows (#2206, @nojb)
- Remove conf mutability, and correctly display the conventional profile when using print-config (#2233, @EmileTrotignon)
- Preserve position of comments around type alias (#2239, @EmileTrotignon)
- Preserve position of comments around constructor record (#2237, @EmileTrotignon)
- Preserve position of comments around external declaration strings (#2238, @EmileTrotignon, @gpetiot)
- Preserve position of comments around module pack expressions (#2234, @EmileTrotignon, @gpetiot)
- Correctly parenthesize array literals with attributes in argument positions (#2250, @ccasin)

### Changed

- Indent 2 columns after `initializer` keyword (#2145, @gpetiot)
- Preserve syntax of generative modules (`(struct end)` vs `()`) (#2135, #2146, @trefis, @gpetiot)
- Preserve syntax of module unpack with type constraint (`((module X) : (module Y))` vs `(module X : Y)`) (#2136, @trefis, @gpetiot)
- Normalize location format for warning and error messages (#2139, @gpetiot)
- Preserve syntax and improve readability of indexop-access expressions (#2150, @trefis, @gpetiot)
  + Break sequences containing indexop-access assignments
  + Remove unnecessary parentheses around indices
- Mute warnings for odoc code blocks whose syntax is not specified (#2151, @gpetiot)
- Improve formatting of odoc links (#2152, @gpetiot)
- Preserve sugared extension node attached to an `if` carrying attributes (#2167, @trefis, @gpetiot)
- Remove unnecessary parentheses around partially applied infix operators with attributes (#2198, @gpetiot)
- JaneStreet profile: doesn't align infix ops with open paren (#2204, @gpetiot)
- Re-use the type let_binding from the parser instead of value_binding, improve the spacing of let-bindings regarding of having extension or comments (#2219, @gpetiot)
- The `ocamlformat` package now only contains the binary, the library is available through the `ocamlformat-lib` package (#2230, @gpetiot)

### Added

- Add a `break-colon` option to decide whether to break before or after the `:` symbol in value binding declarations and type constraints. This behavior is no longer ensured by `ocp-indent-compat`. (#2149, @gpetiot)
- Format `.mld` files as odoc documentation files (#2008, @gpetiot)
- New value `vertical` for option `if-then-else` (#2174, @gpetiot)
- New value `vertical` for option `break-cases` (#2176, @gpetiot)
- New value `wrap-or-vertical` for option `break-infix` that only wraps high precedence infix ops (#1865, @gpetiot)

## 0.24.1 (2022-07-18)

### Added

- Support `odoc-parser.2.0.0` (#2123, @gpetiot)
  * Breaking change: incompatible with earlier versions of `odoc-parser`
  * New inline math elements `{m ...}` available in doc-comments
  * New block math elements `{math ...}` available in doc-comments

## 0.23.0 (2022-07-07)

### Removed

- `bench` binary is not distributed anymore to avoid name collisions (#2104, @gpetiot)

### Fixed

- Preserve comments around object open/close flag (#2097, @trefis, @gpetiot)
- Preserve comments around private/mutable/virtual keywords (#2098, @trefis, @gpetiot)
- Closing parentheses of local open now comply with `indicate-multiline-delimiters` (#2116, @gpetiot)
- emacs: fix byte-compile warnings (#2119, @syohex)

### Changed

- Use the API of ocp-indent to parse the `.ocp-indent` files (#2103, @gpetiot)
- JaneStreet profile: set `max-indent = 2` (#2099, @gpetiot)
- JaneStreet profile: align pattern-matching bar `|` under keyword instead of parenthesis (#2102, @gpetiot)

## 0.22.4 (2022-05-26)

### Removed

- Profiles `compact` and `sparse` are now removed (#2075, @gpetiot)
- Options `align-cases`, `align-constructors-decl` and `align-variants-decl` are now removed (#2076, @gpetiot)
- Option `disable-outside-detected-project` is now removed (#2077, @gpetiot)

### Deprecated

- Cancel the deprecations of options that are not set by the preset profiles (#2074, @gpetiot)

### Fixed

- emacs: Remove temp files in the event of an error (#2003, @gpetiot)
- Fix unstable comment formatting around prefix op (#2046, @gpetiot)

### Changed

- Qtest comments are not re-formatted (#2034, @gpetiot)
- ocamlformat-rpc is now distributed through the ocamlformat package (#2035, @Julow)
- Doc-comments code blocks with a language other than 'ocaml' (set in metadata) are not parsed as OCaml (#2037, @gpetiot)
- More comprehensible error message in case of version mismatch (#2042, @gpetiot)
- The global configuration file (`$XDG_CONFIG_HOME` or `$HOME/.config`) is only applied when no project is detected, `--enable-outside-detected-project` is set, and no applicable `.ocamlformat` file has been found. Global and local configurations are no longer used at the same time. (#2039, @gpetiot)
- Set `ocaml-version` to a fixed version (4.04.0) by default to avoid reproducibility issues and surprising behaviours (#2064, @kit-ty-kate)
- Split option `--numeric=X-Y` into `--range=X-Y` and `--numeric` (flag). For now `--range` can only be used with `--numeric`. (#2073, #2082, @gpetiot)

### Added

- New syntax `(*= ... *)` for verbatim comments (#2028, @gpetiot)
- Preserve the begin-end construction in the AST (#1785, @hhugo, @gpetiot)
- Preserve position of comments located after the semi-colon of the last element of lists/arrays/records (#2032, @gpetiot)
- Option `--print-config` displays a warning when an .ocamlformat file defines redundant options (already defined by a profile) (#2084, @gpetiot)

## 0.21.0 (2022-02-25)

### Fixed

- Add missing parentheses around variant class arguments (#1967, @gpetiot)
- Fix indentation of module binding RHS (#1969, @gpetiot)
- Fix position of `:=` when `assignment-operator=end-line` (#1985, @gpetiot)
- Fix position of comments attached to constructor decl (#1986, @gpetiot)
- Do not wrap docstrings, `wrap-comments` should only impact non-documentation comments, wrapping invalid docstrings would cause the whole file to not be formatted (#1988, @gpetiot)
- Do not break between 2 module items when the first one has a comment attached on the same line. Only a comment on the next line should induce a break to make it clear to which element it is attached to (#1989, @gpetiot)
- Preserve position of comments attached to the last node of a subtree (#1667, @gpetiot)
- Do not override the values of the following non-formatting options when a profile is set: `comment-check`, `disable`, `max-iters`, `ocaml-version`, and `quiet` (#1995, @gpetiot).
- Remove incorrect parentheses around polymorphic type constraint (#2002, @gpetiot)
- Handle cases where an attribute is added to a bind expression, e.g. `(x >>= (fun () -> ())) [@a]` (#2013, @emillon)
- Fix indentation of constraints of a package type pattern (#2025, @gpetiot)

### Changed

- More expressions are considered "simple" (not inducing a break e.g. as an argument of an application):
  + Variants with no argument (#1968, @gpetiot)
  + Empty or singleton arrays/lists (#1943, @gpetiot)
- Print odoc code block delimiters on their own line (#1980, @gpetiot)
- Make formatting of cons-list patterns consistent with cons-list expressions, (::) operators are aligned when possible, comments position also improved (#1983, @gpetiot)
- Apply 'sequence-style' to add a space before ';;' between toplevel items, consistently with the formatting of ';' in sequences (#2004, @gpetiot)

### Added

- Format toplevel phrases and their output (#1941, @Julow, @gpetiot).
  This feature is enabled with the flag `--parse-toplevel-phrases`.
  Toplevel phrases are supported when they are located in doc-comments blocks and cinaps comments.
  Whole input files can also be formatted as toplevel phrases with the flag `--repl-file`.

### RPC

- ocamlformat-rpc-lib is now functorized over the IO (#1975, @gpetiot).
  Now handles `Csexp.t` types instead of `Sexplib0.Sexp.t`.
- RPC v2 (#1935, @panglesd):
  Define a 'Format' command parameterized with optionnal arguments to set or override the config and path, to format in the style of a file.
- Prevent RPC to crash on version mismatch with `.ocamlformat` (#2011, @panglesd, @Julow)

## 0.20.1 (2021-12-13)

### Added

- Update to odoc-parser 1.0.0 (#1843, @Julow).
  New syntax: code blocks can carry metadata, e.g.:
  `{@ocaml kind=toplevel env=e1[ code ]}`

## 0.20.0 (2021-12-06)

### Deprecated

- Profiles `compact` and `sparse` are now deprecated and will be removed by version 1.0 (#1803, @gpetiot)
- Options that are not set by the preset profiles are now deprecated and will be removed by version 1.0:
  + `align-cases`, `align-constructors-decl` and `align-variants-decl` (#1793, @gpetiot)
  + `disambiguate-non-breaking-match` (#1805, @gpetiot)
  + `break-before-in` (#1888, @gpetiot)
  + `break-cases={toplevel,all}` (#1890, @gpetiot)
  + `break-collection-expressions` (#1891, @gpetiot)
  + `break-fun-decl=smart` (#1892, @gpetiot)
  + `break-fun-sig=smart` (#1893, @gpetiot)
  + `break-string-literals` (#1894, @gpetiot)
  + `break-struct` (#1895, @gpetiot)
  + `extension-indent` (#1896, @gpetiot)
  + `function-indent` (#1897, @gpetiot)
  + `function-indent-nested` (#1898, @gpetiot)
  + `if-then-else={fit-or-vertical,k-r}` (#1899, @gpetiot)
  + `indicate-multiline-delimiters=closing-on-separate-line` (#1900, @gpetiot)
  + `indent-after-in` (#1901, @gpetiot)
  + `let-binding-indent` (#1902, @gpetiot)
  + `let-binding-spacing=sparse` (#1903, @gpetiot)
  + `match-indent` (#1904, @gpetiot)
  + `match-indent-nested` (#1905, @gpetiot)
  + `module-item-spacing=preserve` (#1906, @gpetiot)
  + `nested-match` (#1907, @gpetiot)
  + `parens-tuple-patterns` (#1908, @gpetiot)
  + `sequence-style=before` (#1909, @gpetiot)
  + `stritem-extension-indent` (#1910, @gpetiot)
  + `type-decl-indent` (#1911, @gpetiot)

### Fixed

- Fix normalization of sequences of expressions (#1731, @gpetiot)
- Type constrained patterns are now always parenthesized, parentheses were missing in a class context (#1734, @gpetiot)
- Support sugared form of coercions in let bindings (#1739, @gpetiot)
- Add missing parentheses around constructor used as indexing op (#1740, @gpetiot)
- Honour .ocamlformat-ignore on Windows (#1752, @nojb)
- Avoid normalizing newlines inside quoted strings `{|...|}` (#1754, @nojb, @hhugo)
- Fix quadratic behavior when certain constructs are nested. This corresponds
  to the cases where a partial layout is triggered to determine if a construct
  fits on a single line for example. (#1750, #1766, @emillon)
- Fix non stabilizing comments after infix operators (`*`, `%`, `#`-ops) (#1776, @gpetiot)
- Fix excessive break and wrong indentation after a short-open when `indicate-multiline-delimiters=closing-on-separate-line` (#1786, @gpetiot)
- Add parentheses around type alias used as type constraint (#1801, @gpetiot)
- Fix alignment of comments inside a tuple pattern and remove incorrect linebreak.
  Fix formatting of labelled arguments containing comments. (#1797, @gpetiot)
- Emacs: only hook ocamlformat mode on tuareg/caml modes when ocamlformat is not disabled (#1814, @gpetiot)
- Fix boxing of labelled arguments, avoid having a linebreak after a label when the argument has a comment attached (#1830, #1885, @gpetiot)
- Add missing parentheses around application of prefix op when applied to other operands (#1825, @gpetiot)
- Fix application of a monadic binding when 'break-infix-before-func=false' (#1849, @gpetiot)
- Fix dropped comments attached to a sequence in a sugared extension node (#1853, @gpetiot)
- Fix formatting of exception types, and add missing parentheses (#1873, @gpetiot)
- Fix indentation of with-type constraints (#1883, @gpetiot)
- Preserve sugared syntax of extension points with attributes (#1913, @gpetiot)
- Improve comment attachment when followed but not preceded by a linebreak (#1926, @gpetiot)
- Fix position of comments preceding Pmod_ident (#1939, @gpetiot)
- Make the formatting of attributes and docstrings more consistent (#1929, @gpetiot)
- Fix stabilization of comments inside attributes (#1942, @gpetiot)

### Changed

- Set 'module-item-spacing=compact' in the default/conventional profile (#1848, @gpetiot)
- Preserve bracketed lists in the Parsetree (#1694, #1876, #1914, @gpetiot)
- Line directives now cause OCamlFormat to emit an error, they were previously silently ignored (#1845, @gpetiot)
- Apply option 'module-item-spacing' on mutually recursive type declarations for more consistency (#1854, @gpetiot)

### Added

- Handle merlin typed holes (#1698, @gpetiot)
- Handle punned labelled arguments with type constraint in function applications.
  For example, function application of the form `foo ~(x:int)` instead of the explicit `foo ~x:(x:int)`. (ocaml#10434) (#1756, #1759, @gpetiot).
  This syntax is only produced when the output syntax is at least OCaml 4.14.
- Allow explicit binders for type variables (ocaml#10437) (#1757, @gpetiot)
- Add a new `ocaml-version` option to select the version of OCaml syntax of the output (#1759, @gpetiot)
- Allow disambiguated global identifiers (like t/2) so they can be formatted by tools like OCaml-LSP (#1716, @let-def)
- Handle let operator punning uniformly with other punning forms.
  Normalizes let operator to the punned form where possible, if output syntax version is at least OCaml 4.13.0. (#1834, #1846, @jberdine)
- Remove unnecessary surrounding parentheses for immediate objects.
  This syntax is only produced when the output syntax is at least OCaml 4.14. (#1934, @gpetiot)

## 0.19.0 (2021-07-16)

### Fixed

- Fix formatting of odoc tags: the argument should be on the same line, indent description that wraps (#1634, #1635, @gpetiot)
- Consistently format let bindings and monadic let bindings, do not drop comments before monadic bindings (#1636, @gpetiot)
- Fix dropped comments attached to pattern constrained by polynewtype (#1645, @gpetiot)
- Fix comment attachment on infix operators (#1643, @gpetiot)
- Add missing spaces inside begin-end delimiting an ite branch (#1646, @gpetiot)
- Add missing parens around function at RHS of infix op (#1642, @gpetiot)
- Preserve begin-end keywords delimiting match cases (#1651, @gpetiot)
- Fix alignment of closing paren on separate line for anonymous functions (#1649, @gpetiot)
- Preserve begin-end keywords around infix operators (#1652, @gpetiot)
- Preserve `begin%ext` syntax for infix opererator expressions (#1653, @gpetiot)
- Consistently format comments attached to let-and bindings located at toplevel (#1663, @gpetiot)
- Remove double parens around a functor in a module application (#1681, @gpetiot)
- Improve breaking of comments to avoid violating the margin (#1676, @jberdine)
- Fix parentheses around successive unary operations (#1696, @gpetiot)
- Add missing break between pattern and attribute (#1711, @gpetiot)
- Add missing parentheses around expression having attributes or comments inside a shorthand let-open clause (#1708, @gpetiot)
- Do not consider leading star '*' when checking the diff of doc comments (#1712, @hhugo)
- Fix formatting of multiline non-wrapping comments (#1723, @gpetiot)
- Fix position of comments following a record field (#1945, @gpetiot)

### Changed

- Improve the diff of unstable docstrings displayed in error messages (#1654, @gpetiot)
- Use UTF8 length of strings, not only in wrapped comments (#1673, @jberdine)
- Improve position of `;;` tokens (#1688, @gpetiot)
- Depend on `odoc-parser` instead of `odoc` (#1683, #1713, @kit-ty-kate, @jonludlam, @julow).
  The parser from odoc has been split from the main odoc package and put into its own package, `odoc-parser`.
- Revert infix-form list formatting to pre-0.17.0 (#1717, @gpetiot)

### Added

- Implement OCaml 4.13 features (#1680, @gpetiot)
  + Named existentials in pattern-matching (ocaml#9584)
  + Let-punning (ocaml#10013)
  + Module type substitutions (ocaml#10133)
- Emacs integration (disabled for ocamlformat < 0.19.0):
  + Indent a line or a region with ocamlformat when pressing <TAB>
  + Break the line and reindent the cursor when pressing <ENTER>
  (#1639, #1685, @gpetiot) (#1687, @bcc32)
- Add 'line-endings=lf|crlf' option to specify the line endings used in the
  formatted output. (#1703, @nojb)

### Internal

- A script `tools/build-mingw64.sh` is provided to build a native Windows
  binary of `ocamlformat` using `mingw64` toolchain under Cygwin.

## 0.18.0 (2021-03-30)

### Fixed

- Fix extraneous parenthesis after `let open` with `closing-on-separate-line` (#1612, @Julow)
- Add missing break between polytype quantification and arrow-type body (#1615, @gpetiot)

### Changed

- Use dune instrumentation backend for `bisect_ppx` (#1550, @tmattio)
- Format objects and classes consistently with structure and signature items (#1569, @bikallem)

### Added

- Expose a RPC interface through a new binary `ocamlformat-rpc` and a new library `ocamlformat-rpc-lib` (#1586, @gpetiot, @voodoos)

## 0.17.0 (2021-02-15)

### Removed

- Remove the 'let-open' option, deprecated since 0.16.0 (#1563, @gpetiot)
- Remove support for OCaml 4.06 and 4.07, minimal version requirement bumped to OCaml 4.08 (#1549, @gpetiot)
- Remove the 'extension-sugar' option, deprecated since 0.14.0 (#1588, @gpetiot)

### Fixed

- Fix parsing of invalid file wrt original source handling (#1542, @hhugo)
- Preserve the syntax of infix set/get operators (#1528, @gpetiot).
  `String.get` and similar calls used to be automatically rewritten to their corresponding infix form `.()`, that was incorrect when using the `-unsafe` compilation flag. Now the concrete syntax of these calls is preserved.
- Add location of invalid docstring in warning messages (#1529, @gpetiot)
- Fix comments on the same line as prev and next elements (#1556, @gpetiot)
- Break or-patterns after comments and preserve their position at the end of line (#1555, @gpetiot)
- Fix linebreak between signature items of the same group (#1560, @gpetiot)
- Fix stack overflow on large string constants (#1562, @gpetiot)
- Fix comment position around list cons operator (#1567, @gpetiot)
- Fix the vertical alignment test to break down comment groups (#1575, @gpetiot)
- Preserve spacing of toplevel comments (#1554, @gpetiot)
- Support more sugared extension points (#1587, @gpetiot)

### Changed

- Add buffer filename in the logs when applying ocamlformat (#1557, @dannywillems)
- Improve comment position in pattern collection (#1576, @gpetiot)
- Consistent positioning of lambda return type annotations when no-break-infix-before-func and pre/post extensions (#1581, @gpetiot)

### Added

- Support injectivity type annotations (OCaml 4.12 feature) (#1523, @gpetiot)

## 0.16.0 (2020-11-16)

### Removed

- Remove the 'escape-chars' option, deprecated since 0.14.0 (#1462, @gpetiot)
- Remove the 'escape-strings' option, deprecated since 0.14.0 (#1463, @gpetiot)
- Remove the 'doc-comments-val' option, deprecated since 0.14.2 (#1461, @gpetiot)
- Removed options are now listed in the commandline manual (new REMOVED OPTIONS section) (#1469, @Julow)

### Changed

- Set 'indicate-multiline-delimiters=no' on default profile (#1452, @gpetiot)
- Option 'let-open' is now deprecated, concrete syntax will always be preserved starting from OCamlFormat v0.17.0, corresponding to the current 'let-open=preserve' behavior. (#1467, @gpetiot)
- Warnings printed by ocamlformat itself now use the 4.12 style with symbolic names (#1511, #1518, @emillon)
- Remove extension from executable name in error messages. On Windows, this means that messages now start with "ocamlformat: ..." instead of "ocamlformat.exe: ..." (#1531, @emillon)
- Using tokens instead of string manipulation when inspecting the original source (#1526, #1533, #1541 @hhugo) (#1532, @gpetiot)

### Fixed

- Allow a break after `if%ext` with `if-then-else=keyword-first` (#1419, #1543, @gpetiot)
- Fix parentheses around infix applications having attributes (#1464, @gpetiot)
- Fix parentheses around the index arg of a non-sugared index operation (#1465, @gpetiot)
- Preserve comment position around `match` and `try` keywords (#1458, @gpetiot)
- Add missing break in module statement (#1431, @gpetiot)
- Indent attributes attached to included modules better (#1468, @gpetiot)
- Clean up `ocamlformat.el` for submission to MELPA (#1476, #1495, @bcc32)
  + Added missing package metadata to `ocamlformat.el` (#1474, @bcc32)
  + Fix `ocamlformat.el` buffer replacement for MacOS Emacs (#1481, @juxd)
- Add missing parentheses around a pattern matching that is the left-hand part of a sequence when an attribute is attached (#1483, @gpetiot)
- Add missing parentheses around infix operator used to build a function (#1486, @gpetiot)
- Fix comments around desugared expression (#1487, @gpetiot)
- Fix invalid fragment delimiters of format-invalid-files recovery mode (#1485, @hhugo)
- Fix misalignment of cases in docked `function` match (#1498, @gpetiot)
- Preserve short-form extensions for structure item extensions (#1502, @gpetiot).
  For example `open%ext M` will not get rewritten to `[%%ext open M]`.
- Do not change the spaces within the code spans in docstrings (#1499, @gpetiot)
- Comments of type constrained label in record pattern have to be relocated in 4.12 (#1517, @gpetiot)
- Preserve functor syntax for OCaml 4.12 (#1514, @gpetiot)
- Fix inconsistencies of the closing parentheses with indicate-multiline-delimiters (#1377, #1540, @gpetiot)
- Fix position of comments around list constructor (::) (#1524, @gpetiot)
- Fix comments position in extensions (#1525, @gpetiot)
- Fix formatting of field override with constraint (#1544, @gpetiot)

### Added

## 0.15.1 (2020-11-02)

### Internal

- Use ppxlib instead of ocaml-migrate-parsetree 1.x. (#1482, @emillon)
  + No functional changes are expected.
  + Cherry picked commits: 219dc1e3a4614041e1bc5428d003c0af4e, 9e453b0ef87124e33827ee2423289deef8, 7ad1e575ffa4ce3022c71daba39954d3b9, eb49db6772a9adabe611982000465d0ad7, dc79052a085950cd88fdef0843f665a029, c06c544e21bd65b726cde8fee0f78a6248, ce94d2fa50ff276b5782070375a0b30ba1

## 0.15.0 (2020-08-06)

### Changed

- Do not break inline elements such as `{i blah}` in docstrings (#1346, @jberdine)
- Distinguish hash-getter from hash-comparison infix operators. Operators of the form `#**#` or `#**.` where `**` can be 0 or more operator chars are considered getter operators and are not surrounded by spaces, as opposed to regular infix operators (#1376, @gpetiot)
- Type constraint on return type of functions is now always printed before the function body (#1381, #1397, @gpetiot)

### Fixed

- Restore previous functionality for pre-post extension points (#1342, @jberdine)
- Fix extra break before `function` body of a `fun` (#1343, @jberdine)
- Indent further args of anonymous functions (#1440, @gpetiot)
- Do not clear the emacs `*compilation*` buffer on successful reformat (#1350, @jberdine)
- Fix disabling with attributes on OCaml < 4.08 (#1322, @emillon)
- Preserve unwrapped comments by not adding artificial breaks when `wrap-comments=false` and `ocp-indent-compat=true` are set to avoid interfering with ocp-indent indentation. (#1352, @gpetiot)
- Break long literal strings at the margin (#1367, @gpetiot)
- Break after a multiline argument in an argument list (#1360, @gpetiot)
- Remove unnecessary parens around object (#1379, @gpetiot)
- Fix placement of comments on constants (#1383, @gpetiot)
- Do not escape arguments of some Odoc tags (#1391, 1408, @gpetiot, @Julow).
  The characters `[]{}` must not be escaped in the arguments of `@raise`, `@author`, `@version` and others.
- Fix missing open line between multi-line let-binding with poly-typexpr (#1372, @jberdine)
- Remove trailing space after expression when followed by an attribute and break before attributes attached to multi-line phrases (#1382, @gpetiot)
- Do not add a space to minimal comments `(* *)`, `(** *)` and `(*$ *)` (#1407, @gpetiot)
- Fix attributes position in labelled arguments type (#1434, @gpetiot)
- Add missing parens around type annotation in anonymous function (#1433, @gpetiot)
- Fix alignment of 'then' keyword in parenthesised expression (#1421, @gpetiot)

### Added

- Support quoted extensions (added in ocaml 4.11) (#1405, @gpetiot)
- Recognise eliom file extensions (#1430, @jrochel)

## 0.14.3 (2020-07-22)

### Changed

- No functional changes from 0.14.2. The goal of this release is to be
  compatible with base and stdio v0.14.0.
- Backport the following PRs:
  + Update opam metadata (#1386)
  + Add compatibility with base.v0.14.0 (#1396)
  + Allow stdio.v0.14 (#1399)

## 0.14.2 (2020-05-11)

### Changed

- Merge `doc-comments-val` option with `doc-comments`. The placement of documentation comments on `val` and `external` items is now controled by `doc-comments`.
  + `doc-comments=after` becomes `doc-comments=after-when-possible` to take into account the technical limitations of ocamlformat;
  + `doc-comments=before` is unchanged;
  + `doc-comments-val` is now replaced with `doc-comments`.
    To reproduce the former behaviors
    * `doc-comments=before` + `doc-comments-val=before`: now use `doc-comments=before`;
    * `doc-comments=before` + `doc-comments-val=after`: now use `doc-comments=before-except-val`;
    * `doc-comments=after` + `doc-comments-val=before`: this behavior did not make much sense and is not available anymore;
    * `doc-comments=after` + `doc-comments-val=after`: now use `doc-comments=after-when-possible`.
 (#1358, @jberdine, @Julow, @gpetiot).
 This reverts changes introduced in 0.14.1 (#1335) and 0.14.0 (#1012).

## 0.14.1 (2020-04-14)

### Changed

- The default for `doc-comments` is changed to `after` (#1335, @Julow).
  This reverts a change introduced in 0.14.0 (#1012).
- Revert deprecation of the `doc-comments` option (#1331, @Julow).
  This reverts a change introduced in 0.14.0 (#1293).

## 0.14.0 (2020-04-02)

### Added

- Add an option `--format-invalid-files` to print unparsable parts of the input as verbatim text. This feature is still experimental. (#1026, @gpetiot)
- Support multi-indices extended indexing operators (#1279, #1277, @Julow, @gpetiot).
  This feature has been added in OCaml 4.10.0
- Handle OCaml 4.10.0 AST (#1276, @gpetiot)
- Preserve functor syntax for consistency (#1312, @gpetiot).
  Previously both functor syntax: `module M = functor (K : S) -> struct end` and `module M (K : S) = struct end` would be formatted as the latter, the original syntax is now preserved.

### Changed

- Add the option `doc-comments-val=before|after` (#1012, @Julow).
  This option set the placement of documentation comment on `val` and `external` only.
  It is set to `after` by default.
- The default for `doc-comments` is changed from `after` to `before` (#1012, #1325, @Julow).
  This affects both `conventional` (default) and `ocamlformat` profiles.
- Some options are now deprecated:
  + `doc-comments` (#1293, #1012).
    This option depends on a flawed heuristic.
    It is replaced by `doc-comments-val` for `val` and `external` declarations.
    There is no equivalent to this option in the general case.
  + `escape-chars`, `escape-strings` and `extension-sugar` (#1293).
    These options are rarely used and their default behavior is considered to be the right behavior.
- Add space between `row_field` attributes and the label or arguments, to be
  consistent with the non-polymorphic case. (#1299, @CraigFe)

### Fixed

- Fix missing parentheses around `let open` (#1229, @Julow).
  eg. `M.f (M.(x) [@attr])` would be formatted to `M.f M.(x) [@attr]`, which would crash OCamlformat
- Remove unecessary parentheses with attributes in some structure items:
  + extensions and eval items (#1230, @Julow).
    eg. the expression `[%ext (() [@attr])]` or the structure item `(() [@attr]) ;;`
  + `let _ = ...`  constructs (#1244, @emillon)
- Fix some bugs related to comments:
  + after a function on the rhs of an infix (#1231, @Julow).
    eg. the comment in `(x >>= fun y -> y (* A *))` would be dropped
  + in module unpack (#1309, @Julow).
    eg. in the module expression `module M = (val x : S (* A *))`
- Fix formatting of empty signature payload `[%a:]` (#1236, @emillon)
- Fix parenthesizing when accessing field of construct application (#1247, @gpetiot)
- Fix formatting of attributes on object overrides `{< >}` (#1238, @emillon)
- Fix attributes on coercion (#1239, @emillon)
- Fix formatting of attributes on packed modules (#1243, @emillon)
- Fix parens around binop operations with attributes (#1252, #1306, @gpetiot, @CraigFe)
- Remove unecessary parentheses in the argument of indexing operators (#1280, @Julow)
- Retain attributes on various AST nodes:
  + field set expressions, e.g. `(a.x <- b) [@a]` (#1284, @CraigFe)
  + instance variable set expressions, e.g. `(a <- b) [@a]` (#1288, @CraigFe)
  + indexing operators, e.g. `(a.(b)) [@a]` (#1300, @CraigFe)
  + sequences, e.g. `(a; b) [@a]` (#1291, @CraigFe)
- Avoid unnecessary spacing after object types inside records and polymorphic variants, e.g. `{foo : < .. > [@a]}` and `{ foo : < .. > }` (#1296, @CraigFe)
- Fix missing parentheses around tuples with attributes. (#1301, @CraigFe).
  Previously, `f ((0, 0) [@a])` would be formatted to `f (0, 0) [@a]`, crashing OCamlformat.
- Avoid emitting `>]` when an object type is contained in an extension point or attribute payload (#1298, @CraigFe)
- Fix crash on the expression `(0).*(0)` (#1304, @Julow).
  It was formatting to `0.*(0)` which parses as an other expression.
- Preserve empty doc-comments syntax. (#1311, @gpetiot).
  Previously `(**)` would be formatted to `(***)`.
- Do not crash when a comment contains just a newline (#1290, @emillon)
- Handle lazy patterns as arguments to `class` (#1289, @emillon)
- Preserve cinaps comments containing unparsable code (#1303, @Julow).
  Previously, OCamlformat would fallback to the "wrapping" logic, making the comment unreadable and crashing in some cases.
- Fix normalization of attributes, fixing the docstrings in attributes (#1314, @gpetiot)
- Add missing parentheses around OR-patterns with attributes (#1317, @gpetiot)
- Fix spacing inside parens for symbols when the spacing was handled by the englobing exp (#1316, @gpetiot)
- Fix invalid (unparsable) docstrings (#1315, @gpetiot).
  When parsing a comment raises an error in odoc, it is printed as-is.
- Fix parenthesizing of optional arguments rebound to non-variables, e.g.
  `let f ?a:(A) = ()` rather than the unparsable `let f ?a:A = ()` (#1305, @CraigFe)

## 0.13.0 (2020-01-28)

### Added

- Add an option `--margin-check` to emit a warning if the formatted output exceeds the margin (#1110, @gpetiot)
- Preserve comment indentation when `wrap-comments` is unset (#1138, #1159, @Julow)
- Improve error messages (#1147, @Julow)
- Display standard output in the emacs plugin even when ocamlformat does not fail (#1189, @gpetiot)

### Removed

- Remove `ocamlformat_reason` (#254, #1185, @emillon).
  This tool has never been released to opam, has no known users, and overlaps
  with what `refmt` can do.
- Remove `ocamlformat-diff` (#1205, @gpetiot).
  This tool has never been released to opam, has no known users, and overlaps
  with what `merge-fmt` can do.

### Packaging

- Work with base v0.13.0 (#1163, @Julow)

### Fixed

- Fix placement of comments just before a '|' (#1203, @Julow)
- Fix build version detection when building in the absence of a git root (#1198, @avsm)
- Fix wrapping of or-patterns in presence of comments with `break-cases=fit` (#1167, @Julow).
  This also fixes an unstable comment bug in or-patterns
- Fix an unstable comment bug in variant declarations (#1108, @Julow)
- Fix: break multiline comments (#1122, @gpetiot)
- Fix: types on named arguments were wrapped incorrectly when preceding comments (#1124, @gpetiot)
- Fix the indentation produced by max-indent (#1118, @gpetiot)
- Fix break after Psig_include depending on presence of docstring (#1125, @gpetiot)
- Remove some calls to if_newline and break_unless_newline and fix break before closing brackets (#1168, @gpetiot)
- Fix unstable cmt in or-pattern (#1173, @gpetiot)
- Fix location of comment attached to the underscore of an open record (#1208, @gpetiot)
- Fix parentheses around optional module parameter (#1212, @cbarcenas)
- Fix grouping of horizontally aligned comments (#1209, @gpetiot)
- Fix dropped comments around module pack expressions (#1214, @Julow)
- Fix regression of comment position in list patterns (#1141, @jberdine)
- Fix: adjust definition of Location.is_single_line to reflect margin (#1102, @jberdine)

### Documentation

- Fix documentation of option `version-check` (#1135, @Wilfred)
- Fix hint when using `break-separators=after-and-docked` (#1130, @gretay-js)

## 0.12 (2019-11-04)

### Changed

- Set "conventional" as the default profile (#1060, @gpetiot).
  This new profile is made to better match the most used style and is encouraged.
  To continue using the previous default, use `profile = ocamlformat` in your `.ocamlformat`.
- CLI: Allow both values of boolean options (#1062, @Julow).
  Now, both `--opt` and --no-opt` are available on the CLI for any boolean option "opt".
  Previously, only one of them were available depending on the default value.
- Auto mode for `break-string-literals` (#1057, @gpetiot).
  `wrap`, `newlines` and `newlines-and-wrap` values of `break-string-literals` are removed.
  `auto` replaces them, it is equivalent to `newlines-and-wrap`.
- Dock collection brackets (#1014, @gpetiot).
  `after-and-docked` value of `break-separators` is removed and is replaced by a new `dock-collection-brackets` option.
- Preserve `begin` and `end` keywords in if-then-else (#978, @Julow).
  Previously, `begin`/`end` keywords around if-then-else branches were turned into parentheses.

#### Added

- Give a hint when warning 50 is raised (#1111, @gpetiot)
- Add a message when a config value is removed (#1089, @emillon).
  Explain what replaces removed options and avoid printing a parsing error.
- Implement `sequence-blank-line=preserve-one` for let bindings (#1077, @Julow).
  Preserve a blank line after `let .. in` when `sequence-blank-line` set to `preserve-one`.
  Previously, only blank lines after `;` could be preserved.
- Parse toplevel directives (#1020, @Julow).
  Allow `#directives` in `.ml` files.
  Previously, files containing a directive needed to be parsed as "use file".
  The "use file" mode is removed and `--use-file` is now the same as `--impl`.
- Don't require `--name`, require kind, forbid `--inplace`, allow `--check`, make `--enable-outside-detected-project` implicit when reading from stdin (#1018, @gpetiot)
- Parse code in docstrings (#941, @gpetiot).
  Format OCaml code in cinaps-style comments `(*$ code *)` and code blocks in documentation comments `(** {[ code ]} *)`.
- Parse documentation comments with Odoc (#721, @Julow).
  Formatting of documentation comments is more robust and support newer Odoc syntaxes.
  Internally, Odoc replaces Octavius as the documentation parser.

#### Fixed

- Fix unstabilizing comments on assignments (#1093, @gpetiot)
- Fix the default value documentation for `max-indent` (#1105, @gpetiot)
- Fix closing parenthesis exceeding the margin in function application (#1098, @Julow)
- Missing break before attributes of `Pmty_with` (#1103, @jberdine)
- Fix closing quote exceeding the margin (#1096, @Julow)
- Fix break before the closing bracket of collections (exceeding the margin) (#1073, @gpetiot)
- Fix precedence of Dot wrt Hash (#1058, @gpetiot)
- Fix break in variant type definition to not exceed the margin (#1064, @gpetiot)
- Fix newlines and indentation in toplevel extension points (#1054, @gpetiot)
- Fix placement of doc comments around extensions (#1052, @Julow)
- Inline extensions that do not break (#1050, @gpetiot)
- Add missing cut before attributes in type declarations (#1051, @gpetiot)
- Fix alignment of cases (#1046, @gpetiot)
- Fix blank line after comments at the end of lists (#1045, @gpetiot)
- Fix indexing operators precedence (#1039, @Julow)
- Fix dropped comment after infix op (#1030, @gpetiot)
- No newline if the input is empty (#1031, @gpetiot)
- Fix unstable comments around attributes (#1029, @gpetiot)
- Fix extra blank line in sequence (#1021, @Julow)
- Check functor arguments when computing placement of doc comments (#1013, @Julow)
- Fix indentation of labelled args (#1006, @gpetiot)
- Fix linebreak between or-cases with comments when `break-cases=all` (#1002, @gpetiot)
- Fix unstable unattached doc comment in records (#998, @Julow)
- Fix string literal changed (#995, @Julow)
- Fix type variable (#996, @Julow)
- Fix crash on extension sequence (#992, @gpetiot)
- Fix position of expressions regarding of comments in infix-op expressions (#986, @gpetiot)
- Escape special characters in external declaration (#988, @Julow)
- Fix parens around constrained expr with attrs (#987, @gpetiot)
- Fix the margin, and correctly breaks comments (#957, @gpetiot)
- Fix formatting of custom indexing operators (#975, @gpetiot)
- Fix position of comments of labelled arrow types (#976, @gpetiot)
- No box around inline odoc styles (#971, @gpetiot)
- Fix boxing of collection expressions/patterns (#960, @gpetiot)
- Fix crash on record expr with pack fields (#963, @Julow)
- Fix letop in subexpr (#956, @hhugo)

### Internal

- Take file kind from --name when formatting stdin (#1119, @Julow)
- Make Fmt.t abstract (#1109, @Julow)
- Future-proof Fmt API in case Fmt.t goes abstract (#1106, @emillon)
- Future-proof `Fmt` API in case `Fmt.t` goes abstract (#1106, @emillon)
- Optional names for formatting boxes in debug output (#1083, @gpetiot)
- Check ocamlformat error codes in the testsuite (#1084, @emillon)
- Clean `Translation_unit` (#1078, @gpetiot)
- Use dune file generation in test/passing/dune (#1082, @emillon)
- CI: factorize tests and check reason build (#1079, @gpetiot)
- Use short form for action in src/dune (#1076, @emillon)
- Cleanup `sequence_blank_line` (#1075, @Julow)
- CI: use a script travis-ci.sh to simplify .travis.yml (#1063, @gpetiot)
- Remove utility functions from `Fmt_ast` (#1059, @gpetiot)
- CI: use opam-2.0.5 in Travis (#1044, @XVilka)
- CI: check the build with OCaml 4.07.1 and 4.08.0 (#1036, @Julow)
- Use the same sets of options for both branches by default in `test_branch.sh` (#1033, @gpetiot)
- Fix `test_branch.sh` and CI checking of CHANGES.md (#1032, #1034, @Julow)
- Fix flag of git-worktree in `test_branch.sh` and `bisect.sh` (#1027, @gpetiot)
- Remove the `bisect_ppx` dependency and clean the `Makefile` (#1005, @Julow)
- Use a `CHANGES.md` log file again (#1023, @gpetiot)
- Support OCaml 4.09.0 (add the odoc.1.4.2 dependency) (#1024, @gpetiot)
- Update labels of issue templates (#1017, @gpetiot)
- Update labels in `CONTRIBUTING.md` (#1007, @gpetiot)
- Allow to ignore invalid options (#984, @hhugo).
  The `--ignore-invalid-option` flag is added to ignore invalid options in `.ocamlformat` files.
- Improve the documentation of `--doc-comments` (#982, @Julow)
- Remove symbolic links and change naming convention of tests (#980, @gpetiot)
- Change the type of `fmt_code` (#974, @gpetiot)
- Simplify `Makefile` (#973, @hhugo)
- Dune should not be flagged as a build dep anymore (#954, @gpetiot)

## 0.11 (2019-08-07)

- Improve: generalize API of Config_option (#952, @gpetiot)
- Improve: new 'before' value for option 'sequence-style' (#947, @gpetiot)
- Project: create issue templates (#950, @gpetiot)
- Improve: tidying up Conf.ml (#951, @gpetiot)
- Improve: parse code in comments (#934, @gpetiot)
- Fix comments' placement (do not look at loc_stack) (#923, @gpetiot)
- Doc: setting flags in .ocamlformat (#944, @gpetiot)
- Doc: enable-outside-detected-project necessary for global conf file (#948, @gpetiot)
- Fix hashbang handling (#946, @hhugo)
- Improve: support Shell-style regular expressions in .ocamlformat-ignore and .ocamlformat-enable files (#937, @gpetiot)
- Improve: force break after an infix op only if followed by another one (#935, @gpetiot)
- Fix break-separators=after-and-docked for lists and arrays (#931, @gpetiot)
- Improve: deprecate option break-string-literals and change its default value (#932, @gpetiot)
- Improve: break with labeled arrow type (#933, @gpetiot)
- Improve: disambiguate non-breaking matching structures (#857, @gpetiot)
- Improve: warning 50 handled like an internal error (#930, @gpetiot)
- Fix break-separators=after-and-docked for record patterns (#929, @gpetiot)
- Fix closing parenthesis indentation when on separate line (#928, @gpetiot)
- Improve: split the Conf.ml file (#920, @gpetiot)
- Fix position of comments after anonymous functions (#919, @gpetiot)
- Fix: comments around disabled block (#918, @hhugo)
- Fix monadic bindings (new 4.08 syntax) (#911, @gpetiot)
- Fix attribute when break-infix-before-func=false (#916, @gpetiot)
- Improve: update ocamlformat_reason opam file to 2.0 format (#913, @avsm)
- Fix attributes of modules (#910, @gpetiot)
- Fix docstrings of exceptions (#909, @gpetiot)
- Fix attribute location in Normalization (#908, @gpetiot)
- Improve: add the 'ocamlformat-file-kind' argument to the emacs hook (#905, @gpetiot)
- Improve: dunify testsuite (#881, @trRefis)
- Improve: add trailing semicolon inside record when break-separators=after-and-docked (#899, @gpetiot)
- Fix compilation with 4.06 and 4.07 (#898, @gpetiot)
- Improve: add a new way to indicate multiline delimiters (#876, @trefis)
- Fix inconsistency of break-separators=after-and-docked for record expressions (#856, @gpetiot)

## 0.10 (2019-06-25)

- Improve: align cases horizontally (#883, @gpetiot)
- Improve: option exp-grouping (#828, @gpetiot)
- Improve: synchronize Format with upstream stdlib (#885, @gpetiot)
- Improve: break-string-literals=newlines-and-wrap (#896, @gpetiot)
- Improve: specify break hint in fits_breaks (#894, @gpetiot)
- Improve: option break-before-in (#892, @gpetiot)
- Fix break-string-literals=newlines (#887, @gpetiot)
- Improve: Implement break-fun-sig without Location.is_single_line (#886, @Julow)
- Format gen_version.ml (#893, @hhugo)
- Improve: switch to ast 4.08 (#831, @hhugo)
- Fix formatting of arguments when break-fun-decl=fit-or-vertical (#884, @gpetiot)
- Test: extend max_indent test (#878, @trefis)
- Test: break_cases_normal_indent.ml is a symlink on break_cases_fit.ml (#879, @gpetiot)
- Improve unicode text length computation (#816, @gpetiot)
- Add an option to control the indentation of nested matches (#870, @trefis)
- Fix: properly interpret indicate-multiline-delimiters for if-then-elses (#874, @trefis)
- Enable warning 9 (#875, @hhugo)
- Fix unstable comment in `let%ext` (#873, @gpetiot)
- Improve: option max-indent (#841, @gpetiot)
- Improve: option nested-match=align (#827, @gpetiot)
- Fix dropped attributes in with_constraints (#846, @gpetiot)
- Fix dropped comments in list patterns and module types  (#866, @gpetiot)
- Fix comment dropped in object (#849, @gpetiot)
- Fix inconsistency of break-separators for wildcards in match cases (#855, @gpetiot)
- Improve: new options to support 'with' and 'strict_with' (ocp-indent) (#853, @gpetiot)
- Improve: .ocamlformat-enable files listing files to format when ocamlformat is disabled (#854, @gpetiot)
- Check that all locations have been considered during formatting (#864, @hhugo)
- clean Hashtbl.Poly (#862, @hhugo)
- Fix: test.sh (#858, @hhugo)
- cleanup Cmts.ml (#861, @hhugo)
- Clean: Cleanup usage of Poly (#860, @hhugo)
- Fix: rename sexp_list into list (#859, @hhugo)
- Fix vim instructions (#852, @naartjie)
- Improve: options extension-indent and stritem-extension-indent (#840, @gpetiot)
- Fix comment dropped in field alias (#848, @gpetiot)
- Fix pro position for with_constraints (#847, @gpetiot)
- Improve: finer space-around-exp options (#837, @gpetiot)
- Improve: preserve blank lines in conventional and sparse profiles (#838, @gpetiot)
- Improve: don't fit tag-only comments after val declarations (#836, @Julow)
- Improve speed with ofday_unit_tests_v1.ml (#833, @hhugo)
- Fix exception when calling String.sub (#832, @gpetiot)
- Improve: implement doc-comments and doc-comments-tag-only for every items (#746, @Julow)
- Improve: Add field-space=tight-decl (#829, @Julow)
- Improve: make Sugar.list_exp and Sugar.list_pat tail-recursive (#823, @gpetiot)
- Improve: options 'let-binding-indent', 'type-decl-indent' and 'indent-after-in' (#822, @gpetiot)
- Fix: performance issue with deep asts (#826, @hhugo)
- Improve: preserve blank lines in sequences (#814, @gpetiot)
- Improve: tidying Fmt_ast.ml (#821, @gpetiot)
- Improve: space before type constraint in record (#819, @gpetiot)
- Improve: break-cases=fit-or-vertical (#820, @gpetiot)
- Improve: remove break before ending paren for anonymous functions (#818, @gpetiot)
- Improve: preserve the position of type annotation in bindings (#815, @gpetiot)
- Improve: preserve record type annot (#812, @gpetiot)
- Fix break before ending paren (#801, @gpetiot)
- Improve: better consistency between structures and signatures (#803, @gpetiot)
- Fix let module sparse (sparse mode only for module applications) (#809, @gpetiot)
- Improve: change formatting of newtypes (#811, @gpetiot)
- Improve: break-cases-all shouldn't break nested patterns (#810, @gpetiot)
- Fix: sugarized extensions (#805, @gpetiot)
- Improve: tidying Fmt_ast (#808, @gpetiot)
- Fix cmt in empty structure (#804, @gpetiot)
- Remove dead link to preset profiles (#806, @andschwa)
- Improve: break with type constraints (#797, @gpetiot)
- Fix colon break module type functor (#802, @gpetiot)
- Improve: K&R style for if-then-else (#787, @gpetiot)
- Improve: new option break-fun-sig (#785, @gpetiot)
- Improve: indentation consistency of '<-' and `:=` (#780, @gpetiot)
- Fix: functor application and break-struct wrap incorrectly (#786, @gpetiot)
- Break after anonymous function arrow after infix op (#781, @gpetiot)
- Fix: type extension (#782, @gpetiot)
- Improve: Fmt.noop (#784, @gpetiot)
- Fix extension of value binding (#779, @chrismamo1)
- Improve: less sensitivity to concrete syntax (#767, @gpetiot)
- Fix missing space before attribute on includes (#775, @Julow)
- Improve: new option let-module (#768, @gpetiot)
- Improve: --disable-outside-detected-project is set by default (#761, @gpetiot)
- Fix weird parens break (#751, @gpetiot)
- Fix: if $XDG_CONFIG_HOME is either not set or empty, use $HOME/.config (#758, @gpetiot)
- Fix: --use-file/--impl/--intf should override file extension (#774, @gpetiot)
- Improve: less breaks for break-cases=all but correctly breaks or-patterns (#762, @gpetiot)
- Remove unecessary break on module pack constraints with with-constraints (#739, @Julow)
- Fix inconsistent break before module signature (#755, @gpetiot)
- Fix indentation of functor argument (#773, @gpetiot)
- Tidying fmt ast (#748, @gpetiot)
- Fix nested parens with no break infix before func (#760, @gpetiot)
- Provide an mli for Compat (#772) (hhugo)
-Fix non-wrapping asterisk prefixed cmts (#759, @gpetiot)
- Support for OCaml 4.08 (#763, @hhugo)
- Fix module type functor (#716, @gpetiot)
- Small cleanup (#764, @hhugo)
- Fix: update ocamlformat-help.txt (follow up on #752) (#756, @gpetiot)
- Fix module pack and functor (#735, @Julow)
- Fix grammar: it's -> its (@anmonteiro)
- Improve: support --name with --inplace (#740, @jberdine)
- Fix: dropped comments for pexp_record (#743, @hhugo)
- Improve: comments arround attributes, fix #726 (#742, @hhugo)
- Update README for new profiles (#738, @jberdine)
- Remove deprecated 'default' profile (#736, @jberdine)
- Fix extra parens around ext match (#733, @gpetiot)
- Improve: factorize with compose_module (#729, @gpetiot)
- Test: exclude gen_version.ml from test (#732, @jberdine)
- Improve: make gen_version an ocaml script (#664, @hhugo)

## 0.9.1 (2019-06-24)

- Small cleanup (#764, @hhugo)
- Support for OCaml 4.08 (#763, @hhugo)

## 0.9 (2019-03-28)

- Admin: remove CHANGES.md that was essentially git log (@jberdine)
- Admin: simplify release procedure (@jberdine)
- Build: fix ocaml version constraint, need 4.06 (@jberdine)
- Improve: make gen_version an ocaml script (@hhugo)
- Improve: fix associativity of Pexp_setfield (#725, @jberdine)
- Improve: normalize setfield and setinstvar (#720, @gpetiot)
- Remove: deprecated config file syntax parsing (#715, @jberdine)
- Improve: put the equal first for ocp-indent-compat (#717, @gpetiot)
- Fix: parse docstrings once (#713, @gpetiot)
- Improve: new profiles conventional and ocamlformat (#663, @gpetiot)
- Revert module indentation (#714, @gpetiot)
- Fix infix wrap (#691, @gpetiot)
- Fix doc comments tag only when docstring parsing disabled (#711, @gpetiot)
- Fix missing space before closing paren around function (#705, @jberdine)
- Fix documentation of doc-comments-tag-only (#710, @gpetiot)
- Improve: module-item-spacing=preserve (#538, @gpetiot)
- Add a space in "Jane Street" (#703, @kevinji)
- Fix js_source.ml (#702, @gpetiot)
- Fix space-around-collection-expressions for record/variant definitions (#670, @Julow)
- Fix extra space ifthenelse (#700, @gpetiot)
- Improve split attribute in let binding for expect test with uncaught exn (#681, @gpetiot)
- Fix empty newline before equal (#701, @gpetiot)
- Fix double cmts (#678, @gpetiot)
- Fix value binding ocp indent compat (#694, @gpetiot)
- Fix ast changed when record ident constrained (#697, @gpetiot)
- Fix incorrect ocaml code (#698, @gpetiot)
- Fix fmt for CI (#693, @gpetiot)
- Fix record break (#689, @gpetiot)
- Fix break before parens no wrap fun args (#690, @gpetiot)
- Improve: disable conf in files and attributes (#684, @gpetiot)
- Fix space around tuples (#679, @gpetiot)
- Improve: break before in for let-module construct, because of ocp-indent (#685, @gpetiot)
- Improve debugging output (#677, @hhugo)
- Improve: group open/close of modules and fix indentation (#665, @gpetiot)
- Fix constrained match in record (#676, @gpetiot)
- Fix: formatting of end line comments (#662, @gpetiot)
- Fix cmt in fun when no break infix (#668, @gpetiot)
- Add the wrap-fun-decl option (#645, @Julow)
- Improve: break the list of 'with type' module constraints (#639, @gpetiot)
- Reduce the use of Poly comparisons (#661, @hhugo)
- Improve: check flag to check whether the input files already are formatted (#657, @gpetiot)
- Fix cmt placement infix op (#651, @gpetiot)
- Restore compat with base.v0.11 (@hhugo)
- Fix: disallow '-' with other inputs (#658, @hhugo)
- Fix build on OCaml 4.06.1 (#646, @Julow)
- Fix comments on record fields (#650, @Julow)
- Fix cmts in list (#654, @gpetiot)
- Improve: If-then-else = fit-or-vertical mode (#603, @gpetiot)
- Link to man page from readme (#648, @yawaramin)
- Fix indent match branches with cmts (#644, @gpetiot)
- Build: update to base v0.12 (#642, @jberdine)
- Fit tag-only doc comments (#637, @Julow)
- Fix try%lwt indent (#638, @gpetiot)
- Fix type manifest formatting (#616, @gpetiot)
- Fix: don't include ocamlformat_diff in ocamlformat (#636, @Khady)
- fix emacs setup (#631, @Khady)
- tools/update_tests.sh --all (#632, Julow)
- Fix: don't break line before wrapping comment (#634, @gpetiot)
- Fix ignored ocamlformat attribute (#615, @gpetiot)
- Include jsoo in the tests (#618, @hhugo)
- Fix missing break before comment (#613, @gpetiot)
- Do not rely on the file-system to format sources (#611, @hhugo)
- Ignore file in .ocamlformat-ignore (#606, @hhugo)
- Improve reason support (#608, @hhugo)
- Fix: fix fmt_ast wrt strings and chars when sources are not available (#607, @hhugo)
- Fix ocamlformat_reason (#604, @hhugo)
- Fix missing break for local open record patterns (#602, @gpetiot)
- Fix regression for variants with docstrings (#601, @gpetiot)
- Fix extra break in module pack type (#600, @Julow)
- Add the doc-comments-padding option (#575, @Julow)
- Improve: externalize Sugar functions from Fmt_ast.ml (#593, @gpetiot)
- Fix typedecl attribute (#595, @gpetiot)
- Improve: less linebreaks for break-cases=fit (#536, @gpetiot)
- fix #590 (#594, @hhugo)
- Make gen_version.sh use bash. (#592, @hhugo)
- Implement box debugging (#574, @Julow)
- Break closing bracket in polymorphic variants (#583, @Julow)
- Break comment record (#580, @Julow)
- missing headers (@hhugo)
- Improve: mishandling of field_space in record exps and patterns (#587, @jberdine)
- Add empty mli for executable (#591, @hhugo)
- tests: test ocamlformat when disabled (@hhugo)
- dont reformat if disabled (@hhugo)
- remove global ref in Transation_unit (@hhugo)
- Fix Emacs (>26.1) temporary buffer not killed (#567, @ludwigpacifici)
- Improve: opam file for ocamlformat_diff to remove the bos dependency (#579, @gpetiot)
- Fix: Require Octavius version 1.2.0 (#576, @Julow)
- Improve: record fields with type constraints (#565, @jberdine)
- Fix: comments attachment (#548, @gpetiot)
- Improve: parens around constrained any-pattern (#431, @gpetiot)
- Revise formatting of compact single case matches (#552, @jberdine)
- Fix typo in help text (#553) (Wilfred Hughes)
- Improve: calculate length of comment strings using UTF8 (#550, @jberdine)
- Admin: update travis versions of ocaml and opam (#551, @jberdine)
- Fix: missing break before `; _` (#549, @jberdine)
- Improve: module item spacing in sparse mode (#546, @jberdine)
- Improve: some simplifications (#542, @gpetiot)
- Improve: remove unnecessary parens when open module (#537, @gpetiot)
- Improve: not breaking after bind/map operators (#463, @gpetiot)
- Fix suboptimal docstring formatting (#540, @gpetiot)
- amend janestreet profile (#524, @mbarbin)
- Improve: option break-separators (#461, @gpetiot)
- Fix formatting of types with ocp-indent-compat=true (#525, @gpetiot)
- Preserve shebang (#533, @gpetiot)
- Fix: remove indented empty lines between comments (#531, @gpetiot)
- Improve: remove indented empty lines separating recursive modules (#528, @gpetiot)
- add update_tests.sh (#529, @gpetiot)
- Improve: space around collection expressions (#527, @gpetiot)
- Improve: remove more spaces inside parenthesized multiline constructs (#526, @gpetiot)
- Disable docstring parsing for external tests (#518, @gpetiot)
- Fix odoc normalize (#520, @gpetiot)
- Better docstring error msgs (#519, @gpetiot)
- Fix odoc seps (#511, @gpetiot)
- Improve: option 'single-case' (#426, @gpetiot)
- Add a parens-tuple-patterns configuration option (#498, @NathanReb)
- Fix: comments should not be parsed for diff (#509, @gpetiot)
- Fix: odoc refs (#510, @gpetiot)
- Fix formatting of or-patterns in try expressions (#503, @NathanReb)
- Test: improve test_branch.sh to allow different config for branch (#496, @jberdine)
- Improve: option 'parens-ite' (#430, @gpetiot)
- fix break-struct for toplevel items (not in a struct) (#497, @gpetiot)
- Fix: breaking of variant types (#486, @gpetiot)
- Improve: autocompletion of git branch names for test_branch.sh (#485, @gpetiot)
- Fix: Sanitize docstring check (#481, @gpetiot)
- Improve the formatting of lists in doc comments (#480, @jeremiedimino)
- Add PR test script and update contributing guidelines with expected usage (#479, @jberdine)
- Fix break struct natural (#443, @gpetiot)
- Fix: disable-outside-detected-project: disable ocamlformat when no .ocamlformat file is found (#475, @gpetiot)
- Improve: error message when docstrings move (#446, @gpetiot)
- Improve: print-config prints all options (#465, @gpetiot)
- Ocamldoc docstrings (#460, @gpetiot)
- Doc: disable-outside-detected-project (#468, @gpetiot)
- Improve: shorter output of regtests (#469, @gpetiot)
- Admin: add code of conduct and copyright headers to build and package system (@jberdine)
- Improve: add license header for tools/ocamlformat-diff/ocamlformat_diff.ml (#466, @gpetiot)
- Build: a few simplifications enabled by dune 1.1.1 (#457, @jberdine)
- Improve: record fields with attributes and docs in type definitions (#458, @jberdine)
- Fix exception comments (#459, @gpetiot)
- Ocamlformat diff tool (#450, @gpetiot)

## 0.8 (2018-10-09)

- Improve: set break-sequences in sparse and compact profiles (#455, @jberdine)
- Improve: keep a space inside tuples parens (#453, @gpetiot)
- Improve: --root option to isolate configuration files (#402, @gpetiot)
- Fix: missing parens around partially-applied `::` (#452, @jberdine)
- Fix: parens around expressions with attributes (#441, @gpetiot)
- Build: do not execute shell scripts directly in build (#448, @dra27)
- Add: read ocp indent config files (#445, @gpetiot)
- Improve: option 'break-sequences' (#434, @gpetiot)
- Improve: option 'no-indicate-multiline-delimiters' to have less whitespaces (#429, @gpetiot)
- Fix: outdent before arrow (#444, @gpetiot)
- Improve: User documentation (#449, @gpetiot)
- Improve: option 'cases-exp-indent' to adjust indent (#428, @gpetiot)
- Add: compact and sparse profiles (#408, @jberdine)
- Improve: explicit error message in case of 'permission denied' error (#425, @gpetiot)
- Fix: comment stabilization in Pexp_override (#422, @gpetiot)
- Fix: corner case while formatting type variables (#440, @hhugo)
- Fix: many missing comments (#418, @hhugo)
- Fix: asserts and attributes (#414, @hhugo)
- Fix: extension and attribute (#417, @hhugo)
- Improve: support for `function%ext` (#416, @hhugo)
- Fix: Inconsistent spacing around comments in signatures vs structures (#437, @gpetiot)
- Improve: better error with location when comment dropped (#401, @gpetiot)
- Fix doc comments (#413, @hhugo)
- Improve: use input_name for error messages (@hhugo)
- Improve: break after inherit (@hhugo)
- Fix: aliases inside constructor declaration (#424, @gpetiot)
- Fix: broken invariant for Pmod_unpack (#421, @gpetiot)
- Fix: print error details in debug mode only (#420, @hhugo)
- Fix: mark_parenzed_inner_nested_match (@hhugo)
- Improve: tune the janestreet profile (@hhugo)
- Improve: disable ocamlformat if no dot ocamlformat in the project (#391, @hhugo)
- Improve: new option to control spacing around let bindings (#344, @hhugo)
- Fix: prec of string/array sugar (#381, @hhugo)
- Fix: lost comment in constraint expression (#400, @gpetiot)
- Fix: lost cmt near functor (#399, @gpetiot)
- Improve: preset profiles (default & janestreet) (#390, @gpetiot)
- Improve: try to fit simple list/array elements on a single line (#375, @gpetiot)
- Fix: bad comment spacing with module-item-spacing=compact (#395, @gpetiot)
- Fix: dropped comment in revapply of extension (#394, @gpetiot)
- Improve: let-and structures spacing depends on module-item-spacing (#367, @gpetiot)
- Fix: consecutive prefix operator (#386, @hhugo)
- Fix: invalid (#383, @hhugo)
- Fix: lazy and alias (#388, @hhugo)
- Improve: main loop and error reporting (#389, @hhugo)
- Fix: exposed_left_typ (#385, @hhugo)
- Fix: rec functor (#382, @hhugo)
- Fix: `while%ext`/`for%ext` (@hhugo)
- Fix: more on class (@hhugo)
- Fix: invalid syntax on class (@hhugo)
- Improve: follow XDG for global config files (@gpetiot)
- Improve: add support for bigarray sugar index operator (@hhugo)
- Add: support reading input from stdin (#353, @bkase)
- Fix: the precedence of options (@gpetiot)
- Improve: doc of config option choice alternatives (#354, @jberdine)
- Improve: string formatting (@hhugo)

## 0.7 (2018-08-23)

- Improve: simplify setting option defaults, slight --help improvement (#350, @jberdine)
- Improve: update emacs mode to use replace-buffer-contents (#345, @hhugo)
- Improve: add option to not force-break structs (#346, @jberdine)
- Improve: move 'formatting' options into separate section (#348, @gpetiot)
- Improve: fun sugar (@hhugo)
- Improve: add option to omit open lines between one-line module items (#303, @gpetiot)
- Fix: infix ops (@hhugo)
- Improve: reformat files with no locations (@hhugo)
- Improve: better error when max-iters = 1 (@hhugo)
- Improve: breaking before arrows in pattern match cases (@jberdine)
- Improve: no parens for trailing 'not' (@hhugo)
- Improve: missing break hint, fix #331 (@hhugo)
- Improve: comments before match (#330, @jberdine)
- Fix: missing comments (@hhugo)
- Fix: missing attributes due to sugar (@hhugo)
- Fix: parens non trivial rhs for `#` infix ops (@hhugo)
- Improve: let-module-in break before `in` (#328, @jberdine)
- Improve: sugar for nestest module_with (@hhugo)
- Improve: attributes on let bindings (#324, @jberdine)
- Improve: wrapping of functor args in type declaration (#315, @gpetiot)
- Fix: comments attachment with infix ops (@hhugo)
- Fix: comments attachment with Pexp_fun (@hhugo)
- Fix: docstrings as attributes (@hhugo)
- Improve: refactor and improve documentation of options (#302, @gpetiot)
- Improve: error reporting in emacs integration (#304, @jberdine)
- Improve: pexp_open as final arg of infix op (#314, @jberdine)
- Fix: missing parens around labeled record pattern arg (@jberdine)
- Fix: missing attributes (@hhugo)
- Fix: duplicated (x3) attributes in pexp_letmodule (@hhugo)
- Improve: allow to locally disable ocamlformat (@hhugo)
- Improve: corner case indentation of fun -> function (#312, @jberdine)
- Improve: labeled, optional, and default args (@jberdine)
- Improve: punning default arg with type constraint (@jberdine)
- Improve: add options to controls various spaces (#284, @hhugo)
- Improve: add option to disable wrapping fun args (#283, @hhugo)
- Improve: add option --break-cases to break each pattern-matching case (#251, @gpetiot)
- Improve: rename --nested-parens option (@hhugo)
- Improve: ws before colon for constraint (#293, @hhugo)
- Improve: option to choose where to parens nested match (@hhugo)
- Improve: always parens nested match (even the right most one) (@hhugo)
- Improve: always break for let_and contruct (@hhugo)
- Fix: missing comments (@hhugo)
- Improve: Add option to preserve style of local module open (#267, @gpetiot)
- Improve: preserve extension point formatting (@hhugo)
- Improve: make double semi consistent between implementation and use_file (#292, @hhugo)
- Improve: configure ocamlformat using attributes (@hhugo)
- Improve: extension point (@hhugo)
- Improve: break in type declaration for variant and record (#280, @hhugo)
- Fix: memory leak (@hhugo)
- Test: add ocaml compiler to test suite, and improve `make -C test` (@jberdine)
- Fix: unary operator `+`/`-` (@hhugo)
- Fix: doc comments in class (@hhugo)
- Fix: ocaml bug, sort fields (@hhugo)
- Improve: empty mod with comments (@hhugo)
- Improve: disable warning generated by the lexer in quiet mode (@hhugo)
- Fix: record update (@hhugo)
- Fix: rec let binding and attribute (@hhugo)
- Fix: punning (@hhugo)
- Fix: let open and constraint (@hhugo)
- Fix: not extension sugar when attribute (@hhugo)
- Fix: no-comment-check missing case (@hhugo)
- Fix: string literal (@hhugo)
- Fix: format of infix in presence of `%;` (@hhugo)
- Fix: let binding and type annot (@hhugo)
- Fix: binding when lhs is an extension (@hhugo)
- Fix: pat constraint in payload (@hhugo)
- Fix: let rec with extension (@hhugo)
- Fix: comments (@hhugo)
- Fix: comments in fmt_case (@hhugo)
- Fix: comments around Longident (@hhugo)
- Fix: missing comment for pmty_with (@hhugo)
- Improve: add option to disambiguate infix precedence with parens (@jberdine)
- Improve: `not` when infix op arg (@jberdine)
- Improve: add a flag to skip all checks about comments (@hhugo)
- Improve: breaking of module ident/unpack/extension exps (#269, @jberdine)
- Fix: literal sub-exps with attributes (@jberdine)
- Fix: many fixes regarding attributes (@hhugo)
- Improve: preserve formatting of block comments (#255, @hhugo)
- Improve: breaking of applications with long literal list args (#258, @jberdine)
- Fix: sugar functor (@hhugo)
- Fix: type alias in variant (@hhugo)
- Improve: formatting of comments (@jberdine)
- Fix: prefix operators (@hhugo)
- Fix: exception declarations (@hhugo)
- Fix: doc comments in structure (#250, @hhugo)
- Fix: add parens around pat with trailing attr (@hhugo)
- Fix: let binding and Ppat_or (@hhugo)
- Fix: be more permissive with pattern (@hhugo)
- Fix: fix string_literal with when its location includes its attribute (#244, @hhugo)
- Improve: improve errors returned to the user. (#243, @hhugo)
- Fix: missing comments for Pexp_construct (#240, @hhugo)
- Fix: multiple fixes around classes (#242, @hhugo)
- Fix: comments in empty () and [] (#241, @hhugo)
- Fix: support empty variant (#239, @hhugo)
- Fix: add missing attribute (#238, @hhugo)
- Fix: be more permissive with ppat_interval (#237, @hhugo)
- Improve: remove trailing ws (#210, @hhugo)
- Improve: attributes on type declarations (#232, @jberdine)
- Improve: breaking of infix Array and String get and set ops (#233, @jberdine)
- Fix: attributes and doc comments (#221, @hhugo)
- Improve: spacing of module unpack (#230, @jberdine)
- Improve: no parent for new (@hhugo)
- Fix: Revert: Improve: remove redundant parens around application operators (@hhugo)
- Improve: array alignment (#226, @hhugo)
- Improve: nested array infix ops (#225, @hhugo)
- Fix: is_adjacent and remove [~inclusive] from [Source.string_between] (@hhugo)
- Fix: Cmts.CmtSet.split (@hhugo)
- Improve: Allow comments inside empty delimited "things" (#223, @hhugo)
- Fix: Source.ends_line (#222, @hhugo)
- Improve: empty struct and sig (#217, @hhugo)
- Improve: support for toplevel files (#218, @hhugo)
- Fix: string literal, fix #214 (#219, @hhugo)
- Improve: more tuning for functors (@hhugo)
- Improve: sugar for functor type with multiple args (@hhugo)
- Improve: sugar for functors with multiple args (@hhugo)
- Improve: module type with (@hhugo)
- Improve: break before with/and type (@hhugo)
- Improve: break between fun args (@hhugo)
- Improve: module unpacking (#215, @hhugo)
- Improve: for & while loops (#211, @hhugo)
- Fix: attributes on ite (#209, @hhugo)
- Fix: partially applied (+) and (-) (#208, @hhugo)
- Fix: polymorphic variant (#202, @hhugo)
- Fix: parens with lazy pat (fix #199) (#201, @hhugo)
- Improve: omit excess indentation of `function` cases (@jberdine)
- Improve: extensions with payloads of multiple structure items (@jberdine)
- Improve: parenthesization and attribute placement of if-then-else (@jberdine)
- Fix: do not attach comments to docstrings (@jberdine)
- Fix: short syntax for extensions (#193, @hhugo)
- Fix: missing attrs for pcl_fun (@hhugo)
- Fix: pos of attribute for functors (@hhugo)
- Fix: () module only if not attrs (@hhugo)
- Fix: missing attrs for object (@hhugo)
- Fix: no short form of extension with attribs (@hhugo)
- Fix: normalization for Pexp_poly and Pexp_constraint (#190, @hhugo)
- Fix: some parenthesization context checks (#189, @hhugo)
- Fix: attributes on fun expressions (@jberdine)
- Fix: extensions with multiple module-level eval expressions (#185, @jberdine)
- Fix: functor & apply (#182, @hhugo)
- Fix: module rec with (@hhugo)
- Fix: more parens in pat_constraint (@hhugo)
- Improve: tuple & constraint (@hhugo)
- Improve: empty module (#178, @hhugo)
- Fix: extensible variant (#177, @hhugo)
- Fix: index operator (#176, @hhugo)
- Improve: empty module sig (@hhugo)
- Fix: add attributes to module signature (@hhugo)
- Add: support for objects and classes (#173, @hhugo)
- Improve: remove some redundant parens around tuple types (@jberdine)
- Fix: args in let bindings (@hhugo)
- Improve: let module%ext (@hhugo)
- Fix: infix op in alias (@hhugo)
- Fix: extensions pat (@hhugo)
- Fix: limit use of short syntax for extensions (@hhugo)
- Improve: allow break after Psig_include (@jberdine)
- Fix: { (a; b) with a; b } (@hhugo)
- Fix: with type [longident] (@hhugo)
- Fix: attributes on polymorphic variants (@hhugo)
- Fix: attribute in let bindings (@hhugo)
- Fix: private in extensible variant (@hhugo)
- Fix: gadt in extensible variant (@hhugo)
- Fix: missing parens in list pattern (@hhugo)
- Improve: format [new e] like an apply (@hhugo)
- Fix: parens for constraint (@hhugo)
- Fix: avoid emitting `>]` which is an unparsable keyword (#171, @hhugo)
- Fix: misplaced comments on `module type of` (@jberdine)

## 0.6 (2018-04-29)

### Features

- Add: option to align all infix ops (#150, @hhugo)
- Add: option to attempt to indent the same as ocp-indent (#162)
- Add: option for no discretionary parens for tuples (#157, @hhugo)
- Add: alternative format for if-then-else construct (#155, @hhugo)
- Add: option to customize position of doc comments (#153, @hhugo)

### Fixed

- Fix: dropped item attributes on module expressions
- Fix: toplevel let%ext (#167, @hhugo)
- Fix: parens around type alias & empty object type (#166, @hhugo)
- Fix: missing comments for [let open] (#165, @hhugo)
- Fix: missing comments in ppat_record (#164, @hhugo)
- Fix: check_typ wrt constraint on module type (#163, @hhugo)
- Fix: let binding with constraint (#160, @hhugo)
- Fix: handle generative functor type (#152, @hhugo)

### Formatting improvements

- Improve: remove redundant parens around application operators
- Improve: parenthesize and break infix constructors the same as infix ops
- Improve: consider prefix ops and `not` to be trivial if their arg is
- Improve: align arrow type args and do not wrap them (#161)
- Improve: formatting for multiple attributes (#154, @hhugo)
- Improve: keep the original string escaping (#159, @hhugo)
- Improve: discretionary parens in patterns (#151, @hhugo)
- Improve: breaking of infix op arguments
- Improve: consider some extensions to be "simple"
- Improve: punning (#158, @hhugo)
- Improve: force break of let module/open/exception/pats (#149, @hhugo)

### Build, packaging, and testing

- Add support for bisect (#169, @hhugo)
- Exclude failing tests from `make -C test`

## 0.5 (2018-04-17)

### Features

- Add: support for `new%js` (#136, @hhugo)
- Add: support for Ptyp_object (#104, @smondet)
- Use original filename when given in error messages. (#96, @mbarbin)

### Fixed

- Fix: allow extensions in types (#143, @hhugo)
- Fix: parens on symbol type constructor
- Fix: parenthesization of '!=' partial application as a prefix op (#126, @hhugo)
- Fix: parens around Ppat_constraint under Pexp_match or Pexp_try (#124, @hhugo)
- Fix: parenthesization of tuple args of variant type declarations (#122, @hhugo)
- Fix: missing parens around list inside Constr pattern (#123, @hhugo)
- Fix: incorrect breaking of long strings (#130, @hhugo)
- Fix: missing parens inside array literal (#129, @hhugo)
- Fix: attributes on arguments of function (#121, @hhugo)
- Fix: floating docstrings within a type declaration group
- Fix: missing parens in sugared Array.set
- Fix: missing attributes on patterns
- Fix: is_prefix_id for != (#112, @hhugo)
- Fix: missing parens around module value types in signatures (#108, @hcarty)
- Fix: floating docstrings within a value binding group
- Fix: missing attributes on extension points (#102, @hcarty)
- Fix: extensible variants with aliases (#100, @hcarty)
- Fix: several issues with extension sequence expressions
- Fix: generative functors
- Fix: preserve files with an empty ast (instead of failing) (#92, @mbarbin)
- Fix: missing extension on Pexp_sequence
- Fix: missing docstrings and attributes on types
- Fix: missing parens around sugared Array and String operations
- Fix: missing parens around Pexp_newtype
- Fix: missing parens around Ppat_constraint, Ppat_or, and Ppat_unpack
- Fix: dropped space when string wrapped between spaces
- Fix: repeated ppx extension on mutual/recursive let-bindings (#83, @mbarbin)
- Fix: dropped comments on Pmty_typeof
- Fix: missing parens around Ppat_unpack under Ppat_constraint

### Formatting improvements

- Improve: two open lines following multiline definition only with --sparse (#144)
- Improve: indent rhs of ref update (#139, @hhugo)
- Improve: no parens around precedence 0 infix ops (refines #115) (#141, @hhugo)
- Improve: support `(type a b c)` (#142, hhugo)
- Improve: no parens for `{ !e with a }` (#138, @hhugo)
- Improve: no parens for constr inside list pattern. (#140, @hhugo)
- Improve: generative functor applications (#137, @hhugo)
- Improve: omit parens around lists in local opens (#134, @hhugo)
- Prepare for ocaml#1705 (#131, @hhugo)
- Improve: comment wrapping for dangling close
- Improve: if-then-else conditions that break
- Improve: suppress spurious terminal line break in wrapped strings
- Improve: parens for nested constructors in pattern (#125, @hhugo)
- Improve: remove duplicate parens around Ptyp_package
- Improve: indentation after comment within record type declaration
- Improve: add discretionary parens on nested binops with different precedence
- Improve: empty module as functor argument (#113, @hhugo)
- Improve: indentation of multiple attributes
- Improve: attributes on short structure items
- Improve: attributes on type declarations
- Improve: tuple attribute args
- Improve: parenthesization of Ppat_or
- Improve: determination of file kind based on provided name
- Improve: extension on the let at toplevel: e.g. let%expect_test _ (#94, @mbarbin)
- Improve: constraints in punned record fields (#93, @mbarbin)
- Improve: nullary attributes
- Improve: Ppat_tuple under Ppat_array with unnecessary but clearer parens
- Improve: breaking of arguments following wrapped strings

### Build, packaging, and testing

- Simplify using `(universe)` support in jbuilder 1.0+beta20
- Add some regtests (#135, @hhugo)
- Upgrade to Base v0.11.0 (#103, @jeremiedimino)
- Add Travis CI script
- Fix: build [make reason] (#97, @mbarbin)
- Simplify Makefile due to jbuilder 1.0+beta18

## 0.4 (2018-02-24)

### Features

- Wrap lines in string literals, comments and docstrings
- Improve char escaping to ascii / uniform hexa / utf8 (#73)
- Add support for `Pexp_new` expressions (#76, @smondet)
- Add support for `Pexp_send _` expressions (#72, @smondet)
- Add options to format chars and break strings (#70, @smondet)
- Formatting of %ext on if/while/for/match/try/; (#63, @hcarty)
- Disable formatting with [@@@ocamlformat.disable] (#66, @hcarty)

### Formatting improvements

- Improve sequences under if-then-else with unnecessary but safer parens
- Improve optional arguments with type constraints
- Improve let-bound functions with type constraints
- Improve newtype constraints in let-bindings
- Improve placement of exception docstrings

### Fixed

- Fix missing break hint before comment on sugared `[]`
- Fix formatting of [%ext e1]; e2 (#75, @hcarty)
- Fix missing parens around let exception, let module, for, while under apply
- Fix missing parens under alias patterns
- Fix placement of attributes on extension constructors
- Fix missing parens around unpack patterns
- Fix let-bindings with pattern constraints
- Fix mutually recursive signatures

## 0.3 (2017-12-21)

### Features

- Output to stdout if output file omitted

### Fixed

- Fix Ppat_any value bindings
- Fix missing parens around variant patterns in fun arg
- Fix position of comments attached to end of sugared lists
- Fix missing comments on module names
- Fix package type constraints
- Fix first-class module alias patterns
- Fix first-class module patterns in let bindings
- Fix missing parens around Ptyp_package under Psig_type
- Fix missing "as" in Ptyp_alias formatting (@hcarty)
- Fix let bindings with constraints under 4.06

### Formatting improvements

- Improve line breaking of or-patterns
- Improve placement of comments within pattern matches
- Improve clarity of aliased or-patterns with parens
- Improve matches on aliased or-patterns
- Improve infix applications in limbs of if-then-else
- Improve final function arguments following other complex arguments
- Improve consistency of paren spacing after Pexp_fun
- Improve sugar for Pexp_let under Pexp_extension
- Improve sugar for newtype
- Improve first-class module expressions
- Improve indentation when comments are sprinkled through types
- Do not add open line after last binding in a structure

### Build and packaging

- Simplify build and packaging, and adopt some common practices
- Add Warnings.Errors argument for < 4.06 compatibility (@hcarty)
- Update base to v0.10.0 (@hcarty)

## 0.2 (2017-11-09)

### Features

- Check fatal warnings not only in inplace mode

### Documentation

- Improve doc of --no-warn-error
- Mention object language not implemented
- Update documentation of --output

### Fixed

- Colon instead of arrow before type for GADT constructors with no arguments (@mbouaziz)
- Fix some dropped comments attached to idents
- Fix missing parens around Ppat_alias under Ppat_variant
- Fix module type constraints on functors
- Fix broken record field punning
- Fix broken docstring attachment with multiple docstrings
- Fix missing parens around application operators
- Fix missing parens around Ppat_or under Ppat_variant
- Fix missing/excess parens around Pexp_open under Pexp_apply/Pexp_construct
- Fix duplicated attributes on Pexp_function
- Fix missing parens around Ptyp_package under Pstr_type
- Add '#' to the list of infix operator prefix (@octachron)
- Do not add space between `[` and `<` or `>` in variant types
- Add a break hint before "constraint" in a type def (@hcarty)

### Formatting improvements

- Remove unnecessary parens around Pexp_tuple under Pexp_open
- Improve single-case matches
- Improve constructor arguments
- Remove unnecessary parens around match, etc. with attributes
- Fix missing parens around constraint arg of variant type
- Fix missing parens on left arg of infix list constructor
- Fix missing parens around arrow type args of variant constructors
- Fix missing parens around type of constraints on module exps

### Build and packaging

- Separate Format patch into ocamlformat_support package
- Fix test script
- Unbreak build of ocamlformat_reason.ml (@mroch)
- Improve opam installation (JacquesPa)
- Install emacs support via opam package

## 0.1 (2017-10-19)

- Initial release.<|MERGE_RESOLUTION|>--- conflicted
+++ resolved
@@ -1,4 +1,9 @@
-<<<<<<< HEAD
+# Changelog
+
+Items marked with an asterisk (`*`) are changes that are likely to format
+existing code differently from the previous release when using the default
+profile. This started with version 0.26.0.
+
 <!--
 The format of this Changelog is based on Keep a Changelog (https://keepachangelog.com/en/1.0.0/).
 
@@ -10,18 +15,9 @@
 - Internal
 -->
 
-## 0.26.0 (Unreleased)
-=======
-# Changelog
-
-Items marked with an asterisk (`*`) are changes that are likely to format
-existing code differently from the previous release when using the default
-profile. This started with version 0.26.0.
-
 ## unreleased
->>>>>>> ecd40f27
-
-### Bug fixes
+
+### Fixed
 
 - Fix dropped attributes on a begin-end in a match case (#2421, @Julow)
 - Fix non-stabilizing comments before a functor type argument (#2420, @Julow)
