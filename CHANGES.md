--- conflicted
+++ resolved
@@ -14,12 +14,10 @@
 
 - Fixed `nested-match=align` not working with `match%ext` (#2648, @EmileTrotignon)
 
-<<<<<<< HEAD
-- Print valid syntax for the corner case (1).a (#2653, @v-gb)
-=======
 - Fixed the AST generated for bindings of the form `let pattern : type = function ...`
   (#2651, @v-gb)
->>>>>>> 5cc318b2
+
+- Print valid syntax for the corner case (1).a (#2653, @v-gb)
 
 ## 0.27.0
 
