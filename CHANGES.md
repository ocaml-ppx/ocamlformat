## unreleased

### Removed

### Deprecated

### Bug fixes

- Consistent indentation of `fun (type a) ->` that follow `fun x ->` (#2294, @Julow)
- Avoid adding breaks inside `~label:(fun` and base the indentation on the label. (#2271, #2291, #2293, #2298, @Julow)
- Fix non-stabilizing comments attached to private/virtual/mutable keywords (#2272, @gpetiot)
- Fix formatting of comments in "disable" chunks (#2279, @gpetiot)
- Fix indentation of trailing double-semicolons (#2295, @gpetiot)

### Changes

- Restore short form formatting of module patterns with a module type constraint (`((module M) : (module S))` formatted as `(module M : S)`) (#2280, @gpetiot)
- Restore short form formatting of record field aliases (#2282, @gpetiot)
<<<<<<< HEAD
- Tweaks the JaneStreet profile to be more consistent with ocp-indent (#2281, #2284, #2289, @gpetiot, @Julow)
- Improve formatting of class signatures (#2301, @gpetiot, @Julow)
=======
- Tweaks the JaneStreet profile to be more consistent with ocp-indent (#2281, #2284, #2289, #2302, @gpetiot, @Julow)
>>>>>>> a07ae6e3

### New features

- Improved error reporting for unstable or dropped comments (#2292, @gpetiot)

## 0.25.1 (2023-03-06)

### Bug fixes

- Janestreet: Fix indentation of functions passed as labelled argument (#2259, @Julow)

## 0.25.0 (2023-02-24)

### Library

- The declaration of options is a regular module instead of a functor. (#2193, @EmileTrotignon)

### Bug fixes

- Fix indentation when ocamlformat is disabled on an expression (#2129, @gpetiot)
- Reset max-indent when the `max-indent` option is not set (#2131, @hhugo, @gpetiot)
- Add missing parentheses around immediate objects having attributes attached in 4.14 (#2144, @gpetiot)
- Fix dropped comment attached to the identifier of an open-expression (#2155, @gpetiot)
- Correctly format chunks of file in presence of `enable`/`disable` floating attributes (#2156, @gpetiot)
- Remove abusive normalization in docstrings references (#2159, #2162, @EmileTrotignon)
- Fix parentheses around symbols in if-then-else branches (#2169, @gpetiot)
- Preserve position of comments around variant identifiers (#2179, @gpetiot)
- Fix parentheses around symbol identifiers (#2185, @gpetiot)
- Fix alignment inconsistency between let-binding and let-open (#2187, @gpetiot)
- Fix reporting of operational settings origin in presence of profiles (#2188, @EmileTrotignon)
- Fix alignment inconsistency of if-then-else in apply (#2203, @gpetiot)
- Fix automated Windows build (#2205, @nojb)
- Fix spacing between recursive module bindings and recursive module declarations (#2217, @gpetiot)
- ocamlformat-rpc: use binary mode for stdin/stdout (#2218, @rgrinberg)
- Fix interpretation of glob pattern in `.ocamlformat-ignore` under Windows (#2206, @nojb)
- Remove conf mutability, and correctly display the conventional profile when using print-config (#2233, @EmileTrotignon)
- Preserve position of comments around type alias (#2239, @EmileTrotignon)
- Preserve position of comments around constructor record (#2237, @EmileTrotignon)
- Preserve position of comments around external declaration strings (#2238, @EmileTrotignon, @gpetiot)
- Preserve position of comments around module pack expressions (#2234, @EmileTrotignon, @gpetiot)
- Correctly parenthesize array literals with attributes in argument positions (#2250, @ccasin)

### Changes

- Indent 2 columns after `initializer` keyword (#2145, @gpetiot)
- Preserve syntax of generative modules (`(struct end)` vs `()`) (#2135, #2146, @trefis, @gpetiot)
- Preserve syntax of module unpack with type constraint (`((module X) : (module Y))` vs `(module X : Y)`) (#2136, @trefis, @gpetiot)
- Normalize location format for warning and error messages (#2139, @gpetiot)
- Preserve syntax and improve readability of indexop-access expressions (#2150, @trefis, @gpetiot)
  + Break sequences containing indexop-access assignments
  + Remove unnecessary parentheses around indices
- Mute warnings for odoc code blocks whose syntax is not specified (#2151, @gpetiot)
- Improve formatting of odoc links (#2152, @gpetiot)
- Preserve sugared extension node attached to an `if` carrying attributes (#2167, @trefis, @gpetiot)
- Remove unnecessary parentheses around partially applied infix operators with attributes (#2198, @gpetiot)
- JaneStreet profile: doesn't align infix ops with open paren (#2204, @gpetiot)
- Re-use the type let_binding from the parser instead of value_binding, improve the spacing of let-bindings regarding of having extension or comments (#2219, @gpetiot)
- The `ocamlformat` package now only contains the binary, the library is available through the `ocamlformat-lib` package (#2230, @gpetiot)

### New features

- Add a `break-colon` option to decide whether to break before or after the `:` symbol in value binding declarations and type constraints. This behavior is no longer ensured by `ocp-indent-compat`. (#2149, @gpetiot)
- Format `.mld` files as odoc documentation files (#2008, @gpetiot)
- New value `vertical` for option `if-then-else` (#2174, @gpetiot)
- New value `vertical` for option `break-cases` (#2176, @gpetiot)
- New value `wrap-or-vertical` for option `break-infix` that only wraps high precedence infix ops (#1865, @gpetiot)

## 0.24.1 (2022-07-18)

### New features

- Support `odoc-parser.2.0.0` (#2123, @gpetiot)
  * Breaking change: incompatible with earlier versions of `odoc-parser`
  * New inline math elements `{m ...}` available in doc-comments
  * New block math elements `{math ...}` available in doc-comments

## 0.23.0 (2022-07-07)

### Removed

- `bench` binary is not distributed anymore to avoid name collisions (#2104, @gpetiot)

### Bug fixes

- Preserve comments around object open/close flag (#2097, @trefis, @gpetiot)
- Preserve comments around private/mutable/virtual keywords (#2098, @trefis, @gpetiot)
- Closing parentheses of local open now comply with `indicate-multiline-delimiters` (#2116, @gpetiot)
- emacs: fix byte-compile warnings (#2119, @syohex)

### Changes

- Use the API of ocp-indent to parse the `.ocp-indent` files (#2103, @gpetiot)
- JaneStreet profile: set `max-indent = 2` (#2099, @gpetiot)
- JaneStreet profile: align pattern-matching bar `|` under keyword instead of parenthesis (#2102, @gpetiot)

## 0.22.4 (2022-05-26)

### Removed

- Profiles `compact` and `sparse` are now removed (#2075, @gpetiot)
- Options `align-cases`, `align-constructors-decl` and `align-variants-decl` are now removed (#2076, @gpetiot)
- Option `disable-outside-detected-project` is now removed (#2077, @gpetiot)

### Deprecated

- Cancel the deprecations of options that are not set by the preset profiles (#2074, @gpetiot)

### Bug fixes

- emacs: Remove temp files in the event of an error (#2003, @gpetiot)
- Fix unstable comment formatting around prefix op (#2046, @gpetiot)

### Changes

- Qtest comments are not re-formatted (#2034, @gpetiot)
- ocamlformat-rpc is now distributed through the ocamlformat package (#2035, @Julow)
- Doc-comments code blocks with a language other than 'ocaml' (set in metadata) are not parsed as OCaml (#2037, @gpetiot)
- More comprehensible error message in case of version mismatch (#2042, @gpetiot)
- The global configuration file (`$XDG_CONFIG_HOME` or `$HOME/.config`) is only applied when no project is detected, `--enable-outside-detected-project` is set, and no applicable `.ocamlformat` file has been found. Global and local configurations are no longer used at the same time. (#2039, @gpetiot)
- Set `ocaml-version` to a fixed version (4.04.0) by default to avoid reproducibility issues and surprising behaviours (#2064, @kit-ty-kate)
- Split option `--numeric=X-Y` into `--range=X-Y` and `--numeric` (flag). For now `--range` can only be used with `--numeric`. (#2073, #2082, @gpetiot)

### New features

- New syntax `(*= ... *)` for verbatim comments (#2028, @gpetiot)
- Preserve the begin-end construction in the AST (#1785, @hhugo, @gpetiot)
- Preserve position of comments located after the semi-colon of the last element of lists/arrays/records (#2032, @gpetiot)
- Option `--print-config` displays a warning when an .ocamlformat file defines redundant options (already defined by a profile) (#2084, @gpetiot)

## 0.21.0 (2022-02-25)

### Bug fixes

- Add missing parentheses around variant class arguments (#1967, @gpetiot)
- Fix indentation of module binding RHS (#1969, @gpetiot)
- Fix position of `:=` when `assignment-operator=end-line` (#1985, @gpetiot)
- Fix position of comments attached to constructor decl (#1986, @gpetiot)
- Do not wrap docstrings, `wrap-comments` should only impact non-documentation comments, wrapping invalid docstrings would cause the whole file to not be formatted (#1988, @gpetiot)
- Do not break between 2 module items when the first one has a comment attached on the same line. Only a comment on the next line should induce a break to make it clear to which element it is attached to (#1989, @gpetiot)
- Preserve position of comments attached to the last node of a subtree (#1667, @gpetiot)
- Do not override the values of the following non-formatting options when a profile is set: `comment-check`, `disable`, `max-iters`, `ocaml-version`, and `quiet` (#1995, @gpetiot).
- Remove incorrect parentheses around polymorphic type constraint (#2002, @gpetiot)
- Handle cases where an attribute is added to a bind expression, e.g. `(x >>= (fun () -> ())) [@a]` (#2013, @emillon)
- Fix indentation of constraints of a package type pattern (#2025, @gpetiot)

### Changes

- More expressions are considered "simple" (not inducing a break e.g. as an argument of an application):
  + Variants with no argument (#1968, @gpetiot)
  + Empty or singleton arrays/lists (#1943, @gpetiot)
- Print odoc code block delimiters on their own line (#1980, @gpetiot)
- Make formatting of cons-list patterns consistent with cons-list expressions, (::) operators are aligned when possible, comments position also improved (#1983, @gpetiot)
- Apply 'sequence-style' to add a space before ';;' between toplevel items, consistently with the formatting of ';' in sequences (#2004, @gpetiot)

### New features

- Format toplevel phrases and their output (#1941, @Julow, @gpetiot).
  This feature is enabled with the flag `--parse-toplevel-phrases`.
  Toplevel phrases are supported when they are located in doc-comments blocks and cinaps comments.
  Whole input files can also be formatted as toplevel phrases with the flag `--repl-file`.

### RPC

- ocamlformat-rpc-lib is now functorized over the IO (#1975, @gpetiot).
  Now handles `Csexp.t` types instead of `Sexplib0.Sexp.t`.
- RPC v2 (#1935, @panglesd):
  Define a 'Format' command parameterized with optionnal arguments to set or override the config and path, to format in the style of a file.
- Prevent RPC to crash on version mismatch with `.ocamlformat` (#2011, @panglesd, @Julow)

## 0.20.1 (2021-12-13)

### New features

- Update to odoc-parser 1.0.0 (#1843, @Julow).
  New syntax: code blocks can carry metadata, e.g.:
  `{@ocaml kind=toplevel env=e1[ code ]}`

## 0.20.0 (2021-12-06)

### Deprecated

- Profiles `compact` and `sparse` are now deprecated and will be removed by version 1.0 (#1803, @gpetiot)
- Options that are not set by the preset profiles are now deprecated and will be removed by version 1.0:
  + `align-cases`, `align-constructors-decl` and `align-variants-decl` (#1793, @gpetiot)
  + `disambiguate-non-breaking-match` (#1805, @gpetiot)
  + `break-before-in` (#1888, @gpetiot)
  + `break-cases={toplevel,all}` (#1890, @gpetiot)
  + `break-collection-expressions` (#1891, @gpetiot)
  + `break-fun-decl=smart` (#1892, @gpetiot)
  + `break-fun-sig=smart` (#1893, @gpetiot)
  + `break-string-literals` (#1894, @gpetiot)
  + `break-struct` (#1895, @gpetiot)
  + `extension-indent` (#1896, @gpetiot)
  + `function-indent` (#1897, @gpetiot)
  + `function-indent-nested` (#1898, @gpetiot)
  + `if-then-else={fit-or-vertical,k-r}` (#1899, @gpetiot)
  + `indicate-multiline-delimiters=closing-on-separate-line` (#1900, @gpetiot)
  + `indent-after-in` (#1901, @gpetiot)
  + `let-binding-indent` (#1902, @gpetiot)
  + `let-binding-spacing=sparse` (#1903, @gpetiot)
  + `match-indent` (#1904, @gpetiot)
  + `match-indent-nested` (#1905, @gpetiot)
  + `module-item-spacing=preserve` (#1906, @gpetiot)
  + `nested-match` (#1907, @gpetiot)
  + `parens-tuple-patterns` (#1908, @gpetiot)
  + `sequence-style=before` (#1909, @gpetiot)
  + `stritem-extension-indent` (#1910, @gpetiot)
  + `type-decl-indent` (#1911, @gpetiot)

### Bug fixes

- Fix normalization of sequences of expressions (#1731, @gpetiot)
- Type constrained patterns are now always parenthesized, parentheses were missing in a class context (#1734, @gpetiot)
- Support sugared form of coercions in let bindings (#1739, @gpetiot)
- Add missing parentheses around constructor used as indexing op (#1740, @gpetiot)
- Honour .ocamlformat-ignore on Windows (#1752, @nojb)
- Avoid normalizing newlines inside quoted strings `{|...|}` (#1754, @nojb, @hhugo)
- Fix quadratic behavior when certain constructs are nested. This corresponds
  to the cases where a partial layout is triggered to determine if a construct
  fits on a single line for example. (#1750, #1766, @emillon)
- Fix non stabilizing comments after infix operators (`*`, `%`, `#`-ops) (#1776, @gpetiot)
- Fix excessive break and wrong indentation after a short-open when `indicate-multiline-delimiters=closing-on-separate-line` (#1786, @gpetiot)
- Add parentheses around type alias used as type constraint (#1801, @gpetiot)
- Fix alignment of comments inside a tuple pattern and remove incorrect linebreak.
  Fix formatting of labelled arguments containing comments. (#1797, @gpetiot)
- Emacs: only hook ocamlformat mode on tuareg/caml modes when ocamlformat is not disabled (#1814, @gpetiot)
- Fix boxing of labelled arguments, avoid having a linebreak after a label when the argument has a comment attached (#1830, #1885, @gpetiot)
- Add missing parentheses around application of prefix op when applied to other operands (#1825, @gpetiot)
- Fix application of a monadic binding when 'break-infix-before-func=false' (#1849, @gpetiot)
- Fix dropped comments attached to a sequence in a sugared extension node (#1853, @gpetiot)
- Fix formatting of exception types, and add missing parentheses (#1873, @gpetiot)
- Fix indentation of with-type constraints (#1883, @gpetiot)
- Preserve sugared syntax of extension points with attributes (#1913, @gpetiot)
- Improve comment attachment when followed but not preceded by a linebreak (#1926, @gpetiot)
- Fix position of comments preceding Pmod_ident (#1939, @gpetiot)
- Make the formatting of attributes and docstrings more consistent (#1929, @gpetiot)
- Fix stabilization of comments inside attributes (#1942, @gpetiot)

### Changes

- Set 'module-item-spacing=compact' in the default/conventional profile (#1848, @gpetiot)
- Preserve bracketed lists in the Parsetree (#1694, #1876, #1914, @gpetiot)
- Line directives now cause OCamlFormat to emit an error, they were previously silently ignored (#1845, @gpetiot)
- Apply option 'module-item-spacing' on mutually recursive type declarations for more consistency (#1854, @gpetiot)

### New features

- Handle merlin typed holes (#1698, @gpetiot)
- Handle punned labelled arguments with type constraint in function applications.
  For example, function application of the form `foo ~(x:int)` instead of the explicit `foo ~x:(x:int)`. (ocaml#10434) (#1756, #1759, @gpetiot).
  This syntax is only produced when the output syntax is at least OCaml 4.14.
- Allow explicit binders for type variables (ocaml#10437) (#1757, @gpetiot)
- Add a new `ocaml-version` option to select the version of OCaml syntax of the output (#1759, @gpetiot)
- Allow disambiguated global identifiers (like t/2) so they can be formatted by tools like OCaml-LSP (#1716, @let-def)
- Handle let operator punning uniformly with other punning forms.
  Normalizes let operator to the punned form where possible, if output syntax version is at least OCaml 4.13.0. (#1834, #1846, @jberdine)
- Remove unnecessary surrounding parentheses for immediate objects.
  This syntax is only produced when the output syntax is at least OCaml 4.14. (#1934, @gpetiot)

## 0.19.0 (2021-07-16)

### Bug fixes

- Fix formatting of odoc tags: the argument should be on the same line, indent description that wraps (#1634, #1635, @gpetiot)
- Consistently format let bindings and monadic let bindings, do not drop comments before monadic bindings (#1636, @gpetiot)
- Fix dropped comments attached to pattern constrained by polynewtype (#1645, @gpetiot)
- Fix comment attachment on infix operators (#1643, @gpetiot)
- Add missing spaces inside begin-end delimiting an ite branch (#1646, @gpetiot)
- Add missing parens around function at RHS of infix op (#1642, @gpetiot)
- Preserve begin-end keywords delimiting match cases (#1651, @gpetiot)
- Fix alignment of closing paren on separate line for anonymous functions (#1649, @gpetiot)
- Preserve begin-end keywords around infix operators (#1652, @gpetiot)
- Preserve `begin%ext` syntax for infix opererator expressions (#1653, @gpetiot)
- Consistently format comments attached to let-and bindings located at toplevel (#1663, @gpetiot)
- Remove double parens around a functor in a module application (#1681, @gpetiot)
- Improve breaking of comments to avoid violating the margin (#1676, @jberdine)
- Fix parentheses around successive unary operations (#1696, @gpetiot)
- Add missing break between pattern and attribute (#1711, @gpetiot)
- Add missing parentheses around expression having attributes or comments inside a shorthand let-open clause (#1708, @gpetiot)
- Do not consider leading star '*' when checking the diff of doc comments (#1712, @hhugo)
- Fix formatting of multiline non-wrapping comments (#1723, @gpetiot)
- Fix position of comments following a record field (#1945, @gpetiot)

### Changes

- Improve the diff of unstable docstrings displayed in error messages (#1654, @gpetiot)
- Use UTF8 length of strings, not only in wrapped comments (#1673, @jberdine)
- Improve position of `;;` tokens (#1688, @gpetiot)
- Depend on `odoc-parser` instead of `odoc` (#1683, #1713, @kit-ty-kate, @jonludlam, @julow).
  The parser from odoc has been split from the main odoc package and put into its own package, `odoc-parser`.
- Revert infix-form list formatting to pre-0.17.0 (#1717, @gpetiot)

### New features

- Implement OCaml 4.13 features (#1680, @gpetiot)
  + Named existentials in pattern-matching (ocaml#9584)
  + Let-punning (ocaml#10013)
  + Module type substitutions (ocaml#10133)
- Emacs integration (disabled for ocamlformat < 0.19.0):
  + Indent a line or a region with ocamlformat when pressing <TAB>
  + Break the line and reindent the cursor when pressing <ENTER>
  (#1639, #1685, @gpetiot) (#1687, @bcc32)
- Add 'line-endings=lf|crlf' option to specify the line endings used in the
  formatted output. (#1703, @nojb)

### Internal

- A script `tools/build-mingw64.sh` is provided to build a native Windows
  binary of `ocamlformat` using `mingw64` toolchain under Cygwin.

## 0.18.0 (2021-03-30)

### Bug fixes

- Fix extraneous parenthesis after `let open` with `closing-on-separate-line` (#1612, @Julow)
- Add missing break between polytype quantification and arrow-type body (#1615, @gpetiot)

### Changes

- Use dune instrumentation backend for `bisect_ppx` (#1550, @tmattio)
- Format objects and classes consistently with structure and signature items (#1569, @bikallem)

### New features

- Expose a RPC interface through a new binary `ocamlformat-rpc` and a new library `ocamlformat-rpc-lib` (#1586, @gpetiot, @voodoos)

## 0.17.0 (2021-02-15)

### Removed

- Remove the 'let-open' option, deprecated since 0.16.0 (#1563, @gpetiot)
- Remove support for OCaml 4.06 and 4.07, minimal version requirement bumped to OCaml 4.08 (#1549, @gpetiot)
- Remove the 'extension-sugar' option, deprecated since 0.14.0 (#1588, @gpetiot)

### Bug fixes

- Fix parsing of invalid file wrt original source handling (#1542, @hhugo)
- Preserve the syntax of infix set/get operators (#1528, @gpetiot).
  `String.get` and similar calls used to be automatically rewritten to their corresponding infix form `.()`, that was incorrect when using the `-unsafe` compilation flag. Now the concrete syntax of these calls is preserved.
- Add location of invalid docstring in warning messages (#1529, @gpetiot)
- Fix comments on the same line as prev and next elements (#1556, @gpetiot)
- Break or-patterns after comments and preserve their position at the end of line (#1555, @gpetiot)
- Fix linebreak between signature items of the same group (#1560, @gpetiot)
- Fix stack overflow on large string constants (#1562, @gpetiot)
- Fix comment position around list cons operator (#1567, @gpetiot)
- Fix the vertical alignment test to break down comment groups (#1575, @gpetiot)
- Preserve spacing of toplevel comments (#1554, @gpetiot)
- Support more sugared extension points (#1587, @gpetiot)

### Changes

- Add buffer filename in the logs when applying ocamlformat (#1557, @dannywillems)
- Improve comment position in pattern collection (#1576, @gpetiot)
- Consistent positioning of lambda return type annotations when no-break-infix-before-func and pre/post extensions (#1581, @gpetiot)

### New features

- Support injectivity type annotations (OCaml 4.12 feature) (#1523, @gpetiot)

## 0.16.0 (2020-11-16)

### Removed

- Remove the 'escape-chars' option, deprecated since 0.14.0 (#1462, @gpetiot)
- Remove the 'escape-strings' option, deprecated since 0.14.0 (#1463, @gpetiot)
- Remove the 'doc-comments-val' option, deprecated since 0.14.2 (#1461, @gpetiot)
- Removed options are now listed in the commandline manual (new REMOVED OPTIONS section) (#1469, @Julow)

### Changes

- Set 'indicate-multiline-delimiters=no' on default profile (#1452, @gpetiot)
- Option 'let-open' is now deprecated, concrete syntax will always be preserved starting from OCamlFormat v0.17.0, corresponding to the current 'let-open=preserve' behavior. (#1467, @gpetiot)
- Warnings printed by ocamlformat itself now use the 4.12 style with symbolic names (#1511, #1518, @emillon)
- Remove extension from executable name in error messages. On Windows, this means that messages now start with "ocamlformat: ..." instead of "ocamlformat.exe: ..." (#1531, @emillon)
- Using tokens instead of string manipulation when inspecting the original source (#1526, #1533, #1541 @hhugo) (#1532, @gpetiot)

### Bug fixes

- Allow a break after `if%ext` with `if-then-else=keyword-first` (#1419, #1543, @gpetiot)
- Fix parentheses around infix applications having attributes (#1464, @gpetiot)
- Fix parentheses around the index arg of a non-sugared index operation (#1465, @gpetiot)
- Preserve comment position around `match` and `try` keywords (#1458, @gpetiot)
- Add missing break in module statement (#1431, @gpetiot)
- Indent attributes attached to included modules better (#1468, @gpetiot)
- Clean up `ocamlformat.el` for submission to MELPA (#1476, #1495, @bcc32)
  + Added missing package metadata to `ocamlformat.el` (#1474, @bcc32)
  + Fix `ocamlformat.el` buffer replacement for MacOS Emacs (#1481, @juxd)
- Add missing parentheses around a pattern matching that is the left-hand part of a sequence when an attribute is attached (#1483, @gpetiot)
- Add missing parentheses around infix operator used to build a function (#1486, @gpetiot)
- Fix comments around desugared expression (#1487, @gpetiot)
- Fix invalid fragment delimiters of format-invalid-files recovery mode (#1485, @hhugo)
- Fix misalignment of cases in docked `function` match (#1498, @gpetiot)
- Preserve short-form extensions for structure item extensions (#1502, @gpetiot).
  For example `open%ext M` will not get rewritten to `[%%ext open M]`.
- Do not change the spaces within the code spans in docstrings (#1499, @gpetiot)
- Comments of type constrained label in record pattern have to be relocated in 4.12 (#1517, @gpetiot)
- Preserve functor syntax for OCaml 4.12 (#1514, @gpetiot)
- Fix inconsistencies of the closing parentheses with indicate-multiline-delimiters (#1377, #1540, @gpetiot)
- Fix position of comments around list constructor (::) (#1524, @gpetiot)
- Fix comments position in extensions (#1525, @gpetiot)
- Fix formatting of field override with constraint (#1544, @gpetiot)

### New features

## 0.15.1 (2020-11-02)

### Internal

- Use ppxlib instead of ocaml-migrate-parsetree 1.x. (#1482, @emillon)
  + No functional changes are expected.
  + Cherry picked commits: 219dc1e3a4614041e1bc5428d003c0af4e, 9e453b0ef87124e33827ee2423289deef8, 7ad1e575ffa4ce3022c71daba39954d3b9, eb49db6772a9adabe611982000465d0ad7, dc79052a085950cd88fdef0843f665a029, c06c544e21bd65b726cde8fee0f78a6248, ce94d2fa50ff276b5782070375a0b30ba1

## 0.15.0 (2020-08-06)

### Changes

- Do not break inline elements such as `{i blah}` in docstrings (#1346, @jberdine)
- Distinguish hash-getter from hash-comparison infix operators. Operators of the form `#**#` or `#**.` where `**` can be 0 or more operator chars are considered getter operators and are not surrounded by spaces, as opposed to regular infix operators (#1376, @gpetiot)
- Type constraint on return type of functions is now always printed before the function body (#1381, #1397, @gpetiot)

### Bug fixes

- Restore previous functionality for pre-post extension points (#1342, @jberdine)
- Fix extra break before `function` body of a `fun` (#1343, @jberdine)
- Indent further args of anonymous functions (#1440, @gpetiot)
- Do not clear the emacs `*compilation*` buffer on successful reformat (#1350, @jberdine)
- Fix disabling with attributes on OCaml < 4.08 (#1322, @emillon)
- Preserve unwrapped comments by not adding artificial breaks when `wrap-comments=false` and `ocp-indent-compat=true` are set to avoid interfering with ocp-indent indentation. (#1352, @gpetiot)
- Break long literal strings at the margin (#1367, @gpetiot)
- Break after a multiline argument in an argument list (#1360, @gpetiot)
- Remove unnecessary parens around object (#1379, @gpetiot)
- Fix placement of comments on constants (#1383, @gpetiot)
- Do not escape arguments of some Odoc tags (#1391, 1408, @gpetiot, @Julow).
  The characters `[]{}` must not be escaped in the arguments of `@raise`, `@author`, `@version` and others.
- Fix missing open line between multi-line let-binding with poly-typexpr (#1372, @jberdine)
- Remove trailing space after expression when followed by an attribute and break before attributes attached to multi-line phrases (#1382, @gpetiot)
- Do not add a space to minimal comments `(* *)`, `(** *)` and `(*$ *)` (#1407, @gpetiot)
- Fix attributes position in labelled arguments type (#1434, @gpetiot)
- Add missing parens around type annotation in anonymous function (#1433, @gpetiot)
- Fix alignment of 'then' keyword in parenthesised expression (#1421, @gpetiot)

### New features

- Support quoted extensions (added in ocaml 4.11) (#1405, @gpetiot)
- Recognise eliom file extensions (#1430, @jrochel)

## 0.14.3 (2020-07-22)

### Changes

- No functional changes from 0.14.2. The goal of this release is to be
  compatible with base and stdio v0.14.0.
- Backport the following PRs:
  + Update opam metadata (#1386)
  + Add compatibility with base.v0.14.0 (#1396)
  + Allow stdio.v0.14 (#1399)

## 0.14.2 (2020-05-11)

### Changes

- Merge `doc-comments-val` option with `doc-comments`. The placement of documentation comments on `val` and `external` items is now controled by `doc-comments`.
  + `doc-comments=after` becomes `doc-comments=after-when-possible` to take into account the technical limitations of ocamlformat;
  + `doc-comments=before` is unchanged;
  + `doc-comments-val` is now replaced with `doc-comments`.
    To reproduce the former behaviors
    * `doc-comments=before` + `doc-comments-val=before`: now use `doc-comments=before`;
    * `doc-comments=before` + `doc-comments-val=after`: now use `doc-comments=before-except-val`;
    * `doc-comments=after` + `doc-comments-val=before`: this behavior did not make much sense and is not available anymore;
    * `doc-comments=after` + `doc-comments-val=after`: now use `doc-comments=after-when-possible`.
 (#1358, @jberdine, @Julow, @gpetiot).
 This reverts changes introduced in 0.14.1 (#1335) and 0.14.0 (#1012).

## 0.14.1 (2020-04-14)

### Changes

- The default for `doc-comments` is changed to `after` (#1335, @Julow).
  This reverts a change introduced in 0.14.0 (#1012).
- Revert deprecation of the `doc-comments` option (#1331, @Julow).
  This reverts a change introduced in 0.14.0 (#1293).

## 0.14.0 (2020-04-02)

### New features

- Add an option `--format-invalid-files` to print unparsable parts of the input as verbatim text. This feature is still experimental. (#1026, @gpetiot)
- Support multi-indices extended indexing operators (#1279, #1277, @Julow, @gpetiot).
  This feature has been added in OCaml 4.10.0
- Handle OCaml 4.10.0 AST (#1276, @gpetiot)
- Preserve functor syntax for consistency (#1312, @gpetiot).
  Previously both functor syntax: `module M = functor (K : S) -> struct end` and `module M (K : S) = struct end` would be formatted as the latter, the original syntax is now preserved.

### Changes

- Add the option `doc-comments-val=before|after` (#1012, @Julow).
  This option set the placement of documentation comment on `val` and `external` only.
  It is set to `after` by default.
- The default for `doc-comments` is changed from `after` to `before` (#1012, #1325, @Julow).
  This affects both `conventional` (default) and `ocamlformat` profiles.
- Some options are now deprecated:
  + `doc-comments` (#1293, #1012).
    This option depends on a flawed heuristic.
    It is replaced by `doc-comments-val` for `val` and `external` declarations.
    There is no equivalent to this option in the general case.
  + `escape-chars`, `escape-strings` and `extension-sugar` (#1293).
    These options are rarely used and their default behavior is considered to be the right behavior.
- Add space between `row_field` attributes and the label or arguments, to be
  consistent with the non-polymorphic case. (#1299, @CraigFe)

### Bug fixes

- Fix missing parentheses around `let open` (#1229, @Julow).
  eg. `M.f (M.(x) [@attr])` would be formatted to `M.f M.(x) [@attr]`, which would crash OCamlformat
- Remove unecessary parentheses with attributes in some structure items:
  + extensions and eval items (#1230, @Julow).
    eg. the expression `[%ext (() [@attr])]` or the structure item `(() [@attr]) ;;`
  + `let _ = ...`  constructs (#1244, @emillon)
- Fix some bugs related to comments:
  + after a function on the rhs of an infix (#1231, @Julow).
    eg. the comment in `(x >>= fun y -> y (* A *))` would be dropped
  + in module unpack (#1309, @Julow).
    eg. in the module expression `module M = (val x : S (* A *))`
- Fix formatting of empty signature payload `[%a:]` (#1236, @emillon)
- Fix parenthesizing when accessing field of construct application (#1247, @gpetiot)
- Fix formatting of attributes on object overrides `{< >}` (#1238, @emillon)
- Fix attributes on coercion (#1239, @emillon)
- Fix formatting of attributes on packed modules (#1243, @emillon)
- Fix parens around binop operations with attributes (#1252, #1306, @gpetiot, @CraigFe)
- Remove unecessary parentheses in the argument of indexing operators (#1280, @Julow)
- Retain attributes on various AST nodes:
  + field set expressions, e.g. `(a.x <- b) [@a]` (#1284, @CraigFe)
  + instance variable set expressions, e.g. `(a <- b) [@a]` (#1288, @CraigFe)
  + indexing operators, e.g. `(a.(b)) [@a]` (#1300, @CraigFe)
  + sequences, e.g. `(a; b) [@a]` (#1291, @CraigFe)
- Avoid unnecessary spacing after object types inside records and polymorphic variants, e.g. `{foo : < .. > [@a]}` and `{ foo : < .. > }` (#1296, @CraigFe)
- Fix missing parentheses around tuples with attributes. (#1301, @CraigFe).
  Previously, `f ((0, 0) [@a])` would be formatted to `f (0, 0) [@a]`, crashing OCamlformat.
- Avoid emitting `>]` when an object type is contained in an extension point or attribute payload (#1298, @CraigFe)
- Fix crash on the expression `(0).*(0)` (#1304, @Julow).
  It was formatting to `0.*(0)` which parses as an other expression.
- Preserve empty doc-comments syntax. (#1311, @gpetiot).
  Previously `(**)` would be formatted to `(***)`.
- Do not crash when a comment contains just a newline (#1290, @emillon)
- Handle lazy patterns as arguments to `class` (#1289, @emillon)
- Preserve cinaps comments containing unparsable code (#1303, @Julow).
  Previously, OCamlformat would fallback to the "wrapping" logic, making the comment unreadable and crashing in some cases.
- Fix normalization of attributes, fixing the docstrings in attributes (#1314, @gpetiot)
- Add missing parentheses around OR-patterns with attributes (#1317, @gpetiot)
- Fix spacing inside parens for symbols when the spacing was handled by the englobing exp (#1316, @gpetiot)
- Fix invalid (unparsable) docstrings (#1315, @gpetiot).
  When parsing a comment raises an error in odoc, it is printed as-is.
- Fix parenthesizing of optional arguments rebound to non-variables, e.g.
  `let f ?a:(A) = ()` rather than the unparsable `let f ?a:A = ()` (#1305, @CraigFe)

## 0.13.0 (2020-01-28)

### New features

- Add an option `--margin-check` to emit a warning if the formatted output exceeds the margin (#1110, @gpetiot)
- Preserve comment indentation when `wrap-comments` is unset (#1138, #1159, @Julow)
- Improve error messages (#1147, @Julow)
- Display standard output in the emacs plugin even when ocamlformat does not fail (#1189, @gpetiot)

### Removed

- Remove `ocamlformat_reason` (#254, #1185, @emillon).
  This tool has never been released to opam, has no known users, and overlaps
  with what `refmt` can do.
- Remove `ocamlformat-diff` (#1205, @gpetiot).
  This tool has never been released to opam, has no known users, and overlaps
  with what `merge-fmt` can do.

### Packaging

- Work with base v0.13.0 (#1163, @Julow)

### Bug fixes

- Fix placement of comments just before a '|' (#1203, @Julow)
- Fix build version detection when building in the absence of a git root (#1198, @avsm)
- Fix wrapping of or-patterns in presence of comments with `break-cases=fit` (#1167, @Julow).
  This also fixes an unstable comment bug in or-patterns
- Fix an unstable comment bug in variant declarations (#1108, @Julow)
- Fix: break multiline comments (#1122, @gpetiot)
- Fix: types on named arguments were wrapped incorrectly when preceding comments (#1124, @gpetiot)
- Fix the indentation produced by max-indent (#1118, @gpetiot)
- Fix break after Psig_include depending on presence of docstring (#1125, @gpetiot)
- Remove some calls to if_newline and break_unless_newline and fix break before closing brackets (#1168, @gpetiot)
- Fix unstable cmt in or-pattern (#1173, @gpetiot)
- Fix location of comment attached to the underscore of an open record (#1208, @gpetiot)
- Fix parentheses around optional module parameter (#1212, @cbarcenas)
- Fix grouping of horizontally aligned comments (#1209, @gpetiot)
- Fix dropped comments around module pack expressions (#1214, @Julow)
- Fix regression of comment position in list patterns (#1141, @jberdine)
- Fix: adjust definition of Location.is_single_line to reflect margin (#1102, @jberdine)

### Documentation

- Fix documentation of option `version-check` (#1135, @Wilfred)
- Fix hint when using `break-separators=after-and-docked` (#1130, @gretay-js)

## 0.12 (2019-11-04)

### Changes

- Set "conventional" as the default profile (#1060, @gpetiot).
  This new profile is made to better match the most used style and is encouraged.
  To continue using the previous default, use `profile = ocamlformat` in your `.ocamlformat`.
- CLI: Allow both values of boolean options (#1062, @Julow).
  Now, both `--opt` and --no-opt` are available on the CLI for any boolean option "opt".
  Previously, only one of them were available depending on the default value.
- Auto mode for `break-string-literals` (#1057, @gpetiot).
  `wrap`, `newlines` and `newlines-and-wrap` values of `break-string-literals` are removed.
  `auto` replaces them, it is equivalent to `newlines-and-wrap`.
- Dock collection brackets (#1014, @gpetiot).
  `after-and-docked` value of `break-separators` is removed and is replaced by a new `dock-collection-brackets` option.
- Preserve `begin` and `end` keywords in if-then-else (#978, @Julow).
  Previously, `begin`/`end` keywords around if-then-else branches were turned into parentheses.

#### New features

- Give a hint when warning 50 is raised (#1111, @gpetiot)
- Add a message when a config value is removed (#1089, @emillon).
  Explain what replaces removed options and avoid printing a parsing error.
- Implement `sequence-blank-line=preserve-one` for let bindings (#1077, @Julow).
  Preserve a blank line after `let .. in` when `sequence-blank-line` set to `preserve-one`.
  Previously, only blank lines after `;` could be preserved.
- Parse toplevel directives (#1020, @Julow).
  Allow `#directives` in `.ml` files.
  Previously, files containing a directive needed to be parsed as "use file".
  The "use file" mode is removed and `--use-file` is now the same as `--impl`.
- Don't require `--name`, require kind, forbid `--inplace`, allow `--check`, make `--enable-outside-detected-project` implicit when reading from stdin (#1018, @gpetiot)
- Parse code in docstrings (#941, @gpetiot).
  Format OCaml code in cinaps-style comments `(*$ code *)` and code blocks in documentation comments `(** {[ code ]} *)`.
- Parse documentation comments with Odoc (#721, @Julow).
  Formatting of documentation comments is more robust and support newer Odoc syntaxes.
  Internally, Odoc replaces Octavius as the documentation parser.

#### Bug fixes

- Fix unstabilizing comments on assignments (#1093, @gpetiot)
- Fix the default value documentation for `max-indent` (#1105, @gpetiot)
- Fix closing parenthesis exceeding the margin in function application (#1098, @Julow)
- Missing break before attributes of `Pmty_with` (#1103, @jberdine)
- Fix closing quote exceeding the margin (#1096, @Julow)
- Fix break before the closing bracket of collections (exceeding the margin) (#1073, @gpetiot)
- Fix precedence of Dot wrt Hash (#1058, @gpetiot)
- Fix break in variant type definition to not exceed the margin (#1064, @gpetiot)
- Fix newlines and indentation in toplevel extension points (#1054, @gpetiot)
- Fix placement of doc comments around extensions (#1052, @Julow)
- Inline extensions that do not break (#1050, @gpetiot)
- Add missing cut before attributes in type declarations (#1051, @gpetiot)
- Fix alignment of cases (#1046, @gpetiot)
- Fix blank line after comments at the end of lists (#1045, @gpetiot)
- Fix indexing operators precedence (#1039, @Julow)
- Fix dropped comment after infix op (#1030, @gpetiot)
- No newline if the input is empty (#1031, @gpetiot)
- Fix unstable comments around attributes (#1029, @gpetiot)
- Fix extra blank line in sequence (#1021, @Julow)
- Check functor arguments when computing placement of doc comments (#1013, @Julow)
- Fix indentation of labelled args (#1006, @gpetiot)
- Fix linebreak between or-cases with comments when `break-cases=all` (#1002, @gpetiot)
- Fix unstable unattached doc comment in records (#998, @Julow)
- Fix string literal changed (#995, @Julow)
- Fix type variable (#996, @Julow)
- Fix crash on extension sequence (#992, @gpetiot)
- Fix position of expressions regarding of comments in infix-op expressions (#986, @gpetiot)
- Escape special characters in external declaration (#988, @Julow)
- Fix parens around constrained expr with attrs (#987, @gpetiot)
- Fix the margin, and correctly breaks comments (#957, @gpetiot)
- Fix formatting of custom indexing operators (#975, @gpetiot)
- Fix position of comments of labelled arrow types (#976, @gpetiot)
- No box around inline odoc styles (#971, @gpetiot)
- Fix boxing of collection expressions/patterns (#960, @gpetiot)
- Fix crash on record expr with pack fields (#963, @Julow)
- Fix letop in subexpr (#956, @hhugo)

### Internal

- Take file kind from --name when formatting stdin (#1119, @Julow)
- Make Fmt.t abstract (#1109, @Julow)
- Future-proof Fmt API in case Fmt.t goes abstract (#1106, @emillon)
- Future-proof `Fmt` API in case `Fmt.t` goes abstract (#1106, @emillon)
- Optional names for formatting boxes in debug output (#1083, @gpetiot)
- Check ocamlformat error codes in the testsuite (#1084, @emillon)
- Clean `Translation_unit` (#1078, @gpetiot)
- Use dune file generation in test/passing/dune (#1082, @emillon)
- CI: factorize tests and check reason build (#1079, @gpetiot)
- Use short form for action in src/dune (#1076, @emillon)
- Cleanup `sequence_blank_line` (#1075, @Julow)
- CI: use a script travis-ci.sh to simplify .travis.yml (#1063, @gpetiot)
- Remove utility functions from `Fmt_ast` (#1059, @gpetiot)
- CI: use opam-2.0.5 in Travis (#1044, @XVilka)
- CI: check the build with OCaml 4.07.1 and 4.08.0 (#1036, @Julow)
- Use the same sets of options for both branches by default in `test_branch.sh` (#1033, @gpetiot)
- Fix `test_branch.sh` and CI checking of CHANGES.md (#1032, #1034, @Julow)
- Fix flag of git-worktree in `test_branch.sh` and `bisect.sh` (#1027, @gpetiot)
- Remove the `bisect_ppx` dependency and clean the `Makefile` (#1005, @Julow)
- Use a `CHANGES.md` log file again (#1023, @gpetiot)
- Support OCaml 4.09.0 (add the odoc.1.4.2 dependency) (#1024, @gpetiot)
- Update labels of issue templates (#1017, @gpetiot)
- Update labels in `CONTRIBUTING.md` (#1007, @gpetiot)
- Allow to ignore invalid options (#984, @hhugo).
  The `--ignore-invalid-option` flag is added to ignore invalid options in `.ocamlformat` files.
- Improve the documentation of `--doc-comments` (#982, @Julow)
- Remove symbolic links and change naming convention of tests (#980, @gpetiot)
- Change the type of `fmt_code` (#974, @gpetiot)
- Simplify `Makefile` (#973, @hhugo)
- Dune should not be flagged as a build dep anymore (#954, @gpetiot)

## 0.11 (2019-08-07)

- Improve: generalize API of Config_option (#952, @gpetiot)
- Improve: new 'before' value for option 'sequence-style' (#947, @gpetiot)
- Project: create issue templates (#950, @gpetiot)
- Improve: tidying up Conf.ml (#951, @gpetiot)
- Improve: parse code in comments (#934, @gpetiot)
- Fix comments' placement (do not look at loc_stack) (#923, @gpetiot)
- Doc: setting flags in .ocamlformat (#944, @gpetiot)
- Doc: enable-outside-detected-project necessary for global conf file (#948, @gpetiot)
- Fix hashbang handling (#946, @hhugo)
- Improve: support Shell-style regular expressions in .ocamlformat-ignore and .ocamlformat-enable files (#937, @gpetiot)
- Improve: force break after an infix op only if followed by another one (#935, @gpetiot)
- Fix break-separators=after-and-docked for lists and arrays (#931, @gpetiot)
- Improve: deprecate option break-string-literals and change its default value (#932, @gpetiot)
- Improve: break with labeled arrow type (#933, @gpetiot)
- Improve: disambiguate non-breaking matching structures (#857, @gpetiot)
- Improve: warning 50 handled like an internal error (#930, @gpetiot)
- Fix break-separators=after-and-docked for record patterns (#929, @gpetiot)
- Fix closing parenthesis indentation when on separate line (#928, @gpetiot)
- Improve: split the Conf.ml file (#920, @gpetiot)
- Fix position of comments after anonymous functions (#919, @gpetiot)
- Fix: comments around disabled block (#918, @hhugo)
- Fix monadic bindings (new 4.08 syntax) (#911, @gpetiot)
- Fix attribute when break-infix-before-func=false (#916, @gpetiot)
- Improve: update ocamlformat_reason opam file to 2.0 format (#913, @avsm)
- Fix attributes of modules (#910, @gpetiot)
- Fix docstrings of exceptions (#909, @gpetiot)
- Fix attribute location in Normalization (#908, @gpetiot)
- Improve: add the 'ocamlformat-file-kind' argument to the emacs hook (#905, @gpetiot)
- Improve: dunify testsuite (#881, @trRefis)
- Improve: add trailing semicolon inside record when break-separators=after-and-docked (#899, @gpetiot)
- Fix compilation with 4.06 and 4.07 (#898, @gpetiot)
- Improve: add a new way to indicate multiline delimiters (#876, @trefis)
- Fix inconsistency of break-separators=after-and-docked for record expressions (#856, @gpetiot)

## 0.10 (2019-06-25)

- Improve: align cases horizontally (#883, @gpetiot)
- Improve: option exp-grouping (#828, @gpetiot)
- Improve: synchronize Format with upstream stdlib (#885, @gpetiot)
- Improve: break-string-literals=newlines-and-wrap (#896, @gpetiot)
- Improve: specify break hint in fits_breaks (#894, @gpetiot)
- Improve: option break-before-in (#892, @gpetiot)
- Fix break-string-literals=newlines (#887, @gpetiot)
- Improve: Implement break-fun-sig without Location.is_single_line (#886, @Julow)
- Format gen_version.ml (#893, @hhugo)
- Improve: switch to ast 4.08 (#831, @hhugo)
- Fix formatting of arguments when break-fun-decl=fit-or-vertical (#884, @gpetiot)
- Test: extend max_indent test (#878, @trefis)
- Test: break_cases_normal_indent.ml is a symlink on break_cases_fit.ml (#879, @gpetiot)
- Improve unicode text length computation (#816, @gpetiot)
- Add an option to control the indentation of nested matches (#870, @trefis)
- Fix: properly interpret indicate-multiline-delimiters for if-then-elses (#874, @trefis)
- Enable warning 9 (#875, @hhugo)
- Fix unstable comment in `let%ext` (#873, @gpetiot)
- Improve: option max-indent (#841, @gpetiot)
- Improve: option nested-match=align (#827, @gpetiot)
- Fix dropped attributes in with_constraints (#846, @gpetiot)
- Fix dropped comments in list patterns and module types  (#866, @gpetiot)
- Fix comment dropped in object (#849, @gpetiot)
- Fix inconsistency of break-separators for wildcards in match cases (#855, @gpetiot)
- Improve: new options to support 'with' and 'strict_with' (ocp-indent) (#853, @gpetiot)
- Improve: .ocamlformat-enable files listing files to format when ocamlformat is disabled (#854, @gpetiot)
- Check that all locations have been considered during formatting (#864, @hhugo)
- clean Hashtbl.Poly (#862, @hhugo)
- Fix: test.sh (#858, @hhugo)
- cleanup Cmts.ml (#861, @hhugo)
- Clean: Cleanup usage of Poly (#860, @hhugo)
- Fix: rename sexp_list into list (#859, @hhugo)
- Fix vim instructions (#852, @naartjie)
- Improve: options extension-indent and stritem-extension-indent (#840, @gpetiot)
- Fix comment dropped in field alias (#848, @gpetiot)
- Fix pro position for with_constraints (#847, @gpetiot)
- Improve: finer space-around-exp options (#837, @gpetiot)
- Improve: preserve blank lines in conventional and sparse profiles (#838, @gpetiot)
- Improve: don't fit tag-only comments after val declarations (#836, @Julow)
- Improve speed with ofday_unit_tests_v1.ml (#833, @hhugo)
- Fix exception when calling String.sub (#832, @gpetiot)
- Improve: implement doc-comments and doc-comments-tag-only for every items (#746, @Julow)
- Improve: Add field-space=tight-decl (#829, @Julow)
- Improve: make Sugar.list_exp and Sugar.list_pat tail-recursive (#823, @gpetiot)
- Improve: options 'let-binding-indent', 'type-decl-indent' and 'indent-after-in' (#822, @gpetiot)
- Fix: performance issue with deep asts (#826, @hhugo)
- Improve: preserve blank lines in sequences (#814, @gpetiot)
- Improve: tidying Fmt_ast.ml (#821, @gpetiot)
- Improve: space before type constraint in record (#819, @gpetiot)
- Improve: break-cases=fit-or-vertical (#820, @gpetiot)
- Improve: remove break before ending paren for anonymous functions (#818, @gpetiot)
- Improve: preserve the position of type annotation in bindings (#815, @gpetiot)
- Improve: preserve record type annot (#812, @gpetiot)
- Fix break before ending paren (#801, @gpetiot)
- Improve: better consistency between structures and signatures (#803, @gpetiot)
- Fix let module sparse (sparse mode only for module applications) (#809, @gpetiot)
- Improve: change formatting of newtypes (#811, @gpetiot)
- Improve: break-cases-all shouldn't break nested patterns (#810, @gpetiot)
- Fix: sugarized extensions (#805, @gpetiot)
- Improve: tidying Fmt_ast (#808, @gpetiot)
- Fix cmt in empty structure (#804, @gpetiot)
- Remove dead link to preset profiles (#806, @andschwa)
- Improve: break with type constraints (#797, @gpetiot)
- Fix colon break module type functor (#802, @gpetiot)
- Improve: K&R style for if-then-else (#787, @gpetiot)
- Improve: new option break-fun-sig (#785, @gpetiot)
- Improve: indentation consistency of '<-' and `:=` (#780, @gpetiot)
- Fix: functor application and break-struct wrap incorrectly (#786, @gpetiot)
- Break after anonymous function arrow after infix op (#781, @gpetiot)
- Fix: type extension (#782, @gpetiot)
- Improve: Fmt.noop (#784, @gpetiot)
- Fix extension of value binding (#779, @chrismamo1)
- Improve: less sensitivity to concrete syntax (#767, @gpetiot)
- Fix missing space before attribute on includes (#775, @Julow)
- Improve: new option let-module (#768, @gpetiot)
- Improve: --disable-outside-detected-project is set by default (#761, @gpetiot)
- Fix weird parens break (#751, @gpetiot)
- Fix: if $XDG_CONFIG_HOME is either not set or empty, use $HOME/.config (#758, @gpetiot)
- Fix: --use-file/--impl/--intf should override file extension (#774, @gpetiot)
- Improve: less breaks for break-cases=all but correctly breaks or-patterns (#762, @gpetiot)
- Remove unecessary break on module pack constraints with with-constraints (#739, @Julow)
- Fix inconsistent break before module signature (#755, @gpetiot)
- Fix indentation of functor argument (#773, @gpetiot)
- Tidying fmt ast (#748, @gpetiot)
- Fix nested parens with no break infix before func (#760, @gpetiot)
- Provide an mli for Compat (#772) (hhugo)
-Fix non-wrapping asterisk prefixed cmts (#759, @gpetiot)
- Support for OCaml 4.08 (#763, @hhugo)
- Fix module type functor (#716, @gpetiot)
- Small cleanup (#764, @hhugo)
- Fix: update ocamlformat-help.txt (follow up on #752) (#756, @gpetiot)
- Fix module pack and functor (#735, @Julow)
- Fix grammar: it's -> its (@anmonteiro)
- Improve: support --name with --inplace (#740, @jberdine)
- Fix: dropped comments for pexp_record (#743, @hhugo)
- Improve: comments arround attributes, fix #726 (#742, @hhugo)
- Update README for new profiles (#738, @jberdine)
- Remove deprecated 'default' profile (#736, @jberdine)
- Fix extra parens around ext match (#733, @gpetiot)
- Improve: factorize with compose_module (#729, @gpetiot)
- Test: exclude gen_version.ml from test (#732, @jberdine)
- Improve: make gen_version an ocaml script (#664, @hhugo)

## 0.9.1 (2019-06-24)

- Small cleanup (#764, @hhugo)
- Support for OCaml 4.08 (#763, @hhugo)

## 0.9 (2019-03-28)

- Admin: remove CHANGES.md that was essentially git log (@jberdine)
- Admin: simplify release procedure (@jberdine)
- Build: fix ocaml version constraint, need 4.06 (@jberdine)
- Improve: make gen_version an ocaml script (@hhugo)
- Improve: fix associativity of Pexp_setfield (#725, @jberdine)
- Improve: normalize setfield and setinstvar (#720, @gpetiot)
- Remove: deprecated config file syntax parsing (#715, @jberdine)
- Improve: put the equal first for ocp-indent-compat (#717, @gpetiot)
- Fix: parse docstrings once (#713, @gpetiot)
- Improve: new profiles conventional and ocamlformat (#663, @gpetiot)
- Revert module indentation (#714, @gpetiot)
- Fix infix wrap (#691, @gpetiot)
- Fix doc comments tag only when docstring parsing disabled (#711, @gpetiot)
- Fix missing space before closing paren around function (#705, @jberdine)
- Fix documentation of doc-comments-tag-only (#710, @gpetiot)
- Improve: module-item-spacing=preserve (#538, @gpetiot)
- Add a space in "Jane Street" (#703, @kevinji)
- Fix js_source.ml (#702, @gpetiot)
- Fix space-around-collection-expressions for record/variant definitions (#670, @Julow)
- Fix extra space ifthenelse (#700, @gpetiot)
- Improve split attribute in let binding for expect test with uncaught exn (#681, @gpetiot)
- Fix empty newline before equal (#701, @gpetiot)
- Fix double cmts (#678, @gpetiot)
- Fix value binding ocp indent compat (#694, @gpetiot)
- Fix ast changed when record ident constrained (#697, @gpetiot)
- Fix incorrect ocaml code (#698, @gpetiot)
- Fix fmt for CI (#693, @gpetiot)
- Fix record break (#689, @gpetiot)
- Fix break before parens no wrap fun args (#690, @gpetiot)
- Improve: disable conf in files and attributes (#684, @gpetiot)
- Fix space around tuples (#679, @gpetiot)
- Improve: break before in for let-module construct, because of ocp-indent (#685, @gpetiot)
- Improve debugging output (#677, @hhugo)
- Improve: group open/close of modules and fix indentation (#665, @gpetiot)
- Fix constrained match in record (#676, @gpetiot)
- Fix: formatting of end line comments (#662, @gpetiot)
- Fix cmt in fun when no break infix (#668, @gpetiot)
- Add the wrap-fun-decl option (#645, @Julow)
- Improve: break the list of 'with type' module constraints (#639, @gpetiot)
- Reduce the use of Poly comparisons (#661, @hhugo)
- Improve: check flag to check whether the input files already are formatted (#657, @gpetiot)
- Fix cmt placement infix op (#651, @gpetiot)
- Restore compat with base.v0.11 (@hhugo)
- Fix: disallow '-' with other inputs (#658, @hhugo)
- Fix build on OCaml 4.06.1 (#646, @Julow)
- Fix comments on record fields (#650, @Julow)
- Fix cmts in list (#654, @gpetiot)
- Improve: If-then-else = fit-or-vertical mode (#603, @gpetiot)
- Link to man page from readme (#648, @yawaramin)
- Fix indent match branches with cmts (#644, @gpetiot)
- Build: update to base v0.12 (#642, @jberdine)
- Fit tag-only doc comments (#637, @Julow)
- Fix try%lwt indent (#638, @gpetiot)
- Fix type manifest formatting (#616, @gpetiot)
- Fix: don't include ocamlformat_diff in ocamlformat (#636, @Khady)
- fix emacs setup (#631, @Khady)
- tools/update_tests.sh --all (#632, Julow)
- Fix: don't break line before wrapping comment (#634, @gpetiot)
- Fix ignored ocamlformat attribute (#615, @gpetiot)
- Include jsoo in the tests (#618, @hhugo)
- Fix missing break before comment (#613, @gpetiot)
- Do not rely on the file-system to format sources (#611, @hhugo)
- Ignore file in .ocamlformat-ignore (#606, @hhugo)
- Improve reason support (#608, @hhugo)
- Fix: fix fmt_ast wrt strings and chars when sources are not available (#607, @hhugo)
- Fix ocamlformat_reason (#604, @hhugo)
- Fix missing break for local open record patterns (#602, @gpetiot)
- Fix regression for variants with docstrings (#601, @gpetiot)
- Fix extra break in module pack type (#600, @Julow)
- Add the doc-comments-padding option (#575, @Julow)
- Improve: externalize Sugar functions from Fmt_ast.ml (#593, @gpetiot)
- Fix typedecl attribute (#595, @gpetiot)
- Improve: less linebreaks for break-cases=fit (#536, @gpetiot)
- fix #590 (#594, @hhugo)
- Make gen_version.sh use bash. (#592, @hhugo)
- Implement box debugging (#574, @Julow)
- Break closing bracket in polymorphic variants (#583, @Julow)
- Break comment record (#580, @Julow)
- missing headers (@hhugo)
- Improve: mishandling of field_space in record exps and patterns (#587, @jberdine)
- Add empty mli for executable (#591, @hhugo)
- tests: test ocamlformat when disabled (@hhugo)
- dont reformat if disabled (@hhugo)
- remove global ref in Transation_unit (@hhugo)
- Fix Emacs (>26.1) temporary buffer not killed (#567, @ludwigpacifici)
- Improve: opam file for ocamlformat_diff to remove the bos dependency (#579, @gpetiot)
- Fix: Require Octavius version 1.2.0 (#576, @Julow)
- Improve: record fields with type constraints (#565, @jberdine)
- Fix: comments attachment (#548, @gpetiot)
- Improve: parens around constrained any-pattern (#431, @gpetiot)
- Revise formatting of compact single case matches (#552, @jberdine)
- Fix typo in help text (#553) (Wilfred Hughes)
- Improve: calculate length of comment strings using UTF8 (#550, @jberdine)
- Admin: update travis versions of ocaml and opam (#551, @jberdine)
- Fix: missing break before `; _` (#549, @jberdine)
- Improve: module item spacing in sparse mode (#546, @jberdine)
- Improve: some simplifications (#542, @gpetiot)
- Improve: remove unnecessary parens when open module (#537, @gpetiot)
- Improve: not breaking after bind/map operators (#463, @gpetiot)
- Fix suboptimal docstring formatting (#540, @gpetiot)
- amend janestreet profile (#524, @mbarbin)
- Improve: option break-separators (#461, @gpetiot)
- Fix formatting of types with ocp-indent-compat=true (#525, @gpetiot)
- Preserve shebang (#533, @gpetiot)
- Fix: remove indented empty lines between comments (#531, @gpetiot)
- Improve: remove indented empty lines separating recursive modules (#528, @gpetiot)
- add update_tests.sh (#529, @gpetiot)
- Improve: space around collection expressions (#527, @gpetiot)
- Improve: remove more spaces inside parenthesized multiline constructs (#526, @gpetiot)
- Disable docstring parsing for external tests (#518, @gpetiot)
- Fix odoc normalize (#520, @gpetiot)
- Better docstring error msgs (#519, @gpetiot)
- Fix odoc seps (#511, @gpetiot)
- Improve: option 'single-case' (#426, @gpetiot)
- Add a parens-tuple-patterns configuration option (#498, @NathanReb)
- Fix: comments should not be parsed for diff (#509, @gpetiot)
- Fix: odoc refs (#510, @gpetiot)
- Fix formatting of or-patterns in try expressions (#503, @NathanReb)
- Test: improve test_branch.sh to allow different config for branch (#496, @jberdine)
- Improve: option 'parens-ite' (#430, @gpetiot)
- fix break-struct for toplevel items (not in a struct) (#497, @gpetiot)
- Fix: breaking of variant types (#486, @gpetiot)
- Improve: autocompletion of git branch names for test_branch.sh (#485, @gpetiot)
- Fix: Sanitize docstring check (#481, @gpetiot)
- Improve the formatting of lists in doc comments (#480, @jeremiedimino)
- Add PR test script and update contributing guidelines with expected usage (#479, @jberdine)
- Fix break struct natural (#443, @gpetiot)
- Fix: disable-outside-detected-project: disable ocamlformat when no .ocamlformat file is found (#475, @gpetiot)
- Improve: error message when docstrings move (#446, @gpetiot)
- Improve: print-config prints all options (#465, @gpetiot)
- Ocamldoc docstrings (#460, @gpetiot)
- Doc: disable-outside-detected-project (#468, @gpetiot)
- Improve: shorter output of regtests (#469, @gpetiot)
- Admin: add code of conduct and copyright headers to build and package system (@jberdine)
- Improve: add license header for tools/ocamlformat-diff/ocamlformat_diff.ml (#466, @gpetiot)
- Build: a few simplifications enabled by dune 1.1.1 (#457, @jberdine)
- Improve: record fields with attributes and docs in type definitions (#458, @jberdine)
- Fix exception comments (#459, @gpetiot)
- Ocamlformat diff tool (#450, @gpetiot)

## 0.8 (2018-10-09)

- Improve: set break-sequences in sparse and compact profiles (#455, @jberdine)
- Improve: keep a space inside tuples parens (#453, @gpetiot)
- Improve: --root option to isolate configuration files (#402, @gpetiot)
- Fix: missing parens around partially-applied `::` (#452, @jberdine)
- Fix: parens around expressions with attributes (#441, @gpetiot)
- Build: do not execute shell scripts directly in build (#448, @dra27)
- Add: read ocp indent config files (#445, @gpetiot)
- Improve: option 'break-sequences' (#434, @gpetiot)
- Improve: option 'no-indicate-multiline-delimiters' to have less whitespaces (#429, @gpetiot)
- Fix: outdent before arrow (#444, @gpetiot)
- Improve: User documentation (#449, @gpetiot)
- Improve: option 'cases-exp-indent' to adjust indent (#428, @gpetiot)
- Add: compact and sparse profiles (#408, @jberdine)
- Improve: explicit error message in case of 'permission denied' error (#425, @gpetiot)
- Fix: comment stabilization in Pexp_override (#422, @gpetiot)
- Fix: corner case while formatting type variables (#440, @hhugo)
- Fix: many missing comments (#418, @hhugo)
- Fix: asserts and attributes (#414, @hhugo)
- Fix: extension and attribute (#417, @hhugo)
- Improve: support for `function%ext` (#416, @hhugo)
- Fix: Inconsistent spacing around comments in signatures vs structures (#437, @gpetiot)
- Improve: better error with location when comment dropped (#401, @gpetiot)
- Fix doc comments (#413, @hhugo)
- Improve: use input_name for error messages (@hhugo)
- Improve: break after inherit (@hhugo)
- Fix: aliases inside constructor declaration (#424, @gpetiot)
- Fix: broken invariant for Pmod_unpack (#421, @gpetiot)
- Fix: print error details in debug mode only (#420, @hhugo)
- Fix: mark_parenzed_inner_nested_match (@hhugo)
- Improve: tune the janestreet profile (@hhugo)
- Improve: disable ocamlformat if no dot ocamlformat in the project (#391, @hhugo)
- Improve: new option to control spacing around let bindings (#344, @hhugo)
- Fix: prec of string/array sugar (#381, @hhugo)
- Fix: lost comment in constraint expression (#400, @gpetiot)
- Fix: lost cmt near functor (#399, @gpetiot)
- Improve: preset profiles (default & janestreet) (#390, @gpetiot)
- Improve: try to fit simple list/array elements on a single line (#375, @gpetiot)
- Fix: bad comment spacing with module-item-spacing=compact (#395, @gpetiot)
- Fix: dropped comment in revapply of extension (#394, @gpetiot)
- Improve: let-and structures spacing depends on module-item-spacing (#367, @gpetiot)
- Fix: consecutive prefix operator (#386, @hhugo)
- Fix: invalid (#383, @hhugo)
- Fix: lazy and alias (#388, @hhugo)
- Improve: main loop and error reporting (#389, @hhugo)
- Fix: exposed_left_typ (#385, @hhugo)
- Fix: rec functor (#382, @hhugo)
- Fix: `while%ext`/`for%ext` (@hhugo)
- Fix: more on class (@hhugo)
- Fix: invalid syntax on class (@hhugo)
- Improve: follow XDG for global config files (@gpetiot)
- Improve: add support for bigarray sugar index operator (@hhugo)
- Add: support reading input from stdin (#353, @bkase)
- Fix: the precedence of options (@gpetiot)
- Improve: doc of config option choice alternatives (#354, @jberdine)
- Improve: string formatting (@hhugo)

## 0.7 (2018-08-23)

- Improve: simplify setting option defaults, slight --help improvement (#350, @jberdine)
- Improve: update emacs mode to use replace-buffer-contents (#345, @hhugo)
- Improve: add option to not force-break structs (#346, @jberdine)
- Improve: move 'formatting' options into separate section (#348, @gpetiot)
- Improve: fun sugar (@hhugo)
- Improve: add option to omit open lines between one-line module items (#303, @gpetiot)
- Fix: infix ops (@hhugo)
- Improve: reformat files with no locations (@hhugo)
- Improve: better error when max-iters = 1 (@hhugo)
- Improve: breaking before arrows in pattern match cases (@jberdine)
- Improve: no parens for trailing 'not' (@hhugo)
- Improve: missing break hint, fix #331 (@hhugo)
- Improve: comments before match (#330, @jberdine)
- Fix: missing comments (@hhugo)
- Fix: missing attributes due to sugar (@hhugo)
- Fix: parens non trivial rhs for `#` infix ops (@hhugo)
- Improve: let-module-in break before `in` (#328, @jberdine)
- Improve: sugar for nestest module_with (@hhugo)
- Improve: attributes on let bindings (#324, @jberdine)
- Improve: wrapping of functor args in type declaration (#315, @gpetiot)
- Fix: comments attachment with infix ops (@hhugo)
- Fix: comments attachment with Pexp_fun (@hhugo)
- Fix: docstrings as attributes (@hhugo)
- Improve: refactor and improve documentation of options (#302, @gpetiot)
- Improve: error reporting in emacs integration (#304, @jberdine)
- Improve: pexp_open as final arg of infix op (#314, @jberdine)
- Fix: missing parens around labeled record pattern arg (@jberdine)
- Fix: missing attributes (@hhugo)
- Fix: duplicated (x3) attributes in pexp_letmodule (@hhugo)
- Improve: allow to locally disable ocamlformat (@hhugo)
- Improve: corner case indentation of fun -> function (#312, @jberdine)
- Improve: labeled, optional, and default args (@jberdine)
- Improve: punning default arg with type constraint (@jberdine)
- Improve: add options to controls various spaces (#284, @hhugo)
- Improve: add option to disable wrapping fun args (#283, @hhugo)
- Improve: add option --break-cases to break each pattern-matching case (#251, @gpetiot)
- Improve: rename --nested-parens option (@hhugo)
- Improve: ws before colon for constraint (#293, @hhugo)
- Improve: option to choose where to parens nested match (@hhugo)
- Improve: always parens nested match (even the right most one) (@hhugo)
- Improve: always break for let_and contruct (@hhugo)
- Fix: missing comments (@hhugo)
- Improve: Add option to preserve style of local module open (#267, @gpetiot)
- Improve: preserve extension point formatting (@hhugo)
- Improve: make double semi consistent between implementation and use_file (#292, @hhugo)
- Improve: configure ocamlformat using attributes (@hhugo)
- Improve: extension point (@hhugo)
- Improve: break in type declaration for variant and record (#280, @hhugo)
- Fix: memory leak (@hhugo)
- Test: add ocaml compiler to test suite, and improve `make -C test` (@jberdine)
- Fix: unary operator `+`/`-` (@hhugo)
- Fix: doc comments in class (@hhugo)
- Fix: ocaml bug, sort fields (@hhugo)
- Improve: empty mod with comments (@hhugo)
- Improve: disable warning generated by the lexer in quiet mode (@hhugo)
- Fix: record update (@hhugo)
- Fix: rec let binding and attribute (@hhugo)
- Fix: punning (@hhugo)
- Fix: let open and constraint (@hhugo)
- Fix: not extension sugar when attribute (@hhugo)
- Fix: no-comment-check missing case (@hhugo)
- Fix: string literal (@hhugo)
- Fix: format of infix in presence of `%;` (@hhugo)
- Fix: let binding and type annot (@hhugo)
- Fix: binding when lhs is an extension (@hhugo)
- Fix: pat constraint in payload (@hhugo)
- Fix: let rec with extension (@hhugo)
- Fix: comments (@hhugo)
- Fix: comments in fmt_case (@hhugo)
- Fix: comments around Longident (@hhugo)
- Fix: missing comment for pmty_with (@hhugo)
- Improve: add option to disambiguate infix precedence with parens (@jberdine)
- Improve: `not` when infix op arg (@jberdine)
- Improve: add a flag to skip all checks about comments (@hhugo)
- Improve: breaking of module ident/unpack/extension exps (#269, @jberdine)
- Fix: literal sub-exps with attributes (@jberdine)
- Fix: many fixes regarding attributes (@hhugo)
- Improve: preserve formatting of block comments (#255, @hhugo)
- Improve: breaking of applications with long literal list args (#258, @jberdine)
- Fix: sugar functor (@hhugo)
- Fix: type alias in variant (@hhugo)
- Improve: formatting of comments (@jberdine)
- Fix: prefix operators (@hhugo)
- Fix: exception declarations (@hhugo)
- Fix: doc comments in structure (#250, @hhugo)
- Fix: add parens around pat with trailing attr (@hhugo)
- Fix: let binding and Ppat_or (@hhugo)
- Fix: be more permissive with pattern (@hhugo)
- Fix: fix string_literal with when its location includes its attribute (#244, @hhugo)
- Improve: improve errors returned to the user. (#243, @hhugo)
- Fix: missing comments for Pexp_construct (#240, @hhugo)
- Fix: multiple fixes around classes (#242, @hhugo)
- Fix: comments in empty () and [] (#241, @hhugo)
- Fix: support empty variant (#239, @hhugo)
- Fix: add missing attribute (#238, @hhugo)
- Fix: be more permissive with ppat_interval (#237, @hhugo)
- Improve: remove trailing ws (#210, @hhugo)
- Improve: attributes on type declarations (#232, @jberdine)
- Improve: breaking of infix Array and String get and set ops (#233, @jberdine)
- Fix: attributes and doc comments (#221, @hhugo)
- Improve: spacing of module unpack (#230, @jberdine)
- Improve: no parent for new (@hhugo)
- Fix: Revert: Improve: remove redundant parens around application operators (@hhugo)
- Improve: array alignment (#226, @hhugo)
- Improve: nested array infix ops (#225, @hhugo)
- Fix: is_adjacent and remove [~inclusive] from [Source.string_between] (@hhugo)
- Fix: Cmts.CmtSet.split (@hhugo)
- Improve: Allow comments inside empty delimited "things" (#223, @hhugo)
- Fix: Source.ends_line (#222, @hhugo)
- Improve: empty struct and sig (#217, @hhugo)
- Improve: support for toplevel files (#218, @hhugo)
- Fix: string literal, fix #214 (#219, @hhugo)
- Improve: more tuning for functors (@hhugo)
- Improve: sugar for functor type with multiple args (@hhugo)
- Improve: sugar for functors with multiple args (@hhugo)
- Improve: module type with (@hhugo)
- Improve: break before with/and type (@hhugo)
- Improve: break between fun args (@hhugo)
- Improve: module unpacking (#215, @hhugo)
- Improve: for & while loops (#211, @hhugo)
- Fix: attributes on ite (#209, @hhugo)
- Fix: partially applied (+) and (-) (#208, @hhugo)
- Fix: polymorphic variant (#202, @hhugo)
- Fix: parens with lazy pat (fix #199) (#201, @hhugo)
- Improve: omit excess indentation of `function` cases (@jberdine)
- Improve: extensions with payloads of multiple structure items (@jberdine)
- Improve: parenthesization and attribute placement of if-then-else (@jberdine)
- Fix: do not attach comments to docstrings (@jberdine)
- Fix: short syntax for extensions (#193, @hhugo)
- Fix: missing attrs for pcl_fun (@hhugo)
- Fix: pos of attribute for functors (@hhugo)
- Fix: () module only if not attrs (@hhugo)
- Fix: missing attrs for object (@hhugo)
- Fix: no short form of extension with attribs (@hhugo)
- Fix: normalization for Pexp_poly and Pexp_constraint (#190, @hhugo)
- Fix: some parenthesization context checks (#189, @hhugo)
- Fix: attributes on fun expressions (@jberdine)
- Fix: extensions with multiple module-level eval expressions (#185, @jberdine)
- Fix: functor & apply (#182, @hhugo)
- Fix: module rec with (@hhugo)
- Fix: more parens in pat_constraint (@hhugo)
- Improve: tuple & constraint (@hhugo)
- Improve: empty module (#178, @hhugo)
- Fix: extensible variant (#177, @hhugo)
- Fix: index operator (#176, @hhugo)
- Improve: empty module sig (@hhugo)
- Fix: add attributes to module signature (@hhugo)
- Add: support for objects and classes (#173, @hhugo)
- Improve: remove some redundant parens around tuple types (@jberdine)
- Fix: args in let bindings (@hhugo)
- Improve: let module%ext (@hhugo)
- Fix: infix op in alias (@hhugo)
- Fix: extensions pat (@hhugo)
- Fix: limit use of short syntax for extensions (@hhugo)
- Improve: allow break after Psig_include (@jberdine)
- Fix: { (a; b) with a; b } (@hhugo)
- Fix: with type [longident] (@hhugo)
- Fix: attributes on polymorphic variants (@hhugo)
- Fix: attribute in let bindings (@hhugo)
- Fix: private in extensible variant (@hhugo)
- Fix: gadt in extensible variant (@hhugo)
- Fix: missing parens in list pattern (@hhugo)
- Improve: format [new e] like an apply (@hhugo)
- Fix: parens for constraint (@hhugo)
- Fix: avoid emitting `>]` which is an unparsable keyword (#171, @hhugo)
- Fix: misplaced comments on `module type of` (@jberdine)

## 0.6 (2018-04-29)

### Features

- Add: option to align all infix ops (#150, @hhugo)
- Add: option to attempt to indent the same as ocp-indent (#162)
- Add: option for no discretionary parens for tuples (#157, @hhugo)
- Add: alternative format for if-then-else construct (#155, @hhugo)
- Add: option to customize position of doc comments (#153, @hhugo)

### Bug fixes

- Fix: dropped item attributes on module expressions
- Fix: toplevel let%ext (#167, @hhugo)
- Fix: parens around type alias & empty object type (#166, @hhugo)
- Fix: missing comments for [let open] (#165, @hhugo)
- Fix: missing comments in ppat_record (#164, @hhugo)
- Fix: check_typ wrt constraint on module type (#163, @hhugo)
- Fix: let binding with constraint (#160, @hhugo)
- Fix: handle generative functor type (#152, @hhugo)

### Formatting improvements

- Improve: remove redundant parens around application operators
- Improve: parenthesize and break infix constructors the same as infix ops
- Improve: consider prefix ops and `not` to be trivial if their arg is
- Improve: align arrow type args and do not wrap them (#161)
- Improve: formatting for multiple attributes (#154, @hhugo)
- Improve: keep the original string escaping (#159, @hhugo)
- Improve: discretionary parens in patterns (#151, @hhugo)
- Improve: breaking of infix op arguments
- Improve: consider some extensions to be "simple"
- Improve: punning (#158, @hhugo)
- Improve: force break of let module/open/exception/pats (#149, @hhugo)

### Build, packaging, and testing

- Add support for bisect (#169, @hhugo)
- Exclude failing tests from `make -C test`

## 0.5 (2018-04-17)

### Features

- Add: support for `new%js` (#136, @hhugo)
- Add: support for Ptyp_object (#104, @smondet)
- Use original filename when given in error messages. (#96, @mbarbin)

### Bug fixes

- Fix: allow extensions in types (#143, @hhugo)
- Fix: parens on symbol type constructor
- Fix: parenthesization of '!=' partial application as a prefix op (#126, @hhugo)
- Fix: parens around Ppat_constraint under Pexp_match or Pexp_try (#124, @hhugo)
- Fix: parenthesization of tuple args of variant type declarations (#122, @hhugo)
- Fix: missing parens around list inside Constr pattern (#123, @hhugo)
- Fix: incorrect breaking of long strings (#130, @hhugo)
- Fix: missing parens inside array literal (#129, @hhugo)
- Fix: attributes on arguments of function (#121, @hhugo)
- Fix: floating docstrings within a type declaration group
- Fix: missing parens in sugared Array.set
- Fix: missing attributes on patterns
- Fix: is_prefix_id for != (#112, @hhugo)
- Fix: missing parens around module value types in signatures (#108, @hcarty)
- Fix: floating docstrings within a value binding group
- Fix: missing attributes on extension points (#102, @hcarty)
- Fix: extensible variants with aliases (#100, @hcarty)
- Fix: several issues with extension sequence expressions
- Fix: generative functors
- Fix: preserve files with an empty ast (instead of failing) (#92, @mbarbin)
- Fix: missing extension on Pexp_sequence
- Fix: missing docstrings and attributes on types
- Fix: missing parens around sugared Array and String operations
- Fix: missing parens around Pexp_newtype
- Fix: missing parens around Ppat_constraint, Ppat_or, and Ppat_unpack
- Fix: dropped space when string wrapped between spaces
- Fix: repeated ppx extension on mutual/recursive let-bindings (#83, @mbarbin)
- Fix: dropped comments on Pmty_typeof
- Fix: missing parens around Ppat_unpack under Ppat_constraint

### Formatting improvements

- Improve: two open lines following multiline definition only with --sparse (#144)
- Improve: indent rhs of ref update (#139, @hhugo)
- Improve: no parens around precedence 0 infix ops (refines #115) (#141, @hhugo)
- Improve: support `(type a b c)` (#142, hhugo)
- Improve: no parens for `{ !e with a }` (#138, @hhugo)
- Improve: no parens for constr inside list pattern. (#140, @hhugo)
- Improve: generative functor applications (#137, @hhugo)
- Improve: omit parens around lists in local opens (#134, @hhugo)
- Prepare for ocaml#1705 (#131, @hhugo)
- Improve: comment wrapping for dangling close
- Improve: if-then-else conditions that break
- Improve: suppress spurious terminal line break in wrapped strings
- Improve: parens for nested constructors in pattern (#125, @hhugo)
- Improve: remove duplicate parens around Ptyp_package
- Improve: indentation after comment within record type declaration
- Improve: add discretionary parens on nested binops with different precedence
- Improve: empty module as functor argument (#113, @hhugo)
- Improve: indentation of multiple attributes
- Improve: attributes on short structure items
- Improve: attributes on type declarations
- Improve: tuple attribute args
- Improve: parenthesization of Ppat_or
- Improve: determination of file kind based on provided name
- Improve: extension on the let at toplevel: e.g. let%expect_test _ (#94, @mbarbin)
- Improve: constraints in punned record fields (#93, @mbarbin)
- Improve: nullary attributes
- Improve: Ppat_tuple under Ppat_array with unnecessary but clearer parens
- Improve: breaking of arguments following wrapped strings

### Build, packaging, and testing

- Simplify using `(universe)` support in jbuilder 1.0+beta20
- Add some regtests (#135, @hhugo)
- Upgrade to Base v0.11.0 (#103, @jeremiedimino)
- Add Travis CI script
- Fix: build [make reason] (#97, @mbarbin)
- Simplify Makefile due to jbuilder 1.0+beta18

## 0.4 (2018-02-24)

### Features

- Wrap lines in string literals, comments and docstrings
- Improve char escaping to ascii / uniform hexa / utf8 (#73)
- Add support for `Pexp_new` expressions (#76, @smondet)
- Add support for `Pexp_send _` expressions (#72, @smondet)
- Add options to format chars and break strings (#70, @smondet)
- Formatting of %ext on if/while/for/match/try/; (#63, @hcarty)
- Disable formatting with [@@@ocamlformat.disable] (#66, @hcarty)

### Formatting improvements

- Improve sequences under if-then-else with unnecessary but safer parens
- Improve optional arguments with type constraints
- Improve let-bound functions with type constraints
- Improve newtype constraints in let-bindings
- Improve placement of exception docstrings

### Bug fixes

- Fix missing break hint before comment on sugared `[]`
- Fix formatting of [%ext e1]; e2 (#75, @hcarty)
- Fix missing parens around let exception, let module, for, while under apply
- Fix missing parens under alias patterns
- Fix placement of attributes on extension constructors
- Fix missing parens around unpack patterns
- Fix let-bindings with pattern constraints
- Fix mutually recursive signatures

## 0.3 (2017-12-21)

### Features

- Output to stdout if output file omitted

### Bug fixes

- Fix Ppat_any value bindings
- Fix missing parens around variant patterns in fun arg
- Fix position of comments attached to end of sugared lists
- Fix missing comments on module names
- Fix package type constraints
- Fix first-class module alias patterns
- Fix first-class module patterns in let bindings
- Fix missing parens around Ptyp_package under Psig_type
- Fix missing "as" in Ptyp_alias formatting (@hcarty)
- Fix let bindings with constraints under 4.06

### Formatting improvements

- Improve line breaking of or-patterns
- Improve placement of comments within pattern matches
- Improve clarity of aliased or-patterns with parens
- Improve matches on aliased or-patterns
- Improve infix applications in limbs of if-then-else
- Improve final function arguments following other complex arguments
- Improve consistency of paren spacing after Pexp_fun
- Improve sugar for Pexp_let under Pexp_extension
- Improve sugar for newtype
- Improve first-class module expressions
- Improve indentation when comments are sprinkled through types
- Do not add open line after last binding in a structure

### Build and packaging

- Simplify build and packaging, and adopt some common practices
- Add Warnings.Errors argument for < 4.06 compatibility (@hcarty)
- Update base to v0.10.0 (@hcarty)

## 0.2 (2017-11-09)

### Features

- Check fatal warnings not only in inplace mode

### Documentation

- Improve doc of --no-warn-error
- Mention object language not implemented
- Update documentation of --output

### Bug fixes

- Colon instead of arrow before type for GADT constructors with no arguments (@mbouaziz)
- Fix some dropped comments attached to idents
- Fix missing parens around Ppat_alias under Ppat_variant
- Fix module type constraints on functors
- Fix broken record field punning
- Fix broken docstring attachment with multiple docstrings
- Fix missing parens around application operators
- Fix missing parens around Ppat_or under Ppat_variant
- Fix missing/excess parens around Pexp_open under Pexp_apply/Pexp_construct
- Fix duplicated attributes on Pexp_function
- Fix missing parens around Ptyp_package under Pstr_type
- Add '#' to the list of infix operator prefix (@octachron)
- Do not add space between `[` and `<` or `>` in variant types
- Add a break hint before "constraint" in a type def (@hcarty)

### Formatting improvements

- Remove unnecessary parens around Pexp_tuple under Pexp_open
- Improve single-case matches
- Improve constructor arguments
- Remove unnecessary parens around match, etc. with attributes
- Fix missing parens around constraint arg of variant type
- Fix missing parens on left arg of infix list constructor
- Fix missing parens around arrow type args of variant constructors
- Fix missing parens around type of constraints on module exps

### Build and packaging

- Separate Format patch into ocamlformat_support package
- Fix test script
- Unbreak build of ocamlformat_reason.ml (@mroch)
- Improve opam installation (JacquesPa)
- Install emacs support via opam package

## 0.1 (2017-10-19)

- Initial release.<|MERGE_RESOLUTION|>--- conflicted
+++ resolved
@@ -16,12 +16,8 @@
 
 - Restore short form formatting of module patterns with a module type constraint (`((module M) : (module S))` formatted as `(module M : S)`) (#2280, @gpetiot)
 - Restore short form formatting of record field aliases (#2282, @gpetiot)
-<<<<<<< HEAD
-- Tweaks the JaneStreet profile to be more consistent with ocp-indent (#2281, #2284, #2289, @gpetiot, @Julow)
+- Tweaks the JaneStreet profile to be more consistent with ocp-indent (#2281, #2284, #2289, #2302, @gpetiot, @Julow)
 - Improve formatting of class signatures (#2301, @gpetiot, @Julow)
-=======
-- Tweaks the JaneStreet profile to be more consistent with ocp-indent (#2281, #2284, #2289, #2302, @gpetiot, @Julow)
->>>>>>> a07ae6e3
 
 ### New features
 
