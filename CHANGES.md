--- conflicted
+++ resolved
@@ -19,16 +19,14 @@
 
 - Print valid syntax for the corner case (1).a (#2653, @v-gb)
 
-<<<<<<< HEAD
+- `Ast_mapper.default_mapper` now iterates on the location of `in` in `let+ .. in ..`
+  (#2658, @v-gb)
+
+- Fix missing parentheses in `let+ (Cstr _) : _ = _` (#2661, @Julow)
+  This caused a crash as the generated code wasn't valid syntax.
+
 - Fix bad indentation of `let%ext { ...` (#2663, @EmileTrotignon)
   with `dock-collection-brackets` enabled.
-=======
-- `Ast_mapper.default_mapper` now iterates on the location of `in` in `let+ .. in ..`
-  (#2658, @v-gb)
-
-- Fix missing parentheses in `let+ (Cstr _) : _ = _` (#2661, @Julow)
-  This caused a crash as the generated code wasn't valid syntax.
->>>>>>> 90f08929
 
 ## 0.27.0
 
