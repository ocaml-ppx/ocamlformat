## unreleased

### Removed

- Remove `--numeric` feature (#2333, @gpetiot)

### Deprecated

### Bug fixes

<<<<<<< HEAD
- Protect match after `fun _ : _ ->` (#2352, @Julow)
- Fix formatting of string literals in code blocks (#2338, @Julow)
=======
- Fix invalid formatting of `(::)` (#2347, @Julow)
- Fix formatting of string literals in code blocks (#2338, #2349, @Julow)
>>>>>>> 7b462bef
- Improve formatting of module arguments (#2322, @Julow)
- Consistent indentation of `@@ let+ x = ...` (#2315, @Julow)
- Remove double parenthesis around tuple in a match (#2308, @Julow)
- Consistent indentation of `fun (type a) ->` that follow `fun x ->` (#2294, @Julow)
- Avoid adding breaks inside `~label:(fun` and base the indentation on the label. (#2271, #2291, #2293, #2298, @Julow)
- Fix non-stabilizing comments attached to private/virtual/mutable keywords (#2272, #2307, @gpetiot, @Julow)
- Fix formatting of comments in "disable" chunks (#2279, @gpetiot)
- Fix indentation of trailing double-semicolons (#2295, @gpetiot)
- Remove extra parentheses around module packs (#2305, @Julow, @gpetiot)
- Fix identation of module-expr extensions (#2323, @gpetiot)
- Don't print warnings related to odoc code-blocks when '--quiet' is set (#2336, @gpetiot)

### Changes

- Restore short form for first-class modules: `((module M) : (module S))` is formatted as `(module M : S)`) (#2280, #2300, @gpetiot, @Julow)
- Restore short form formatting of record field aliases (#2282, @gpetiot)
- Tweaks the JaneStreet profile to be more consistent with ocp-indent (#2214, #2281, #2284, #2289, #2299, #2302, #2309, #2310, #2311, #2313, #2316, @gpetiot, @Julow)
- Improve formatting of class signatures (#2301, @gpetiot, @Julow)
- JaneStreet profile: treat comments as doc-comments (#2261, #2344, @gpetiot, @Julow)
- Don't indent attributes after a let/val/external (#2317, @Julow)
- Adjust indentation of class-expr function body (#2328, @gpetiot)

### New features

- Improved error reporting for unstable or dropped comments (#2292, @gpetiot)

## 0.25.1 (2023-03-06)

### Bug fixes

- Janestreet: Fix indentation of functions passed as labelled argument (#2259, @Julow)

## 0.25.0 (2023-02-24)

### Library

- The declaration of options is a regular module instead of a functor. (#2193, @EmileTrotignon)

### Bug fixes

- Fix indentation when ocamlformat is disabled on an expression (#2129, @gpetiot)
- Reset max-indent when the `max-indent` option is not set (#2131, @hhugo, @gpetiot)
- Add missing parentheses around immediate objects having attributes attached in 4.14 (#2144, @gpetiot)
- Fix dropped comment attached to the identifier of an open-expression (#2155, @gpetiot)
- Correctly format chunks of file in presence of `enable`/`disable` floating attributes (#2156, @gpetiot)
- Remove abusive normalization in docstrings references (#2159, #2162, @EmileTrotignon)
- Fix parentheses around symbols in if-then-else branches (#2169, @gpetiot)
- Preserve position of comments around variant identifiers (#2179, @gpetiot)
- Fix parentheses around symbol identifiers (#2185, @gpetiot)
- Fix alignment inconsistency between let-binding and let-open (#2187, @gpetiot)
- Fix reporting of operational settings origin in presence of profiles (#2188, @EmileTrotignon)
- Fix alignment inconsistency of if-then-else in apply (#2203, @gpetiot)
- Fix automated Windows build (#2205, @nojb)
- Fix spacing between recursive module bindings and recursive module declarations (#2217, @gpetiot)
- ocamlformat-rpc: use binary mode for stdin/stdout (#2218, @rgrinberg)
- Fix interpretation of glob pattern in `.ocamlformat-ignore` under Windows (#2206, @nojb)
- Remove conf mutability, and correctly display the conventional profile when using print-config (#2233, @EmileTrotignon)
- Preserve position of comments around type alias (#2239, @EmileTrotignon)
- Preserve position of comments around constructor record (#2237, @EmileTrotignon)
- Preserve position of comments around external declaration strings (#2238, @EmileTrotignon, @gpetiot)
- Preserve position of comments around module pack expressions (#2234, @EmileTrotignon, @gpetiot)
- Correctly parenthesize array literals with attributes in argument positions (#2250, @ccasin)

### Changes

- Indent 2 columns after `initializer` keyword (#2145, @gpetiot)
- Preserve syntax of generative modules (`(struct end)` vs `()`) (#2135, #2146, @trefis, @gpetiot)
- Preserve syntax of module unpack with type constraint (`((module X) : (module Y))` vs `(module X : Y)`) (#2136, @trefis, @gpetiot)
- Normalize location format for warning and error messages (#2139, @gpetiot)
- Preserve syntax and improve readability of indexop-access expressions (#2150, @trefis, @gpetiot)
  + Break sequences containing indexop-access assignments
  + Remove unnecessary parentheses around indices
- Mute warnings for odoc code blocks whose syntax is not specified (#2151, @gpetiot)
- Improve formatting of odoc links (#2152, @gpetiot)
- Preserve sugared extension node attached to an `if` carrying attributes (#2167, @trefis, @gpetiot)
- Remove unnecessary parentheses around partially applied infix operators with attributes (#2198, @gpetiot)
- JaneStreet profile: doesn't align infix ops with open paren (#2204, @gpetiot)
- Re-use the type let_binding from the parser instead of value_binding, improve the spacing of let-bindings regarding of having extension or comments (#2219, @gpetiot)
- The `ocamlformat` package now only contains the binary, the library is available through the `ocamlformat-lib` package (#2230, @gpetiot)

### New features

- Add a `break-colon` option to decide whether to break before or after the `:` symbol in value binding declarations and type constraints. This behavior is no longer ensured by `ocp-indent-compat`. (#2149, @gpetiot)
- Format `.mld` files as odoc documentation files (#2008, @gpetiot)
- New value `vertical` for option `if-then-else` (#2174, @gpetiot)
- New value `vertical` for option `break-cases` (#2176, @gpetiot)
- New value `wrap-or-vertical` for option `break-infix` that only wraps high precedence infix ops (#1865, @gpetiot)

## 0.24.1 (2022-07-18)

### New features

- Support `odoc-parser.2.0.0` (#2123, @gpetiot)
  * Breaking change: incompatible with earlier versions of `odoc-parser`
  * New inline math elements `{m ...}` available in doc-comments
  * New block math elements `{math ...}` available in doc-comments

## 0.23.0 (2022-07-07)

### Removed

- `bench` binary is not distributed anymore to avoid name collisions (#2104, @gpetiot)

### Bug fixes

- Preserve comments around object open/close flag (#2097, @trefis, @gpetiot)
- Preserve comments around private/mutable/virtual keywords (#2098, @trefis, @gpetiot)
- Closing parentheses of local open now comply with `indicate-multiline-delimiters` (#2116, @gpetiot)
- emacs: fix byte-compile warnings (#2119, @syohex)

### Changes

- Use the API of ocp-indent to parse the `.ocp-indent` files (#2103, @gpetiot)
- JaneStreet profile: set `max-indent = 2` (#2099, @gpetiot)
- JaneStreet profile: align pattern-matching bar `|` under keyword instead of parenthesis (#2102, @gpetiot)

## 0.22.4 (2022-05-26)

### Removed

- Profiles `compact` and `sparse` are now removed (#2075, @gpetiot)
- Options `align-cases`, `align-constructors-decl` and `align-variants-decl` are now removed (#2076, @gpetiot)
- Option `disable-outside-detected-project` is now removed (#2077, @gpetiot)

### Deprecated

- Cancel the deprecations of options that are not set by the preset profiles (#2074, @gpetiot)

### Bug fixes

- emacs: Remove temp files in the event of an error (#2003, @gpetiot)
- Fix unstable comment formatting around prefix op (#2046, @gpetiot)

### Changes

- Qtest comments are not re-formatted (#2034, @gpetiot)
- ocamlformat-rpc is now distributed through the ocamlformat package (#2035, @Julow)
- Doc-comments code blocks with a language other than 'ocaml' (set in metadata) are not parsed as OCaml (#2037, @gpetiot)
- More comprehensible error message in case of version mismatch (#2042, @gpetiot)
- The global configuration file (`$XDG_CONFIG_HOME` or `$HOME/.config`) is only applied when no project is detected, `--enable-outside-detected-project` is set, and no applicable `.ocamlformat` file has been found. Global and local configurations are no longer used at the same time. (#2039, @gpetiot)
- Set `ocaml-version` to a fixed version (4.04.0) by default to avoid reproducibility issues and surprising behaviours (#2064, @kit-ty-kate)
- Split option `--numeric=X-Y` into `--range=X-Y` and `--numeric` (flag). For now `--range` can only be used with `--numeric`. (#2073, #2082, @gpetiot)

### New features

- New syntax `(*= ... *)` for verbatim comments (#2028, @gpetiot)
- Preserve the begin-end construction in the AST (#1785, @hhugo, @gpetiot)
- Preserve position of comments located after the semi-colon of the last element of lists/arrays/records (#2032, @gpetiot)
- Option `--print-config` displays a warning when an .ocamlformat file defines redundant options (already defined by a profile) (#2084, @gpetiot)

## 0.21.0 (2022-02-25)

### Bug fixes

- Add missing parentheses around variant class arguments (#1967, @gpetiot)
- Fix indentation of module binding RHS (#1969, @gpetiot)
- Fix position of `:=` when `assignment-operator=end-line` (#1985, @gpetiot)
- Fix position of comments attached to constructor decl (#1986, @gpetiot)
- Do not wrap docstrings, `wrap-comments` should only impact non-documentation comments, wrapping invalid docstrings would cause the whole file to not be formatted (#1988, @gpetiot)
- Do not break between 2 module items when the first one has a comment attached on the same line. Only a comment on the next line should induce a break to make it clear to which element it is attached to (#1989, @gpetiot)
- Preserve position of comments attached to the last node of a subtree (#1667, @gpetiot)
- Do not override the values of the following non-formatting options when a profile is set: `comment-check`, `disable`, `max-iters`, `ocaml-version`, and `quiet` (#1995, @gpetiot).
- Remove incorrect parentheses around polymorphic type constraint (#2002, @gpetiot)
- Handle cases where an attribute is added to a bind expression, e.g. `(x >>= (fun () -> ())) [@a]` (#2013, @emillon)
- Fix indentation of constraints of a package type pattern (#2025, @gpetiot)

### Changes

- More expressions are considered "simple" (not inducing a break e.g. as an argument of an application):
  + Variants with no argument (#1968, @gpetiot)
  + Empty or singleton arrays/lists (#1943, @gpetiot)
- Print odoc code block delimiters on their own line (#1980, @gpetiot)
- Make formatting of cons-list patterns consistent with cons-list expressions, (::) operators are aligned when possible, comments position also improved (#1983, @gpetiot)
- Apply 'sequence-style' to add a space before ';;' between toplevel items, consistently with the formatting of ';' in sequences (#2004, @gpetiot)

### New features

- Format toplevel phrases and their output (#1941, @Julow, @gpetiot).
  This feature is enabled with the flag `--parse-toplevel-phrases`.
  Toplevel phrases are supported when they are located in doc-comments blocks and cinaps comments.
  Whole input files can also be formatted as toplevel phrases with the flag `--repl-file`.

### RPC

- ocamlformat-rpc-lib is now functorized over the IO (#1975, @gpetiot).
  Now handles `Csexp.t` types instead of `Sexplib0.Sexp.t`.
- RPC v2 (#1935, @panglesd):
  Define a 'Format' command parameterized with optionnal arguments to set or override the config and path, to format in the style of a file.
- Prevent RPC to crash on version mismatch with `.ocamlformat` (#2011, @panglesd, @Julow)

## 0.20.1 (2021-12-13)

### New features

- Update to odoc-parser 1.0.0 (#1843, @Julow).
  New syntax: code blocks can carry metadata, e.g.:
  `{@ocaml kind=toplevel env=e1[ code ]}`

## 0.20.0 (2021-12-06)

### Deprecated

- Profiles `compact` and `sparse` are now deprecated and will be removed by version 1.0 (#1803, @gpetiot)
- Options that are not set by the preset profiles are now deprecated and will be removed by version 1.0:
  + `align-cases`, `align-constructors-decl` and `align-variants-decl` (#1793, @gpetiot)
  + `disambiguate-non-breaking-match` (#1805, @gpetiot)
  + `break-before-in` (#1888, @gpetiot)
  + `break-cases={toplevel,all}` (#1890, @gpetiot)
  + `break-collection-expressions` (#1891, @gpetiot)
  + `break-fun-decl=smart` (#1892, @gpetiot)
  + `break-fun-sig=smart` (#1893, @gpetiot)
  + `break-string-literals` (#1894, @gpetiot)
  + `break-struct` (#1895, @gpetiot)
  + `extension-indent` (#1896, @gpetiot)
  + `function-indent` (#1897, @gpetiot)
  + `function-indent-nested` (#1898, @gpetiot)
  + `if-then-else={fit-or-vertical,k-r}` (#1899, @gpetiot)
  + `indicate-multiline-delimiters=closing-on-separate-line` (#1900, @gpetiot)
  + `indent-after-in` (#1901, @gpetiot)
  + `let-binding-indent` (#1902, @gpetiot)
  + `let-binding-spacing=sparse` (#1903, @gpetiot)
  + `match-indent` (#1904, @gpetiot)
  + `match-indent-nested` (#1905, @gpetiot)
  + `module-item-spacing=preserve` (#1906, @gpetiot)
  + `nested-match` (#1907, @gpetiot)
  + `parens-tuple-patterns` (#1908, @gpetiot)
  + `sequence-style=before` (#1909, @gpetiot)
  + `stritem-extension-indent` (#1910, @gpetiot)
  + `type-decl-indent` (#1911, @gpetiot)

### Bug fixes

- Fix normalization of sequences of expressions (#1731, @gpetiot)
- Type constrained patterns are now always parenthesized, parentheses were missing in a class context (#1734, @gpetiot)
- Support sugared form of coercions in let bindings (#1739, @gpetiot)
- Add missing parentheses around constructor used as indexing op (#1740, @gpetiot)
- Honour .ocamlformat-ignore on Windows (#1752, @nojb)
- Avoid normalizing newlines inside quoted strings `{|...|}` (#1754, @nojb, @hhugo)
- Fix quadratic behavior when certain constructs are nested. This corresponds
  to the cases where a partial layout is triggered to determine if a construct
  fits on a single line for example. (#1750, #1766, @emillon)
- Fix non stabilizing comments after infix operators (`*`, `%`, `#`-ops) (#1776, @gpetiot)
- Fix excessive break and wrong indentation after a short-open when `indicate-multiline-delimiters=closing-on-separate-line` (#1786, @gpetiot)
- Add parentheses around type alias used as type constraint (#1801, @gpetiot)
- Fix alignment of comments inside a tuple pattern and remove incorrect linebreak.
  Fix formatting of labelled arguments containing comments. (#1797, @gpetiot)
- Emacs: only hook ocamlformat mode on tuareg/caml modes when ocamlformat is not disabled (#1814, @gpetiot)
- Fix boxing of labelled arguments, avoid having a linebreak after a label when the argument has a comment attached (#1830, #1885, @gpetiot)
- Add missing parentheses around application of prefix op when applied to other operands (#1825, @gpetiot)
- Fix application of a monadic binding when 'break-infix-before-func=false' (#1849, @gpetiot)
- Fix dropped comments attached to a sequence in a sugared extension node (#1853, @gpetiot)
- Fix formatting of exception types, and add missing parentheses (#1873, @gpetiot)
- Fix indentation of with-type constraints (#1883, @gpetiot)
- Preserve sugared syntax of extension points with attributes (#1913, @gpetiot)
- Improve comment attachment when followed but not preceded by a linebreak (#1926, @gpetiot)
- Fix position of comments preceding Pmod_ident (#1939, @gpetiot)
- Make the formatting of attributes and docstrings more consistent (#1929, @gpetiot)
- Fix stabilization of comments inside attributes (#1942, @gpetiot)

### Changes

- Set 'module-item-spacing=compact' in the default/conventional profile (#1848, @gpetiot)
- Preserve bracketed lists in the Parsetree (#1694, #1876, #1914, @gpetiot)
- Line directives now cause OCamlFormat to emit an error, they were previously silently ignored (#1845, @gpetiot)
- Apply option 'module-item-spacing' on mutually recursive type declarations for more consistency (#1854, @gpetiot)

### New features

- Handle merlin typed holes (#1698, @gpetiot)
- Handle punned labelled arguments with type constraint in function applications.
  For example, function application of the form `foo ~(x:int)` instead of the explicit `foo ~x:(x:int)`. (ocaml#10434) (#1756, #1759, @gpetiot).
  This syntax is only produced when the output syntax is at least OCaml 4.14.
- Allow explicit binders for type variables (ocaml#10437) (#1757, @gpetiot)
- Add a new `ocaml-version` option to select the version of OCaml syntax of the output (#1759, @gpetiot)
- Allow disambiguated global identifiers (like t/2) so they can be formatted by tools like OCaml-LSP (#1716, @let-def)
- Handle let operator punning uniformly with other punning forms.
  Normalizes let operator to the punned form where possible, if output syntax version is at least OCaml 4.13.0. (#1834, #1846, @jberdine)
- Remove unnecessary surrounding parentheses for immediate objects.
  This syntax is only produced when the output syntax is at least OCaml 4.14. (#1934, @gpetiot)

## 0.19.0 (2021-07-16)

### Bug fixes

- Fix formatting of odoc tags: the argument should be on the same line, indent description that wraps (#1634, #1635, @gpetiot)
- Consistently format let bindings and monadic let bindings, do not drop comments before monadic bindings (#1636, @gpetiot)
- Fix dropped comments attached to pattern constrained by polynewtype (#1645, @gpetiot)
- Fix comment attachment on infix operators (#1643, @gpetiot)
- Add missing spaces inside begin-end delimiting an ite branch (#1646, @gpetiot)
- Add missing parens around function at RHS of infix op (#1642, @gpetiot)
- Preserve begin-end keywords delimiting match cases (#1651, @gpetiot)
- Fix alignment of closing paren on separate line for anonymous functions (#1649, @gpetiot)
- Preserve begin-end keywords around infix operators (#1652, @gpetiot)
- Preserve `begin%ext` syntax for infix opererator expressions (#1653, @gpetiot)
- Consistently format comments attached to let-and bindings located at toplevel (#1663, @gpetiot)
- Remove double parens around a functor in a module application (#1681, @gpetiot)
- Improve breaking of comments to avoid violating the margin (#1676, @jberdine)
- Fix parentheses around successive unary operations (#1696, @gpetiot)
- Add missing break between pattern and attribute (#1711, @gpetiot)
- Add missing parentheses around expression having attributes or comments inside a shorthand let-open clause (#1708, @gpetiot)
- Do not consider leading star '*' when checking the diff of doc comments (#1712, @hhugo)
- Fix formatting of multiline non-wrapping comments (#1723, @gpetiot)
- Fix position of comments following a record field (#1945, @gpetiot)

### Changes

- Improve the diff of unstable docstrings displayed in error messages (#1654, @gpetiot)
- Use UTF8 length of strings, not only in wrapped comments (#1673, @jberdine)
- Improve position of `;;` tokens (#1688, @gpetiot)
- Depend on `odoc-parser` instead of `odoc` (#1683, #1713, @kit-ty-kate, @jonludlam, @julow).
  The parser from odoc has been split from the main odoc package and put into its own package, `odoc-parser`.
- Revert infix-form list formatting to pre-0.17.0 (#1717, @gpetiot)

### New features

- Implement OCaml 4.13 features (#1680, @gpetiot)
  + Named existentials in pattern-matching (ocaml#9584)
  + Let-punning (ocaml#10013)
  + Module type substitutions (ocaml#10133)
- Emacs integration (disabled for ocamlformat < 0.19.0):
  + Indent a line or a region with ocamlformat when pressing <TAB>
  + Break the line and reindent the cursor when pressing <ENTER>
  (#1639, #1685, @gpetiot) (#1687, @bcc32)
- Add 'line-endings=lf|crlf' option to specify the line endings used in the
  formatted output. (#1703, @nojb)

### Internal

- A script `tools/build-mingw64.sh` is provided to build a native Windows
  binary of `ocamlformat` using `mingw64` toolchain under Cygwin.

## 0.18.0 (2021-03-30)

### Bug fixes

- Fix extraneous parenthesis after `let open` with `closing-on-separate-line` (#1612, @Julow)
- Add missing break between polytype quantification and arrow-type body (#1615, @gpetiot)

### Changes

- Use dune instrumentation backend for `bisect_ppx` (#1550, @tmattio)
- Format objects and classes consistently with structure and signature items (#1569, @bikallem)

### New features

- Expose a RPC interface through a new binary `ocamlformat-rpc` and a new library `ocamlformat-rpc-lib` (#1586, @gpetiot, @voodoos)

## 0.17.0 (2021-02-15)

### Removed

- Remove the 'let-open' option, deprecated since 0.16.0 (#1563, @gpetiot)
- Remove support for OCaml 4.06 and 4.07, minimal version requirement bumped to OCaml 4.08 (#1549, @gpetiot)
- Remove the 'extension-sugar' option, deprecated since 0.14.0 (#1588, @gpetiot)

### Bug fixes

- Fix parsing of invalid file wrt original source handling (#1542, @hhugo)
- Preserve the syntax of infix set/get operators (#1528, @gpetiot).
  `String.get` and similar calls used to be automatically rewritten to their corresponding infix form `.()`, that was incorrect when using the `-unsafe` compilation flag. Now the concrete syntax of these calls is preserved.
- Add location of invalid docstring in warning messages (#1529, @gpetiot)
- Fix comments on the same line as prev and next elements (#1556, @gpetiot)
- Break or-patterns after comments and preserve their position at the end of line (#1555, @gpetiot)
- Fix linebreak between signature items of the same group (#1560, @gpetiot)
- Fix stack overflow on large string constants (#1562, @gpetiot)
- Fix comment position around list cons operator (#1567, @gpetiot)
- Fix the vertical alignment test to break down comment groups (#1575, @gpetiot)
- Preserve spacing of toplevel comments (#1554, @gpetiot)
- Support more sugared extension points (#1587, @gpetiot)

### Changes

- Add buffer filename in the logs when applying ocamlformat (#1557, @dannywillems)
- Improve comment position in pattern collection (#1576, @gpetiot)
- Consistent positioning of lambda return type annotations when no-break-infix-before-func and pre/post extensions (#1581, @gpetiot)

### New features

- Support injectivity type annotations (OCaml 4.12 feature) (#1523, @gpetiot)

## 0.16.0 (2020-11-16)

### Removed

- Remove the 'escape-chars' option, deprecated since 0.14.0 (#1462, @gpetiot)
- Remove the 'escape-strings' option, deprecated since 0.14.0 (#1463, @gpetiot)
- Remove the 'doc-comments-val' option, deprecated since 0.14.2 (#1461, @gpetiot)
- Removed options are now listed in the commandline manual (new REMOVED OPTIONS section) (#1469, @Julow)

### Changes

- Set 'indicate-multiline-delimiters=no' on default profile (#1452, @gpetiot)
- Option 'let-open' is now deprecated, concrete syntax will always be preserved starting from OCamlFormat v0.17.0, corresponding to the current 'let-open=preserve' behavior. (#1467, @gpetiot)
- Warnings printed by ocamlformat itself now use the 4.12 style with symbolic names (#1511, #1518, @emillon)
- Remove extension from executable name in error messages. On Windows, this means that messages now start with "ocamlformat: ..." instead of "ocamlformat.exe: ..." (#1531, @emillon)
- Using tokens instead of string manipulation when inspecting the original source (#1526, #1533, #1541 @hhugo) (#1532, @gpetiot)

### Bug fixes

- Allow a break after `if%ext` with `if-then-else=keyword-first` (#1419, #1543, @gpetiot)
- Fix parentheses around infix applications having attributes (#1464, @gpetiot)
- Fix parentheses around the index arg of a non-sugared index operation (#1465, @gpetiot)
- Preserve comment position around `match` and `try` keywords (#1458, @gpetiot)
- Add missing break in module statement (#1431, @gpetiot)
- Indent attributes attached to included modules better (#1468, @gpetiot)
- Clean up `ocamlformat.el` for submission to MELPA (#1476, #1495, @bcc32)
  + Added missing package metadata to `ocamlformat.el` (#1474, @bcc32)
  + Fix `ocamlformat.el` buffer replacement for MacOS Emacs (#1481, @juxd)
- Add missing parentheses around a pattern matching that is the left-hand part of a sequence when an attribute is attached (#1483, @gpetiot)
- Add missing parentheses around infix operator used to build a function (#1486, @gpetiot)
- Fix comments around desugared expression (#1487, @gpetiot)
- Fix invalid fragment delimiters of format-invalid-files recovery mode (#1485, @hhugo)
- Fix misalignment of cases in docked `function` match (#1498, @gpetiot)
- Preserve short-form extensions for structure item extensions (#1502, @gpetiot).
  For example `open%ext M` will not get rewritten to `[%%ext open M]`.
- Do not change the spaces within the code spans in docstrings (#1499, @gpetiot)
- Comments of type constrained label in record pattern have to be relocated in 4.12 (#1517, @gpetiot)
- Preserve functor syntax for OCaml 4.12 (#1514, @gpetiot)
- Fix inconsistencies of the closing parentheses with indicate-multiline-delimiters (#1377, #1540, @gpetiot)
- Fix position of comments around list constructor (::) (#1524, @gpetiot)
- Fix comments position in extensions (#1525, @gpetiot)
- Fix formatting of field override with constraint (#1544, @gpetiot)

### New features

## 0.15.1 (2020-11-02)

### Internal

- Use ppxlib instead of ocaml-migrate-parsetree 1.x. (#1482, @emillon)
  + No functional changes are expected.
  + Cherry picked commits: 219dc1e3a4614041e1bc5428d003c0af4e, 9e453b0ef87124e33827ee2423289deef8, 7ad1e575ffa4ce3022c71daba39954d3b9, eb49db6772a9adabe611982000465d0ad7, dc79052a085950cd88fdef0843f665a029, c06c544e21bd65b726cde8fee0f78a6248, ce94d2fa50ff276b5782070375a0b30ba1

## 0.15.0 (2020-08-06)

### Changes

- Do not break inline elements such as `{i blah}` in docstrings (#1346, @jberdine)
- Distinguish hash-getter from hash-comparison infix operators. Operators of the form `#**#` or `#**.` where `**` can be 0 or more operator chars are considered getter operators and are not surrounded by spaces, as opposed to regular infix operators (#1376, @gpetiot)
- Type constraint on return type of functions is now always printed before the function body (#1381, #1397, @gpetiot)

### Bug fixes

- Restore previous functionality for pre-post extension points (#1342, @jberdine)
- Fix extra break before `function` body of a `fun` (#1343, @jberdine)
- Indent further args of anonymous functions (#1440, @gpetiot)
- Do not clear the emacs `*compilation*` buffer on successful reformat (#1350, @jberdine)
- Fix disabling with attributes on OCaml < 4.08 (#1322, @emillon)
- Preserve unwrapped comments by not adding artificial breaks when `wrap-comments=false` and `ocp-indent-compat=true` are set to avoid interfering with ocp-indent indentation. (#1352, @gpetiot)
- Break long literal strings at the margin (#1367, @gpetiot)
- Break after a multiline argument in an argument list (#1360, @gpetiot)
- Remove unnecessary parens around object (#1379, @gpetiot)
- Fix placement of comments on constants (#1383, @gpetiot)
- Do not escape arguments of some Odoc tags (#1391, 1408, @gpetiot, @Julow).
  The characters `[]{}` must not be escaped in the arguments of `@raise`, `@author`, `@version` and others.
- Fix missing open line between multi-line let-binding with poly-typexpr (#1372, @jberdine)
- Remove trailing space after expression when followed by an attribute and break before attributes attached to multi-line phrases (#1382, @gpetiot)
- Do not add a space to minimal comments `(* *)`, `(** *)` and `(*$ *)` (#1407, @gpetiot)
- Fix attributes position in labelled arguments type (#1434, @gpetiot)
- Add missing parens around type annotation in anonymous function (#1433, @gpetiot)
- Fix alignment of 'then' keyword in parenthesised expression (#1421, @gpetiot)

### New features

- Support quoted extensions (added in ocaml 4.11) (#1405, @gpetiot)
- Recognise eliom file extensions (#1430, @jrochel)

## 0.14.3 (2020-07-22)

### Changes

- No functional changes from 0.14.2. The goal of this release is to be
  compatible with base and stdio v0.14.0.
- Backport the following PRs:
  + Update opam metadata (#1386)
  + Add compatibility with base.v0.14.0 (#1396)
  + Allow stdio.v0.14 (#1399)

## 0.14.2 (2020-05-11)

### Changes

- Merge `doc-comments-val` option with `doc-comments`. The placement of documentation comments on `val` and `external` items is now controled by `doc-comments`.
  + `doc-comments=after` becomes `doc-comments=after-when-possible` to take into account the technical limitations of ocamlformat;
  + `doc-comments=before` is unchanged;
  + `doc-comments-val` is now replaced with `doc-comments`.
    To reproduce the former behaviors
    * `doc-comments=before` + `doc-comments-val=before`: now use `doc-comments=before`;
    * `doc-comments=before` + `doc-comments-val=after`: now use `doc-comments=before-except-val`;
    * `doc-comments=after` + `doc-comments-val=before`: this behavior did not make much sense and is not available anymore;
    * `doc-comments=after` + `doc-comments-val=after`: now use `doc-comments=after-when-possible`.
 (#1358, @jberdine, @Julow, @gpetiot).
 This reverts changes introduced in 0.14.1 (#1335) and 0.14.0 (#1012).

## 0.14.1 (2020-04-14)

### Changes

- The default for `doc-comments` is changed to `after` (#1335, @Julow).
  This reverts a change introduced in 0.14.0 (#1012).
- Revert deprecation of the `doc-comments` option (#1331, @Julow).
  This reverts a change introduced in 0.14.0 (#1293).

## 0.14.0 (2020-04-02)

### New features

- Add an option `--format-invalid-files` to print unparsable parts of the input as verbatim text. This feature is still experimental. (#1026, @gpetiot)
- Support multi-indices extended indexing operators (#1279, #1277, @Julow, @gpetiot).
  This feature has been added in OCaml 4.10.0
- Handle OCaml 4.10.0 AST (#1276, @gpetiot)
- Preserve functor syntax for consistency (#1312, @gpetiot).
  Previously both functor syntax: `module M = functor (K : S) -> struct end` and `module M (K : S) = struct end` would be formatted as the latter, the original syntax is now preserved.

### Changes

- Add the option `doc-comments-val=before|after` (#1012, @Julow).
  This option set the placement of documentation comment on `val` and `external` only.
  It is set to `after` by default.
- The default for `doc-comments` is changed from `after` to `before` (#1012, #1325, @Julow).
  This affects both `conventional` (default) and `ocamlformat` profiles.
- Some options are now deprecated:
  + `doc-comments` (#1293, #1012).
    This option depends on a flawed heuristic.
    It is replaced by `doc-comments-val` for `val` and `external` declarations.
    There is no equivalent to this option in the general case.
  + `escape-chars`, `escape-strings` and `extension-sugar` (#1293).
    These options are rarely used and their default behavior is considered to be the right behavior.
- Add space between `row_field` attributes and the label or arguments, to be
  consistent with the non-polymorphic case. (#1299, @CraigFe)

### Bug fixes

- Fix missing parentheses around `let open` (#1229, @Julow).
  eg. `M.f (M.(x) [@attr])` would be formatted to `M.f M.(x) [@attr]`, which would crash OCamlformat
- Remove unecessary parentheses with attributes in some structure items:
  + extensions and eval items (#1230, @Julow).
    eg. the expression `[%ext (() [@attr])]` or the structure item `(() [@attr]) ;;`
  + `let _ = ...`  constructs (#1244, @emillon)
- Fix some bugs related to comments:
  + after a function on the rhs of an infix (#1231, @Julow).
    eg. the comment in `(x >>= fun y -> y (* A *))` would be dropped
  + in module unpack (#1309, @Julow).
    eg. in the module expression `module M = (val x : S (* A *))`
- Fix formatting of empty signature payload `[%a:]` (#1236, @emillon)
- Fix parenthesizing when accessing field of construct application (#1247, @gpetiot)
- Fix formatting of attributes on object overrides `{< >}` (#1238, @emillon)
- Fix attributes on coercion (#1239, @emillon)
- Fix formatting of attributes on packed modules (#1243, @emillon)
- Fix parens around binop operations with attributes (#1252, #1306, @gpetiot, @CraigFe)
- Remove unecessary parentheses in the argument of indexing operators (#1280, @Julow)
- Retain attributes on various AST nodes:
  + field set expressions, e.g. `(a.x <- b) [@a]` (#1284, @CraigFe)
  + instance variable set expressions, e.g. `(a <- b) [@a]` (#1288, @CraigFe)
  + indexing operators, e.g. `(a.(b)) [@a]` (#1300, @CraigFe)
  + sequences, e.g. `(a; b) [@a]` (#1291, @CraigFe)
- Avoid unnecessary spacing after object types inside records and polymorphic variants, e.g. `{foo : < .. > [@a]}` and `{ foo : < .. > }` (#1296, @CraigFe)
- Fix missing parentheses around tuples with attributes. (#1301, @CraigFe).
  Previously, `f ((0, 0) [@a])` would be formatted to `f (0, 0) [@a]`, crashing OCamlformat.
- Avoid emitting `>]` when an object type is contained in an extension point or attribute payload (#1298, @CraigFe)
- Fix crash on the expression `(0).*(0)` (#1304, @Julow).
  It was formatting to `0.*(0)` which parses as an other expression.
- Preserve empty doc-comments syntax. (#1311, @gpetiot).
  Previously `(**)` would be formatted to `(***)`.
- Do not crash when a comment contains just a newline (#1290, @emillon)
- Handle lazy patterns as arguments to `class` (#1289, @emillon)
- Preserve cinaps comments containing unparsable code (#1303, @Julow).
  Previously, OCamlformat would fallback to the "wrapping" logic, making the comment unreadable and crashing in some cases.
- Fix normalization of attributes, fixing the docstrings in attributes (#1314, @gpetiot)
- Add missing parentheses around OR-patterns with attributes (#1317, @gpetiot)
- Fix spacing inside parens for symbols when the spacing was handled by the englobing exp (#1316, @gpetiot)
- Fix invalid (unparsable) docstrings (#1315, @gpetiot).
  When parsing a comment raises an error in odoc, it is printed as-is.
- Fix parenthesizing of optional arguments rebound to non-variables, e.g.
  `let f ?a:(A) = ()` rather than the unparsable `let f ?a:A = ()` (#1305, @CraigFe)

## 0.13.0 (2020-01-28)

### New features

- Add an option `--margin-check` to emit a warning if the formatted output exceeds the margin (#1110, @gpetiot)
- Preserve comment indentation when `wrap-comments` is unset (#1138, #1159, @Julow)
- Improve error messages (#1147, @Julow)
- Display standard output in the emacs plugin even when ocamlformat does not fail (#1189, @gpetiot)

### Removed

- Remove `ocamlformat_reason` (#254, #1185, @emillon).
  This tool has never been released to opam, has no known users, and overlaps
  with what `refmt` can do.
- Remove `ocamlformat-diff` (#1205, @gpetiot).
  This tool has never been released to opam, has no known users, and overlaps
  with what `merge-fmt` can do.

### Packaging

- Work with base v0.13.0 (#1163, @Julow)

### Bug fixes

- Fix placement of comments just before a '|' (#1203, @Julow)
- Fix build version detection when building in the absence of a git root (#1198, @avsm)
- Fix wrapping of or-patterns in presence of comments with `break-cases=fit` (#1167, @Julow).
  This also fixes an unstable comment bug in or-patterns
- Fix an unstable comment bug in variant declarations (#1108, @Julow)
- Fix: break multiline comments (#1122, @gpetiot)
- Fix: types on named arguments were wrapped incorrectly when preceding comments (#1124, @gpetiot)
- Fix the indentation produced by max-indent (#1118, @gpetiot)
- Fix break after Psig_include depending on presence of docstring (#1125, @gpetiot)
- Remove some calls to if_newline and break_unless_newline and fix break before closing brackets (#1168, @gpetiot)
- Fix unstable cmt in or-pattern (#1173, @gpetiot)
- Fix location of comment attached to the underscore of an open record (#1208, @gpetiot)
- Fix parentheses around optional module parameter (#1212, @cbarcenas)
- Fix grouping of horizontally aligned comments (#1209, @gpetiot)
- Fix dropped comments around module pack expressions (#1214, @Julow)
- Fix regression of comment position in list patterns (#1141, @jberdine)
- Fix: adjust definition of Location.is_single_line to reflect margin (#1102, @jberdine)

### Documentation

- Fix documentation of option `version-check` (#1135, @Wilfred)
- Fix hint when using `break-separators=after-and-docked` (#1130, @gretay-js)

## 0.12 (2019-11-04)

### Changes

- Set "conventional" as the default profile (#1060, @gpetiot).
  This new profile is made to better match the most used style and is encouraged.
  To continue using the previous default, use `profile = ocamlformat` in your `.ocamlformat`.
- CLI: Allow both values of boolean options (#1062, @Julow).
  Now, both `--opt` and --no-opt` are available on the CLI for any boolean option "opt".
  Previously, only one of them were available depending on the default value.
- Auto mode for `break-string-literals` (#1057, @gpetiot).
  `wrap`, `newlines` and `newlines-and-wrap` values of `break-string-literals` are removed.
  `auto` replaces them, it is equivalent to `newlines-and-wrap`.
- Dock collection brackets (#1014, @gpetiot).
  `after-and-docked` value of `break-separators` is removed and is replaced by a new `dock-collection-brackets` option.
- Preserve `begin` and `end` keywords in if-then-else (#978, @Julow).
  Previously, `begin`/`end` keywords around if-then-else branches were turned into parentheses.

#### New features

- Give a hint when warning 50 is raised (#1111, @gpetiot)
- Add a message when a config value is removed (#1089, @emillon).
  Explain what replaces removed options and avoid printing a parsing error.
- Implement `sequence-blank-line=preserve-one` for let bindings (#1077, @Julow).
  Preserve a blank line after `let .. in` when `sequence-blank-line` set to `preserve-one`.
  Previously, only blank lines after `;` could be preserved.
- Parse toplevel directives (#1020, @Julow).
  Allow `#directives` in `.ml` files.
  Previously, files containing a directive needed to be parsed as "use file".
  The "use file" mode is removed and `--use-file` is now the same as `--impl`.
- Don't require `--name`, require kind, forbid `--inplace`, allow `--check`, make `--enable-outside-detected-project` implicit when reading from stdin (#1018, @gpetiot)
- Parse code in docstrings (#941, @gpetiot).
  Format OCaml code in cinaps-style comments `(*$ code *)` and code blocks in documentation comments `(** {[ code ]} *)`.
- Parse documentation comments with Odoc (#721, @Julow).
  Formatting of documentation comments is more robust and support newer Odoc syntaxes.
  Internally, Odoc replaces Octavius as the documentation parser.

#### Bug fixes

- Fix unstabilizing comments on assignments (#1093, @gpetiot)
- Fix the default value documentation for `max-indent` (#1105, @gpetiot)
- Fix closing parenthesis exceeding the margin in function application (#1098, @Julow)
- Missing break before attributes of `Pmty_with` (#1103, @jberdine)
- Fix closing quote exceeding the margin (#1096, @Julow)
- Fix break before the closing bracket of collections (exceeding the margin) (#1073, @gpetiot)
- Fix precedence of Dot wrt Hash (#1058, @gpetiot)
- Fix break in variant type definition to not exceed the margin (#1064, @gpetiot)
- Fix newlines and indentation in toplevel extension points (#1054, @gpetiot)
- Fix placement of doc comments around extensions (#1052, @Julow)
- Inline extensions that do not break (#1050, @gpetiot)
- Add missing cut before attributes in type declarations (#1051, @gpetiot)
- Fix alignment of cases (#1046, @gpetiot)
- Fix blank line after comments at the end of lists (#1045, @gpetiot)
- Fix indexing operators precedence (#1039, @Julow)
- Fix dropped comment after infix op (#1030, @gpetiot)
- No newline if the input is empty (#1031, @gpetiot)
- Fix unstable comments around attributes (#1029, @gpetiot)
- Fix extra blank line in sequence (#1021, @Julow)
- Check functor arguments when computing placement of doc comments (#1013, @Julow)
- Fix indentation of labelled args (#1006, @gpetiot)
- Fix linebreak between or-cases with comments when `break-cases=all` (#1002, @gpetiot)
- Fix unstable unattached doc comment in records (#998, @Julow)
- Fix string literal changed (#995, @Julow)
- Fix type variable (#996, @Julow)
- Fix crash on extension sequence (#992, @gpetiot)
- Fix position of expressions regarding of comments in infix-op expressions (#986, @gpetiot)
- Escape special characters in external declaration (#988, @Julow)
- Fix parens around constrained expr with attrs (#987, @gpetiot)
- Fix the margin, and correctly breaks comments (#957, @gpetiot)
- Fix formatting of custom indexing operators (#975, @gpetiot)
- Fix position of comments of labelled arrow types (#976, @gpetiot)
- No box around inline odoc styles (#971, @gpetiot)
- Fix boxing of collection expressions/patterns (#960, @gpetiot)
- Fix crash on record expr with pack fields (#963, @Julow)
- Fix letop in subexpr (#956, @hhugo)

### Internal

- Take file kind from --name when formatting stdin (#1119, @Julow)
- Make Fmt.t abstract (#1109, @Julow)
- Future-proof Fmt API in case Fmt.t goes abstract (#1106, @emillon)
- Future-proof `Fmt` API in case `Fmt.t` goes abstract (#1106, @emillon)
- Optional names for formatting boxes in debug output (#1083, @gpetiot)
- Check ocamlformat error codes in the testsuite (#1084, @emillon)
- Clean `Translation_unit` (#1078, @gpetiot)
- Use dune file generation in test/passing/dune (#1082, @emillon)
- CI: factorize tests and check reason build (#1079, @gpetiot)
- Use short form for action in src/dune (#1076, @emillon)
- Cleanup `sequence_blank_line` (#1075, @Julow)
- CI: use a script travis-ci.sh to simplify .travis.yml (#1063, @gpetiot)
- Remove utility functions from `Fmt_ast` (#1059, @gpetiot)
- CI: use opam-2.0.5 in Travis (#1044, @XVilka)
- CI: check the build with OCaml 4.07.1 and 4.08.0 (#1036, @Julow)
- Use the same sets of options for both branches by default in `test_branch.sh` (#1033, @gpetiot)
- Fix `test_branch.sh` and CI checking of CHANGES.md (#1032, #1034, @Julow)
- Fix flag of git-worktree in `test_branch.sh` and `bisect.sh` (#1027, @gpetiot)
- Remove the `bisect_ppx` dependency and clean the `Makefile` (#1005, @Julow)
- Use a `CHANGES.md` log file again (#1023, @gpetiot)
- Support OCaml 4.09.0 (add the odoc.1.4.2 dependency) (#1024, @gpetiot)
- Update labels of issue templates (#1017, @gpetiot)
- Update labels in `CONTRIBUTING.md` (#1007, @gpetiot)
- Allow to ignore invalid options (#984, @hhugo).
  The `--ignore-invalid-option` flag is added to ignore invalid options in `.ocamlformat` files.
- Improve the documentation of `--doc-comments` (#982, @Julow)
- Remove symbolic links and change naming convention of tests (#980, @gpetiot)
- Change the type of `fmt_code` (#974, @gpetiot)
- Simplify `Makefile` (#973, @hhugo)
- Dune should not be flagged as a build dep anymore (#954, @gpetiot)

## 0.11 (2019-08-07)

- Improve: generalize API of Config_option (#952, @gpetiot)
- Improve: new 'before' value for option 'sequence-style' (#947, @gpetiot)
- Project: create issue templates (#950, @gpetiot)
- Improve: tidying up Conf.ml (#951, @gpetiot)
- Improve: parse code in comments (#934, @gpetiot)
- Fix comments' placement (do not look at loc_stack) (#923, @gpetiot)
- Doc: setting flags in .ocamlformat (#944, @gpetiot)
- Doc: enable-outside-detected-project necessary for global conf file (#948, @gpetiot)
- Fix hashbang handling (#946, @hhugo)
- Improve: support Shell-style regular expressions in .ocamlformat-ignore and .ocamlformat-enable files (#937, @gpetiot)
- Improve: force break after an infix op only if followed by another one (#935, @gpetiot)
- Fix break-separators=after-and-docked for lists and arrays (#931, @gpetiot)
- Improve: deprecate option break-string-literals and change its default value (#932, @gpetiot)
- Improve: break with labeled arrow type (#933, @gpetiot)
- Improve: disambiguate non-breaking matching structures (#857, @gpetiot)
- Improve: warning 50 handled like an internal error (#930, @gpetiot)
- Fix break-separators=after-and-docked for record patterns (#929, @gpetiot)
- Fix closing parenthesis indentation when on separate line (#928, @gpetiot)
- Improve: split the Conf.ml file (#920, @gpetiot)
- Fix position of comments after anonymous functions (#919, @gpetiot)
- Fix: comments around disabled block (#918, @hhugo)
- Fix monadic bindings (new 4.08 syntax) (#911, @gpetiot)
- Fix attribute when break-infix-before-func=false (#916, @gpetiot)
- Improve: update ocamlformat_reason opam file to 2.0 format (#913, @avsm)
- Fix attributes of modules (#910, @gpetiot)
- Fix docstrings of exceptions (#909, @gpetiot)
- Fix attribute location in Normalization (#908, @gpetiot)
- Improve: add the 'ocamlformat-file-kind' argument to the emacs hook (#905, @gpetiot)
- Improve: dunify testsuite (#881, @trRefis)
- Improve: add trailing semicolon inside record when break-separators=after-and-docked (#899, @gpetiot)
- Fix compilation with 4.06 and 4.07 (#898, @gpetiot)
- Improve: add a new way to indicate multiline delimiters (#876, @trefis)
- Fix inconsistency of break-separators=after-and-docked for record expressions (#856, @gpetiot)

## 0.10 (2019-06-25)

- Improve: align cases horizontally (#883, @gpetiot)
- Improve: option exp-grouping (#828, @gpetiot)
- Improve: synchronize Format with upstream stdlib (#885, @gpetiot)
- Improve: break-string-literals=newlines-and-wrap (#896, @gpetiot)
- Improve: specify break hint in fits_breaks (#894, @gpetiot)
- Improve: option break-before-in (#892, @gpetiot)
- Fix break-string-literals=newlines (#887, @gpetiot)
- Improve: Implement break-fun-sig without Location.is_single_line (#886, @Julow)
- Format gen_version.ml (#893, @hhugo)
- Improve: switch to ast 4.08 (#831, @hhugo)
- Fix formatting of arguments when break-fun-decl=fit-or-vertical (#884, @gpetiot)
- Test: extend max_indent test (#878, @trefis)
- Test: break_cases_normal_indent.ml is a symlink on break_cases_fit.ml (#879, @gpetiot)
- Improve unicode text length computation (#816, @gpetiot)
- Add an option to control the indentation of nested matches (#870, @trefis)
- Fix: properly interpret indicate-multiline-delimiters for if-then-elses (#874, @trefis)
- Enable warning 9 (#875, @hhugo)
- Fix unstable comment in `let%ext` (#873, @gpetiot)
- Improve: option max-indent (#841, @gpetiot)
- Improve: option nested-match=align (#827, @gpetiot)
- Fix dropped attributes in with_constraints (#846, @gpetiot)
- Fix dropped comments in list patterns and module types  (#866, @gpetiot)
- Fix comment dropped in object (#849, @gpetiot)
- Fix inconsistency of break-separators for wildcards in match cases (#855, @gpetiot)
- Improve: new options to support 'with' and 'strict_with' (ocp-indent) (#853, @gpetiot)
- Improve: .ocamlformat-enable files listing files to format when ocamlformat is disabled (#854, @gpetiot)
- Check that all locations have been considered during formatting (#864, @hhugo)
- clean Hashtbl.Poly (#862, @hhugo)
- Fix: test.sh (#858, @hhugo)
- cleanup Cmts.ml (#861, @hhugo)
- Clean: Cleanup usage of Poly (#860, @hhugo)
- Fix: rename sexp_list into list (#859, @hhugo)
- Fix vim instructions (#852, @naartjie)
- Improve: options extension-indent and stritem-extension-indent (#840, @gpetiot)
- Fix comment dropped in field alias (#848, @gpetiot)
- Fix pro position for with_constraints (#847, @gpetiot)
- Improve: finer space-around-exp options (#837, @gpetiot)
- Improve: preserve blank lines in conventional and sparse profiles (#838, @gpetiot)
- Improve: don't fit tag-only comments after val declarations (#836, @Julow)
- Improve speed with ofday_unit_tests_v1.ml (#833, @hhugo)
- Fix exception when calling String.sub (#832, @gpetiot)
- Improve: implement doc-comments and doc-comments-tag-only for every items (#746, @Julow)
- Improve: Add field-space=tight-decl (#829, @Julow)
- Improve: make Sugar.list_exp and Sugar.list_pat tail-recursive (#823, @gpetiot)
- Improve: options 'let-binding-indent', 'type-decl-indent' and 'indent-after-in' (#822, @gpetiot)
- Fix: performance issue with deep asts (#826, @hhugo)
- Improve: preserve blank lines in sequences (#814, @gpetiot)
- Improve: tidying Fmt_ast.ml (#821, @gpetiot)
- Improve: space before type constraint in record (#819, @gpetiot)
- Improve: break-cases=fit-or-vertical (#820, @gpetiot)
- Improve: remove break before ending paren for anonymous functions (#818, @gpetiot)
- Improve: preserve the position of type annotation in bindings (#815, @gpetiot)
- Improve: preserve record type annot (#812, @gpetiot)
- Fix break before ending paren (#801, @gpetiot)
- Improve: better consistency between structures and signatures (#803, @gpetiot)
- Fix let module sparse (sparse mode only for module applications) (#809, @gpetiot)
- Improve: change formatting of newtypes (#811, @gpetiot)
- Improve: break-cases-all shouldn't break nested patterns (#810, @gpetiot)
- Fix: sugarized extensions (#805, @gpetiot)
- Improve: tidying Fmt_ast (#808, @gpetiot)
- Fix cmt in empty structure (#804, @gpetiot)
- Remove dead link to preset profiles (#806, @andschwa)
- Improve: break with type constraints (#797, @gpetiot)
- Fix colon break module type functor (#802, @gpetiot)
- Improve: K&R style for if-then-else (#787, @gpetiot)
- Improve: new option break-fun-sig (#785, @gpetiot)
- Improve: indentation consistency of '<-' and `:=` (#780, @gpetiot)
- Fix: functor application and break-struct wrap incorrectly (#786, @gpetiot)
- Break after anonymous function arrow after infix op (#781, @gpetiot)
- Fix: type extension (#782, @gpetiot)
- Improve: Fmt.noop (#784, @gpetiot)
- Fix extension of value binding (#779, @chrismamo1)
- Improve: less sensitivity to concrete syntax (#767, @gpetiot)
- Fix missing space before attribute on includes (#775, @Julow)
- Improve: new option let-module (#768, @gpetiot)
- Improve: --disable-outside-detected-project is set by default (#761, @gpetiot)
- Fix weird parens break (#751, @gpetiot)
- Fix: if $XDG_CONFIG_HOME is either not set or empty, use $HOME/.config (#758, @gpetiot)
- Fix: --use-file/--impl/--intf should override file extension (#774, @gpetiot)
- Improve: less breaks for break-cases=all but correctly breaks or-patterns (#762, @gpetiot)
- Remove unecessary break on module pack constraints with with-constraints (#739, @Julow)
- Fix inconsistent break before module signature (#755, @gpetiot)
- Fix indentation of functor argument (#773, @gpetiot)
- Tidying fmt ast (#748, @gpetiot)
- Fix nested parens with no break infix before func (#760, @gpetiot)
- Provide an mli for Compat (#772) (hhugo)
-Fix non-wrapping asterisk prefixed cmts (#759, @gpetiot)
- Support for OCaml 4.08 (#763, @hhugo)
- Fix module type functor (#716, @gpetiot)
- Small cleanup (#764, @hhugo)
- Fix: update ocamlformat-help.txt (follow up on #752) (#756, @gpetiot)
- Fix module pack and functor (#735, @Julow)
- Fix grammar: it's -> its (@anmonteiro)
- Improve: support --name with --inplace (#740, @jberdine)
- Fix: dropped comments for pexp_record (#743, @hhugo)
- Improve: comments arround attributes, fix #726 (#742, @hhugo)
- Update README for new profiles (#738, @jberdine)
- Remove deprecated 'default' profile (#736, @jberdine)
- Fix extra parens around ext match (#733, @gpetiot)
- Improve: factorize with compose_module (#729, @gpetiot)
- Test: exclude gen_version.ml from test (#732, @jberdine)
- Improve: make gen_version an ocaml script (#664, @hhugo)

## 0.9.1 (2019-06-24)

- Small cleanup (#764, @hhugo)
- Support for OCaml 4.08 (#763, @hhugo)

## 0.9 (2019-03-28)

- Admin: remove CHANGES.md that was essentially git log (@jberdine)
- Admin: simplify release procedure (@jberdine)
- Build: fix ocaml version constraint, need 4.06 (@jberdine)
- Improve: make gen_version an ocaml script (@hhugo)
- Improve: fix associativity of Pexp_setfield (#725, @jberdine)
- Improve: normalize setfield and setinstvar (#720, @gpetiot)
- Remove: deprecated config file syntax parsing (#715, @jberdine)
- Improve: put the equal first for ocp-indent-compat (#717, @gpetiot)
- Fix: parse docstrings once (#713, @gpetiot)
- Improve: new profiles conventional and ocamlformat (#663, @gpetiot)
- Revert module indentation (#714, @gpetiot)
- Fix infix wrap (#691, @gpetiot)
- Fix doc comments tag only when docstring parsing disabled (#711, @gpetiot)
- Fix missing space before closing paren around function (#705, @jberdine)
- Fix documentation of doc-comments-tag-only (#710, @gpetiot)
- Improve: module-item-spacing=preserve (#538, @gpetiot)
- Add a space in "Jane Street" (#703, @kevinji)
- Fix js_source.ml (#702, @gpetiot)
- Fix space-around-collection-expressions for record/variant definitions (#670, @Julow)
- Fix extra space ifthenelse (#700, @gpetiot)
- Improve split attribute in let binding for expect test with uncaught exn (#681, @gpetiot)
- Fix empty newline before equal (#701, @gpetiot)
- Fix double cmts (#678, @gpetiot)
- Fix value binding ocp indent compat (#694, @gpetiot)
- Fix ast changed when record ident constrained (#697, @gpetiot)
- Fix incorrect ocaml code (#698, @gpetiot)
- Fix fmt for CI (#693, @gpetiot)
- Fix record break (#689, @gpetiot)
- Fix break before parens no wrap fun args (#690, @gpetiot)
- Improve: disable conf in files and attributes (#684, @gpetiot)
- Fix space around tuples (#679, @gpetiot)
- Improve: break before in for let-module construct, because of ocp-indent (#685, @gpetiot)
- Improve debugging output (#677, @hhugo)
- Improve: group open/close of modules and fix indentation (#665, @gpetiot)
- Fix constrained match in record (#676, @gpetiot)
- Fix: formatting of end line comments (#662, @gpetiot)
- Fix cmt in fun when no break infix (#668, @gpetiot)
- Add the wrap-fun-decl option (#645, @Julow)
- Improve: break the list of 'with type' module constraints (#639, @gpetiot)
- Reduce the use of Poly comparisons (#661, @hhugo)
- Improve: check flag to check whether the input files already are formatted (#657, @gpetiot)
- Fix cmt placement infix op (#651, @gpetiot)
- Restore compat with base.v0.11 (@hhugo)
- Fix: disallow '-' with other inputs (#658, @hhugo)
- Fix build on OCaml 4.06.1 (#646, @Julow)
- Fix comments on record fields (#650, @Julow)
- Fix cmts in list (#654, @gpetiot)
- Improve: If-then-else = fit-or-vertical mode (#603, @gpetiot)
- Link to man page from readme (#648, @yawaramin)
- Fix indent match branches with cmts (#644, @gpetiot)
- Build: update to base v0.12 (#642, @jberdine)
- Fit tag-only doc comments (#637, @Julow)
- Fix try%lwt indent (#638, @gpetiot)
- Fix type manifest formatting (#616, @gpetiot)
- Fix: don't include ocamlformat_diff in ocamlformat (#636, @Khady)
- fix emacs setup (#631, @Khady)
- tools/update_tests.sh --all (#632, Julow)
- Fix: don't break line before wrapping comment (#634, @gpetiot)
- Fix ignored ocamlformat attribute (#615, @gpetiot)
- Include jsoo in the tests (#618, @hhugo)
- Fix missing break before comment (#613, @gpetiot)
- Do not rely on the file-system to format sources (#611, @hhugo)
- Ignore file in .ocamlformat-ignore (#606, @hhugo)
- Improve reason support (#608, @hhugo)
- Fix: fix fmt_ast wrt strings and chars when sources are not available (#607, @hhugo)
- Fix ocamlformat_reason (#604, @hhugo)
- Fix missing break for local open record patterns (#602, @gpetiot)
- Fix regression for variants with docstrings (#601, @gpetiot)
- Fix extra break in module pack type (#600, @Julow)
- Add the doc-comments-padding option (#575, @Julow)
- Improve: externalize Sugar functions from Fmt_ast.ml (#593, @gpetiot)
- Fix typedecl attribute (#595, @gpetiot)
- Improve: less linebreaks for break-cases=fit (#536, @gpetiot)
- fix #590 (#594, @hhugo)
- Make gen_version.sh use bash. (#592, @hhugo)
- Implement box debugging (#574, @Julow)
- Break closing bracket in polymorphic variants (#583, @Julow)
- Break comment record (#580, @Julow)
- missing headers (@hhugo)
- Improve: mishandling of field_space in record exps and patterns (#587, @jberdine)
- Add empty mli for executable (#591, @hhugo)
- tests: test ocamlformat when disabled (@hhugo)
- dont reformat if disabled (@hhugo)
- remove global ref in Transation_unit (@hhugo)
- Fix Emacs (>26.1) temporary buffer not killed (#567, @ludwigpacifici)
- Improve: opam file for ocamlformat_diff to remove the bos dependency (#579, @gpetiot)
- Fix: Require Octavius version 1.2.0 (#576, @Julow)
- Improve: record fields with type constraints (#565, @jberdine)
- Fix: comments attachment (#548, @gpetiot)
- Improve: parens around constrained any-pattern (#431, @gpetiot)
- Revise formatting of compact single case matches (#552, @jberdine)
- Fix typo in help text (#553) (Wilfred Hughes)
- Improve: calculate length of comment strings using UTF8 (#550, @jberdine)
- Admin: update travis versions of ocaml and opam (#551, @jberdine)
- Fix: missing break before `; _` (#549, @jberdine)
- Improve: module item spacing in sparse mode (#546, @jberdine)
- Improve: some simplifications (#542, @gpetiot)
- Improve: remove unnecessary parens when open module (#537, @gpetiot)
- Improve: not breaking after bind/map operators (#463, @gpetiot)
- Fix suboptimal docstring formatting (#540, @gpetiot)
- amend janestreet profile (#524, @mbarbin)
- Improve: option break-separators (#461, @gpetiot)
- Fix formatting of types with ocp-indent-compat=true (#525, @gpetiot)
- Preserve shebang (#533, @gpetiot)
- Fix: remove indented empty lines between comments (#531, @gpetiot)
- Improve: remove indented empty lines separating recursive modules (#528, @gpetiot)
- add update_tests.sh (#529, @gpetiot)
- Improve: space around collection expressions (#527, @gpetiot)
- Improve: remove more spaces inside parenthesized multiline constructs (#526, @gpetiot)
- Disable docstring parsing for external tests (#518, @gpetiot)
- Fix odoc normalize (#520, @gpetiot)
- Better docstring error msgs (#519, @gpetiot)
- Fix odoc seps (#511, @gpetiot)
- Improve: option 'single-case' (#426, @gpetiot)
- Add a parens-tuple-patterns configuration option (#498, @NathanReb)
- Fix: comments should not be parsed for diff (#509, @gpetiot)
- Fix: odoc refs (#510, @gpetiot)
- Fix formatting of or-patterns in try expressions (#503, @NathanReb)
- Test: improve test_branch.sh to allow different config for branch (#496, @jberdine)
- Improve: option 'parens-ite' (#430, @gpetiot)
- fix break-struct for toplevel items (not in a struct) (#497, @gpetiot)
- Fix: breaking of variant types (#486, @gpetiot)
- Improve: autocompletion of git branch names for test_branch.sh (#485, @gpetiot)
- Fix: Sanitize docstring check (#481, @gpetiot)
- Improve the formatting of lists in doc comments (#480, @jeremiedimino)
- Add PR test script and update contributing guidelines with expected usage (#479, @jberdine)
- Fix break struct natural (#443, @gpetiot)
- Fix: disable-outside-detected-project: disable ocamlformat when no .ocamlformat file is found (#475, @gpetiot)
- Improve: error message when docstrings move (#446, @gpetiot)
- Improve: print-config prints all options (#465, @gpetiot)
- Ocamldoc docstrings (#460, @gpetiot)
- Doc: disable-outside-detected-project (#468, @gpetiot)
- Improve: shorter output of regtests (#469, @gpetiot)
- Admin: add code of conduct and copyright headers to build and package system (@jberdine)
- Improve: add license header for tools/ocamlformat-diff/ocamlformat_diff.ml (#466, @gpetiot)
- Build: a few simplifications enabled by dune 1.1.1 (#457, @jberdine)
- Improve: record fields with attributes and docs in type definitions (#458, @jberdine)
- Fix exception comments (#459, @gpetiot)
- Ocamlformat diff tool (#450, @gpetiot)

## 0.8 (2018-10-09)

- Improve: set break-sequences in sparse and compact profiles (#455, @jberdine)
- Improve: keep a space inside tuples parens (#453, @gpetiot)
- Improve: --root option to isolate configuration files (#402, @gpetiot)
- Fix: missing parens around partially-applied `::` (#452, @jberdine)
- Fix: parens around expressions with attributes (#441, @gpetiot)
- Build: do not execute shell scripts directly in build (#448, @dra27)
- Add: read ocp indent config files (#445, @gpetiot)
- Improve: option 'break-sequences' (#434, @gpetiot)
- Improve: option 'no-indicate-multiline-delimiters' to have less whitespaces (#429, @gpetiot)
- Fix: outdent before arrow (#444, @gpetiot)
- Improve: User documentation (#449, @gpetiot)
- Improve: option 'cases-exp-indent' to adjust indent (#428, @gpetiot)
- Add: compact and sparse profiles (#408, @jberdine)
- Improve: explicit error message in case of 'permission denied' error (#425, @gpetiot)
- Fix: comment stabilization in Pexp_override (#422, @gpetiot)
- Fix: corner case while formatting type variables (#440, @hhugo)
- Fix: many missing comments (#418, @hhugo)
- Fix: asserts and attributes (#414, @hhugo)
- Fix: extension and attribute (#417, @hhugo)
- Improve: support for `function%ext` (#416, @hhugo)
- Fix: Inconsistent spacing around comments in signatures vs structures (#437, @gpetiot)
- Improve: better error with location when comment dropped (#401, @gpetiot)
- Fix doc comments (#413, @hhugo)
- Improve: use input_name for error messages (@hhugo)
- Improve: break after inherit (@hhugo)
- Fix: aliases inside constructor declaration (#424, @gpetiot)
- Fix: broken invariant for Pmod_unpack (#421, @gpetiot)
- Fix: print error details in debug mode only (#420, @hhugo)
- Fix: mark_parenzed_inner_nested_match (@hhugo)
- Improve: tune the janestreet profile (@hhugo)
- Improve: disable ocamlformat if no dot ocamlformat in the project (#391, @hhugo)
- Improve: new option to control spacing around let bindings (#344, @hhugo)
- Fix: prec of string/array sugar (#381, @hhugo)
- Fix: lost comment in constraint expression (#400, @gpetiot)
- Fix: lost cmt near functor (#399, @gpetiot)
- Improve: preset profiles (default & janestreet) (#390, @gpetiot)
- Improve: try to fit simple list/array elements on a single line (#375, @gpetiot)
- Fix: bad comment spacing with module-item-spacing=compact (#395, @gpetiot)
- Fix: dropped comment in revapply of extension (#394, @gpetiot)
- Improve: let-and structures spacing depends on module-item-spacing (#367, @gpetiot)
- Fix: consecutive prefix operator (#386, @hhugo)
- Fix: invalid (#383, @hhugo)
- Fix: lazy and alias (#388, @hhugo)
- Improve: main loop and error reporting (#389, @hhugo)
- Fix: exposed_left_typ (#385, @hhugo)
- Fix: rec functor (#382, @hhugo)
- Fix: `while%ext`/`for%ext` (@hhugo)
- Fix: more on class (@hhugo)
- Fix: invalid syntax on class (@hhugo)
- Improve: follow XDG for global config files (@gpetiot)
- Improve: add support for bigarray sugar index operator (@hhugo)
- Add: support reading input from stdin (#353, @bkase)
- Fix: the precedence of options (@gpetiot)
- Improve: doc of config option choice alternatives (#354, @jberdine)
- Improve: string formatting (@hhugo)

## 0.7 (2018-08-23)

- Improve: simplify setting option defaults, slight --help improvement (#350, @jberdine)
- Improve: update emacs mode to use replace-buffer-contents (#345, @hhugo)
- Improve: add option to not force-break structs (#346, @jberdine)
- Improve: move 'formatting' options into separate section (#348, @gpetiot)
- Improve: fun sugar (@hhugo)
- Improve: add option to omit open lines between one-line module items (#303, @gpetiot)
- Fix: infix ops (@hhugo)
- Improve: reformat files with no locations (@hhugo)
- Improve: better error when max-iters = 1 (@hhugo)
- Improve: breaking before arrows in pattern match cases (@jberdine)
- Improve: no parens for trailing 'not' (@hhugo)
- Improve: missing break hint, fix #331 (@hhugo)
- Improve: comments before match (#330, @jberdine)
- Fix: missing comments (@hhugo)
- Fix: missing attributes due to sugar (@hhugo)
- Fix: parens non trivial rhs for `#` infix ops (@hhugo)
- Improve: let-module-in break before `in` (#328, @jberdine)
- Improve: sugar for nestest module_with (@hhugo)
- Improve: attributes on let bindings (#324, @jberdine)
- Improve: wrapping of functor args in type declaration (#315, @gpetiot)
- Fix: comments attachment with infix ops (@hhugo)
- Fix: comments attachment with Pexp_fun (@hhugo)
- Fix: docstrings as attributes (@hhugo)
- Improve: refactor and improve documentation of options (#302, @gpetiot)
- Improve: error reporting in emacs integration (#304, @jberdine)
- Improve: pexp_open as final arg of infix op (#314, @jberdine)
- Fix: missing parens around labeled record pattern arg (@jberdine)
- Fix: missing attributes (@hhugo)
- Fix: duplicated (x3) attributes in pexp_letmodule (@hhugo)
- Improve: allow to locally disable ocamlformat (@hhugo)
- Improve: corner case indentation of fun -> function (#312, @jberdine)
- Improve: labeled, optional, and default args (@jberdine)
- Improve: punning default arg with type constraint (@jberdine)
- Improve: add options to controls various spaces (#284, @hhugo)
- Improve: add option to disable wrapping fun args (#283, @hhugo)
- Improve: add option --break-cases to break each pattern-matching case (#251, @gpetiot)
- Improve: rename --nested-parens option (@hhugo)
- Improve: ws before colon for constraint (#293, @hhugo)
- Improve: option to choose where to parens nested match (@hhugo)
- Improve: always parens nested match (even the right most one) (@hhugo)
- Improve: always break for let_and contruct (@hhugo)
- Fix: missing comments (@hhugo)
- Improve: Add option to preserve style of local module open (#267, @gpetiot)
- Improve: preserve extension point formatting (@hhugo)
- Improve: make double semi consistent between implementation and use_file (#292, @hhugo)
- Improve: configure ocamlformat using attributes (@hhugo)
- Improve: extension point (@hhugo)
- Improve: break in type declaration for variant and record (#280, @hhugo)
- Fix: memory leak (@hhugo)
- Test: add ocaml compiler to test suite, and improve `make -C test` (@jberdine)
- Fix: unary operator `+`/`-` (@hhugo)
- Fix: doc comments in class (@hhugo)
- Fix: ocaml bug, sort fields (@hhugo)
- Improve: empty mod with comments (@hhugo)
- Improve: disable warning generated by the lexer in quiet mode (@hhugo)
- Fix: record update (@hhugo)
- Fix: rec let binding and attribute (@hhugo)
- Fix: punning (@hhugo)
- Fix: let open and constraint (@hhugo)
- Fix: not extension sugar when attribute (@hhugo)
- Fix: no-comment-check missing case (@hhugo)
- Fix: string literal (@hhugo)
- Fix: format of infix in presence of `%;` (@hhugo)
- Fix: let binding and type annot (@hhugo)
- Fix: binding when lhs is an extension (@hhugo)
- Fix: pat constraint in payload (@hhugo)
- Fix: let rec with extension (@hhugo)
- Fix: comments (@hhugo)
- Fix: comments in fmt_case (@hhugo)
- Fix: comments around Longident (@hhugo)
- Fix: missing comment for pmty_with (@hhugo)
- Improve: add option to disambiguate infix precedence with parens (@jberdine)
- Improve: `not` when infix op arg (@jberdine)
- Improve: add a flag to skip all checks about comments (@hhugo)
- Improve: breaking of module ident/unpack/extension exps (#269, @jberdine)
- Fix: literal sub-exps with attributes (@jberdine)
- Fix: many fixes regarding attributes (@hhugo)
- Improve: preserve formatting of block comments (#255, @hhugo)
- Improve: breaking of applications with long literal list args (#258, @jberdine)
- Fix: sugar functor (@hhugo)
- Fix: type alias in variant (@hhugo)
- Improve: formatting of comments (@jberdine)
- Fix: prefix operators (@hhugo)
- Fix: exception declarations (@hhugo)
- Fix: doc comments in structure (#250, @hhugo)
- Fix: add parens around pat with trailing attr (@hhugo)
- Fix: let binding and Ppat_or (@hhugo)
- Fix: be more permissive with pattern (@hhugo)
- Fix: fix string_literal with when its location includes its attribute (#244, @hhugo)
- Improve: improve errors returned to the user. (#243, @hhugo)
- Fix: missing comments for Pexp_construct (#240, @hhugo)
- Fix: multiple fixes around classes (#242, @hhugo)
- Fix: comments in empty () and [] (#241, @hhugo)
- Fix: support empty variant (#239, @hhugo)
- Fix: add missing attribute (#238, @hhugo)
- Fix: be more permissive with ppat_interval (#237, @hhugo)
- Improve: remove trailing ws (#210, @hhugo)
- Improve: attributes on type declarations (#232, @jberdine)
- Improve: breaking of infix Array and String get and set ops (#233, @jberdine)
- Fix: attributes and doc comments (#221, @hhugo)
- Improve: spacing of module unpack (#230, @jberdine)
- Improve: no parent for new (@hhugo)
- Fix: Revert: Improve: remove redundant parens around application operators (@hhugo)
- Improve: array alignment (#226, @hhugo)
- Improve: nested array infix ops (#225, @hhugo)
- Fix: is_adjacent and remove [~inclusive] from [Source.string_between] (@hhugo)
- Fix: Cmts.CmtSet.split (@hhugo)
- Improve: Allow comments inside empty delimited "things" (#223, @hhugo)
- Fix: Source.ends_line (#222, @hhugo)
- Improve: empty struct and sig (#217, @hhugo)
- Improve: support for toplevel files (#218, @hhugo)
- Fix: string literal, fix #214 (#219, @hhugo)
- Improve: more tuning for functors (@hhugo)
- Improve: sugar for functor type with multiple args (@hhugo)
- Improve: sugar for functors with multiple args (@hhugo)
- Improve: module type with (@hhugo)
- Improve: break before with/and type (@hhugo)
- Improve: break between fun args (@hhugo)
- Improve: module unpacking (#215, @hhugo)
- Improve: for & while loops (#211, @hhugo)
- Fix: attributes on ite (#209, @hhugo)
- Fix: partially applied (+) and (-) (#208, @hhugo)
- Fix: polymorphic variant (#202, @hhugo)
- Fix: parens with lazy pat (fix #199) (#201, @hhugo)
- Improve: omit excess indentation of `function` cases (@jberdine)
- Improve: extensions with payloads of multiple structure items (@jberdine)
- Improve: parenthesization and attribute placement of if-then-else (@jberdine)
- Fix: do not attach comments to docstrings (@jberdine)
- Fix: short syntax for extensions (#193, @hhugo)
- Fix: missing attrs for pcl_fun (@hhugo)
- Fix: pos of attribute for functors (@hhugo)
- Fix: () module only if not attrs (@hhugo)
- Fix: missing attrs for object (@hhugo)
- Fix: no short form of extension with attribs (@hhugo)
- Fix: normalization for Pexp_poly and Pexp_constraint (#190, @hhugo)
- Fix: some parenthesization context checks (#189, @hhugo)
- Fix: attributes on fun expressions (@jberdine)
- Fix: extensions with multiple module-level eval expressions (#185, @jberdine)
- Fix: functor & apply (#182, @hhugo)
- Fix: module rec with (@hhugo)
- Fix: more parens in pat_constraint (@hhugo)
- Improve: tuple & constraint (@hhugo)
- Improve: empty module (#178, @hhugo)
- Fix: extensible variant (#177, @hhugo)
- Fix: index operator (#176, @hhugo)
- Improve: empty module sig (@hhugo)
- Fix: add attributes to module signature (@hhugo)
- Add: support for objects and classes (#173, @hhugo)
- Improve: remove some redundant parens around tuple types (@jberdine)
- Fix: args in let bindings (@hhugo)
- Improve: let module%ext (@hhugo)
- Fix: infix op in alias (@hhugo)
- Fix: extensions pat (@hhugo)
- Fix: limit use of short syntax for extensions (@hhugo)
- Improve: allow break after Psig_include (@jberdine)
- Fix: { (a; b) with a; b } (@hhugo)
- Fix: with type [longident] (@hhugo)
- Fix: attributes on polymorphic variants (@hhugo)
- Fix: attribute in let bindings (@hhugo)
- Fix: private in extensible variant (@hhugo)
- Fix: gadt in extensible variant (@hhugo)
- Fix: missing parens in list pattern (@hhugo)
- Improve: format [new e] like an apply (@hhugo)
- Fix: parens for constraint (@hhugo)
- Fix: avoid emitting `>]` which is an unparsable keyword (#171, @hhugo)
- Fix: misplaced comments on `module type of` (@jberdine)

## 0.6 (2018-04-29)

### Features

- Add: option to align all infix ops (#150, @hhugo)
- Add: option to attempt to indent the same as ocp-indent (#162)
- Add: option for no discretionary parens for tuples (#157, @hhugo)
- Add: alternative format for if-then-else construct (#155, @hhugo)
- Add: option to customize position of doc comments (#153, @hhugo)

### Bug fixes

- Fix: dropped item attributes on module expressions
- Fix: toplevel let%ext (#167, @hhugo)
- Fix: parens around type alias & empty object type (#166, @hhugo)
- Fix: missing comments for [let open] (#165, @hhugo)
- Fix: missing comments in ppat_record (#164, @hhugo)
- Fix: check_typ wrt constraint on module type (#163, @hhugo)
- Fix: let binding with constraint (#160, @hhugo)
- Fix: handle generative functor type (#152, @hhugo)

### Formatting improvements

- Improve: remove redundant parens around application operators
- Improve: parenthesize and break infix constructors the same as infix ops
- Improve: consider prefix ops and `not` to be trivial if their arg is
- Improve: align arrow type args and do not wrap them (#161)
- Improve: formatting for multiple attributes (#154, @hhugo)
- Improve: keep the original string escaping (#159, @hhugo)
- Improve: discretionary parens in patterns (#151, @hhugo)
- Improve: breaking of infix op arguments
- Improve: consider some extensions to be "simple"
- Improve: punning (#158, @hhugo)
- Improve: force break of let module/open/exception/pats (#149, @hhugo)

### Build, packaging, and testing

- Add support for bisect (#169, @hhugo)
- Exclude failing tests from `make -C test`

## 0.5 (2018-04-17)

### Features

- Add: support for `new%js` (#136, @hhugo)
- Add: support for Ptyp_object (#104, @smondet)
- Use original filename when given in error messages. (#96, @mbarbin)

### Bug fixes

- Fix: allow extensions in types (#143, @hhugo)
- Fix: parens on symbol type constructor
- Fix: parenthesization of '!=' partial application as a prefix op (#126, @hhugo)
- Fix: parens around Ppat_constraint under Pexp_match or Pexp_try (#124, @hhugo)
- Fix: parenthesization of tuple args of variant type declarations (#122, @hhugo)
- Fix: missing parens around list inside Constr pattern (#123, @hhugo)
- Fix: incorrect breaking of long strings (#130, @hhugo)
- Fix: missing parens inside array literal (#129, @hhugo)
- Fix: attributes on arguments of function (#121, @hhugo)
- Fix: floating docstrings within a type declaration group
- Fix: missing parens in sugared Array.set
- Fix: missing attributes on patterns
- Fix: is_prefix_id for != (#112, @hhugo)
- Fix: missing parens around module value types in signatures (#108, @hcarty)
- Fix: floating docstrings within a value binding group
- Fix: missing attributes on extension points (#102, @hcarty)
- Fix: extensible variants with aliases (#100, @hcarty)
- Fix: several issues with extension sequence expressions
- Fix: generative functors
- Fix: preserve files with an empty ast (instead of failing) (#92, @mbarbin)
- Fix: missing extension on Pexp_sequence
- Fix: missing docstrings and attributes on types
- Fix: missing parens around sugared Array and String operations
- Fix: missing parens around Pexp_newtype
- Fix: missing parens around Ppat_constraint, Ppat_or, and Ppat_unpack
- Fix: dropped space when string wrapped between spaces
- Fix: repeated ppx extension on mutual/recursive let-bindings (#83, @mbarbin)
- Fix: dropped comments on Pmty_typeof
- Fix: missing parens around Ppat_unpack under Ppat_constraint

### Formatting improvements

- Improve: two open lines following multiline definition only with --sparse (#144)
- Improve: indent rhs of ref update (#139, @hhugo)
- Improve: no parens around precedence 0 infix ops (refines #115) (#141, @hhugo)
- Improve: support `(type a b c)` (#142, hhugo)
- Improve: no parens for `{ !e with a }` (#138, @hhugo)
- Improve: no parens for constr inside list pattern. (#140, @hhugo)
- Improve: generative functor applications (#137, @hhugo)
- Improve: omit parens around lists in local opens (#134, @hhugo)
- Prepare for ocaml#1705 (#131, @hhugo)
- Improve: comment wrapping for dangling close
- Improve: if-then-else conditions that break
- Improve: suppress spurious terminal line break in wrapped strings
- Improve: parens for nested constructors in pattern (#125, @hhugo)
- Improve: remove duplicate parens around Ptyp_package
- Improve: indentation after comment within record type declaration
- Improve: add discretionary parens on nested binops with different precedence
- Improve: empty module as functor argument (#113, @hhugo)
- Improve: indentation of multiple attributes
- Improve: attributes on short structure items
- Improve: attributes on type declarations
- Improve: tuple attribute args
- Improve: parenthesization of Ppat_or
- Improve: determination of file kind based on provided name
- Improve: extension on the let at toplevel: e.g. let%expect_test _ (#94, @mbarbin)
- Improve: constraints in punned record fields (#93, @mbarbin)
- Improve: nullary attributes
- Improve: Ppat_tuple under Ppat_array with unnecessary but clearer parens
- Improve: breaking of arguments following wrapped strings

### Build, packaging, and testing

- Simplify using `(universe)` support in jbuilder 1.0+beta20
- Add some regtests (#135, @hhugo)
- Upgrade to Base v0.11.0 (#103, @jeremiedimino)
- Add Travis CI script
- Fix: build [make reason] (#97, @mbarbin)
- Simplify Makefile due to jbuilder 1.0+beta18

## 0.4 (2018-02-24)

### Features

- Wrap lines in string literals, comments and docstrings
- Improve char escaping to ascii / uniform hexa / utf8 (#73)
- Add support for `Pexp_new` expressions (#76, @smondet)
- Add support for `Pexp_send _` expressions (#72, @smondet)
- Add options to format chars and break strings (#70, @smondet)
- Formatting of %ext on if/while/for/match/try/; (#63, @hcarty)
- Disable formatting with [@@@ocamlformat.disable] (#66, @hcarty)

### Formatting improvements

- Improve sequences under if-then-else with unnecessary but safer parens
- Improve optional arguments with type constraints
- Improve let-bound functions with type constraints
- Improve newtype constraints in let-bindings
- Improve placement of exception docstrings

### Bug fixes

- Fix missing break hint before comment on sugared `[]`
- Fix formatting of [%ext e1]; e2 (#75, @hcarty)
- Fix missing parens around let exception, let module, for, while under apply
- Fix missing parens under alias patterns
- Fix placement of attributes on extension constructors
- Fix missing parens around unpack patterns
- Fix let-bindings with pattern constraints
- Fix mutually recursive signatures

## 0.3 (2017-12-21)

### Features

- Output to stdout if output file omitted

### Bug fixes

- Fix Ppat_any value bindings
- Fix missing parens around variant patterns in fun arg
- Fix position of comments attached to end of sugared lists
- Fix missing comments on module names
- Fix package type constraints
- Fix first-class module alias patterns
- Fix first-class module patterns in let bindings
- Fix missing parens around Ptyp_package under Psig_type
- Fix missing "as" in Ptyp_alias formatting (@hcarty)
- Fix let bindings with constraints under 4.06

### Formatting improvements

- Improve line breaking of or-patterns
- Improve placement of comments within pattern matches
- Improve clarity of aliased or-patterns with parens
- Improve matches on aliased or-patterns
- Improve infix applications in limbs of if-then-else
- Improve final function arguments following other complex arguments
- Improve consistency of paren spacing after Pexp_fun
- Improve sugar for Pexp_let under Pexp_extension
- Improve sugar for newtype
- Improve first-class module expressions
- Improve indentation when comments are sprinkled through types
- Do not add open line after last binding in a structure

### Build and packaging

- Simplify build and packaging, and adopt some common practices
- Add Warnings.Errors argument for < 4.06 compatibility (@hcarty)
- Update base to v0.10.0 (@hcarty)

## 0.2 (2017-11-09)

### Features

- Check fatal warnings not only in inplace mode

### Documentation

- Improve doc of --no-warn-error
- Mention object language not implemented
- Update documentation of --output

### Bug fixes

- Colon instead of arrow before type for GADT constructors with no arguments (@mbouaziz)
- Fix some dropped comments attached to idents
- Fix missing parens around Ppat_alias under Ppat_variant
- Fix module type constraints on functors
- Fix broken record field punning
- Fix broken docstring attachment with multiple docstrings
- Fix missing parens around application operators
- Fix missing parens around Ppat_or under Ppat_variant
- Fix missing/excess parens around Pexp_open under Pexp_apply/Pexp_construct
- Fix duplicated attributes on Pexp_function
- Fix missing parens around Ptyp_package under Pstr_type
- Add '#' to the list of infix operator prefix (@octachron)
- Do not add space between `[` and `<` or `>` in variant types
- Add a break hint before "constraint" in a type def (@hcarty)

### Formatting improvements

- Remove unnecessary parens around Pexp_tuple under Pexp_open
- Improve single-case matches
- Improve constructor arguments
- Remove unnecessary parens around match, etc. with attributes
- Fix missing parens around constraint arg of variant type
- Fix missing parens on left arg of infix list constructor
- Fix missing parens around arrow type args of variant constructors
- Fix missing parens around type of constraints on module exps

### Build and packaging

- Separate Format patch into ocamlformat_support package
- Fix test script
- Unbreak build of ocamlformat_reason.ml (@mroch)
- Improve opam installation (JacquesPa)
- Install emacs support via opam package

## 0.1 (2017-10-19)

- Initial release.<|MERGE_RESOLUTION|>--- conflicted
+++ resolved
@@ -8,13 +8,9 @@
 
 ### Bug fixes
 
-<<<<<<< HEAD
 - Protect match after `fun _ : _ ->` (#2352, @Julow)
-- Fix formatting of string literals in code blocks (#2338, @Julow)
-=======
 - Fix invalid formatting of `(::)` (#2347, @Julow)
 - Fix formatting of string literals in code blocks (#2338, #2349, @Julow)
->>>>>>> 7b462bef
 - Improve formatting of module arguments (#2322, @Julow)
 - Consistent indentation of `@@ let+ x = ...` (#2315, @Julow)
 - Remove double parenthesis around tuple in a match (#2308, @Julow)
