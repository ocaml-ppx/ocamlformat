--- conflicted
+++ resolved
@@ -72,13 +72,11 @@
   + Preserve empty doc-comments syntax. (#1311) (Guillaume Petiot)
     Previously `(**)` would be formatted to `(***)`.
 
-<<<<<<< HEAD
+  + Do not crash when a comment contains just a newline (#1290) (Etienne Millon)
+
   + Preserve cinaps comments containing unparsable code (#1303) (Jules Aguillon)
     Previously, OCamlformat would fallback to the "wrapping" logic, making the comment
     unreadable and crashing in some cases.
-=======
-  + Do not crash when a comment contains just a newline (#1290) (Etienne Millon)
->>>>>>> f4f6053f
 
 ### 0.13.0 (2020-01-28)
 
