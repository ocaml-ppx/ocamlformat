--- conflicted
+++ resolved
@@ -6,8 +6,6 @@
 
 ## unreleased
 
-<<<<<<< HEAD
-=======
 ### Fixed
 
 - Fixed `wrap-comments=true` not working with the janestreet profile (#2645, @Julow)
@@ -21,7 +19,6 @@
 
 - Print valid syntax for the corner case (1).a (#2653, @v-gb)
 
->>>>>>> 25bf8c67
 ## 0.27.0
 
 ### Highlight
