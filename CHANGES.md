--- conflicted
+++ resolved
@@ -60,13 +60,11 @@
   + Fix missing parentheses around tuples with attributes. (#1301) (Craig Ferguson)
     Previously, `f ((0, 0) [@a])` would be formatted to `f (0, 0) [@a]`, crashing OCamlformat.
 
-<<<<<<< HEAD
+  + Avoid emitting `>]` when an object type is contained in an extension point
+    or attribute payload (#1298) (Craig Ferguson)
+
   + Fix crash on the expression `(0).*(0)` (#1304) (Jules Aguillon)
     It was formatting to `0.*(0)` which parses as an other expression.
-=======
-  + Avoid emitting `>]` when an object type is contained in an extension point
-    or attribute payload (#1298) (Craig Ferguson)
->>>>>>> 8b918733
 
 ### 0.13.0 (2020-01-28)
 
