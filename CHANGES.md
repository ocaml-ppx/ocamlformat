## unreleased

### Removed

- Remove `--numeric` feature (#2333, @gpetiot)

### Deprecated

### Bug fixes

<<<<<<< HEAD
=======
- Fix invalid formatting of `(::)` (#2347, @Julow)
>>>>>>> 8a33ac85
- Fix formatting of string literals in code blocks (#2338, @Julow)
- Improve formatting of module arguments (#2322, @Julow)
- Consistent indentation of `@@ let+ x = ...` (#2315, @Julow)
- Remove double parenthesis around tuple in a match (#2308, @Julow)
- Consistent indentation of `fun (type a) ->` that follow `fun x ->` (#2294, @Julow)
- Avoid adding breaks inside `~label:(fun` and base the indentation on the label. (#2271, #2291, #2293, #2298, @Julow)
- Fix non-stabilizing comments attached to private/virtual/mutable keywords (#2272, #2307, @gpetiot, @Julow)
- Fix formatting of comments in "disable" chunks (#2279, @gpetiot)
- Fix indentation of trailing double-semicolons (#2295, @gpetiot)
- Remove extra parentheses around module packs (#2305, @Julow, @gpetiot)
- Fix identation of module-expr extensions (#2323, @gpetiot)
- Don't print warnings related to odoc code-blocks when '--quiet' is set (#2336, @gpetiot)

### Changes

- Restore short form for first-class modules: `((module M) : (module S))` is formatted as `(module M : S)`) (#2280, #2300, @gpetiot, @Julow)
- Restore short form formatting of record field aliases (#2282, @gpetiot)
- Tweaks the JaneStreet profile to be more consistent with ocp-indent (#2214, #2281, #2284, #2289, #2299, #2302, #2309, #2310, #2311, #2313, #2316, @gpetiot, @Julow)
- Improve formatting of class signatures (#2301, @gpetiot, @Julow)
- JaneStreet profile: treat comments as doc-comments (#2261, #2344, @gpetiot, @Julow)
- Don't indent attributes after a let/val/external (#2317, @Julow)
- Adjust indentation of class-expr function body (#2328, @gpetiot)

### New features

- Improved error reporting for unstable or dropped comments (#2292, @gpetiot)

## 0.25.1 (2023-03-06)

### Bug fixes

- Janestreet: Fix indentation of functions passed as labelled argument (#2259, @Julow)

## 0.25.0 (2023-02-24)

### Library

- The declaration of options is a regular module instead of a functor. (#2193, @EmileTrotignon)

### Bug fixes

- Fix indentation when ocamlformat is disabled on an expression (#2129, @gpetiot)
- Reset max-indent when the `max-indent` option is not set (#2131, @hhugo, @gpetiot)
- Add missing parentheses around immediate objects having attributes attached in 4.14 (#2144, @gpetiot)
- Fix dropped comment attached to the identifier of an open-expression (#2155, @gpetiot)
- Correctly format chunks of file in presence of `enable`/`disable` floating attributes (#2156, @gpetiot)
- Remove abusive normalization in docstrings references (#2159, #2162, @EmileTrotignon)
- Fix parentheses around symbols in if-then-else branches (#2169, @gpetiot)
- Preserve position of comments around variant identifiers (#2179, @gpetiot)
- Fix parentheses around symbol identifiers (#2185, @gpetiot)
- Fix alignment inconsistency between let-binding and let-open (#2187, @gpetiot)
- Fix reporting of operational settings origin in presence of profiles (#2188, @EmileTrotignon)
- Fix alignment inconsistency of if-then-else in apply (#2203, @gpetiot)
- Fix automated Windows build (#2205, @nojb)
- Fix spacing between recursive module bindings and recursive module declarations (#2217, @gpetiot)
- ocamlformat-rpc: use binary mode for stdin/stdout (#2218, @rgrinberg)
- Fix interpretation of glob pattern in `.ocamlformat-ignore` under Windows (#2206, @nojb)
- Remove conf mutability, and correctly display the conventional profile when using print-config (#2233, @EmileTrotignon)
- Preserve position of comments around type alias (#2239, @EmileTrotignon)
- Preserve position of comments around constructor record (#2237, @EmileTrotignon)
- Preserve position of comments around external declaration strings (#2238, @EmileTrotignon, @gpetiot)
- Preserve position of comments around module pack expressions (#2234, @EmileTrotignon, @gpetiot)
- Correctly parenthesize array literals with attributes in argument positions (#2250, @ccasin)

### Changes

- Indent 2 columns after `initializer` keyword (#2145, @gpetiot)
- Preserve syntax of generative modules (`(struct end)` vs `()`) (#2135, #2146, @trefis, @gpetiot)
- Preserve syntax of module unpack with type constraint (`((module X) : (module Y))` vs `(module X : Y)`) (#2136, @trefis, @gpetiot)
- Normalize location format for warning and error messages (#2139, @gpetiot)
- Preserve syntax and improve readability of indexop-access expressions (#2150, @trefis, @gpetiot)
  + Break sequences containing indexop-access assignments
  + Remove unnecessary parentheses around indices
- Mute warnings for odoc code blocks whose syntax is not specified (#2151, @gpetiot)
- Improve formatting of odoc links (#2152, @gpetiot)
- Preserve sugared extension node attached to an `if` carrying attributes (#2167, @trefis, @gpetiot)
- Remove unnecessary parentheses around partially applied infix operators with attributes (#2198, @gpetiot)
- JaneStreet profile: doesn't align infix ops with open paren (#2204, @gpetiot)
- Re-use the type let_binding from the parser instead of value_binding, improve the spacing of let-bindings regarding of having extension or comments (#2219, @gpetiot)
- The `ocamlformat` package now only contains the binary, the library is available through the `ocamlformat-lib` package (#2230, @gpetiot)

### New features

- Add a `break-colon` option to decide whether to break before or after the `:` symbol in value binding declarations and type constraints. This behavior is no longer ensured by `ocp-indent-compat`. (#2149, @gpetiot)
- Format `.mld` files as odoc documentation files (#2008, @gpetiot)
- New value `vertical` for option `if-then-else` (#2174, @gpetiot)
- New value `vertical` for option `break-cases` (#2176, @gpetiot)
- New value `wrap-or-vertical` for option `break-infix` that only wraps high precedence infix ops (#1865, @gpetiot)

## 0.24.1 (2022-07-18)

### New features

- Support `odoc-parser.2.0.0` (#2123, @gpetiot)
  * Breaking change: incompatible with earlier versions of `odoc-parser`
  * New inline math elements `{m ...}` available in doc-comments
  * New block math elements `{math ...}` available in doc-comments

## 0.23.0 (2022-07-07)

### Removed

- `bench` binary is not distributed anymore to avoid name collisions (#2104, @gpetiot)

### Bug fixes

- Preserve comments around object open/close flag (#2097, @trefis, @gpetiot)
- Preserve comments around private/mutable/virtual keywords (#2098, @trefis, @gpetiot)
- Closing parentheses of local open now comply with `indicate-multiline-delimiters` (#2116, @gpetiot)
- emacs: fix byte-compile warnings (#2119, @syohex)

### Changes

- Use the API of ocp-indent to parse the `.ocp-indent` files (#2103, @gpetiot)
- JaneStreet profile: set `max-indent = 2` (#2099, @gpetiot)
- JaneStreet profile: align pattern-matching bar `|` under keyword instead of parenthesis (#2102, @gpetiot)

## 0.22.4 (2022-05-26)

### Removed

- Profiles `compact` and `sparse` are now removed (#2075, @gpetiot)
- Options `align-cases`, `align-constructors-decl` and `align-variants-decl` are now removed (#2076, @gpetiot)
- Option `disable-outside-detected-project` is now removed (#2077, @gpetiot)

### Deprecated

- Cancel the deprecations of options that are not set by the preset profiles (#2074, @gpetiot)

### Bug fixes

- emacs: Remove temp files in the event of an error (#2003, @gpetiot)
- Fix unstable comment formatting around prefix op (#2046, @gpetiot)

### Changes

- Qtest comments are not re-formatted (#2034, @gpetiot)
- ocamlformat-rpc is now distributed through the ocamlformat package (#2035, @Julow)
- Doc-comments code blocks with a language other than 'ocaml' (set in metadata) are not parsed as OCaml (#2037, @gpetiot)
- More comprehensible error message in case of version mismatch (#2042, @gpetiot)
- The global configuration file (`$XDG_CONFIG_HOME` or `$HOME/.config`) is only applied when no project is detected, `--enable-outside-detected-project` is set, and no applicable `.ocamlformat` file has been found. Global and local configurations are no longer used at the same time. (#2039, @gpetiot)
- Set `ocaml-version` to a fixed version (4.04.0) by default to avoid reproducibility issues and surprising behaviours (#2064, @kit-ty-kate)
- Split option `--numeric=X-Y` into `--range=X-Y` and `--numeric` (flag). For now `--range` can only be used with `--numeric`. (#2073, #2082, @gpetiot)

### New features

- New syntax `(*= ... *)` for verbatim comments (#2028, @gpetiot)
- Preserve the begin-end construction in the AST (#1785, @hhugo, @gpetiot)
- Preserve position of comments located after the semi-colon of the last element of lists/arrays/records (#2032, @gpetiot)
- Option `--print-config` displays a warning when an .ocamlformat file defines redundant options (already defined by a profile) (#2084, @gpetiot)

## 0.21.0 (2022-02-25)

### Bug fixes

- Add missing parentheses around variant class arguments (#1967, @gpetiot)
- Fix indentation of module binding RHS (#1969, @gpetiot)
- Fix position of `:=` when `assignment-operator=end-line` (#1985, @gpetiot)
- Fix position of comments attached to constructor decl (#1986, @gpetiot)
- Do not wrap docstrings, `wrap-comments` should only impact non-documentation comments, wrapping invalid docstrings would cause the whole file to not be formatted (#1988, @gpetiot)
- Do not break between 2 module items when the first one has a comment attached on the same line. Only a comment on the next line should induce a break to make it clear to which element it is attached to (#1989, @gpetiot)
- Preserve position of comments attached to the last node of a subtree (#1667, @gpetiot)
- Do not override the values of the following non-formatting options when a profile is set: `comment-check`, `disable`, `max-iters`, `ocaml-version`, and `quiet` (#1995, @gpetiot).
- Remove incorrect parentheses around polymorphic type constraint (#2002, @gpetiot)
- Handle cases where an attribute is added to a bind expression, e.g. `(x >>= (fun () -> ())) [@a]` (#2013, @emillon)
- Fix indentation of constraints of a package type pattern (#2025, @gpetiot)

### Changes

- More expressions are considered "simple" (not inducing a break e.g. as an argument of an application):
  + Variants with no argument (#1968, @gpetiot)
  + Empty or singleton arrays/lists (#1943, @gpetiot)
- Print odoc code block delimiters on their own line (#1980, @gpetiot)
- Make formatting of cons-list patterns consistent with cons-list expressions, (::) operators are aligned when possible, comments position also improved (#1983, @gpetiot)
- Apply 'sequence-style' to add a space before ';;' between toplevel items, consistently with the formatting of ';' in sequences (#2004, @gpetiot)

### New features

- Format toplevel phrases and their output (#1941, @Julow, @gpetiot).
  This feature is enabled with the flag `--parse-toplevel-phrases`.
  Toplevel phrases are supported when they are located in doc-comments blocks and cinaps comments.
  Whole input files can also be formatted as toplevel phrases with the flag `--repl-file`.

### RPC

- ocamlformat-rpc-lib is now functorized over the IO (#1975, @gpetiot).
  Now handles `Csexp.t` types instead of `Sexplib0.Sexp.t`.
- RPC v2 (#1935, @panglesd):
  Define a 'Format' command parameterized with optionnal arguments to set or override the config and path, to format in the style of a file.
- Prevent RPC to crash on version mismatch with `.ocamlformat` (#2011, @panglesd, @Julow)

## 0.20.1 (2021-12-13)

### New features

- Update to odoc-parser 1.0.0 (#1843, @Julow).
  New syntax: code blocks can carry metadata, e.g.:
  `{@ocaml kind=toplevel env=e1[ code ]}`

## 0.20.0 (2021-12-06)

### Deprecated

- Profiles `compact` and `sparse` are now deprecated and will be removed by version 1.0 (#1803, @gpetiot)
- Options that are not set by the preset profiles are now deprecated and will be removed by version 1.0:
  + `align-cases`, `align-constructors-decl` and `align-variants-decl` (#1793, @gpetiot)
  + `disambiguate-non-breaking-match` (#1805, @gpetiot)
  + `break-before-in` (#1888, @gpetiot)
  + `break-cases={toplevel,all}` (#1890, @gpetiot)
  + `break-collection-expressions` (#1891, @gpetiot)
  + `break-fun-decl=smart` (#1892, @gpetiot)
  + `break-fun-sig=smart` (#1893, @gpetiot)
  + `break-string-literals` (#1894, @gpetiot)
  + `break-struct` (#1895, @gpetiot)
  + `extension-indent` (#1896, @gpetiot)
  + `function-indent` (#1897, @gpetiot)
  + `function-indent-nested` (#1898, @gpetiot)
  + `if-then-else={fit-or-vertical,k-r}` (#1899, @gpetiot)
  + `indicate-multiline-delimiters=closing-on-separate-line` (#1900, @gpetiot)
  + `indent-after-in` (#1901, @gpetiot)
  + `let-binding-indent` (#1902, @gpetiot)
  + `let-binding-spacing=sparse` (#1903, @gpetiot)
  + `match-indent` (#1904, @gpetiot)
  + `match-indent-nested` (#1905, @gpetiot)
  + `module-item-spacing=preserve` (#1906, @gpetiot)
  + `nested-match` (#1907, @gpetiot)
  + `parens-tuple-patterns` (#1908, @gpetiot)
  + `sequence-style=before` (#1909, @gpetiot)
  + `stritem-extension-indent` (#1910, @gpetiot)
  + `type-decl-indent` (#1911, @gpetiot)

### Bug fixes

- Fix normalization of sequences of expressions (#1731, @gpetiot)
- Type constrained patterns are now always parenthesized, parentheses were missing in a class context (#1734, @gpetiot)
- Support sugared form of coercions in let bindings (#1739, @gpetiot)
- Add missing parentheses around constructor used as indexing op (#1740, @gpetiot)
- Honour .ocamlformat-ignore on Windows (#1752, @nojb)
- Avoid normalizing newlines inside quoted strings `{|...|}` (#1754, @nojb, @hhugo)
- Fix quadratic behavior when certain constructs are nested. This corresponds
  to the cases where a partial layout is triggered to determine if a construct
  fits on a single line for example. (#1750, #1766, @emillon)
- Fix non stabilizing comments after infix operators (`*`, `%`, `#`-ops) (#1776, @gpetiot)
- Fix excessive break and wrong indentation after a short-open when `indicate-multiline-delimiters=closing-on-separate-line` (#1786, @gpetiot)
- Add parentheses around type alias used as type constraint (#1801, @gpetiot)
- Fix alignment of comments inside a tuple pattern and remove incorrect linebreak.
  Fix formatting of labelled arguments containing comments. (#1797, @gpetiot)
- Emacs: only hook ocamlformat mode on tuareg/caml modes when ocamlformat is not disabled (#1814, @gpetiot)
- Fix boxing of labelled arguments, avoid having a linebreak after a label when the argument has a comment attached (#1830, #1885, @gpetiot)
- Add missing parentheses around application of prefix op when applied to other operands (#1825, @gpetiot)
- Fix application of a monadic binding when 'break-infix-before-func=false' (#1849, @gpetiot)
- Fix dropped comments attached to a sequence in a sugared extension node (#1853, @gpetiot)
- Fix formatting of exception types, and add missing parentheses (#1873, @gpetiot)
- Fix indentation of with-type constraints (#1883, @gpetiot)
- Preserve sugared syntax of extension points with attributes (#1913, @gpetiot)
- Improve comment attachment when followed but not preceded by a linebreak (#1926, @gpetiot)
- Fix position of comments preceding Pmod_ident (#1939, @gpetiot)
- Make the formatting of attributes and docstrings more consistent (#1929, @gpetiot)
- Fix stabilization of comments inside attributes (#1942, @gpetiot)

### Changes

- Set 'module-item-spacing=compact' in the default/conventional profile (#1848, @gpetiot)
- Preserve bracketed lists in the Parsetree (#1694, #1876, #1914, @gpetiot)
- Line directives now cause OCamlFormat to emit an error, they were previously silently ignored (#1845, @gpetiot)
- Apply option 'module-item-spacing' on mutually recursive type declarations for more consistency (#1854, @gpetiot)

### New features

- Handle merlin typed holes (#1698, @gpetiot)
- Handle punned labelled arguments with type constraint in function applications.
  For example, function application of the form `foo ~(x:int)` instead of the explicit `foo ~x:(x:int)`. (ocaml#10434) (#1756, #1759, @gpetiot).
  This syntax is only produced when the output syntax is at least OCaml 4.14.
- Allow explicit binders for type variables (ocaml#10437) (#1757, @gpetiot)
- Add a new `ocaml-version` option to select the version of OCaml syntax of the output (#1759, @gpetiot)
- Allow disambiguated global identifiers (like t/2) so they can be formatted by tools like OCaml-LSP (#1716, @let-def)
- Handle let operator punning uniformly with other punning forms.
  Normalizes let operator to the punned form where possible, if output syntax version is at least OCaml 4.13.0. (#1834, #1846, @jberdine)
- Remove unnecessary surrounding parentheses for immediate objects.
  This syntax is only produced when the output syntax is at least OCaml 4.14. (#1934, @gpetiot)

## 0.19.0 (2021-07-16)

### Bug fixes

- Fix formatting of odoc tags: the argument should be on the same line, indent description that wraps (#1634, #1635, @gpetiot)
- Consistently format let bindings and monadic let bindings, do not drop comments before monadic bindings (#1636, @gpetiot)
- Fix dropped comments attached to pattern constrained by polynewtype (#1645, @gpetiot)
- Fix comment attachment on infix operators (#1643, @gpetiot)
- Add missing spaces inside begin-end delimiting an ite branch (#1646, @gpetiot)
- Add missing parens around function at RHS of infix op (#1642, @gpetiot)
- Preserve begin-end keywords delimiting match cases (#1651, @gpetiot)
- Fix alignment of closing paren on separate line for anonymous functions (#1649, @gpetiot)
- Preserve begin-end keywords around infix operators (#1652, @gpetiot)
- Preserve `begin%ext` syntax for infix opererator expressions (#1653, @gpetiot)
- Consistently format comments attached to let-and bindings located at toplevel (#1663, @gpetiot)
- Remove double parens around a functor in a module application (#1681, @gpetiot)
- Improve breaking of comments to avoid violating the margin (#1676, @jberdine)
- Fix parentheses around successive unary operations (#1696, @gpetiot)
- Add missing break between pattern and attribute (#1711, @gpetiot)
- Add missing parentheses around expression having attributes or comments inside a shorthand let-open clause (#1708, @gpetiot)
- Do not consider leading star '*' when checking the diff of doc comments (#1712, @hhugo)
- Fix formatting of multiline non-wrapping comments (#1723, @gpetiot)
- Fix position of comments following a record field (#1945, @gpetiot)

### Changes

- Improve the diff of unstable docstrings displayed in error messages (#1654, @gpetiot)
- Use UTF8 length of strings, not only in wrapped comments (#1673, @jberdine)
- Improve position of `;;` tokens (#1688, @gpetiot)
- Depend on `odoc-parser` instead of `odoc` (#1683, #1713, @kit-ty-kate, @jonludlam, @julow).
  The parser from odoc has been split from the main odoc package and put into its own package, `odoc-parser`.
- Revert infix-form list formatting to pre-0.17.0 (#1717, @gpetiot)

### New features

- Implement OCaml 4.13 features (#1680, @gpetiot)
  + Named existentials in pattern-matching (ocaml#9584)
  + Let-punning (ocaml#10013)
  + Module type substitutions (ocaml#10133)
- Emacs integration (disabled for ocamlformat < 0.19.0):
  + Indent a line or a region with ocamlformat when pressing <TAB>
  + Break the line and reindent the cursor when pressing <ENTER>
  (#1639, #1685, @gpetiot) (#1687, @bcc32)
- Add 'line-endings=lf|crlf' option to specify the line endings used in the
  formatted output. (#1703, @nojb)

### Internal

- A script `tools/build-mingw64.sh` is provided to build a native Windows
  binary of `ocamlformat` using `mingw64` toolchain under Cygwin.

## 0.18.0 (2021-03-30)

### Bug fixes

- Fix extraneous parenthesis after `let open` with `closing-on-separate-line` (#1612, @Julow)
- Add missing break between polytype quantification and arrow-type body (#1615, @gpetiot)

### Changes

- Use dune instrumentation backend for `bisect_ppx` (#1550, @tmattio)
- Format objects and classes consistently with structure and signature items (#1569, @bikallem)

### New features

- Expose a RPC interface through a new binary `ocamlformat-rpc` and a new library `ocamlformat-rpc-lib` (#1586, @gpetiot, @voodoos)

## 0.17.0 (2021-02-15)

### Removed

- Remove the 'let-open' option, deprecated since 0.16.0 (#1563, @gpetiot)
- Remove support for OCaml 4.06 and 4.07, minimal version requirement bumped to OCaml 4.08 (#1549, @gpetiot)
- Remove the 'extension-sugar' option, deprecated since 0.14.0 (#1588, @gpetiot)

### Bug fixes

- Fix parsing of invalid file wrt original source handling (#1542, @hhugo)
- Preserve the syntax of infix set/get operators (#1528, @gpetiot).
  `String.get` and similar calls used to be automatically rewritten to their corresponding infix form `.()`, that was incorrect when using the `-unsafe` compilation flag. Now the concrete syntax of these calls is preserved.
- Add location of invalid docstring in warning messages (#1529, @gpetiot)
- Fix comments on the same line as prev and next elements (#1556, @gpetiot)
- Break or-patterns after comments and preserve their position at the end of line (#1555, @gpetiot)
- Fix linebreak between signature items of the same group (#1560, @gpetiot)
- Fix stack overflow on large string constants (#1562, @gpetiot)
- Fix comment position around list cons operator (#1567, @gpetiot)
- Fix the vertical alignment test to break down comment groups (#1575, @gpetiot)
- Preserve spacing of toplevel comments (#1554, @gpetiot)
- Support more sugared extension points (#1587, @gpetiot)

### Changes

- Add buffer filename in the logs when applying ocamlformat (#1557, @dannywillems)
- Improve comment position in pattern collection (#1576, @gpetiot)
- Consistent positioning of lambda return type annotations when no-break-infix-before-func and pre/post extensions (#1581, @gpetiot)

### New features

- Support injectivity type annotations (OCaml 4.12 feature) (#1523, @gpetiot)

## 0.16.0 (2020-11-16)

### Removed

- Remove the 'escape-chars' option, deprecated since 0.14.0 (#1462, @gpetiot)
- Remove the 'escape-strings' option, deprecated since 0.14.0 (#1463, @gpetiot)
- Remove the 'doc-comments-val' option, deprecated since 0.14.2 (#1461, @gpetiot)
- Removed options are now listed in the commandline manual (new REMOVED OPTIONS section) (#1469, @Julow)

### Changes

- Set 'indicate-multiline-delimiters=no' on default profile (#1452, @gpetiot)
- Option 'let-open' is now deprecated, concrete syntax will always be preserved starting from OCamlFormat v0.17.0, corresponding to the current 'let-open=preserve' behavior. (#1467, @gpetiot)
- Warnings printed by ocamlformat itself now use the 4.12 style with symbolic names (#1511, #1518, @emillon)
- Remove extension from executable name in error messages. On Windows, this means that messages now start with "ocamlformat: ..." instead of "ocamlformat.exe: ..." (#1531, @emillon)
- Using tokens instead of string manipulation when inspecting the original source (#1526, #1533, #1541 @hhugo) (#1532, @gpetiot)

### Bug fixes

- Allow a break after `if%ext` with `if-then-else=keyword-first` (#1419, #1543, @gpetiot)
- Fix parentheses around infix applications having attributes (#1464, @gpetiot)
- Fix parentheses around the index arg of a non-sugared index operation (#1465, @gpetiot)
- Preserve comment position around `match` and `try` keywords (#1458, @gpetiot)
- Add missing break in module statement (#1431, @gpetiot)
- Indent attributes attached to included modules better (#1468, @gpetiot)
- Clean up `ocamlformat.el` for submission to MELPA (#1476, #1495, @bcc32)
  + Added missing package metadata to `ocamlformat.el` (#1474, @bcc32)
  + Fix `ocamlformat.el` buffer replacement for MacOS Emacs (#1481, @juxd)
- Add missing parentheses around a pattern matching that is the left-hand part of a sequence when an attribute is attached (#1483, @gpetiot)
- Add missing parentheses around infix operator used to build a function (#1486, @gpetiot)
- Fix comments around desugared expression (#1487, @gpetiot)
- Fix invalid fragment delimiters of format-invalid-files recovery mode (#1485, @hhugo)
- Fix misalignment of cases in docked `function` match (#1498, @gpetiot)
- Preserve short-form extensions for structure item extensions (#1502, @gpetiot).
  For example `open%ext M` will not get rewritten to `[%%ext open M]`.
- Do not change the spaces within the code spans in docstrings (#1499, @gpetiot)
- Comments of type constrained label in record pattern have to be relocated in 4.12 (#1517, @gpetiot)
- Preserve functor syntax for OCaml 4.12 (#1514, @gpetiot)
- Fix inconsistencies of the closing parentheses with indicate-multiline-delimiters (#1377, #1540, @gpetiot)
- Fix position of comments around list constructor (::) (#1524, @gpetiot)
- Fix comments position in extensions (#1525, @gpetiot)
- Fix formatting of field override with constraint (#1544, @gpetiot)

### New features

## 0.15.1 (2020-11-02)

### Internal

- Use ppxlib instead of ocaml-migrate-parsetree 1.x. (#1482, @emillon)
  + No functional changes are expected.
  + Cherry picked commits: 219dc1e3a4614041e1bc5428d003c0af4e, 9e453b0ef87124e33827ee2423289deef8, 7ad1e575ffa4ce3022c71daba39954d3b9, eb49db6772a9adabe611982000465d0ad7, dc79052a085950cd88fdef0843f665a029, c06c544e21bd65b726cde8fee0f78a6248, ce94d2fa50ff276b5782070375a0b30ba1

## 0.15.0 (2020-08-06)

### Changes

- Do not break inline elements such as `{i blah}` in docstrings (#1346, @jberdine)
- Distinguish hash-getter from hash-comparison infix operators. Operators of the form `#**#` or `#**.` where `**` can be 0 or more operator chars are considered getter operators and are not surrounded by spaces, as opposed to regular infix operators (#1376, @gpetiot)
- Type constraint on return type of functions is now always printed before the function body (#1381, #1397, @gpetiot)

### Bug fixes

- Restore previous functionality for pre-post extension points (#1342, @jberdine)
- Fix extra break before `function` body of a `fun` (#1343, @jberdine)
- Indent further args of anonymous functions (#1440, @gpetiot)
- Do not clear the emacs `*compilation*` buffer on successful reformat (#1350, @jberdine)
- Fix disabling with attributes on OCaml < 4.08 (#1322, @emillon)
- Preserve unwrapped comments by not adding artificial breaks when `wrap-comments=false` and `ocp-indent-compat=true` are set to avoid interfering with ocp-indent indentation. (#1352, @gpetiot)
- Break long literal strings at the margin (#1367, @gpetiot)
- Break after a multiline argument in an argument list (#1360, @gpetiot)
- Remove unnecessary parens around object (#1379, @gpetiot)
- Fix placement of comments on constants (#1383, @gpetiot)
- Do not escape arguments of some Odoc tags (#1391, 1408, @gpetiot, @Julow).
  The characters `[]{}` must not be escaped in the arguments of `@raise`, `@author`, `@version` and others.
- Fix missing open line between multi-line let-binding with poly-typexpr (#1372, @jberdine)
- Remove trailing space after expression when followed by an attribute and break before attributes attached to multi-line phrases (#1382, @gpetiot)
- Do not add a space to minimal comments `(* *)`, `(** *)` and `(*$ *)` (#1407, @gpetiot)
- Fix attributes position in labelled arguments type (#1434, @gpetiot)
- Add missing parens around type annotation in anonymous function (#1433, @gpetiot)
- Fix alignment of 'then' keyword in parenthesised expression (#1421, @gpetiot)

### New features

- Support quoted extensions (added in ocaml 4.11) (#1405, @gpetiot)
- Recognise eliom file extensions (#1430, @jrochel)

## 0.14.3 (2020-07-22)

### Changes

- No functional changes from 0.14.2. The goal of this release is to be
  compatible with base and stdio v0.14.0.
- Backport the following PRs:
  + Update opam metadata (#1386)
  + Add compatibility with base.v0.14.0 (#1396)
  + Allow stdio.v0.14 (#1399)

## 0.14.2 (2020-05-11)

### Changes

- Merge `doc-comments-val` option with `doc-comments`. The placement of documentation comments on `val` and `external` items is now controled by `doc-comments`.
  + `doc-comments=after` becomes `doc-comments=after-when-possible` to take into account the technical limitations of ocamlformat;
  + `doc-comments=before` is unchanged;
  + `doc-comments-val` is now replaced with `doc-comments`.
    To reproduce the former behaviors
    * `doc-comments=before` + `doc-comments-val=before`: now use `doc-comments=before`;
    * `doc-comments=before` + `doc-comments-val=after`: now use `doc-comments=before-except-val`;
    * `doc-comments=after` + `doc-comments-val=before`: this behavior did not make much sense and is not available anymore;
    * `doc-comments=after` + `doc-comments-val=after`: now use `doc-comments=after-when-possible`.
 (#1358, @jberdine, @Julow, @gpetiot).
 This reverts changes introduced in 0.14.1 (#1335) and 0.14.0 (#1012).

## 0.14.1 (2020-04-14)

### Changes

- The default for `doc-comments` is changed to `after` (#1335, @Julow).
  This reverts a change introduced in 0.14.0 (#1012).
- Revert deprecation of the `doc-comments` option (#1331, @Julow).
  This reverts a change introduced in 0.14.0 (#1293).

## 0.14.0 (2020-04-02)

### New features

- Add an option `--format-invalid-files` to print unparsable parts of the input as verbatim text. This feature is still experimental. (#1026, @gpetiot)
- Support multi-indices extended indexing operators (#1279, #1277, @Julow, @gpetiot).
  This feature has been added in OCaml 4.10.0
- Handle OCaml 4.10.0 AST (#1276, @gpetiot)
- Preserve functor syntax for consistency (#1312, @gpetiot).
  Previously both functor syntax: `module M = functor (K : S) -> struct end` and `module M (K : S) = struct end` would be formatted as the latter, the original syntax is now preserved.

### Changes

- Add the option `doc-comments-val=before|after` (#1012, @Julow).
  This option set the placement of documentation comment on `val` and `external` only.
  It is set to `after` by default.
- The default for `doc-comments` is changed from `after` to `before` (#1012, #1325, @Julow).
  This affects both `conventional` (default) and `ocamlformat` profiles.
- Some options are now deprecated:
  + `doc-comments` (#1293, #1012).
    This option depends on a flawed heuristic.
    It is replaced by `doc-comments-val` for `val` and `external` declarations.
    There is no equivalent to this option in the general case.
  + `escape-chars`, `escape-strings` and `extension-sugar` (#1293).
    These options are rarely used and their default behavior is considered to be the right behavior.
- Add space between `row_field` attributes and the label or arguments, to be
  consistent with the non-polymorphic case. (#1299, @CraigFe)

### Bug fixes

- Fix missing parentheses around `let open` (#1229, @Julow).
  eg. `M.f (M.(x) [@attr])` would be formatted to `M.f M.(x) [@attr]`, which would crash OCamlformat
- Remove unecessary parentheses with attributes in some structure items:
  + extensions and eval items (#1230, @Julow).
    eg. the expression `[%ext (() [@attr])]` or the structure item `(() [@attr]) ;;`
  + `let _ = ...`  constructs (#1244, @emillon)
- Fix some bugs related to comments:
  + after a function on the rhs of an infix (#1231, @Julow).
    eg. the comment in `(x >>= fun y -> y (* A *))` would be dropped
  + in module unpack (#1309, @Julow).
    eg. in the module expression `module M = (val x : S (* A *))`
- Fix formatting of empty signature payload `[%a:]` (#1236, @emillon)
- Fix parenthesizing when accessing field of construct application (#1247, @gpetiot)
- Fix formatting of attributes on object overrides `{< >}` (#1238, @emillon)
- Fix attributes on coercion (#1239, @emillon)
- Fix formatting of attributes on packed modules (#1243, @emillon)
- Fix parens around binop operations with attributes (#1252, #1306, @gpetiot, @CraigFe)
- Remove unecessary parentheses in the argument of indexing operators (#1280, @Julow)
- Retain attributes on various AST nodes:
  + field set expressions, e.g. `(a.x <- b) [@a]` (#1284, @CraigFe)
  + instance variable set expressions, e.g. `(a <- b) [@a]` (#1288, @CraigFe)
  + indexing operators, e.g. `(a.(b)) [@a]` (#1300, @CraigFe)
  + sequences, e.g. `(a; b) [@a]` (#1291, @CraigFe)
- Avoid unnecessary spacing after object types inside records and polymorphic variants, e.g. `{foo : < .. > [@a]}` and `{ foo : < .. > }` (#1296, @CraigFe)
- Fix missing parentheses around tuples with attributes. (#1301, @CraigFe).
  Previously, `f ((0, 0) [@a])` would be formatted to `f (0, 0) [@a]`, crashing OCamlformat.
- Avoid emitting `>]` when an object type is contained in an extension point or attribute payload (#1298, @CraigFe)
- Fix crash on the expression `(0).*(0)` (#1304, @Julow).
  It was formatting to `0.*(0)` which parses as an other expression.
- Preserve empty doc-comments syntax. (#1311, @gpetiot).
  Previously `(**)` would be formatted to `(***)`.
- Do not crash when a comment contains just a newline (#1290, @emillon)
- Handle lazy patterns as arguments to `class` (#1289, @emillon)
- Preserve cinaps comments containing unparsable code (#1303, @Julow).
  Previously, OCamlformat would fallback to the "wrapping" logic, making the comment unreadable and crashing in some cases.
- Fix normalization of attributes, fixing the docstrings in attributes (#1314, @gpetiot)
- Add missing parentheses around OR-patterns with attributes (#1317, @gpetiot)
- Fix spacing inside parens for symbols when the spacing was handled by the englobing exp (#1316, @gpetiot)
- Fix invalid (unparsable) docstrings (#1315, @gpetiot).
  When parsing a comment raises an error in odoc, it is printed as-is.
- Fix parenthesizing of optional arguments rebound to non-variables, e.g.
  `let f ?a:(A) = ()` rather than the unparsable `let f ?a:A = ()` (#1305, @CraigFe)

## 0.13.0 (2020-01-28)

### New features

- Add an option `--margin-check` to emit a warning if the formatted output exceeds the margin (#1110, @gpetiot)
- Preserve comment indentation when `wrap-comments` is unset (#1138, #1159, @Julow)
- Improve error messages (#1147, @Julow)
- Display standard output in the emacs plugin even when ocamlformat does not fail (#1189, @gpetiot)

### Removed

- Remove `ocamlformat_reason` (#254, #1185, @emillon).
  This tool has never been released to opam, has no known users, and overlaps
  with what `refmt` can do.
- Remove `ocamlformat-diff` (#1205, @gpetiot).
  This tool has never been released to opam, has no known users, and overlaps
  with what `merge-fmt` can do.

### Packaging

- Work with base v0.13.0 (#1163, @Julow)

### Bug fixes

- Fix placement of comments just before a '|' (#1203, @Julow)
- Fix build version detection when building in the absence of a git root (#1198, @avsm)
- Fix wrapping of or-patterns in presence of comments with `break-cases=fit` (#1167, @Julow).
  This also fixes an unstable comment bug in or-patterns
- Fix an unstable comment bug in variant declarations (#1108, @Julow)
- Fix: break multiline comments (#1122, @gpetiot)
- Fix: types on named arguments were wrapped incorrectly when preceding comments (#1124, @gpetiot)
- Fix the indentation produced by max-indent (#1118, @gpetiot)
- Fix break after Psig_include depending on presence of docstring (#1125, @gpetiot)
- Remove some calls to if_newline and break_unless_newline and fix break before closing brackets (#1168, @gpetiot)
- Fix unstable cmt in or-pattern (#1173, @gpetiot)
- Fix location of comment attached to the underscore of an open record (#1208, @gpetiot)
- Fix parentheses around optional module parameter (#1212, @cbarcenas)
- Fix grouping of horizontally aligned comments (#1209, @gpetiot)
- Fix dropped comments around module pack expressions (#1214, @Julow)
- Fix regression of comment position in list patterns (#1141, @jberdine)
- Fix: adjust definition of Location.is_single_line to reflect margin (#1102, @jberdine)

### Documentation

- Fix documentation of option `version-check` (#1135, @Wilfred)
- Fix hint when using `break-separators=after-and-docked` (#1130, @gretay-js)

## 0.12 (2019-11-04)

### Changes

- Set "conventional" as the default profile (#1060, @gpetiot).
  This new profile is made to better match the most used style and is encouraged.
  To continue using the previous default, use `profile = ocamlformat` in your `.ocamlformat`.
- CLI: Allow both values of boolean options (#1062, @Julow).
  Now, both `--opt` and --no-opt` are available on the CLI for any boolean option "opt".
  Previously, only one of them were available depending on the default value.
- Auto mode for `break-string-literals` (#1057, @gpetiot).
  `wrap`, `newlines` and `newlines-and-wrap` values of `break-string-literals` are removed.
  `auto` replaces them, it is equivalent to `newlines-and-wrap`.
- Dock collection brackets (#1014, @gpetiot).
  `after-and-docked` value of `break-separators` is removed and is replaced by a new `dock-collection-brackets` option.
- Preserve `begin` and `end` keywords in if-then-else (#978, @Julow).
  Previously, `begin`/`end` keywords around if-then-else branches were turned into parentheses.

#### New features

- Give a hint when warning 50 is raised (#1111, @gpetiot)
- Add a message when a config value is removed (#1089, @emillon).
  Explain what replaces removed options and avoid printing a parsing error.
- Implement `sequence-blank-line=preserve-one` for let bindings (#1077, @Julow).
  Preserve a blank line after `let .. in` when `sequence-blank-line` set to `preserve-one`.
  Previously, only blank lines after `;` could be preserved.
- Parse toplevel directives (#1020, @Julow).
  Allow `#directives` in `.ml` files.
  Previously, files containing a directive needed to be parsed as "use file".
  The "use file" mode is removed and `--use-file` is now the same as `--impl`.
- Don't require `--name`, require kind, forbid `--inplace`, allow `--check`, make `--enable-outside-detected-project` implicit when reading from stdin (#1018, @gpetiot)
- Parse code in docstrings (#941, @gpetiot).
  Format OCaml code in cinaps-style comments `(*$ code *)` and code blocks in documentation comments `(** {[ code ]} *)`.
- Parse documentation comments with Odoc (#721, @Julow).
  Formatting of documentation comments is more robust and support newer Odoc syntaxes.
  Internally, Odoc replaces Octavius as the documentation parser.

#### Bug fixes

- Fix unstabilizing comments on assignments (#1093, @gpetiot)
- Fix the default value documentation for `max-indent` (#1105, @gpetiot)
- Fix closing parenthesis exceeding the margin in function application (#1098, @Julow)
- Missing break before attributes of `Pmty_with` (#1103, @jberdine)
- Fix closing quote exceeding the margin (#1096, @Julow)
- Fix break before the closing bracket of collections (exceeding the margin) (#1073, @gpetiot)
- Fix precedence of Dot wrt Hash (#1058, @gpetiot)
- Fix break in variant type definition to not exceed the margin (#1064, @gpetiot)
- Fix newlines and indentation in toplevel extension points (#1054, @gpetiot)
- Fix placement of doc comments around extensions (#1052, @Julow)
- Inline extensions that do not break (#1050, @gpetiot)
- Add missing cut before attributes in type declarations (#1051, @gpetiot)
- Fix alignment of cases (#1046, @gpetiot)
- Fix blank line after comments at the end of lists (#1045, @gpetiot)
- Fix indexing operators precedence (#1039, @Julow)
- Fix dropped comment after infix op (#1030, @gpetiot)
- No newline if the input is empty (#1031, @gpetiot)
- Fix unstable comments around attributes (#1029, @gpetiot)
- Fix extra blank line in sequence (#1021, @Julow)
- Check functor arguments when computing placement of doc comments (#1013, @Julow)
- Fix indentation of labelled args (#1006, @gpetiot)
- Fix linebreak between or-cases with comments when `break-cases=all` (#1002, @gpetiot)
- Fix unstable unattached doc comment in records (#998, @Julow)
- Fix string literal changed (#995, @Julow)
- Fix type variable (#996, @Julow)
- Fix crash on extension sequence (#992, @gpetiot)
- Fix position of expressions regarding of comments in infix-op expressions (#986, @gpetiot)
- Escape special characters in external declaration (#988, @Julow)
- Fix parens around constrained expr with attrs (#987, @gpetiot)
- Fix the margin, and correctly breaks comments (#957, @gpetiot)
- Fix formatting of custom indexing operators (#975, @gpetiot)
- Fix position of comments of labelled arrow types (#976, @gpetiot)
- No box around inline odoc styles (#971, @gpetiot)
- Fix boxing of collection expressions/patterns (#960, @gpetiot)
- Fix crash on record expr with pack fields (#963, @Julow)
- Fix letop in subexpr (#956, @hhugo)

### Internal

- Take file kind from --name when formatting stdin (#1119, @Julow)
- Make Fmt.t abstract (#1109, @Julow)
- Future-proof Fmt API in case Fmt.t goes abstract (#1106, @emillon)
- Future-proof `Fmt` API in case `Fmt.t` goes abstract (#1106, @emillon)
- Optional names for formatting boxes in debug output (#1083, @gpetiot)
- Check ocamlformat error codes in the testsuite (#1084, @emillon)
- Clean `Translation_unit` (#1078, @gpetiot)
- Use dune file generation in test/passing/dune (#1082, @emillon)
- CI: factorize tests and check reason build (#1079, @gpetiot)
- Use short form for action in src/dune (#1076, @emillon)
- Cleanup `sequence_blank_line` (#1075, @Julow)
- CI: use a script travis-ci.sh to simplify .travis.yml (#1063, @gpetiot)
- Remove utility functions from `Fmt_ast` (#1059, @gpetiot)
- CI: use opam-2.0.5 in Travis (#1044, @XVilka)
- CI: check the build with OCaml 4.07.1 and 4.08.0 (#1036, @Julow)
- Use the same sets of options for both branches by default in `test_branch.sh` (#1033, @gpetiot)
- Fix `test_branch.sh` and CI checking of CHANGES.md (#1032, #1034, @Julow)
- Fix flag of git-worktree in `test_branch.sh` and `bisect.sh` (#1027, @gpetiot)
- Remove the `bisect_ppx` dependency and clean the `Makefile` (#1005, @Julow)
- Use a `CHANGES.md` log file again (#1023, @gpetiot)
- Support OCaml 4.09.0 (add the odoc.1.4.2 dependency) (#1024, @gpetiot)
- Update labels of issue templates (#1017, @gpetiot)
- Update labels in `CONTRIBUTING.md` (#1007, @gpetiot)
- Allow to ignore invalid options (#984, @hhugo).
  The `--ignore-invalid-option` flag is added to ignore invalid options in `.ocamlformat` files.
- Improve the documentation of `--doc-comments` (#982, @Julow)
- Remove symbolic links and change naming convention of tests (#980, @gpetiot)
- Change the type of `fmt_code` (#974, @gpetiot)
- Simplify `Makefile` (#973, @hhugo)
- Dune should not be flagged as a build dep anymore (#954, @gpetiot)

## 0.11 (2019-08-07)

- Improve: generalize API of Config_option (#952, @gpetiot)
- Improve: new 'before' value for option 'sequence-style' (#947, @gpetiot)
- Project: create issue templates (#950, @gpetiot)
- Improve: tidying up Conf.ml (#951, @gpetiot)
- Improve: parse code in comments (#934, @gpetiot)
- Fix comments' placement (do not look at loc_stack) (#923, @gpetiot)
- Doc: setting flags in .ocamlformat (#944, @gpetiot)
- Doc: enable-outside-detected-project necessary for global conf file (#948, @gpetiot)
- Fix hashbang handling (#946, @hhugo)
- Improve: support Shell-style regular expressions in .ocamlformat-ignore and .ocamlformat-enable files (#937, @gpetiot)
- Improve: force break after an infix op only if followed by another one (#935, @gpetiot)
- Fix break-separators=after-and-docked for lists and arrays (#931, @gpetiot)
- Improve: deprecate option break-string-literals and change its default value (#932, @gpetiot)
- Improve: break with labeled arrow type (#933, @gpetiot)
- Improve: disambiguate non-breaking matching structures (#857, @gpetiot)
- Improve: warning 50 handled like an internal error (#930, @gpetiot)
- Fix break-separators=after-and-docked for record patterns (#929, @gpetiot)
- Fix closing parenthesis indentation when on separate line (#928, @gpetiot)
- Improve: split the Conf.ml file (#920, @gpetiot)
- Fix position of comments after anonymous functions (#919, @gpetiot)
- Fix: comments around disabled block (#918, @hhugo)
- Fix monadic bindings (new 4.08 syntax) (#911, @gpetiot)
- Fix attribute when break-infix-before-func=false (#916, @gpetiot)
- Improve: update ocamlformat_reason opam file to 2.0 format (#913, @avsm)
- Fix attributes of modules (#910, @gpetiot)
- Fix docstrings of exceptions (#909, @gpetiot)
- Fix attribute location in Normalization (#908, @gpetiot)
- Improve: add the 'ocamlformat-file-kind' argument to the emacs hook (#905, @gpetiot)
- Improve: dunify testsuite (#881, @trRefis)
- Improve: add trailing semicolon inside record when break-separators=after-and-docked (#899, @gpetiot)
- Fix compilation with 4.06 and 4.07 (#898, @gpetiot)
- Improve: add a new way to indicate multiline delimiters (#876, @trefis)
- Fix inconsistency of break-separators=after-and-docked for record expressions (#856, @gpetiot)

## 0.10 (2019-06-25)

- Improve: align cases horizontally (#883, @gpetiot)
- Improve: option exp-grouping (#828, @gpetiot)
- Improve: synchronize Format with upstream stdlib (#885, @gpetiot)
- Improve: break-string-literals=newlines-and-wrap (#896, @gpetiot)
- Improve: specify break hint in fits_breaks (#894, @gpetiot)
- Improve: option break-before-in (#892, @gpetiot)
- Fix break-string-literals=newlines (#887, @gpetiot)
- Improve: Implement break-fun-sig without Location.is_single_line (#886, @Julow)
- Format gen_version.ml (#893, @hhugo)
- Improve: switch to ast 4.08 (#831, @hhugo)
- Fix formatting of arguments when break-fun-decl=fit-or-vertical (#884, @gpetiot)
- Test: extend max_indent test (#878, @trefis)
- Test: break_cases_normal_indent.ml is a symlink on break_cases_fit.ml (#879, @gpetiot)
- Improve unicode text length computation (#816, @gpetiot)
- Add an option to control the indentation of nested matches (#870, @trefis)
- Fix: properly interpret indicate-multiline-delimiters for if-then-elses (#874, @trefis)
- Enable warning 9 (#875, @hhugo)
- Fix unstable comment in `let%ext` (#873, @gpetiot)
- Improve: option max-indent (#841, @gpetiot)
- Improve: option nested-match=align (#827, @gpetiot)
- Fix dropped attributes in with_constraints (#846, @gpetiot)
- Fix dropped comments in list patterns and module types  (#866, @gpetiot)
- Fix comment dropped in object (#849, @gpetiot)
- Fix inconsistency of break-separators for wildcards in match cases (#855, @gpetiot)
- Improve: new options to support 'with' and 'strict_with' (ocp-indent) (#853, @gpetiot)
- Improve: .ocamlformat-enable files listing files to format when ocamlformat is disabled (#854, @gpetiot)
- Check that all locations have been considered during formatting (#864, @hhugo)
- clean Hashtbl.Poly (#862, @hhugo)
- Fix: test.sh (#858, @hhugo)
- cleanup Cmts.ml (#861, @hhugo)
- Clean: Cleanup usage of Poly (#860, @hhugo)
- Fix: rename sexp_list into list (#859, @hhugo)
- Fix vim instructions (#852, @naartjie)
- Improve: options extension-indent and stritem-extension-indent (#840, @gpetiot)
- Fix comment dropped in field alias (#848, @gpetiot)
- Fix pro position for with_constraints (#847, @gpetiot)
- Improve: finer space-around-exp options (#837, @gpetiot)
- Improve: preserve blank lines in conventional and sparse profiles (#838, @gpetiot)
- Improve: don't fit tag-only comments after val declarations (#836, @Julow)
- Improve speed with ofday_unit_tests_v1.ml (#833, @hhugo)
- Fix exception when calling String.sub (#832, @gpetiot)
- Improve: implement doc-comments and doc-comments-tag-only for every items (#746, @Julow)
- Improve: Add field-space=tight-decl (#829, @Julow)
- Improve: make Sugar.list_exp and Sugar.list_pat tail-recursive (#823, @gpetiot)
- Improve: options 'let-binding-indent', 'type-decl-indent' and 'indent-after-in' (#822, @gpetiot)
- Fix: performance issue with deep asts (#826, @hhugo)
- Improve: preserve blank lines in sequences (#814, @gpetiot)
- Improve: tidying Fmt_ast.ml (#821, @gpetiot)
- Improve: space before type constraint in record (#819, @gpetiot)
- Improve: break-cases=fit-or-vertical (#820, @gpetiot)
- Improve: remove break before ending paren for anonymous functions (#818, @gpetiot)
- Improve: preserve the position of type annotation in bindings (#815, @gpetiot)
- Improve: preserve record type annot (#812, @gpetiot)
- Fix break before ending paren (#801, @gpetiot)
- Improve: better consistency between structures and signatures (#803, @gpetiot)
- Fix let module sparse (sparse mode only for module applications) (#809, @gpetiot)
- Improve: change formatting of newtypes (#811, @gpetiot)
- Improve: break-cases-all shouldn't break nested patterns (#810, @gpetiot)
- Fix: sugarized extensions (#805, @gpetiot)
- Improve: tidying Fmt_ast (#808, @gpetiot)
- Fix cmt in empty structure (#804, @gpetiot)
- Remove dead link to preset profiles (#806, @andschwa)
- Improve: break with type constraints (#797, @gpetiot)
- Fix colon break module type functor (#802, @gpetiot)
- Improve: K&R style for if-then-else (#787, @gpetiot)
- Improve: new option break-fun-sig (#785, @gpetiot)
- Improve: indentation consistency of '<-' and `:=` (#780, @gpetiot)
- Fix: functor application and break-struct wrap incorrectly (#786, @gpetiot)
- Break after anonymous function arrow after infix op (#781, @gpetiot)
- Fix: type extension (#782, @gpetiot)
- Improve: Fmt.noop (#784, @gpetiot)
- Fix extension of value binding (#779, @chrismamo1)
- Improve: less sensitivity to concrete syntax (#767, @gpetiot)
- Fix missing space before attribute on includes (#775, @Julow)
- Improve: new option let-module (#768, @gpetiot)
- Improve: --disable-outside-detected-project is set by default (#761, @gpetiot)
- Fix weird parens break (#751, @gpetiot)
- Fix: if $XDG_CONFIG_HOME is either not set or empty, use $HOME/.config (#758, @gpetiot)
- Fix: --use-file/--impl/--intf should override file extension (#774, @gpetiot)
- Improve: less breaks for break-cases=all but correctly breaks or-patterns (#762, @gpetiot)
- Remove unecessary break on module pack constraints with with-constraints (#739, @Julow)
- Fix inconsistent break before module signature (#755, @gpetiot)
- Fix indentation of functor argument (#773, @gpetiot)
- Tidying fmt ast (#748, @gpetiot)
- Fix nested parens with no break infix before func (#760, @gpetiot)
- Provide an mli for Compat (#772) (hhugo)
-Fix non-wrapping asterisk prefixed cmts (#759, @gpetiot)
- Support for OCaml 4.08 (#763, @hhugo)
- Fix module type functor (#716, @gpetiot)
- Small cleanup (#764, @hhugo)
- Fix: update ocamlformat-help.txt (follow up on #752) (#756, @gpetiot)
- Fix module pack and functor (#735, @Julow)
- Fix grammar: it's -> its (@anmonteiro)
- Improve: support --name with --inplace (#740, @jberdine)
- Fix: dropped comments for pexp_record (#743, @hhugo)
- Improve: comments arround attributes, fix #726 (#742, @hhugo)
- Update README for new profiles (#738, @jberdine)
- Remove deprecated 'default' profile (#736, @jberdine)
- Fix extra parens around ext match (#733, @gpetiot)
- Improve: factorize with compose_module (#729, @gpetiot)
- Test: exclude gen_version.ml from test (#732, @jberdine)
- Improve: make gen_version an ocaml script (#664, @hhugo)

## 0.9.1 (2019-06-24)

- Small cleanup (#764, @hhugo)
- Support for OCaml 4.08 (#763, @hhugo)

## 0.9 (2019-03-28)

- Admin: remove CHANGES.md that was essentially git log (@jberdine)
- Admin: simplify release procedure (@jberdine)
- Build: fix ocaml version constraint, need 4.06 (@jberdine)
- Improve: make gen_version an ocaml script (@hhugo)
- Improve: fix associativity of Pexp_setfield (#725, @jberdine)
- Improve: normalize setfield and setinstvar (#720, @gpetiot)
- Remove: deprecated config file syntax parsing (#715, @jberdine)
- Improve: put the equal first for ocp-indent-compat (#717, @gpetiot)
- Fix: parse docstrings once (#713, @gpetiot)
- Improve: new profiles conventional and ocamlformat (#663, @gpetiot)
- Revert module indentation (#714, @gpetiot)
- Fix infix wrap (#691, @gpetiot)
- Fix doc comments tag only when docstring parsing disabled (#711, @gpetiot)
- Fix missing space before closing paren around function (#705, @jberdine)
- Fix documentation of doc-comments-tag-only (#710, @gpetiot)
- Improve: module-item-spacing=preserve (#538, @gpetiot)
- Add a space in "Jane Street" (#703, @kevinji)
- Fix js_source.ml (#702, @gpetiot)
- Fix space-around-collection-expressions for record/variant definitions (#670, @Julow)
- Fix extra space ifthenelse (#700, @gpetiot)
- Improve split attribute in let binding for expect test with uncaught exn (#681, @gpetiot)
- Fix empty newline before equal (#701, @gpetiot)
- Fix double cmts (#678, @gpetiot)
- Fix value binding ocp indent compat (#694, @gpetiot)
- Fix ast changed when record ident constrained (#697, @gpetiot)
- Fix incorrect ocaml code (#698, @gpetiot)
- Fix fmt for CI (#693, @gpetiot)
- Fix record break (#689, @gpetiot)
- Fix break before parens no wrap fun args (#690, @gpetiot)
- Improve: disable conf in files and attributes (#684, @gpetiot)
- Fix space around tuples (#679, @gpetiot)
- Improve: break before in for let-module construct, because of ocp-indent (#685, @gpetiot)
- Improve debugging output (#677, @hhugo)
- Improve: group open/close of modules and fix indentation (#665, @gpetiot)
- Fix constrained match in record (#676, @gpetiot)
- Fix: formatting of end line comments (#662, @gpetiot)
- Fix cmt in fun when no break infix (#668, @gpetiot)
- Add the wrap-fun-decl option (#645, @Julow)
- Improve: break the list of 'with type' module constraints (#639, @gpetiot)
- Reduce the use of Poly comparisons (#661, @hhugo)
- Improve: check flag to check whether the input files already are formatted (#657, @gpetiot)
- Fix cmt placement infix op (#651, @gpetiot)
- Restore compat with base.v0.11 (@hhugo)
- Fix: disallow '-' with other inputs (#658, @hhugo)
- Fix build on OCaml 4.06.1 (#646, @Julow)
- Fix comments on record fields (#650, @Julow)
- Fix cmts in list (#654, @gpetiot)
- Improve: If-then-else = fit-or-vertical mode (#603, @gpetiot)
- Link to man page from readme (#648, @yawaramin)
- Fix indent match branches with cmts (#644, @gpetiot)
- Build: update to base v0.12 (#642, @jberdine)
- Fit tag-only doc comments (#637, @Julow)
- Fix try%lwt indent (#638, @gpetiot)
- Fix type manifest formatting (#616, @gpetiot)
- Fix: don't include ocamlformat_diff in ocamlformat (#636, @Khady)
- fix emacs setup (#631, @Khady)
- tools/update_tests.sh --all (#632, Julow)
- Fix: don't break line before wrapping comment (#634, @gpetiot)
- Fix ignored ocamlformat attribute (#615, @gpetiot)
- Include jsoo in the tests (#618, @hhugo)
- Fix missing break before comment (#613, @gpetiot)
- Do not rely on the file-system to format sources (#611, @hhugo)
- Ignore file in .ocamlformat-ignore (#606, @hhugo)
- Improve reason support (#608, @hhugo)
- Fix: fix fmt_ast wrt strings and chars when sources are not available (#607, @hhugo)
- Fix ocamlformat_reason (#604, @hhugo)
- Fix missing break for local open record patterns (#602, @gpetiot)
- Fix regression for variants with docstrings (#601, @gpetiot)
- Fix extra break in module pack type (#600, @Julow)
- Add the doc-comments-padding option (#575, @Julow)
- Improve: externalize Sugar functions from Fmt_ast.ml (#593, @gpetiot)
- Fix typedecl attribute (#595, @gpetiot)
- Improve: less linebreaks for break-cases=fit (#536, @gpetiot)
- fix #590 (#594, @hhugo)
- Make gen_version.sh use bash. (#592, @hhugo)
- Implement box debugging (#574, @Julow)
- Break closing bracket in polymorphic variants (#583, @Julow)
- Break comment record (#580, @Julow)
- missing headers (@hhugo)
- Improve: mishandling of field_space in record exps and patterns (#587, @jberdine)
- Add empty mli for executable (#591, @hhugo)
- tests: test ocamlformat when disabled (@hhugo)
- dont reformat if disabled (@hhugo)
- remove global ref in Transation_unit (@hhugo)
- Fix Emacs (>26.1) temporary buffer not killed (#567, @ludwigpacifici)
- Improve: opam file for ocamlformat_diff to remove the bos dependency (#579, @gpetiot)
- Fix: Require Octavius version 1.2.0 (#576, @Julow)
- Improve: record fields with type constraints (#565, @jberdine)
- Fix: comments attachment (#548, @gpetiot)
- Improve: parens around constrained any-pattern (#431, @gpetiot)
- Revise formatting of compact single case matches (#552, @jberdine)
- Fix typo in help text (#553) (Wilfred Hughes)
- Improve: calculate length of comment strings using UTF8 (#550, @jberdine)
- Admin: update travis versions of ocaml and opam (#551, @jberdine)
- Fix: missing break before `; _` (#549, @jberdine)
- Improve: module item spacing in sparse mode (#546, @jberdine)
- Improve: some simplifications (#542, @gpetiot)
- Improve: remove unnecessary parens when open module (#537, @gpetiot)
- Improve: not breaking after bind/map operators (#463, @gpetiot)
- Fix suboptimal docstring formatting (#540, @gpetiot)
- amend janestreet profile (#524, @mbarbin)
- Improve: option break-separators (#461, @gpetiot)
- Fix formatting of types with ocp-indent-compat=true (#525, @gpetiot)
- Preserve shebang (#533, @gpetiot)
- Fix: remove indented empty lines between comments (#531, @gpetiot)
- Improve: remove indented empty lines separating recursive modules (#528, @gpetiot)
- add update_tests.sh (#529, @gpetiot)
- Improve: space around collection expressions (#527, @gpetiot)
- Improve: remove more spaces inside parenthesized multiline constructs (#526, @gpetiot)
- Disable docstring parsing for external tests (#518, @gpetiot)
- Fix odoc normalize (#520, @gpetiot)
- Better docstring error msgs (#519, @gpetiot)
- Fix odoc seps (#511, @gpetiot)
- Improve: option 'single-case' (#426, @gpetiot)
- Add a parens-tuple-patterns configuration option (#498, @NathanReb)
- Fix: comments should not be parsed for diff (#509, @gpetiot)
- Fix: odoc refs (#510, @gpetiot)
- Fix formatting of or-patterns in try expressions (#503, @NathanReb)
- Test: improve test_branch.sh to allow different config for branch (#496, @jberdine)
- Improve: option 'parens-ite' (#430, @gpetiot)
- fix break-struct for toplevel items (not in a struct) (#497, @gpetiot)
- Fix: breaking of variant types (#486, @gpetiot)
- Improve: autocompletion of git branch names for test_branch.sh (#485, @gpetiot)
- Fix: Sanitize docstring check (#481, @gpetiot)
- Improve the formatting of lists in doc comments (#480, @jeremiedimino)
- Add PR test script and update contributing guidelines with expected usage (#479, @jberdine)
- Fix break struct natural (#443, @gpetiot)
- Fix: disable-outside-detected-project: disable ocamlformat when no .ocamlformat file is found (#475, @gpetiot)
- Improve: error message when docstrings move (#446, @gpetiot)
- Improve: print-config prints all options (#465, @gpetiot)
- Ocamldoc docstrings (#460, @gpetiot)
- Doc: disable-outside-detected-project (#468, @gpetiot)
- Improve: shorter output of regtests (#469, @gpetiot)
- Admin: add code of conduct and copyright headers to build and package system (@jberdine)
- Improve: add license header for tools/ocamlformat-diff/ocamlformat_diff.ml (#466, @gpetiot)
- Build: a few simplifications enabled by dune 1.1.1 (#457, @jberdine)
- Improve: record fields with attributes and docs in type definitions (#458, @jberdine)
- Fix exception comments (#459, @gpetiot)
- Ocamlformat diff tool (#450, @gpetiot)

## 0.8 (2018-10-09)

- Improve: set break-sequences in sparse and compact profiles (#455, @jberdine)
- Improve: keep a space inside tuples parens (#453, @gpetiot)
- Improve: --root option to isolate configuration files (#402, @gpetiot)
- Fix: missing parens around partially-applied `::` (#452, @jberdine)
- Fix: parens around expressions with attributes (#441, @gpetiot)
- Build: do not execute shell scripts directly in build (#448, @dra27)
- Add: read ocp indent config files (#445, @gpetiot)
- Improve: option 'break-sequences' (#434, @gpetiot)
- Improve: option 'no-indicate-multiline-delimiters' to have less whitespaces (#429, @gpetiot)
- Fix: outdent before arrow (#444, @gpetiot)
- Improve: User documentation (#449, @gpetiot)
- Improve: option 'cases-exp-indent' to adjust indent (#428, @gpetiot)
- Add: compact and sparse profiles (#408, @jberdine)
- Improve: explicit error message in case of 'permission denied' error (#425, @gpetiot)
- Fix: comment stabilization in Pexp_override (#422, @gpetiot)
- Fix: corner case while formatting type variables (#440, @hhugo)
- Fix: many missing comments (#418, @hhugo)
- Fix: asserts and attributes (#414, @hhugo)
- Fix: extension and attribute (#417, @hhugo)
- Improve: support for `function%ext` (#416, @hhugo)
- Fix: Inconsistent spacing around comments in signatures vs structures (#437, @gpetiot)
- Improve: better error with location when comment dropped (#401, @gpetiot)
- Fix doc comments (#413, @hhugo)
- Improve: use input_name for error messages (@hhugo)
- Improve: break after inherit (@hhugo)
- Fix: aliases inside constructor declaration (#424, @gpetiot)
- Fix: broken invariant for Pmod_unpack (#421, @gpetiot)
- Fix: print error details in debug mode only (#420, @hhugo)
- Fix: mark_parenzed_inner_nested_match (@hhugo)
- Improve: tune the janestreet profile (@hhugo)
- Improve: disable ocamlformat if no dot ocamlformat in the project (#391, @hhugo)
- Improve: new option to control spacing around let bindings (#344, @hhugo)
- Fix: prec of string/array sugar (#381, @hhugo)
- Fix: lost comment in constraint expression (#400, @gpetiot)
- Fix: lost cmt near functor (#399, @gpetiot)
- Improve: preset profiles (default & janestreet) (#390, @gpetiot)
- Improve: try to fit simple list/array elements on a single line (#375, @gpetiot)
- Fix: bad comment spacing with module-item-spacing=compact (#395, @gpetiot)
- Fix: dropped comment in revapply of extension (#394, @gpetiot)
- Improve: let-and structures spacing depends on module-item-spacing (#367, @gpetiot)
- Fix: consecutive prefix operator (#386, @hhugo)
- Fix: invalid (#383, @hhugo)
- Fix: lazy and alias (#388, @hhugo)
- Improve: main loop and error reporting (#389, @hhugo)
- Fix: exposed_left_typ (#385, @hhugo)
- Fix: rec functor (#382, @hhugo)
- Fix: `while%ext`/`for%ext` (@hhugo)
- Fix: more on class (@hhugo)
- Fix: invalid syntax on class (@hhugo)
- Improve: follow XDG for global config files (@gpetiot)
- Improve: add support for bigarray sugar index operator (@hhugo)
- Add: support reading input from stdin (#353, @bkase)
- Fix: the precedence of options (@gpetiot)
- Improve: doc of config option choice alternatives (#354, @jberdine)
- Improve: string formatting (@hhugo)

## 0.7 (2018-08-23)

- Improve: simplify setting option defaults, slight --help improvement (#350, @jberdine)
- Improve: update emacs mode to use replace-buffer-contents (#345, @hhugo)
- Improve: add option to not force-break structs (#346, @jberdine)
- Improve: move 'formatting' options into separate section (#348, @gpetiot)
- Improve: fun sugar (@hhugo)
- Improve: add option to omit open lines between one-line module items (#303, @gpetiot)
- Fix: infix ops (@hhugo)
- Improve: reformat files with no locations (@hhugo)
- Improve: better error when max-iters = 1 (@hhugo)
- Improve: breaking before arrows in pattern match cases (@jberdine)
- Improve: no parens for trailing 'not' (@hhugo)
- Improve: missing break hint, fix #331 (@hhugo)
- Improve: comments before match (#330, @jberdine)
- Fix: missing comments (@hhugo)
- Fix: missing attributes due to sugar (@hhugo)
- Fix: parens non trivial rhs for `#` infix ops (@hhugo)
- Improve: let-module-in break before `in` (#328, @jberdine)
- Improve: sugar for nestest module_with (@hhugo)
- Improve: attributes on let bindings (#324, @jberdine)
- Improve: wrapping of functor args in type declaration (#315, @gpetiot)
- Fix: comments attachment with infix ops (@hhugo)
- Fix: comments attachment with Pexp_fun (@hhugo)
- Fix: docstrings as attributes (@hhugo)
- Improve: refactor and improve documentation of options (#302, @gpetiot)
- Improve: error reporting in emacs integration (#304, @jberdine)
- Improve: pexp_open as final arg of infix op (#314, @jberdine)
- Fix: missing parens around labeled record pattern arg (@jberdine)
- Fix: missing attributes (@hhugo)
- Fix: duplicated (x3) attributes in pexp_letmodule (@hhugo)
- Improve: allow to locally disable ocamlformat (@hhugo)
- Improve: corner case indentation of fun -> function (#312, @jberdine)
- Improve: labeled, optional, and default args (@jberdine)
- Improve: punning default arg with type constraint (@jberdine)
- Improve: add options to controls various spaces (#284, @hhugo)
- Improve: add option to disable wrapping fun args (#283, @hhugo)
- Improve: add option --break-cases to break each pattern-matching case (#251, @gpetiot)
- Improve: rename --nested-parens option (@hhugo)
- Improve: ws before colon for constraint (#293, @hhugo)
- Improve: option to choose where to parens nested match (@hhugo)
- Improve: always parens nested match (even the right most one) (@hhugo)
- Improve: always break for let_and contruct (@hhugo)
- Fix: missing comments (@hhugo)
- Improve: Add option to preserve style of local module open (#267, @gpetiot)
- Improve: preserve extension point formatting (@hhugo)
- Improve: make double semi consistent between implementation and use_file (#292, @hhugo)
- Improve: configure ocamlformat using attributes (@hhugo)
- Improve: extension point (@hhugo)
- Improve: break in type declaration for variant and record (#280, @hhugo)
- Fix: memory leak (@hhugo)
- Test: add ocaml compiler to test suite, and improve `make -C test` (@jberdine)
- Fix: unary operator `+`/`-` (@hhugo)
- Fix: doc comments in class (@hhugo)
- Fix: ocaml bug, sort fields (@hhugo)
- Improve: empty mod with comments (@hhugo)
- Improve: disable warning generated by the lexer in quiet mode (@hhugo)
- Fix: record update (@hhugo)
- Fix: rec let binding and attribute (@hhugo)
- Fix: punning (@hhugo)
- Fix: let open and constraint (@hhugo)
- Fix: not extension sugar when attribute (@hhugo)
- Fix: no-comment-check missing case (@hhugo)
- Fix: string literal (@hhugo)
- Fix: format of infix in presence of `%;` (@hhugo)
- Fix: let binding and type annot (@hhugo)
- Fix: binding when lhs is an extension (@hhugo)
- Fix: pat constraint in payload (@hhugo)
- Fix: let rec with extension (@hhugo)
- Fix: comments (@hhugo)
- Fix: comments in fmt_case (@hhugo)
- Fix: comments around Longident (@hhugo)
- Fix: missing comment for pmty_with (@hhugo)
- Improve: add option to disambiguate infix precedence with parens (@jberdine)
- Improve: `not` when infix op arg (@jberdine)
- Improve: add a flag to skip all checks about comments (@hhugo)
- Improve: breaking of module ident/unpack/extension exps (#269, @jberdine)
- Fix: literal sub-exps with attributes (@jberdine)
- Fix: many fixes regarding attributes (@hhugo)
- Improve: preserve formatting of block comments (#255, @hhugo)
- Improve: breaking of applications with long literal list args (#258, @jberdine)
- Fix: sugar functor (@hhugo)
- Fix: type alias in variant (@hhugo)
- Improve: formatting of comments (@jberdine)
- Fix: prefix operators (@hhugo)
- Fix: exception declarations (@hhugo)
- Fix: doc comments in structure (#250, @hhugo)
- Fix: add parens around pat with trailing attr (@hhugo)
- Fix: let binding and Ppat_or (@hhugo)
- Fix: be more permissive with pattern (@hhugo)
- Fix: fix string_literal with when its location includes its attribute (#244, @hhugo)
- Improve: improve errors returned to the user. (#243, @hhugo)
- Fix: missing comments for Pexp_construct (#240, @hhugo)
- Fix: multiple fixes around classes (#242, @hhugo)
- Fix: comments in empty () and [] (#241, @hhugo)
- Fix: support empty variant (#239, @hhugo)
- Fix: add missing attribute (#238, @hhugo)
- Fix: be more permissive with ppat_interval (#237, @hhugo)
- Improve: remove trailing ws (#210, @hhugo)
- Improve: attributes on type declarations (#232, @jberdine)
- Improve: breaking of infix Array and String get and set ops (#233, @jberdine)
- Fix: attributes and doc comments (#221, @hhugo)
- Improve: spacing of module unpack (#230, @jberdine)
- Improve: no parent for new (@hhugo)
- Fix: Revert: Improve: remove redundant parens around application operators (@hhugo)
- Improve: array alignment (#226, @hhugo)
- Improve: nested array infix ops (#225, @hhugo)
- Fix: is_adjacent and remove [~inclusive] from [Source.string_between] (@hhugo)
- Fix: Cmts.CmtSet.split (@hhugo)
- Improve: Allow comments inside empty delimited "things" (#223, @hhugo)
- Fix: Source.ends_line (#222, @hhugo)
- Improve: empty struct and sig (#217, @hhugo)
- Improve: support for toplevel files (#218, @hhugo)
- Fix: string literal, fix #214 (#219, @hhugo)
- Improve: more tuning for functors (@hhugo)
- Improve: sugar for functor type with multiple args (@hhugo)
- Improve: sugar for functors with multiple args (@hhugo)
- Improve: module type with (@hhugo)
- Improve: break before with/and type (@hhugo)
- Improve: break between fun args (@hhugo)
- Improve: module unpacking (#215, @hhugo)
- Improve: for & while loops (#211, @hhugo)
- Fix: attributes on ite (#209, @hhugo)
- Fix: partially applied (+) and (-) (#208, @hhugo)
- Fix: polymorphic variant (#202, @hhugo)
- Fix: parens with lazy pat (fix #199) (#201, @hhugo)
- Improve: omit excess indentation of `function` cases (@jberdine)
- Improve: extensions with payloads of multiple structure items (@jberdine)
- Improve: parenthesization and attribute placement of if-then-else (@jberdine)
- Fix: do not attach comments to docstrings (@jberdine)
- Fix: short syntax for extensions (#193, @hhugo)
- Fix: missing attrs for pcl_fun (@hhugo)
- Fix: pos of attribute for functors (@hhugo)
- Fix: () module only if not attrs (@hhugo)
- Fix: missing attrs for object (@hhugo)
- Fix: no short form of extension with attribs (@hhugo)
- Fix: normalization for Pexp_poly and Pexp_constraint (#190, @hhugo)
- Fix: some parenthesization context checks (#189, @hhugo)
- Fix: attributes on fun expressions (@jberdine)
- Fix: extensions with multiple module-level eval expressions (#185, @jberdine)
- Fix: functor & apply (#182, @hhugo)
- Fix: module rec with (@hhugo)
- Fix: more parens in pat_constraint (@hhugo)
- Improve: tuple & constraint (@hhugo)
- Improve: empty module (#178, @hhugo)
- Fix: extensible variant (#177, @hhugo)
- Fix: index operator (#176, @hhugo)
- Improve: empty module sig (@hhugo)
- Fix: add attributes to module signature (@hhugo)
- Add: support for objects and classes (#173, @hhugo)
- Improve: remove some redundant parens around tuple types (@jberdine)
- Fix: args in let bindings (@hhugo)
- Improve: let module%ext (@hhugo)
- Fix: infix op in alias (@hhugo)
- Fix: extensions pat (@hhugo)
- Fix: limit use of short syntax for extensions (@hhugo)
- Improve: allow break after Psig_include (@jberdine)
- Fix: { (a; b) with a; b } (@hhugo)
- Fix: with type [longident] (@hhugo)
- Fix: attributes on polymorphic variants (@hhugo)
- Fix: attribute in let bindings (@hhugo)
- Fix: private in extensible variant (@hhugo)
- Fix: gadt in extensible variant (@hhugo)
- Fix: missing parens in list pattern (@hhugo)
- Improve: format [new e] like an apply (@hhugo)
- Fix: parens for constraint (@hhugo)
- Fix: avoid emitting `>]` which is an unparsable keyword (#171, @hhugo)
- Fix: misplaced comments on `module type of` (@jberdine)

## 0.6 (2018-04-29)

### Features

- Add: option to align all infix ops (#150, @hhugo)
- Add: option to attempt to indent the same as ocp-indent (#162)
- Add: option for no discretionary parens for tuples (#157, @hhugo)
- Add: alternative format for if-then-else construct (#155, @hhugo)
- Add: option to customize position of doc comments (#153, @hhugo)

### Bug fixes

- Fix: dropped item attributes on module expressions
- Fix: toplevel let%ext (#167, @hhugo)
- Fix: parens around type alias & empty object type (#166, @hhugo)
- Fix: missing comments for [let open] (#165, @hhugo)
- Fix: missing comments in ppat_record (#164, @hhugo)
- Fix: check_typ wrt constraint on module type (#163, @hhugo)
- Fix: let binding with constraint (#160, @hhugo)
- Fix: handle generative functor type (#152, @hhugo)

### Formatting improvements

- Improve: remove redundant parens around application operators
- Improve: parenthesize and break infix constructors the same as infix ops
- Improve: consider prefix ops and `not` to be trivial if their arg is
- Improve: align arrow type args and do not wrap them (#161)
- Improve: formatting for multiple attributes (#154, @hhugo)
- Improve: keep the original string escaping (#159, @hhugo)
- Improve: discretionary parens in patterns (#151, @hhugo)
- Improve: breaking of infix op arguments
- Improve: consider some extensions to be "simple"
- Improve: punning (#158, @hhugo)
- Improve: force break of let module/open/exception/pats (#149, @hhugo)

### Build, packaging, and testing

- Add support for bisect (#169, @hhugo)
- Exclude failing tests from `make -C test`

## 0.5 (2018-04-17)

### Features

- Add: support for `new%js` (#136, @hhugo)
- Add: support for Ptyp_object (#104, @smondet)
- Use original filename when given in error messages. (#96, @mbarbin)

### Bug fixes

- Fix: allow extensions in types (#143, @hhugo)
- Fix: parens on symbol type constructor
- Fix: parenthesization of '!=' partial application as a prefix op (#126, @hhugo)
- Fix: parens around Ppat_constraint under Pexp_match or Pexp_try (#124, @hhugo)
- Fix: parenthesization of tuple args of variant type declarations (#122, @hhugo)
- Fix: missing parens around list inside Constr pattern (#123, @hhugo)
- Fix: incorrect breaking of long strings (#130, @hhugo)
- Fix: missing parens inside array literal (#129, @hhugo)
- Fix: attributes on arguments of function (#121, @hhugo)
- Fix: floating docstrings within a type declaration group
- Fix: missing parens in sugared Array.set
- Fix: missing attributes on patterns
- Fix: is_prefix_id for != (#112, @hhugo)
- Fix: missing parens around module value types in signatures (#108, @hcarty)
- Fix: floating docstrings within a value binding group
- Fix: missing attributes on extension points (#102, @hcarty)
- Fix: extensible variants with aliases (#100, @hcarty)
- Fix: several issues with extension sequence expressions
- Fix: generative functors
- Fix: preserve files with an empty ast (instead of failing) (#92, @mbarbin)
- Fix: missing extension on Pexp_sequence
- Fix: missing docstrings and attributes on types
- Fix: missing parens around sugared Array and String operations
- Fix: missing parens around Pexp_newtype
- Fix: missing parens around Ppat_constraint, Ppat_or, and Ppat_unpack
- Fix: dropped space when string wrapped between spaces
- Fix: repeated ppx extension on mutual/recursive let-bindings (#83, @mbarbin)
- Fix: dropped comments on Pmty_typeof
- Fix: missing parens around Ppat_unpack under Ppat_constraint

### Formatting improvements

- Improve: two open lines following multiline definition only with --sparse (#144)
- Improve: indent rhs of ref update (#139, @hhugo)
- Improve: no parens around precedence 0 infix ops (refines #115) (#141, @hhugo)
- Improve: support `(type a b c)` (#142, hhugo)
- Improve: no parens for `{ !e with a }` (#138, @hhugo)
- Improve: no parens for constr inside list pattern. (#140, @hhugo)
- Improve: generative functor applications (#137, @hhugo)
- Improve: omit parens around lists in local opens (#134, @hhugo)
- Prepare for ocaml#1705 (#131, @hhugo)
- Improve: comment wrapping for dangling close
- Improve: if-then-else conditions that break
- Improve: suppress spurious terminal line break in wrapped strings
- Improve: parens for nested constructors in pattern (#125, @hhugo)
- Improve: remove duplicate parens around Ptyp_package
- Improve: indentation after comment within record type declaration
- Improve: add discretionary parens on nested binops with different precedence
- Improve: empty module as functor argument (#113, @hhugo)
- Improve: indentation of multiple attributes
- Improve: attributes on short structure items
- Improve: attributes on type declarations
- Improve: tuple attribute args
- Improve: parenthesization of Ppat_or
- Improve: determination of file kind based on provided name
- Improve: extension on the let at toplevel: e.g. let%expect_test _ (#94, @mbarbin)
- Improve: constraints in punned record fields (#93, @mbarbin)
- Improve: nullary attributes
- Improve: Ppat_tuple under Ppat_array with unnecessary but clearer parens
- Improve: breaking of arguments following wrapped strings

### Build, packaging, and testing

- Simplify using `(universe)` support in jbuilder 1.0+beta20
- Add some regtests (#135, @hhugo)
- Upgrade to Base v0.11.0 (#103, @jeremiedimino)
- Add Travis CI script
- Fix: build [make reason] (#97, @mbarbin)
- Simplify Makefile due to jbuilder 1.0+beta18

## 0.4 (2018-02-24)

### Features

- Wrap lines in string literals, comments and docstrings
- Improve char escaping to ascii / uniform hexa / utf8 (#73)
- Add support for `Pexp_new` expressions (#76, @smondet)
- Add support for `Pexp_send _` expressions (#72, @smondet)
- Add options to format chars and break strings (#70, @smondet)
- Formatting of %ext on if/while/for/match/try/; (#63, @hcarty)
- Disable formatting with [@@@ocamlformat.disable] (#66, @hcarty)

### Formatting improvements

- Improve sequences under if-then-else with unnecessary but safer parens
- Improve optional arguments with type constraints
- Improve let-bound functions with type constraints
- Improve newtype constraints in let-bindings
- Improve placement of exception docstrings

### Bug fixes

- Fix missing break hint before comment on sugared `[]`
- Fix formatting of [%ext e1]; e2 (#75, @hcarty)
- Fix missing parens around let exception, let module, for, while under apply
- Fix missing parens under alias patterns
- Fix placement of attributes on extension constructors
- Fix missing parens around unpack patterns
- Fix let-bindings with pattern constraints
- Fix mutually recursive signatures

## 0.3 (2017-12-21)

### Features

- Output to stdout if output file omitted

### Bug fixes

- Fix Ppat_any value bindings
- Fix missing parens around variant patterns in fun arg
- Fix position of comments attached to end of sugared lists
- Fix missing comments on module names
- Fix package type constraints
- Fix first-class module alias patterns
- Fix first-class module patterns in let bindings
- Fix missing parens around Ptyp_package under Psig_type
- Fix missing "as" in Ptyp_alias formatting (@hcarty)
- Fix let bindings with constraints under 4.06

### Formatting improvements

- Improve line breaking of or-patterns
- Improve placement of comments within pattern matches
- Improve clarity of aliased or-patterns with parens
- Improve matches on aliased or-patterns
- Improve infix applications in limbs of if-then-else
- Improve final function arguments following other complex arguments
- Improve consistency of paren spacing after Pexp_fun
- Improve sugar for Pexp_let under Pexp_extension
- Improve sugar for newtype
- Improve first-class module expressions
- Improve indentation when comments are sprinkled through types
- Do not add open line after last binding in a structure

### Build and packaging

- Simplify build and packaging, and adopt some common practices
- Add Warnings.Errors argument for < 4.06 compatibility (@hcarty)
- Update base to v0.10.0 (@hcarty)

## 0.2 (2017-11-09)

### Features

- Check fatal warnings not only in inplace mode

### Documentation

- Improve doc of --no-warn-error
- Mention object language not implemented
- Update documentation of --output

### Bug fixes

- Colon instead of arrow before type for GADT constructors with no arguments (@mbouaziz)
- Fix some dropped comments attached to idents
- Fix missing parens around Ppat_alias under Ppat_variant
- Fix module type constraints on functors
- Fix broken record field punning
- Fix broken docstring attachment with multiple docstrings
- Fix missing parens around application operators
- Fix missing parens around Ppat_or under Ppat_variant
- Fix missing/excess parens around Pexp_open under Pexp_apply/Pexp_construct
- Fix duplicated attributes on Pexp_function
- Fix missing parens around Ptyp_package under Pstr_type
- Add '#' to the list of infix operator prefix (@octachron)
- Do not add space between `[` and `<` or `>` in variant types
- Add a break hint before "constraint" in a type def (@hcarty)

### Formatting improvements

- Remove unnecessary parens around Pexp_tuple under Pexp_open
- Improve single-case matches
- Improve constructor arguments
- Remove unnecessary parens around match, etc. with attributes
- Fix missing parens around constraint arg of variant type
- Fix missing parens on left arg of infix list constructor
- Fix missing parens around arrow type args of variant constructors
- Fix missing parens around type of constraints on module exps

### Build and packaging

- Separate Format patch into ocamlformat_support package
- Fix test script
- Unbreak build of ocamlformat_reason.ml (@mroch)
- Improve opam installation (JacquesPa)
- Install emacs support via opam package

## 0.1 (2017-10-19)

- Initial release.<|MERGE_RESOLUTION|>--- conflicted
+++ resolved
@@ -8,10 +8,7 @@
 
 ### Bug fixes
 
-<<<<<<< HEAD
-=======
 - Fix invalid formatting of `(::)` (#2347, @Julow)
->>>>>>> 8a33ac85
 - Fix formatting of string literals in code blocks (#2338, @Julow)
 - Improve formatting of module arguments (#2322, @Julow)
 - Consistent indentation of `@@ let+ x = ...` (#2315, @Julow)
