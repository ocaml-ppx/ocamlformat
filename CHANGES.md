### 0.13.0 (unreleased)

#### New features

  + Add an option `--margin-check` to emit a warning if the formatted output exceeds the margin (#1110) (Guillaume Petiot)

#### Bug fixes

  + Fix: break multiline comments (#1122) (Guillaume Petiot)
  + Fix: types on named arguments were wrapped incorrectly when preceding comments (#1124) (Guillaume Petiot)
  + Fix the indentation produced by max-indent (#1118) (Guillaume Petiot)
  + Fix break after Psig_include depending on presence of docstring (#1125) (Guillaume Petiot)

#### Internal

<<<<<<< HEAD
  + Refactor code that interprets CLI options (#1127) (Jules Aguillon)
=======
  + Add dune to repositories checked for regressions (#1129) (Jules Aguillon)
>>>>>>> bcb803eb
  + Use an expect test for cli tests (#1126) (Etienne Millon)

### 0.12 (2019-11-04)

#### Changes

  + Set "conventional" as the default profile (#1060) (Guillaume Petiot)
    This new profile is made to better match the most used style and is encouraged.
    To continue using the previous default, use `profile = ocamlformat` in your `.ocamlformat`.
  + CLI: Allow both values of boolean options (#1062) (Jules Aguillon)
    Now, both `--opt` and --no-opt` are available on the CLI for any boolean option "opt".
    Previously, only one of them were available depending on the default value.
  + Auto mode for `break-string-literals` (#1057) (Guillaume Petiot)
    `wrap`, `newlines` and `newlines-and-wrap` values of `break-string-literals` are removed.
    `auto` replaces them, it is equivalent to `newlines-and-wrap`.
  + Dock collection brackets (#1014) (Guillaume Petiot)
    `after-and-docked` value of `break-separators` is removed and is replaced by a new `dock-collection-brackets` option.
  + Preserve `begin` and `end` keywords in if-then-else (#978) (Jules Aguillon)
    Previously, `begin`/`end` keywords around if-then-else branches were turned into parentheses.

#### New features

  + Give a hint when warning 50 is raised (#1111) (Guillaume Petiot)
  + Add a message when a config value is removed (#1089) (Etienne Millon)
    Explain what replaces removed options and avoid printing a parsing error.
  + Implement `sequence-blank-line=preserve-one` for let bindings (#1077) (Jules Aguillon)
    Preserve a blank line after `let .. in` when `sequence-blank-line` set to `preserve-one`.
    Previously, only blank lines after `;` could be preserved.
  + Parse toplevel directives (#1020) (Jules Aguillon)
    Allow `#directives` in `.ml` files.
    Previously, files containing a directive needed to be parsed as "use file".
    The "use file" mode is removed and `--use-file` is now the same as `--impl`.
  + Don't require `--name`, require kind, forbid `--inplace`, allow `--check`, make `--enable-outside-detected-project` implicit when reading from stdin (#1018) (Guillaume Petiot)
  + Parse code in docstrings (#941) (Guillaume Petiot)
    Format OCaml code in cinaps-style comments `(*$ code *)` and code blocks in documentation comments `(** {[ code ]} *)`.
  + Parse documentation comments with Odoc (#721) (Jules Aguillon)
    Formatting of documentation comments is more robust and support newer Odoc syntaxes.
    Internally, Odoc replaces Octavius as the documentation parser.

#### Bug fixes

  + Fix unstabilizing comments on assignments (#1093) (Guillaume Petiot)
  + Fix the default value documentation for `max-indent` (#1105) (Guillaume Petiot)
  + Fix closing parenthesis exceeding the margin in function application (#1098) (Jules Aguillon)
  + Missing break before attributes of `Pmty_with` (#1103) (Josh Berdine)
  + Fix closing quote exceeding the margin (#1096) (Jules Aguillon)
  + Fix break before the closing bracket of collections (exceeding the margin) (#1073) (Guillaume Petiot)
  + Fix precedence of Dot wrt Hash (#1058) (Guillaume Petiot)
  + Fix break in variant type definition to not exceed the margin (#1064) (Guillaume Petiot)
  + Fix newlines and indentation in toplevel extension points (#1054) (Guillaume Petiot)
  + Fix placement of doc comments around extensions (#1052) (Jules Aguillon)
  + Inline extensions that do not break (#1050) (Guillaume Petiot)
  + Add missing cut before attributes in type declarations (#1051) (Guillaume Petiot)
  + Fix alignment of cases (#1046) (Guillaume Petiot)
  + Fix blank line after comments at the end of lists (#1045) (Guillaume Petiot)
  + Fix indexing operators precedence (#1039) (Jules Aguillon)
  + Fix dropped comment after infix op (#1030) (Guillaume Petiot)
  + No newline if the input is empty (#1031) (Guillaume Petiot)
  + Fix unstable comments around attributes (#1029) (Guillaume Petiot)
  + Fix extra blank line in sequence (#1021) (Jules Aguillon)
  + Check functor arguments when computing placement of doc comments (#1013) (Jules Aguillon)
  + Fix indentation of labelled args (#1006) (Guillaume Petiot)
  + Fix linebreak between or-cases with comments when `break-cases=all` (#1002) (Guillaume Petiot)
  + Fix unstable unattached doc comment in records (#998) (Jules Aguillon)
  + Fix string literal changed (#995) (Jules Aguillon)
  + Fix type variable (#996) (Jules Aguillon)
  + Fix crash on extension sequence (#992) (Guillaume Petiot)
  + Fix position of expressions regarding of comments in infix-op expressions (#986) (Guillaume Petiot)
  + Escape special characters in external declaration (#988) (Jules Aguillon)
  + Fix parens around constrained expr with attrs (#987) (Guillaume Petiot)
  + Fix the margin, and correctly breaks comments (#957) (Guillaume Petiot)
  + Fix formatting of custom indexing operators (#975) (Guillaume Petiot)
  + Fix position of comments of labelled arrow types (#976) (Guillaume Petiot)
  + No box around inline odoc styles (#971) (Guillaume Petiot)
  + Fix boxing of collection expressions/patterns (#960) (Guillaume Petiot)
  + Fix crash on record expr with pack fields (#963) (Jules Aguillon)
  + Fix letop in subexpr (#956) (hhugo)

#### Internal

  + Take file kind from --name when formatting stdin (#1119) (Jules Aguillon)
  + Make Fmt.t abstract (#1109) (Jules Aguillon)
  + Future-proof Fmt API in case Fmt.t goes abstract (#1106) (Etienne Millon)
  + Future-proof `Fmt` API in case `Fmt.t` goes abstract (#1106) (Etienne Millon)
  + Optional names for formatting boxes in debug output (#1083) (Guillaume Petiot)
  + Check ocamlformat error codes in the testsuite (#1084) (Etienne Millon)
  + Clean `Translation_unit` (#1078) (Guillaume Petiot)
  + Use dune file generation in test/passing/dune (#1082) (Etienne Millon)
  + CI: factorize tests and check reason build (#1079) (Guillaume Petiot)
  + Use short form for action in src/dune (#1076) (Etienne Millon)
  + Cleanup `sequence_blank_line` (#1075) (Jules Aguillon)
  + CI: use a script travis-ci.sh to simplify .travis.yml (#1063) (Guillaume Petiot)
  + Remove utility functions from `Fmt_ast` (#1059) (Guillaume Petiot)
  + CI: use opam-2.0.5 in Travis (#1044) (Anton Kochkov)
  + CI: check the build with OCaml 4.07.1 and 4.08.0 (#1036) (Jules Aguillon)
  + Use the same sets of options for both branches by default in `test_branch.sh` (#1033) (Guillaume Petiot)
  + Fix `test_branch.sh` and CI checking of CHANGES.md (#1032, #1034) (Jules Aguillon)
  + Fix flag of git-worktree in `test_branch.sh` and `bisect.sh` (#1027) (Guillaume Petiot)
  + Remove the `bisect_ppx` dependency and clean the `Makefile` (#1005) (Jules Aguillon)
  + Use a `CHANGES.md` log file again (#1023) (Guillaume Petiot)
  + Support OCaml 4.09.0 (add the odoc.1.4.2 dependency) (#1024) (Guillaume Petiot)
  + Update labels of issue templates (#1017) (Guillaume Petiot)
  + Update labels in `CONTRIBUTING.md` (#1007) (Guillaume Petiot)
  + Allow to ignore invalid options (#984) (hhugo)
    The `--ignore-invalid-option` flag is added to ignore invalid options in `.ocamlformat` files.
  + Improve the documentation of `--doc-comments` (#982) (Jules Aguillon)
  + Remove symbolic links and change naming convention of tests (#980) (Guillaume Petiot)
  + Change the type of `fmt_code` (#974) (Guillaume Petiot)
  + Simplify `Makefile` (#973) (hhugo)
  + Dune should not be flagged as a build dep anymore (#954) (Guillaume Petiot)

### 0.11 (2019-08-07)

  + Improve: generalize API of Config_option (#952) (Guillaume Petiot)
  + Improve: new 'before' value for option 'sequence-style' (#947) (Guillaume Petiot)
  + Project: create issue templates (#950) (Guillaume Petiot)
  + Improve: tidying up Conf.ml (#951) (Guillaume Petiot)
  + Improve: parse code in comments (#934) (Guillaume Petiot)
  + Fix comments' placement (do not look at loc_stack) (#923) (Guillaume Petiot)
  + Doc: setting flags in .ocamlformat (#944) (Guillaume Petiot)
  + Doc: enable-outside-detected-project necessary for global conf file (#948) (Guillaume Petiot)
  + Fix hashbang handling (#946) (hhugo)
  + Improve: support Shell-style regular expressions in .ocamlformat-ignore and .ocamlformat-enable files (#937) (Guillaume Petiot)
  + Improve: force break after an infix op only if followed by another one (#935) (Guillaume Petiot)
  + Fix break-separators=after-and-docked for lists and arrays (#931) (Guillaume Petiot)
  + Improve: deprecate option break-string-literals and change its default value (#932) (Guillaume Petiot)
  + Improve: break with labeled arrow type (#933) (Guillaume Petiot)
  + Improve: disambiguate non-breaking matching structures (#857) (Guillaume Petiot)
  + Improve: warning 50 handled like an internal error (#930) (Guillaume Petiot)
  + Fix break-separators=after-and-docked for record patterns (#929) (Guillaume Petiot)
  + Fix closing parenthesis indentation when on separate line (#928) (Guillaume Petiot)
  + Improve: split the Conf.ml file (#920) (Guillaume Petiot)
  + Fix position of comments after anonymous functions (#919) (Guillaume Petiot)
  + Fix: comments around disabled block (#918) (hhugo)
  + Fix monadic bindings (new 4.08 syntax) (#911) (Guillaume Petiot)
  + Fix attribute when break-infix-before-func=false (#916) (Guillaume Petiot)
  + Improve: update ocamlformat_reason opam file to 2.0 format (#913) (Anil Madhavapeddy)
  + Fix attributes of modules (#910) (Guillaume Petiot)
  + Fix docstrings of exceptions (#909) (Guillaume Petiot)
  + Fix attribute location in Normalization (#908) (Guillaume Petiot)
  + Improve: add the 'ocamlformat-file-kind' argument to the emacs hook (#905) (Guillaume Petiot)
  + Improve: dunify testsuite (#881) (Thomas Refis)
  + Improve: add trailing semicolon inside record when break-separators=after-and-docked (#899) (Guillaume Petiot)
  + Fix compilation with 4.06 and 4.07 (#898) (Guillaume Petiot)
  + Improve: add a new way to indicate multiline delimiters (#876) (Thomas Refis)
  + Fix inconsistency of break-separators=after-and-docked for record expressions (#856) (Guillaume Petiot)

### 0.10 (2019-06-25)

  + Improve: align cases horizontally (#883) (Guillaume Petiot)
  + Improve: option exp-grouping (#828) (Guillaume Petiot)
  + Improve: synchronize Format with upstream stdlib (#885) (Guillaume Petiot)
  + Improve: break-string-literals=newlines-and-wrap (#896) (Guillaume Petiot)
  + Improve: specify break hint in fits_breaks (#894) (Guillaume Petiot)
  + Improve: option break-before-in (#892) (Guillaume Petiot)
  + Fix break-string-literals=newlines (#887) (Guillaume Petiot)
  + Improve: Implement break-fun-sig without Location.is_single_line (#886) (Jules Aguillon)
  + Format gen_version.ml (#893) (hhugo)
  + Improve: switch to ast 4.08 (#831) (hhugo)
  + Fix formatting of arguments when break-fun-decl=fit-or-vertical (#884) (Guillaume Petiot)
  + Test: extend max_indent test (#878) (Thomas Refis)
  + Test: break_cases_normal_indent.ml is a symlink on break_cases_fit.ml (#879) (Guillaume Petiot)
  + Improve unicode text length computation (#816) (Guillaume Petiot)
  + Add an option to control the indentation of nested matches (#870) (Thomas Refis)
  + Fix: properly interpret indicate-multiline-delimiters for if-then-elses (#874) (Thomas Refis)
  + Enable warning 9 (#875) (hhugo)
  + Fix unstable comment in let%ext (#873) (Guillaume Petiot)
  + Improve: option max-indent (#841) (Guillaume Petiot)
  + Improve: option nested-match=align (#827) (Guillaume Petiot)
  + Fix dropped attributes in with_constraints (#846) (Guillaume Petiot)
  + Fix dropped comments in list patterns and module types  (#866) (Guillaume Petiot)
  + Fix comment dropped in object (#849) (Guillaume Petiot)
  + Fix inconsistency of break-separators for wildcards in match cases (#855) (Guillaume Petiot)
  + Improve: new options to support 'with' and 'strict_with' (ocp-indent) (#853) (Guillaume Petiot)
  + Improve: .ocamlformat-enable files listing files to format when ocamlformat is disabled (#854) (Guillaume Petiot)
  + Check that all locations have been considered during formatting (#864) (hhugo)
  + clean Hashtbl.Poly (#862) (hhugo)
  + Fix: test.sh (#858) (hhugo)
  + cleanup Cmts.ml (#861) (hhugo)
  + Clean: Cleanup usage of Poly (#860) (hhugo)
  + Fix: rename sexp_list into list (#859) (hhugo)
  + Fix vim instructions (#852) (Marcin Jekot)
  + Improve: options extension-indent and stritem-extension-indent (#840) (Guillaume Petiot)
  + Fix comment dropped in field alias (#848) (Guillaume Petiot)
  + Fix pro position for with_constraints (#847) (Guillaume Petiot)
  + Improve: finer space-around-exp options (#837) (Guillaume Petiot)
  + Improve: preserve blank lines in conventional and sparse profiles (#838) (Guillaume Petiot)
  + Improve: don't fit tag-only comments after val declarations (#836) (Jules Aguillon)
  + Improve speed with ofday_unit_tests_v1.ml (#833) (hhugo)
  + Fix exception when calling String.sub (#832) (Guillaume Petiot)
  + Improve: implement doc-comments and doc-comments-tag-only for every items (#746) (Jules Aguillon)
  + Improve: Add field-space=tight-decl (#829) (Jules Aguillon)
  + Improve: make Sugar.list_exp and Sugar.list_pat tail-recursive (#823) (Guillaume Petiot)
  + Improve: options 'let-binding-indent', 'type-decl-indent' and 'indent-after-in' (#822) (Guillaume Petiot)
  + Fix: performance issue with deep asts (#826) (hhugo)
  + Improve: preserve blank lines in sequences (#814) (Guillaume Petiot)
  + Improve: tidying Fmt_ast.ml (#821) (Guillaume Petiot)
  + Improve: space before type constraint in record (#819) (Guillaume Petiot)
  + Improve: break-cases=fit-or-vertical (#820) (Guillaume Petiot)
  + Improve: remove break before ending paren for anonymous functions (#818) (Guillaume Petiot)
  + Improve: preserve the position of type annotation in bindings (#815) (Guillaume Petiot)
  + Improve: preserve record type annot (#812) (Guillaume Petiot)
  + Fix break before ending paren (#801) (Guillaume Petiot)
  + Improve: better consistency between structures and signatures (#803) (Guillaume Petiot)
  + Fix let module sparse (sparse mode only for module applications) (#809) (Guillaume Petiot)
  + Improve: change formatting of newtypes (#811) (Guillaume Petiot)
  + Improve: break-cases-all shouldn't break nested patterns (#810) (Guillaume Petiot)
  + Fix: sugarized extensions (#805) (Guillaume Petiot)
  + Improve: tidying Fmt_ast (#808) (Guillaume Petiot)
  + Fix cmt in empty structure (#804) (Guillaume Petiot)
  + Remove dead link to preset profiles (#806) (Andrew Schwartzmeyer)
  + Improve: break with type constraints (#797) (Guillaume Petiot)
  + Fix colon break module type functor (#802) (Guillaume Petiot)
  + Improve: K&R style for if-then-else (#787) (Guillaume Petiot)
  + Improve: new option break-fun-sig (#785) (Guillaume Petiot)
  + Improve: indentation consistency of '<-' and `:=` (#780) (Guillaume Petiot)
  + Fix: functor application and break-struct wrap incorrectly (#786) (Guillaume Petiot)
  + Break after anonymous function arrow after infix op (#781) (Guillaume Petiot)
  + Fix: type extension (#782) (Guillaume Petiot)
  + Improve: Fmt.noop (#784) (Guillaume Petiot)
  + Fix extension of value binding (#779) (chrismamo1)
  + Improve: less sensitivity to concrete syntax (#767) (Guillaume Petiot)
  + Fix missing space before attribute on includes (#775) (Jules Aguillon)
  + Improve: new option let-module (#768) (Guillaume Petiot)
  + Improve: --disable-outside-detected-project is set by default (#761) (Guillaume Petiot)
  + Fix weird parens break (#751) (Guillaume Petiot)
  + Fix: if $XDG_CONFIG_HOME is either not set or empty, use $HOME/.config (#758) (Guillaume Petiot)
  + Fix: --use-file/--impl/--intf should override file extension (#774) (Guillaume Petiot)
  + Improve: less breaks for break-cases=all but correctly breaks or-patterns (#762) (Guillaume Petiot)
  + Remove unecessary break on module pack constraints with with-constraints (#739) (Jules Aguillon)
  + Fix inconsistent break before module signature (#755) (Guillaume Petiot)
  + Fix indentation of functor argument (#773) (Guillaume Petiot)
  + Tidying fmt ast (#748) (Guillaume Petiot)
  + Fix nested parens with no break infix before func (#760) (Guillaume Petiot)
  + Provide an mli for Compat (#772) (hhugo)
  + Fix non-wrapping asterisk prefixed cmts (#759) (Guillaume Petiot)
  + Support for OCaml 4.08 (#763) (hhugo)
  + Fix module type functor (#716) (Guillaume Petiot)
  + Small cleanup (#764) (hhugo)
  + Fix: update ocamlformat-help.txt (follow up on #752) (#756) (Guillaume Petiot)
  + Fix module pack and functor (#735) (juloo)
  + Fix grammar: it's -> its (Antonio Nuno Monteiro)
  + Improve: support --name with --inplace (#740) (Josh Berdine)
  + Fix: dropped comments for pexp_record (#743) (hhugo)
  + Improve: comments arround attributes, fix #726 (#742) (hhugo)
  + Update README for new profiles (#738) (Josh Berdine)
  + Remove deprecated 'default' profile (#736) (Josh Berdine)
  + Fix extra parens around ext match (#733) (Guillaume Petiot)
  + Improve: factorize with compose_module (#729) (Guillaume Petiot)
  + Test: exclude gen_version.ml from test (#732) (Josh Berdine)
  + Improve: make gen_version an ocaml script (#664) (hhugo)

### 0.9.1 (2019-06-24)

  + Small cleanup (#764) (hhugo)
  + Support for OCaml 4.08 (#763) (hhugo)

### 0.9 (2019-03-28)

  + Admin: remove CHANGES.md that was essentially git log (Josh Berdine)
  + Admin: simplify release procedure (Josh Berdine)
  + Build: fix ocaml version constraint, need 4.06 (Josh Berdine)
  + Improve: make gen_version an ocaml script (Hugo Heuzard)
  + Improve: fix associativity of Pexp_setfield (#725) (Josh Berdine)
  + Improve: normalize setfield and setinstvar (#720) (Guillaume Petiot)
  + Remove: deprecated config file syntax parsing (#715) (Josh Berdine)
  + Improve: put the equal first for ocp-indent-compat (#717) (Guillaume Petiot)
  + Fix: parse docstrings once (#713) (Guillaume Petiot)
  + Improve: new profiles conventional and ocamlformat (#663) (Guillaume Petiot)
  + Revert module indentation (#714) (Guillaume Petiot)
  + Fix infix wrap (#691) (Guillaume Petiot)
  + Fix doc comments tag only when docstring parsing disabled (#711) (Guillaume Petiot)
  + Fix missing space before closing paren around function (#705) (Josh Berdine)
  + Fix documentation of doc-comments-tag-only (#710) (Guillaume Petiot)
  + Improve: module-item-spacing=preserve (#538) (Guillaume Petiot)
  + Add a space in "Jane Street" (#703) (Kevin Ji)
  + Fix js_source.ml (#702) (Guillaume Petiot)
  + Fix space-around-collection-expressions for record/variant definitions (#670) (juloo)
  + Fix extra space ifthenelse (#700) (Guillaume Petiot)
  + Improve split attribute in let binding for expect test with uncaught exn (#681) (Guillaume Petiot)
  + Fix empty newline before equal (#701) (Guillaume Petiot)
  + Fix double cmts (#678) (Guillaume Petiot)
  + Fix value binding ocp indent compat (#694) (Guillaume Petiot)
  + Fix ast changed when record ident constrained (#697) (Guillaume Petiot)
  + Fix incorrect ocaml code (#698) (Guillaume Petiot)
  + Fix fmt for CI (#693) (Guillaume Petiot)
  + Fix record break (#689) (Guillaume Petiot)
  + Fix break before parens no wrap fun args (#690) (Guillaume Petiot)
  + Improve: disable conf in files and attributes (#684) (Guillaume Petiot)
  + Fix space around tuples (#679) (Guillaume Petiot)
  + Improve: break before in for let-module construct, because of ocp-indent (#685) (Guillaume Petiot)
  + Improve debugging output (#677) (hhugo)
  + Improve: group open/close of modules and fix indentation (#665) (Guillaume Petiot)
  + Fix constrained match in record (#676) (Guillaume Petiot)
  + Fix: formatting of end line comments (#662) (Guillaume Petiot)
  + Fix cmt in fun when no break infix (#668) (Guillaume Petiot)
  + Add the wrap-fun-decl option (#645) (juloo)
  + Improve: break the list of 'with type' module constraints (#639) (Guillaume Petiot)
  + Reduce the use of Poly comparisons (#661) (hhugo)
  + Improve: check flag to check whether the input files already are formatted (#657) (Guillaume Petiot)
  + Fix cmt placement infix op (#651) (Guillaume Petiot)
  + Restore compat with base.v0.11 (Hugo Heuzard)
  + Fix: disallow '-' with other inputs (#658) (hhugo)
  + Fix build on OCaml 4.06.1 (#646) (juloo)
  + Fix comments on record fields (#650) (juloo)
  + Fix cmts in list (#654) (Guillaume Petiot)
  + Improve: If-then-else = fit-or-vertical mode (#603) (Guillaume Petiot)
  + Link to man page from readme (#648) (Yawar Amin)
  + Fix indent match branches with cmts (#644) (Guillaume Petiot)
  + Build: update to base v0.12 (#642) (Josh Berdine)
  + Fit tag-only doc comments (#637) (juloo)
  + Fix try%lwt indent (#638) (Guillaume Petiot)
  + Fix type manifest formatting (#616) (Guillaume Petiot)
  + Fix: don't include ocamlformat_diff in ocamlformat (#636) (Louis Roché)
  + fix emacs setup (#631) (Louis Roché)
  + tools/update_tests.sh --all (#632) (juloo)
  + Fix: don't break line before wrapping comment (#634) (Guillaume Petiot)
  + Fix ignored ocamlformat attribute (#615) (Guillaume Petiot)
  + Include jsoo in the tests (#618) (hhugo)
  + Fix missing break before comment (#613) (Guillaume Petiot)
  + Do not rely on the file-system to format sources (#611) (hhugo)
  + Ignore file in .ocamlformat-ignore (#606) (hhugo)
  + Improve reason support (#608) (hhugo)
  + Fix: fix fmt_ast wrt strings and chars when sources are not available (#607) (hhugo)
  + Fix ocamlformat_reason (#604) (hhugo)
  + Fix missing break for local open record patterns (#602) (Guillaume Petiot)
  + Fix regression for variants with docstrings (#601) (Guillaume Petiot)
  + Fix extra break in module pack type (#600) (juloo)
  + Add the doc-comments-padding option (#575) (juloo)
  + Improve: externalize Sugar functions from Fmt_ast.ml (#593) (Guillaume Petiot)
  + Fix typedecl attribute (#595) (Guillaume Petiot)
  + Improve: less linebreaks for break-cases=fit (#536) (Guillaume Petiot)
  + fix 590 (#594) (hhugo)
  + Make gen_version.sh use bash. (#592) (hhugo)
  + Implement box debugging (#574) (juloo)
  + Break closing bracket in polymorphic variants (#583) (juloo)
  + Break comment record (#580) (juloo)
  + missing headers (Hugo Heuzard)
  + Improve: mishandling of field_space in record exps and patterns (#587) (Josh Berdine)
  + Add empty mli for executable (#591) (hhugo)
  + tests: test ocamlformat when disabled (Hugo Heuzard)
  + dont reformat if disabled (Hugo Heuzard)
  + remove global ref in Transation_unit (Hugo Heuzard)
  + Fix Emacs (>26.1) temporary buffer not killed (#567) (Ludwig PACIFICI)
  + Improve: opam file for ocamlformat_diff to remove the bos dependency (#579) (Guillaume Petiot)
  + Fix: Require Octavius version 1.2.0 (#576) (juloo)
  + Improve: record fields with type constraints (#565) (Josh Berdine)
  + Fix: comments attachment (#548) (Guillaume Petiot)
  + Improve: parens around constrained any-pattern (#431) (Guillaume Petiot)
  + Revise formatting of compact single case matches (#552) (Josh Berdine)
  + Fix typo in help text (#553) (Wilfred Hughes)
  + Improve: calculate length of comment strings using UTF8 (#550) (Josh Berdine)
  + Admin: update travis versions of ocaml and opam (#551) (Josh Berdine)
  + Fix: missing break before `; _` (#549) (Josh Berdine)
  + Improve: module item spacing in sparse mode (#546) (Josh Berdine)
  + Improve: some simplifications (#542) (Guillaume Petiot)
  + Improve: remove unnecessary parens when open module (#537) (Guillaume Petiot)
  + Improve: not breaking after bind/map operators (#463) (Guillaume Petiot)
  + Fix suboptimal docstring formatting (#540) (Guillaume Petiot)
  + amend janestreet profile (#524) (Mathieu Barbin)
  + Improve: option break-separators (#461) (Guillaume Petiot)
  + Fix formatting of types with ocp-indent-compat=true (#525) (Guillaume Petiot)
  + Preserve shebang (#533) (Guillaume Petiot)
  + Fix: remove indented empty lines between comments (#531) (Guillaume Petiot)
  + Improve: remove indented empty lines separating recursive modules (#528) (Guillaume Petiot)
  + add update_tests.sh (#529) (Guillaume Petiot)
  + Improve: space around collection expressions (#527) (Guillaume Petiot)
  + Improve: remove more spaces inside parenthesized multiline constructs (#526) (Guillaume Petiot)
  + Disable docstring parsing for external tests (#518) (Guillaume Petiot)
  + Fix odoc normalize (#520) (Guillaume Petiot)
  + Better docstring error msgs (#519) (Guillaume Petiot)
  + Fix odoc seps (#511) (Guillaume Petiot)
  + Improve: option 'single-case' (#426) (Guillaume Petiot)
  + Add a parens-tuple-patterns configuration option (#498) (Nathan Rebours)
  + Fix: comments should not be parsed for diff (#509) (Guillaume Petiot)
  + Fix: odoc refs (#510) (Guillaume Petiot)
  + Fix formatting of or-patterns in try expressions (#503) (Nathan Rebours)
  + Test: improve test_branch.sh to allow different config for branch (#496) (Josh Berdine)
  + Improve: option 'parens-ite' (#430) (Guillaume Petiot)
  + fix break-struct for toplevel items (not in a struct) (#497) (Guillaume Petiot)
  + Fix: breaking of variant types (#486) (Guillaume Petiot)
  + Improve: autocompletion of git branch names for test_branch.sh (#485) (Guillaume Petiot)
  + Fix: Sanitize docstring check (#481) (Guillaume Petiot)
  + Improve the formatting of lists in doc comments (#480) (Jérémie Dimino)
  + Add PR test script and update contributing guidelines with expected usage (#479) (Josh Berdine)
  + Fix break struct natural (#443) (Guillaume Petiot)
  + Fix: disable-outside-detected-project: disable ocamlformat when no .ocamlformat file is found (#475) (Guillaume Petiot)
  + Improve: error message when docstrings move (#446) (Guillaume Petiot)
  + Improve: print-config prints all options (#465) (Guillaume Petiot)
  + Ocamldoc docstrings (#460) (Guillaume Petiot)
  + Doc: disable-outside-detected-project (#468) (Guillaume Petiot)
  + Improve: shorter output of regtests (#469) (Guillaume Petiot)
  + Admin: add code of conduct and copyright headers to build and package system (Josh Berdine)
  + Improve: add license header for tools/ocamlformat-diff/ocamlformat_diff.ml (#466) (Guillaume Petiot)
  + Build: a few simplifications enabled by dune 1.1.1 (#457) (Josh Berdine)
  + Improve: record fields with attributes and docs in type definitions (#458) (Josh Berdine)
  + Fix exception comments (#459) (Guillaume Petiot)
  + Ocamlformat diff tool (#450) (Guillaume Petiot)

### 0.8 (2018-10-09)

  + Improve: set break-sequences in sparse and compact profiles (#455) (Josh Berdine)
  + Improve: keep a space inside tuples parens (#453) (Guillaume Petiot)
  + Improve: --root option to isolate configuration files (#402) (Guillaume Petiot)
  + Fix: missing parens around partially-applied `::` (#452) (Josh Berdine)
  + Fix: parens around expressions with attributes (#441) (Guillaume Petiot)
  + Build: do not execute shell scripts directly in build (#448) (David Allsopp)
  + Add: read ocp indent config files (#445) (Guillaume Petiot)
  + Improve: option 'break-sequences' (#434) (Guillaume Petiot)
  + Improve: option 'no-indicate-multiline-delimiters' to have less whitespaces (#429) (Guillaume Petiot)
  + Fix: outdent before arrow (#444) (Guillaume Petiot)
  + Improve: User documentation (#449) (Guillaume Petiot)
  + Improve: option 'cases-exp-indent' to adjust indent (#428) (Guillaume Petiot)
  + Add: compact and sparse profiles (#408) (Josh Berdine)
  + Improve: explicit error message in case of 'permission denied' error (#425) (Guillaume Petiot)
  + Fix: comment stabilization in Pexp_override (#422) (Guillaume Petiot)
  + Fix: corner case while formatting type variables   (#440) (Hugo Heuzard)
  + Fix: many missing comments  (#418) (Hugo Heuzard)
  + Fix: asserts and attributes (#414) (Hugo Heuzard)
  + Fix: extension and attribute (#417) (Hugo Heuzard)
  + Improve: support for function%ext (#416) (Hugo Heuzard)
  + Fix: Inconsistent spacing around comments in signatures vs structures (#437) (Guillaume Petiot)
  + Improve: better error with location when comment dropped (#401) (Guillaume Petiot)
  + Fix doc comments (#413) (Hugo Heuzard)
  + Improve: use input_name for error messages (Hugo Heuzard)
  + Improve: break after inherit (Hugo Heuzard)
  + Fix: aliases inside constructor declaration (#424) (Guillaume Petiot)
  + Fix: broken invariant for Pmod_unpack (#421) (Guillaume Petiot)
  + Fix: print error details in debug mode only (#420) (Hugo Heuzard)
  + Fix: mark_parenzed_inner_nested_match (Hugo Heuzard)
  + Improve: tune the janestreet profile (Hugo Heuzard)
  + Improve: disable ocamlformat if no dot ocamlformat in the project (#391) (Hugo Heuzard)
  + Improve: new option to control spacing around let bindings (#344) (Hugo Heuzard)
  + Fix: prec of string/array sugar (#381) (Hugo Heuzard)
  + Fix: lost comment in constraint expression (#400) (Guillaume Petiot)
  + Fix: lost cmt near functor (#399) (Guillaume Petiot)
  + Improve: preset profiles (default & janestreet) (#390) (Guillaume Petiot)
  + Improve: try to fit simple list/array elements on a single line (#375) (Guillaume Petiot)
  + Fix: bad comment spacing with module-item-spacing=compact (#395) (Guillaume Petiot)
  + Fix: dropped comment in revapply of extension (#394) (Guillaume Petiot)
  + Improve: let-and structures spacing depends on module-item-spacing (#367) (Guillaume Petiot)
  + Fix: consecutive prefix operator (#386) (Hugo Heuzard)
  + Fix: invalid (#383) (Hugo Heuzard)
  + Fix: lazy and alias (#388) (Hugo Heuzard)
  + Improve: main loop and error reporting (#389) (Hugo Heuzard)
  + Fix: exposed_left_typ (#385) (Hugo Heuzard)
  + Fix: rec functor (#382) (Hugo Heuzard)
  + Fix: while%ext/for%ext (Hugo Heuzard)
  + Fix: more on class (Hugo Heuzard)
  + Fix: invalid syntax on class (Hugo Heuzard)
  + Improve: follow XDG for global config files (Guillaume Petiot)
  + Improve: add support for bigarray sugar index operator (Hugo Heuzard)
  + Add: support reading input from stdin (#353) (Brandon Kase)
  + Fix: the precedence of options (Guillaume Petiot)
  + Improve: doc of config option choice alternatives (#354) (Josh Berdine)
  + Improve: string formatting (Hugo Heuzard)

  (plus internal, build, test, etc. changes including contributions from
   Guillaume Petiot, Hugo Heuzard, Josh Berdine, David Allsopp, Anil Madhavapeddy)

### 0.7 (2018-08-23)

  + Improve: simplify setting option defaults, slight --help improvement (#350) (Josh Berdine)
  + Improve: update emacs mode to use replace-buffer-contents (#345) (Hugo Heuzard)
  + Improve: add option to not force-break structs (#346) (Josh Berdine)
  + Improve: move 'formatting' options into separate section (#348) (Guillaume Petiot)
  + Improve: fun sugar (Hugo Heuzard)
  + Improve: add option to omit open lines between one-line module items (#303) (Guillaume Petiot)
  + Fix: infix ops (Hugo Heuzard)
  + Improve: reformat files with no locations (Hugo Heuzard)
  + Improve: better error when max-iters = 1 (Hugo Heuzard)
  + Improve: breaking before arrows in pattern match casees (Josh Berdine)
  + Improve: no parens for trailing 'not' (Hugo Heuzard)
  + Improve: missing break hint, fix #331 (Hugo Heuzard)
  + Improve: comments before match (#330) (Josh Berdine)
  + Fix: missing comments (Hugo Heuzard)
  + Fix: missing attributes due to sugar (Hugo Heuzard)
  + Fix: parens non trivial rhs for # infix ops (Hugo Heuzard)
  + Improve: let-module-in break before `in` (#328) (Josh Berdine)
  + Improve: sugar for nestest module_with (Hugo Heuzard)
  + Improve: attributes on let bindings (#324) (Josh Berdine)
  + Improve: wrapping of functor args in type declaration (#315) (Guillaume Petiot)
  + Fix: comments attachment with infix ops (Hugo Heuzard)
  + Fix: comments attachment with Pexp_fun (Hugo Heuzard)
  + Fix: docstrings as attributes (Hugo Heuzard)
  + Improve: refactor and improve documentation of options (#302) (Guillaume Petiot)
  + Improve: error reporting in emacs integration (#304) (Josh Berdine)
  + Improve: pexp_open as final arg of infix op (#314) (Josh Berdine)
  + Fix: missing parens around labeled record pattern arg (Josh Berdine)
  + Fix: missing attributes (Hugo Heuzard)
  + Fix: duplicated (x3) attributes in pexp_letmodule (Hugo Heuzard)
  + Improve: allow to locally disable ocamlformat (Hugo Heuzard)
  + Improve: corner case indentation of fun -> function (#312) (Josh Berdine)
  + Improve: labeled, optional, and default args (Josh Berdine)
  + Improve: punning default arg with type constraint (Josh Berdine)
  + Improve: add options to controls various spaces (#284) (Hugo Heuzard)
  + Improve: add option to disable wrapping fun args (#283) (Hugo Heuzard)
  + Improve: add option --break-cases to break each pattern-matching case (#251) (Guillaume Petiot)
  + Improve: rename --nested-parens option (Hugo Heuzard)
  + Improve: ws before colon for constraint (#293) (Hugo Heuzard)
  + Improve: option to choose where to parens nested match (Hugo Heuzard)
  + Improve: always parens nested match (even the right most one) (Hugo Heuzard)
  + Improve: always break for let_and contruct (Hugo Heuzard)
  + Fix: missing comments (Hugo Heuzard)
  + Improve: Add option to preserve style of local module open (#267) (Guillaume Petiot)
  + Improve: preserve extension point formatting (Hugo Heuzard)
  + Improve: make double semi consistent between implementation and use_file (#292) (Hugo Heuzard)
  + Improve: configure ocamlformat using attributes (Hugo Heuzard)
  + Improve: extension point (Hugo Heuzard)
  + Improve: break in type declaration for variant and record (#280) (Hugo Heuzard)
  + Fix: memory leak (Hugo Heuzard)
  + Test: add ocaml compiler to test suite, and improve `make -C test` (Josh Berdine)
  + Fix: unary operator +/- (Hugo Heuzard)
  + Fix: doc comments in class (Hugo Heuzard)
  + Fix: ocaml bug, sort fields (Hugo Heuzard)
  + Improve: empty mod with comments (Hugo Heuzard)
  + Improve: disable warning generated by the lexer in quiet mode (Hugo Heuzard)
  + Fix: record update (Hugo Heuzard)
  + Fix: rec let binding and attribute (Hugo Heuzard)
  + Fix: punning (Hugo Heuzard)
  + Fix: let open and constraint (Hugo Heuzard)
  + Fix: not extension sugar when attribute (Hugo Heuzard)
  + Fix: no-comment-check missing case (Hugo Heuzard)
  + Fix: string literal (Hugo Heuzard)
  + Fix: format of infix in presence of %; (Hugo Heuzard)
  + Fix: let binding and type annot (Hugo Heuzard)
  + Fix: binding when lhs is an extension (Hugo Heuzard)
  + Fix: pat constraint in payload (Hugo Heuzard)
  + Fix: let rec with extension (Hugo Heuzard)
  + Fix: comments (Hugo Heuzard)
  + Fix: comments in fmt_case (Hugo Heuzard)
  + Fix: comments around Longident (Hugo Heuzard)
  + Fix: missing comment for pmty_with (Hugo Heuzard)
  + Improve: add option to disambiguate infix precedence with parens (Josh Berdine)
  + Improve: `not` when infix op arg (Josh Berdine)
  + Improve: add a flag to skip all checks about comments (Hugo Heuzard)
  + Improve: breaking of module ident/unpack/extension exps (#269) (Josh Berdine)
  + Fix: literal sub-exps with attributes (Josh Berdine)
  + Fix: many fixes regarding attributes (Hugo Heuzard)
  + Improve: preserve formatting of block comments (#255) (Hugo Heuzard)
  + Improve: breaking of applications with long literal list args (#258) (Josh Berdine)
  + Fix: sugar functor (Hugo Heuzard)
  + Fix: type alias in variant (Hugo Heuzard)
  + Improve: formatting of comments (Josh Berdine)
  + Fix: prefix operators (Hugo Heuzard)
  + Fix: exception declarations (Hugo Heuzard)
  + Fix: doc comments in structure (#250) (Hugo Heuzard)
  + Fix: add parens around pat with trailing attr (Hugo Heuzard)
  + Fix: let binding and Ppat_or (Hugo Heuzard)
  + Fix: be more permissive with pattern (Hugo Heuzard)
  + Fix: fix string_literal with when its location includes its attribute (#244) (Hugo Heuzard)
  + Improve: improve errors returned to the user. (#243) (Hugo Heuzard)
  + Fix: missing comments for Pexp_construct (#240) (Hugo Heuzard)
  + Fix: multiple fixes around classes (#242) (Hugo Heuzard)
  + Fix: comments in empty () and [] (#241) (Hugo Heuzard)
  + Fix: support empty variant (#239) (Hugo Heuzard)
  + Fix: add missing attribute (#238) (Hugo Heuzard)
  + Fix: be more permissive with ppat_interval (#237) (Hugo Heuzard)
  + Improve: remove trailing ws (#210) (Hugo Heuzard)
  + Improve: attributes on type declarations (#232) (Josh Berdine)
  + Improve: breaking of infix Array and String get and set ops (#233) (Josh Berdine)
  + Fix: attributes and doc comments (#221) (Hugo Heuzard)
  + Improve: spacing of module unpack (#230) (Josh Berdine)
  + Improve: no parent for new (Hugo Heuzard)
  + Fix: Revert: Improve: remove redundant parens around application operators (Hugo Heuzard)
  + Improve: array alignment (#226) (Hugo Heuzard)
  + Improve: nested array infix ops (#225) (Hugo Heuzard)
  + Fix: is_adjacent and remove [~inclusive] from [Source.string_between] (Hugo Heuzard)
  + Fix: Cmts.CmtSet.split (Hugo Heuzard)
  + Improve: Allow comments inside empty delimited "things" (#223) (Hugo Heuzard)
  + Fix: Source.ends_line (#222) (Hugo Heuzard)
  + Improve: empty struct and sig (#217) (Hugo Heuzard)
  + Improve: support for toplevel files (#218) (Hugo Heuzard)
  + Fix: string literal, fix #214 (#219) (Hugo Heuzard)
  + Improve: more tuning for functors (Hugo Heuzard)
  + Improve: sugar for functor type with multiple args (Hugo Heuzard)
  + Improve: sugar for functors with multiple args (Hugo Heuzard)
  + Improve: module type with (Hugo Heuzard)
  + Improve: break before with/and type (Hugo Heuzard)
  + Improve: break between fun args (Hugo Heuzard)
  + Improve: module unpacking (#215) (Hugo Heuzard)
  + Improve: for & while loops (#211) (Hugo Heuzard)
  + Fix: attributes on ite (#209) (Hugo Heuzard)
  + Fix: partially applied (+) and (-) (#208) (Hugo Heuzard)
  + Fix: polymorphic variant (#202) (Hugo Heuzard)
  + Fix: parens with lazy pat (fix #199) (#201) (Hugo Heuzard)
  + Improve: omit excess indentation of `function` cases (Josh Berdine)
  + Improve: extensions with payloads of multiple structure items (Josh Berdine)
  + Improve: parenthesization and attribute placement of if-then-else (Josh Berdine)
  + Fix: do not attach comments to docstrings (Josh Berdine)
  + Fix: short syntax for extensions (#193) (Hugo Heuzard)
  + Fix: missing attrs for pcl_fun (Hugo Heuzard)
  + Fix: pos of attribute for functors (Hugo Heuzard)
  + Fix: () module only if not attrs (Hugo Heuzard)
  + Fix: missing attrs for object (Hugo Heuzard)
  + Fix: no short form of extension with attribs (Hugo Heuzard)
  + Fix: normalization for Pexp_poly and Pexp_constraint (#190) (Hugo Heuzard)
  + Fix: some parenthesization context checks (#189) (Hugo Heuzard)
  + Fix: attributes on fun expressions (Josh Berdine)
  + Fix: extensions with multiple module-level eval expressions (#185) (Josh Berdine)
  + Fix: functor & apply (#182) (Hugo Heuzard)
  + Fix: module rec with (Hugo Heuzard)
  + Fix: more parens in pat_constraint (Hugo Heuzard)
  + Improve: tuple & constraint (Hugo Heuzard)
  + Improve: empty module (#178) (Hugo Heuzard)
  + Fix: extensible variant (#177) (Hugo Heuzard)
  + Fix: index operator (#176) (Hugo Heuzard)
  + Improve: empty module sig (Hugo Heuzard)
  + Fix: add attributes to module signature (Hugo Heuzard)
  + Add: support for objects and classes (#173) (Hugo Heuzard)
  + Improve: remove some redundant parens around tuple types (Josh Berdine)
  + Fix: args in let bindings (Hugo Heuzard)
  + Improve: let module%ext (Hugo Heuzard)
  + Fix: infix op in alias (Hugo Heuzard)
  + Fix: extensions pat (Hugo Heuzard)
  + Fix: limit use of short syntax for extensions (Hugo Heuzard)
  + Improve: allow break after Psig_include (Josh Berdine)
  + Fix: { (a; b) with a; b } (Hugo Heuzard)
  + Fix: with type [longident] (Hugo Heuzard)
  + Fix: attributes on polymorphic variants (Hugo Heuzard)
  + Fix: attribute in let bindings (Hugo Heuzard)
  + Fix: private in extensible variant (Hugo Heuzard)
  + Fix: gadt in extensible variant (Hugo Heuzard)
  + Fix: missing parens in list pattern (Hugo Heuzard)
  + Improve: format [new e] like an apply (Hugo Heuzard)
  + Fix: parens for constraint (Hugo Heuzard)
  + Fix: avoid emitting `>]` which is an unparsable keyword (#171) (Hugo Heuzard)
  + Fix: misplaced comments on `module type of` (Josh Berdine)

  (plus many internal, build, test, etc. changes including contributions from
   Hugo Heuzard, Josh Berdine, Thomas Gazagnaire, and Sebastien Mondet)

### 0.6 (2018-04-29)

- Features
  + Add: option to align all infix ops (#150) (hhugo)
  + Add: option to attempt to indent the same as ocp-indent (#162)
  + Add: option for no discretionary parens for tuples (#157) (hhugo)
  + Add: alternative format for if-then-else construct (#155) (hhugo)
  + Add: option to customize position of doc comments (#153) (hhugo)

- Bug fixes
  + Fix: dropped item attributes on module expressions
  + Fix: toplevel let%ext (#167) (hhugo)
  + Fix: parens around type alias & empty object type (#166) (hhugo)
  + Fix: missing comments for [let open] (#165) (hhugo)
  + Fix: missing comments in ppat_record (#164) (hhugo)
  + Fix: check_typ wrt constraint on module type (#163) (hhugo)
  + Fix: let binding with constraint (#160) (hhugo)
  + Fix: handle generative functor type (#152) (hhugo)

- Formatting improvements
  + Improve: remove redundant parens around application operators
  + Improve: parenthesize and break infix constructors the same as infix ops
  + Improve: consider prefix ops and `not` to be trivial if their arg is
  + Improve: align arrow type args and do not wrap them (#161)
  + Improve: formatting for multiple attributes (#154) (hhugo)
  + Improve: keep the original string escaping (#159) (hhugo)
  + Improve: discretionary parens in patterns (#151) (hhugo)
  + Improve: breaking of infix op arguments
  + Improve: consider some extensions to be "simple"
  + Improve: punning (#158) (hhugo)
  + Improve: force break of let module/open/exception/pats (#149) (hhugo)

- Build, packaging, and testing
  + Add support for bisect (#169) (hhugo)
  + Exclude failing tests from `make -C test`

### 0.5 (2018-04-17)

- Features
  + Add: support for new%js (#136) (hhugo)
  + Add: support for Ptyp_object (#104) (Sebastien Mondet)
  + Use original filename when given in error messages. (#96) (Mathieu Barbin)

- Bug fixes
  + Fix: allow extensions in types (#143) (hhugo)
  + Fix: parens on symbol type constructor
  + Fix: parenthesization of '!=' partial application as a prefix op (#126) (hhugo)
  + Fix: parens around Ppat_constraint under Pexp_match or Pexp_try (#124) (hhugo)
  + Fix: parenthesization of tuple args of variant type declarations (#122) (hhugo)
  + Fix: missing parens around list inside Constr pattern (#123) (hhugo)
  + Fix: incorrect breaking of long strings (#130) (hhugo)
  + Fix: missing parens inside array literal (#129) (hhugo)
  + Fix: attributes on arguments of function (#121) (hhugo)
  + Fix: floating docstrings within a type declaration group
  + Fix: missing parens in sugared Array.set
  + Fix: missing attributes on patterns
  + Fix: is_prefix_id for != (#112) (hhugo)
  + Fix: missing parens around module value types in signatures (#108) (Hezekiah M. Carty)
  + Fix: floating docstrings within a value binding group
  + Fix: missing attributes on extension points (#102) (Hezekiah M. Carty)
  + Fix: extensible variants with aliases (#100) (Hezekiah M. Carty)
  + Fix: several issues with extension sequence expressions
  + Fix: generative functors
  + Fix: preserve files with an empty ast (instead of failing) (#92) (Mathieu Barbin)
  + Fix: missing extension on Pexp_sequence
  + Fix: missing docstrings and attributes on types
  + Fix: missing parens around sugared Array and String operations
  + Fix: missing parens around Pexp_newtype
  + Fix: missing parens around Ppat_constraint, Ppat_or, and Ppat_unpack
  + Fix: dropped space when string wrapped between spaces
  + Fix: repeated ppx extension on mutual/recursive let-bindings (#83) (Mathieu Barbin)
  + Fix: dropped comments on Pmty_typeof
  + Fix: missing parens around Ppat_unpack under Ppat_constraint

- Formatting improvements
  + Improve: two open lines following multiline definition only with --sparse (#144)
  + Improve: indent rhs of ref update (#139) (hhugo)
  + Improve: no parens around precedence 0 infix ops (refines #115) (#141) (hhugo)
  + Improve: support (type a b c) (#142) (hhugo)
  + Improve: no parens for { !e with a } (#138) (hhugo)
  + Improve: no parens for constr inside list pattern. (#140) (hhugo)
  + Improve: generative functor applications (#137) (hhugo)
  + Improve: omit parens around lists in local opens (#134) (hhugo)
  + Prepare for ocaml#1705 (#131) (hhugo)
  + Improve: comment wrapping for dangling close
  + Improve: if-then-else conditions that break
  + Improve: suppress spurious terminal line break in wrapped strings
  + Improve: parens for nested constructors in pattern (#125) (hhugo)
  + Improve: remove duplicate parens around Ptyp_package
  + Improve: indentation after comment within record type declaration
  + Improve: add discretionary parens on nested binops with different precedence
  + Improve: empty module as functor argument (#113) (hhugo)
  + Improve: indentation of multiple attributes
  + Improve: attributes on short structure items
  + Improve: attributes on type declarations
  + Improve: tuple attribute args
  + Improve: parenthesization of Ppat_or
  + Improve: determination of file kind based on provided name
  + Improve: extension on the let at toplevel: e.g. let%expect_test _ (#94) (Mathieu Barbin)
  + Improve: constraints in punned record fields (#93) (Mathieu Barbin)
  + Improve: nullary attributes
  + Improve: Ppat_tuple under Ppat_array with unnecessary but clearer parens
  + Improve: breaking of arguments following wrapped strings

- Build, packaging, and testing
  + Simplify using `(universe)` support in jbuilder 1.0+beta20
  + Add some regtests (#135) (hhugo)
  + Upgrade to Base v0.11.0 (#103) (Jérémie Dimino)
  + Add Travis CI script
  + Fix: build [make reason] (#97) (Mathieu Barbin)
  + Simplify Makefile due to jbuilder 1.0+beta18

### 0.4 (2018-02-24)

- Features
  + Wrap lines in string literals, comments and docstrings
  + Improve char escaping to ascii / uniform hexa / utf8 (#73)
  + Add support for `Pexp_new` expressions (#76) (Sebastien Mondet)
  + Add support for `Pexp_send _` expressions (#72) (Sebastien Mondet)
  + Add options to format chars and break strings (#70) (Sebastien Mondet)
  + Formatting of %ext on if/while/for/match/try/; (#63) (Hezekiah M. Carty)
  + Disable formatting with [@@@ocamlformat.disable] (#66) (Hezekiah M. Carty)

- Formatting improvements
  + Improve sequences under if-then-else with unnecessary but safer parens
  + Improve optional arguments with type constraints
  + Improve let-bound functions with type constraints
  + Improve newtype constraints in let-bindings
  + Improve placement of exception docstrings

- Bug fixes
  + Fix missing break hint before comment on sugared `[]`
  + Fix formatting of [%ext e1]; e2 (#75) (Hezekiah M. Carty)
  + Fix missing parens around let exception, let module, for, while under apply
  + Fix missing parens under alias patterns
  + Fix placement of attributes on extension constructors
  + Fix missing parens around unpack patterns
  + Fix let-bindings with pattern constraints
  + Fix mutually recursive signatures

### 0.3 (2017-12-21)

- Features
  + Output to stdout if output file omitted

- Bug fixes
  + Fix Ppat_any value bindings
  + Fix missing parens around variant patterns in fun arg
  + Fix position of comments attached to end of sugared lists
  + Fix missing comments on module names
  + Fix package type constraints
  + Fix first-class module alias patterns
  + Fix first-class module patterns in let bindings
  + Fix missing parens around Ptyp_package under Psig_type
  + Fix missing "as" in Ptyp_alias formatting (Hezekiah M. Carty)
  + Fix let bindings with constraints under 4.06

- Formatting improvements
  + Improve line breaking of or-patterns
  + Improve placement of comments within pattern matches
  + Improve clarity of aliased or-patterns with parens
  + Improve matches on aliased or-patterns
  + Improve infix applications in limbs of if-then-else
  + Improve final function arguments following other complex arguments
  + Improve consistency of paren spacing after Pexp_fun
  + Improve sugar for Pexp_let under Pexp_extension
  + Improve sugar for newtype
  + Improve first-class module expressions
  + Improve indentation when comments are sprinkled through types
  + Do not add open line after last binding in a structure

- Build and packaging
  + Simplify build and packaging, and adopt some common practices
  + Add Warnings.Errors argument for < 4.06 compatibility (Hezekiah M. Carty)
  + Update base to v0.10.0 (Hezekiah M. Carty)

### 0.2 (2017-11-09)

- Features
  + Check fatal warnings not only in inplace mode

- Documentation
  + Improve doc of --no-warn-error
  + Mention object language not implemented
  + Update documentation of --output

- Bug fixes
  + Colon instead of arrow before type for GADT constructors with no arguments (Mehdi Bouaziz)
  + Fix some dropped comments attached to idents
  + Fix missing parens around Ppat_alias under Ppat_variant
  + Fix module type constraints on functors
  + Fix broken record field punning
  + Fix broken docstring attachment with multiple docstrings
  + Fix missing parens around application operators
  + Fix missing parens around Ppat_or under Ppat_variant
  + Fix missing/excess parens around Pexp_open under Pexp_apply/Pexp_construct
  + Fix duplicated attributes on Pexp_function
  + Fix missing parens around Ptyp_package under Pstr_type
  + Add '#' to the list of infix operator prefix (octachron)
  + Do not add space between `[` and `<` or `>` in variant types
  + Add a break hint before "constraint" in a type def (Hezekiah M. Carty)

- Formatting improvements
  + Remove unnecessary parens around Pexp_tuple under Pexp_open
  + Improve single-case matches
  + Improve constructor arguments
  + Remove unnecessary parens around match, etc. with attributes
  + Fix missing parens around constraint arg of variant type
  + Fix missing parens on left arg of infix list constructor
  + Fix missing parens around arrow type args of variant constructors
  + Fix missing parens around type of constraints on module exps

- Build and packaging
  + Separate Format patch into ocamlformat_support package
  + Fix test script
  + Unbreak build of ocamlformat_reason.ml (Marshall Roch)
  + Improve opam installation (JacquesPa)
  + Install emacs support via opam package

### 0.1 (2017-10-19)

- Initial release.<|MERGE_RESOLUTION|>--- conflicted
+++ resolved
@@ -13,11 +13,8 @@
 
 #### Internal
 
-<<<<<<< HEAD
   + Refactor code that interprets CLI options (#1127) (Jules Aguillon)
-=======
   + Add dune to repositories checked for regressions (#1129) (Jules Aguillon)
->>>>>>> bcb803eb
   + Use an expect test for cli tests (#1126) (Etienne Millon)
 
 ### 0.12 (2019-11-04)
