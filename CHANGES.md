--- conflicted
+++ resolved
@@ -31,11 +31,9 @@
 
   + Add buffer filename in the logs when applying ocamlformat (#1557, @dannywillems)
 
-<<<<<<< HEAD
+  + Improve comment position in pattern collection (#1576, @gpetiot)
+  
   + Consistent positioning of lambda return type annotations when no-break-infix-before-func and pre/post extensions (#1581, @gpetiot)
-=======
-  + Improve comment position in pattern collection (#1576, @gpetiot)
->>>>>>> d9601a97
 
 ### 0.16.0 (2020-11-16)
 
