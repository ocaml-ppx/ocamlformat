--- conflicted
+++ resolved
@@ -20,7 +20,6 @@
     The default for `doc-comments` is changed from `after` to `before`, this
     option will be deleted in the future.
 
-<<<<<<< HEAD
   + Some options are now deprecated:
     * `doc-comments` (#1293, #1012)
       This option depends on a flawed heuristic.
@@ -28,10 +27,9 @@
       There is no equivalent to this option in the general case.
     * `escape-chars`, `escape-strings` and `extension-sugar` (#1293)
       These options are rarely used and their default behavior is considered to be the right behavior.
-=======
+
   + Add space between `row_field` attributes and the label or arguments, to be
     consistent with the non-polymorphic case. (#1299) (Craig Ferguson)
->>>>>>> f2e5d08d
 
 #### Bug fixes
 
