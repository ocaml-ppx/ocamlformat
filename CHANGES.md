## (unreleased)

### Library

- The declaration of options is a regular module instead of a functor. (#2193, @EmileTrotignon)

### Bug fixes

- Fix indentation when ocamlformat is disabled on an expression (#2129, @gpetiot)
- Reset max-indent when the `max-indent` option is not set (#2131, @hhugo, @gpetiot)
- Add missing parentheses around immediate objects having attributes attached in 4.14 (#2144, @gpetiot)
- Fix dropped comment attached to the identifier of an open-expression (#2155, @gpetiot)
- Correctly format chunks of file in presence of `enable`/`disable` floating attributes (#2156, @gpetiot)
- Remove abusive normalization in docstrings references (#2159, #2162, @EmileTrotignon)
- Fix parentheses around symbols in if-then-else branches (#2169, @gpetiot)
- Preserve position of comments around variant identifiers (#2179, @gpetiot)
- Fix parentheses around symbol identifiers (#2185, @gpetiot)
- Fix alignment inconsistency between let-binding and let-open (#2187, @gpetiot)
- Fix reporting of operational settings origin in presence of profiles (#2188, @EmileTrotignon)
<<<<<<< HEAD
- Fix automated Windows build (#2205, @nojb)
=======
- Fix alignment inconsistency of if-then-else in apply (#2203, @gpetiot)
>>>>>>> 6f20cdc1

### Changes

- Indent 2 columns after `initializer` keyword (#2145, @gpetiot)
- Preserve syntax of generative modules (`(struct end)` vs `()`) (#2135, #2146, @trefis, @gpetiot)
- Preserve syntax of module unpack with type constraint (`((module X) : (module Y))` vs `(module X : Y)`) (#2136, @trefis, @gpetiot)
- Normalize location format for warning and error messages (#2139, @gpetiot)
- Preserve syntax and improve readability of indexop-access expressions (#2150, @trefis, @gpetiot)
  + Break sequences containing indexop-access assignments
  + Remove unnecessary parentheses around indices
- Mute warnings for odoc code blocks whose syntax is not specified (#2151, @gpetiot)
- Improve formatting of odoc links (#2152, @gpetiot)
- Preserve sugared extension node attached to an `if` carrying attributes (#2167, @trefis, @gpetiot)
- Remove unnecessary parentheses around partially applied infix operators with attributes (#2198, @gpetiot)
- JaneStreet profile: doesn't align infix ops with open paren (#2204, @gpetiot)

### New features

- Add a `break-colon` option to decide whether to break before or after the `:` symbol in value binding declarations and type constraints. This behavior is no longer ensured by `ocp-indent-compat`. (#2149, @gpetiot)
- Format `.mld` files as odoc documentation files (#2008, @gpetiot)
- New value `vertical` for option `if-then-else` (#2174, @gpetiot)
- New value `vertical` for option `break-cases` (#2176, @gpetiot)
- New value `wrap-or-vertical` for option `break-infix` that only wraps high precedence infix ops (#1865, @gpetiot)

## 0.24.1 (2022-07-18)

### New features

- Support `odoc-parser.2.0.0` (#2123, @gpetiot)
  * Breaking change: incompatible with earlier versions of `odoc-parser`
  * New inline math elements `{m ...}` available in doc-comments
  * New block math elements `{math ...}` available in doc-comments

## 0.23.0 (2022-07-07)

### Removed

- `bench` binary is not distributed anymore to avoid name collisions (#2104, @gpetiot)

### Bug fixes

- Preserve comments around object open/close flag (#2097, @trefis, @gpetiot)
- Preserve comments around private/mutable/virtual keywords (#2098, @trefis, @gpetiot)
- Closing parentheses of local open now comply with `indicate-multiline-delimiters` (#2116, @gpetiot)
- emacs: fix byte-compile warnings (#2119, @syohex)

### Changes

- Use the API of ocp-indent to parse the `.ocp-indent` files (#2103, @gpetiot)
- JaneStreet profile: set `max-indent = 2` (#2099, @gpetiot)
- JaneStreet profile: align pattern-matching bar `|` under keyword instead of parenthesis (#2102, @gpetiot)

## 0.22.4 (2022-05-26)

### Removed

- Profiles `compact` and `sparse` are now removed (#2075, @gpetiot)
- Options `align-cases`, `align-constructors-decl` and `align-variants-decl` are now removed (#2076, @gpetiot)
- Option `disable-outside-detected-project` is now removed (#2077, @gpetiot)

### Deprecated

- Cancel the deprecations of options that are not set by the preset profiles (#2074, @gpetiot)

### Bug fixes

- emacs: Remove temp files in the event of an error (#2003, @gpetiot)
- Fix unstable comment formatting around prefix op (#2046, @gpetiot)

### Changes

- Qtest comments are not re-formatted (#2034, @gpetiot)
- ocamlformat-rpc is now distributed through the ocamlformat package (#2035, @Julow)
- Doc-comments code blocks with a language other than 'ocaml' (set in metadata) are not parsed as OCaml (#2037, @gpetiot)
- More comprehensible error message in case of version mismatch (#2042, @gpetiot)
- The global configuration file (`$XDG_CONFIG_HOME` or `$HOME/.config`) is only applied when no project is detected, `--enable-outside-detected-project` is set, and no applicable `.ocamlformat` file has been found. Global and local configurations are no longer used at the same time. (#2039, @gpetiot)
- Set `ocaml-version` to a fixed version (4.04.0) by default to avoid reproducibility issues and surprising behaviours (#2064, @kit-ty-kate)
- Split option `--numeric=X-Y` into `--range=X-Y` and `--numeric` (flag). For now `--range` can only be used with `--numeric`. (#2073, #2082, @gpetiot)

### New features

- New syntax `(*= ... *)` for verbatim comments (#2028, @gpetiot)
- Preserve the begin-end construction in the AST (#1785, @hhugo, @gpetiot)
- Preserve position of comments located after the semi-colon of the last element of lists/arrays/records (#2032, @gpetiot)
- Option `--print-config` displays a warning when an .ocamlformat file defines redundant options (already defined by a profile) (#2084, @gpetiot)

## 0.21.0 (2022-02-25)

### Bug fixes

- Add missing parentheses around variant class arguments (#1967, @gpetiot)
- Fix indentation of module binding RHS (#1969, @gpetiot)
- Fix position of `:=` when `assignment-operator=end-line` (#1985, @gpetiot)
- Fix position of comments attached to constructor decl (#1986, @gpetiot)
- Do not wrap docstrings, `wrap-comments` should only impact non-documentation comments, wrapping invalid docstrings would cause the whole file to not be formatted (#1988, @gpetiot)
- Do not break between 2 module items when the first one has a comment attached on the same line. Only a comment on the next line should induce a break to make it clear to which element it is attached to (#1989, @gpetiot)
- Preserve position of comments attached to the last node of a subtree (#1667, @gpetiot)
- Do not override the values of the following non-formatting options when a profile is set: `comment-check`, `disable`, `max-iters`, `ocaml-version`, and `quiet` (#1995, @gpetiot).
- Remove incorrect parentheses around polymorphic type constraint (#2002, @gpetiot)
- Handle cases where an attribute is added to a bind expression, e.g. `(x >>= (fun () -> ())) [@a]` (#2013, @emillon)
- Fix indentation of constraints of a package type pattern (#2025, @gpetiot)

### Changes

- More expressions are considered "simple" (not inducing a break e.g. as an argument of an application):
  + Variants with no argument (#1968, @gpetiot)
  + Empty or singleton arrays/lists (#1943, @gpetiot)
- Print odoc code block delimiters on their own line (#1980, @gpetiot)
- Make formatting of cons-list patterns consistent with cons-list expressions, (::) operators are aligned when possible, comments position also improved (#1983, @gpetiot)
- Apply 'sequence-style' to add a space before ';;' between toplevel items, consistently with the formatting of ';' in sequences (#2004, @gpetiot)

### New features

- Format toplevel phrases and their output (#1941, @Julow, @gpetiot).
  This feature is enabled with the flag `--parse-toplevel-phrases`.
  Toplevel phrases are supported when they are located in doc-comments blocks and cinaps comments.
  Whole input files can also be formatted as toplevel phrases with the flag `--repl-file`.

### RPC

- ocamlformat-rpc-lib is now functorized over the IO (#1975, @gpetiot).
  Now handles `Csexp.t` types instead of `Sexplib0.Sexp.t`.
- RPC v2 (#1935, @panglesd):
  Define a 'Format' command parameterized with optionnal arguments to set or override the config and path, to format in the style of a file.
- Prevent RPC to crash on version mismatch with `.ocamlformat` (#2011, @panglesd, @Julow)

## 0.20.1 (2021-12-13)

### New features

- Update to odoc-parser 1.0.0 (#1843, @Julow).
  New syntax: code blocks can carry metadata, e.g.:
  `{@ocaml kind=toplevel env=e1[ code ]}`

## 0.20.0 (2021-12-06)

### Deprecated

- Profiles `compact` and `sparse` are now deprecated and will be removed by version 1.0 (#1803, @gpetiot)
- Options that are not set by the preset profiles are now deprecated and will be removed by version 1.0:
  + `align-cases`, `align-constructors-decl` and `align-variants-decl` (#1793, @gpetiot)
  + `disambiguate-non-breaking-match` (#1805, @gpetiot)
  + `break-before-in` (#1888, @gpetiot)
  + `break-cases={toplevel,all}` (#1890, @gpetiot)
  + `break-collection-expressions` (#1891, @gpetiot)
  + `break-fun-decl=smart` (#1892, @gpetiot)
  + `break-fun-sig=smart` (#1893, @gpetiot)
  + `break-string-literals` (#1894, @gpetiot)
  + `break-struct` (#1895, @gpetiot)
  + `extension-indent` (#1896, @gpetiot)
  + `function-indent` (#1897, @gpetiot)
  + `function-indent-nested` (#1898, @gpetiot)
  + `if-then-else={fit-or-vertical,k-r}` (#1899, @gpetiot)
  + `indicate-multiline-delimiters=closing-on-separate-line` (#1900, @gpetiot)
  + `indent-after-in` (#1901, @gpetiot)
  + `let-binding-indent` (#1902, @gpetiot)
  + `let-binding-spacing=sparse` (#1903, @gpetiot)
  + `match-indent` (#1904, @gpetiot)
  + `match-indent-nested` (#1905, @gpetiot)
  + `module-item-spacing=preserve` (#1906, @gpetiot)
  + `nested-match` (#1907, @gpetiot)
  + `parens-tuple-patterns` (#1908, @gpetiot)
  + `sequence-style=before` (#1909, @gpetiot)
  + `stritem-extension-indent` (#1910, @gpetiot)
  + `type-decl-indent` (#1911, @gpetiot)

### Bug fixes

- Fix normalization of sequences of expressions (#1731, @gpetiot)
- Type constrained patterns are now always parenthesized, parentheses were missing in a class context (#1734, @gpetiot)
- Support sugared form of coercions in let bindings (#1739, @gpetiot)
- Add missing parentheses around constructor used as indexing op (#1740, @gpetiot)
- Honour .ocamlformat-ignore on Windows (#1752, @nojb)
- Avoid normalizing newlines inside quoted strings `{|...|}` (#1754, @nojb, @hhugo)
- Fix quadratic behavior when certain constructs are nested. This corresponds
  to the cases where a partial layout is triggered to determine if a construct
  fits on a single line for example. (#1750, #1766, @emillon)
- Fix non stabilizing comments after infix operators (`*`, `%`, `#`-ops) (#1776, @gpetiot)
- Fix excessive break and wrong indentation after a short-open when `indicate-multiline-delimiters=closing-on-separate-line` (#1786, @gpetiot)
- Add parentheses around type alias used as type constraint (#1801, @gpetiot)
- Fix alignment of comments inside a tuple pattern and remove incorrect linebreak.
  Fix formatting of labelled arguments containing comments. (#1797, @gpetiot)
- Emacs: only hook ocamlformat mode on tuareg/caml modes when ocamlformat is not disabled (#1814, @gpetiot)
- Fix boxing of labelled arguments, avoid having a linebreak after a label when the argument has a comment attached (#1830, #1885, @gpetiot)
- Add missing parentheses around application of prefix op when applied to other operands (#1825, @gpetiot)
- Fix application of a monadic binding when 'break-infix-before-func=false' (#1849, @gpetiot)
- Fix dropped comments attached to a sequence in a sugared extension node (#1853, @gpetiot)
- Fix formatting of exception types, and add missing parentheses (#1873, @gpetiot)
- Fix indentation of with-type constraints (#1883, @gpetiot)
- Preserve sugared syntax of extension points with attributes (#1913, @gpetiot)
- Improve comment attachment when followed but not preceded by a linebreak (#1926, @gpetiot)
- Fix position of comments preceding Pmod_ident (#1939, @gpetiot)
- Make the formatting of attributes and docstrings more consistent (#1929, @gpetiot)
- Fix stabilization of comments inside attributes (#1942, @gpetiot)

### Changes

- Set 'module-item-spacing=compact' in the default/conventional profile (#1848, @gpetiot)
- Preserve bracketed lists in the Parsetree (#1694, #1876, #1914, @gpetiot)
- Line directives now cause OCamlFormat to emit an error, they were previously silently ignored (#1845, @gpetiot)
- Apply option 'module-item-spacing' on mutually recursive type declarations for more consistency (#1854, @gpetiot)

### New features

- Handle merlin typed holes (#1698, @gpetiot)
- Handle punned labelled arguments with type constraint in function applications.
  For example, function application of the form `foo ~(x:int)` instead of the explicit `foo ~x:(x:int)`. (ocaml#10434) (#1756, #1759, @gpetiot).
  This syntax is only produced when the output syntax is at least OCaml 4.14.
- Allow explicit binders for type variables (ocaml#10437) (#1757, @gpetiot)
- Add a new `ocaml-version` option to select the version of OCaml syntax of the output (#1759, @gpetiot)
- Allow disambiguated global identifiers (like t/2) so they can be formatted by tools like OCaml-LSP (#1716, @let-def)
- Handle let operator punning uniformly with other punning forms.
  Normalizes let operator to the punned form where possible, if output syntax version is at least OCaml 4.13.0. (#1834, #1846, @jberdine)
- Remove unnecessary surrounding parentheses for immediate objects.
  This syntax is only produced when the output syntax is at least OCaml 4.14. (#1934, @gpetiot)

## 0.19.0 (2021-07-16)

### Bug fixes

- Fix formatting of odoc tags: the argument should be on the same line, indent description that wraps (#1634, #1635, @gpetiot)
- Consistently format let bindings and monadic let bindings, do not drop comments before monadic bindings (#1636, @gpetiot)
- Fix dropped comments attached to pattern constrained by polynewtype (#1645, @gpetiot)
- Fix comment attachment on infix operators (#1643, @gpetiot)
- Add missing spaces inside begin-end delimiting an ite branch (#1646, @gpetiot)
- Add missing parens around function at RHS of infix op (#1642, @gpetiot)
- Preserve begin-end keywords delimiting match cases (#1651, @gpetiot)
- Fix alignment of closing paren on separate line for anonymous functions (#1649, @gpetiot)
- Preserve begin-end keywords around infix operators (#1652, @gpetiot)
- Preserve `begin%ext` syntax for infix opererator expressions (#1653, @gpetiot)
- Consistently format comments attached to let-and bindings located at toplevel (#1663, @gpetiot)
- Remove double parens around a functor in a module application (#1681, @gpetiot)
- Improve breaking of comments to avoid violating the margin (#1676, @jberdine)
- Fix parentheses around successive unary operations (#1696, @gpetiot)
- Add missing break between pattern and attribute (#1711, @gpetiot)
- Add missing parentheses around expression having attributes or comments inside a shorthand let-open clause (#1708, @gpetiot)
- Do not consider leading star '*' when checking the diff of doc comments (#1712, @hhugo)
- Fix formatting of multiline non-wrapping comments (#1723, @gpetiot)
- Fix position of comments following a record field (#1945, @gpetiot)

### Changes

- Improve the diff of unstable docstrings displayed in error messages (#1654, @gpetiot)
- Use UTF8 length of strings, not only in wrapped comments (#1673, @jberdine)
- Improve position of `;;` tokens (#1688, @gpetiot)
- Depend on `odoc-parser` instead of `odoc` (#1683, #1713, @kit-ty-kate, @jonludlam, @julow).
  The parser from odoc has been split from the main odoc package and put into its own package, `odoc-parser`.
- Revert infix-form list formatting to pre-0.17.0 (#1717, @gpetiot)

### New features

- Implement OCaml 4.13 features (#1680, @gpetiot)
  + Named existentials in pattern-matching (ocaml#9584)
  + Let-punning (ocaml#10013)
  + Module type substitutions (ocaml#10133)
- Emacs integration (disabled for ocamlformat < 0.19.0):
  + Indent a line or a region with ocamlformat when pressing <TAB>
  + Break the line and reindent the cursor when pressing <ENTER>
  (#1639, #1685, @gpetiot) (#1687, @bcc32)
- Add 'line-endings=lf|crlf' option to specify the line endings used in the
  formatted output. (#1703, @nojb)

### Internal

- A script `tools/build-mingw64.sh` is provided to build a native Windows
  binary of `ocamlformat` using `mingw64` toolchain under Cygwin.

## 0.18.0 (2021-03-30)

### Bug fixes

- Fix extraneous parenthesis after `let open` with `closing-on-separate-line` (#1612, @Julow)
- Add missing break between polytype quantification and arrow-type body (#1615, @gpetiot)

### Changes

- Use dune instrumentation backend for `bisect_ppx` (#1550, @tmattio)
- Format objects and classes consistently with structure and signature items (#1569, @bikallem)

### New features

- Expose a RPC interface through a new binary `ocamlformat-rpc` and a new library `ocamlformat-rpc-lib` (#1586, @gpetiot, @voodoos)

## 0.17.0 (2021-02-15)

### Removed

- Remove the 'let-open' option, deprecated since 0.16.0 (#1563, @gpetiot)
- Remove support for OCaml 4.06 and 4.07, minimal version requirement bumped to OCaml 4.08 (#1549, @gpetiot)
- Remove the 'extension-sugar' option, deprecated since 0.14.0 (#1588, @gpetiot)

### Bug fixes

- Fix parsing of invalid file wrt original source handling (#1542, @hhugo)
- Preserve the syntax of infix set/get operators (#1528, @gpetiot).
  `String.get` and similar calls used to be automatically rewritten to their corresponding infix form `.()`, that was incorrect when using the `-unsafe` compilation flag. Now the concrete syntax of these calls is preserved.
- Add location of invalid docstring in warning messages (#1529, @gpetiot)
- Fix comments on the same line as prev and next elements (#1556, @gpetiot)
- Break or-patterns after comments and preserve their position at the end of line (#1555, @gpetiot)
- Fix linebreak between signature items of the same group (#1560, @gpetiot)
- Fix stack overflow on large string constants (#1562, @gpetiot)
- Fix comment position around list cons operator (#1567, @gpetiot)
- Fix the vertical alignment test to break down comment groups (#1575, @gpetiot)
- Preserve spacing of toplevel comments (#1554, @gpetiot)
- Support more sugared extension points (#1587, @gpetiot)

### Changes

- Add buffer filename in the logs when applying ocamlformat (#1557, @dannywillems)
- Improve comment position in pattern collection (#1576, @gpetiot)
- Consistent positioning of lambda return type annotations when no-break-infix-before-func and pre/post extensions (#1581, @gpetiot)

### New features

- Support injectivity type annotations (OCaml 4.12 feature) (#1523, @gpetiot)

## 0.16.0 (2020-11-16)

### Removed

- Remove the 'escape-chars' option, deprecated since 0.14.0 (#1462, @gpetiot)
- Remove the 'escape-strings' option, deprecated since 0.14.0 (#1463, @gpetiot)
- Remove the 'doc-comments-val' option, deprecated since 0.14.2 (#1461, @gpetiot)
- Removed options are now listed in the commandline manual (new REMOVED OPTIONS section) (#1469, @Julow)

### Changes

- Set 'indicate-multiline-delimiters=no' on default profile (#1452, @gpetiot)
- Option 'let-open' is now deprecated, concrete syntax will always be preserved starting from OCamlFormat v0.17.0, corresponding to the current 'let-open=preserve' behavior. (#1467, @gpetiot)
- Warnings printed by ocamlformat itself now use the 4.12 style with symbolic names (#1511, #1518, @emillon)
- Remove extension from executable name in error messages. On Windows, this means that messages now start with "ocamlformat: ..." instead of "ocamlformat.exe: ..." (#1531, @emillon)
- Using tokens instead of string manipulation when inspecting the original source (#1526, #1533, #1541 @hhugo) (#1532, @gpetiot)

### Bug fixes

- Allow a break after `if%ext` with `if-then-else=keyword-first` (#1419, #1543, @gpetiot)
- Fix parentheses around infix applications having attributes (#1464, @gpetiot)
- Fix parentheses around the index arg of a non-sugared index operation (#1465, @gpetiot)
- Preserve comment position around `match` and `try` keywords (#1458, @gpetiot)
- Add missing break in module statement (#1431, @gpetiot)
- Indent attributes attached to included modules better (#1468, @gpetiot)
- Clean up `ocamlformat.el` for submission to MELPA (#1476, #1495, @bcc32)
  + Added missing package metadata to `ocamlformat.el` (#1474, @bcc32)
  + Fix `ocamlformat.el` buffer replacement for MacOS Emacs (#1481, @juxd)
- Add missing parentheses around a pattern matching that is the left-hand part of a sequence when an attribute is attached (#1483, @gpetiot)
- Add missing parentheses around infix operator used to build a function (#1486, @gpetiot)
- Fix comments around desugared expression (#1487, @gpetiot)
- Fix invalid fragment delimiters of format-invalid-files recovery mode (#1485, @hhugo)
- Fix misalignment of cases in docked `function` match (#1498, @gpetiot)
- Preserve short-form extensions for structure item extensions (#1502, @gpetiot).
  For example `open%ext M` will not get rewritten to `[%%ext open M]`.
- Do not change the spaces within the code spans in docstrings (#1499, @gpetiot)
- Comments of type constrained label in record pattern have to be relocated in 4.12 (#1517, @gpetiot)
- Preserve functor syntax for OCaml 4.12 (#1514, @gpetiot)
- Fix inconsistencies of the closing parentheses with indicate-multiline-delimiters (#1377, #1540, @gpetiot)
- Fix position of comments around list constructor (::) (#1524, @gpetiot)
- Fix comments position in extensions (#1525, @gpetiot)
- Fix formatting of field override with constraint (#1544, @gpetiot)

### New features

## 0.15.1 (2020-11-02)

### Internal

- Use ppxlib instead of ocaml-migrate-parsetree 1.x. (#1482, @emillon)
  + No functional changes are expected.
  + Cherry picked commits: 219dc1e3a4614041e1bc5428d003c0af4e, 9e453b0ef87124e33827ee2423289deef8, 7ad1e575ffa4ce3022c71daba39954d3b9, eb49db6772a9adabe611982000465d0ad7, dc79052a085950cd88fdef0843f665a029, c06c544e21bd65b726cde8fee0f78a6248, ce94d2fa50ff276b5782070375a0b30ba1

## 0.15.0 (2020-08-06)

### Changes

- Do not break inline elements such as `{i blah}` in docstrings (#1346, @jberdine)
- Distinguish hash-getter from hash-comparison infix operators. Operators of the form `#**#` or `#**.` where `**` can be 0 or more operator chars are considered getter operators and are not surrounded by spaces, as opposed to regular infix operators (#1376, @gpetiot)
- Type constraint on return type of functions is now always printed before the function body (#1381, #1397, @gpetiot)

### Bug fixes

- Restore previous functionality for pre-post extension points (#1342, @jberdine)
- Fix extra break before `function` body of a `fun` (#1343, @jberdine)
- Indent further args of anonymous functions (#1440, @gpetiot)
- Do not clear the emacs `*compilation*` buffer on successful reformat (#1350, @jberdine)
- Fix disabling with attributes on OCaml < 4.08 (#1322, @emillon)
- Preserve unwrapped comments by not adding artificial breaks when `wrap-comments=false` and `ocp-indent-compat=true` are set to avoid interfering with ocp-indent indentation. (#1352, @gpetiot)
- Break long literal strings at the margin (#1367, @gpetiot)
- Break after a multiline argument in an argument list (#1360, @gpetiot)
- Remove unnecessary parens around object (#1379, @gpetiot)
- Fix placement of comments on constants (#1383, @gpetiot)
- Do not escape arguments of some Odoc tags (#1391, 1408, @gpetiot, @Julow).
  The characters `[]{}` must not be escaped in the arguments of `@raise`, `@author`, `@version` and others.
- Fix missing open line between multi-line let-binding with poly-typexpr (#1372, @jberdine)
- Remove trailing space after expression when followed by an attribute and break before attributes attached to multi-line phrases (#1382, @gpetiot)
- Do not add a space to minimal comments `(* *)`, `(** *)` and `(*$ *)` (#1407, @gpetiot)
- Fix attributes position in labelled arguments type (#1434, @gpetiot)
- Add missing parens around type annotation in anonymous function (#1433, @gpetiot)
- Fix alignment of 'then' keyword in parenthesised expression (#1421, @gpetiot)

### New features

- Support quoted extensions (added in ocaml 4.11) (#1405, @gpetiot)
- Recognise eliom file extensions (#1430, @jrochel)

## 0.14.3 (2020-07-22)

### Changes

- No functional changes from 0.14.2. The goal of this release is to be
  compatible with base and stdio v0.14.0.
- Backport the following PRs:
  + Update opam metadata (#1386)
  + Add compatibility with base.v0.14.0 (#1396)
  + Allow stdio.v0.14 (#1399)

## 0.14.2 (2020-05-11)

### Changes

- Merge `doc-comments-val` option with `doc-comments`. The placement of documentation comments on `val` and `external` items is now controled by `doc-comments`.
  + `doc-comments=after` becomes `doc-comments=after-when-possible` to take into account the technical limitations of ocamlformat;
  + `doc-comments=before` is unchanged;
  + `doc-comments-val` is now replaced with `doc-comments`.
    To reproduce the former behaviors
    * `doc-comments=before` + `doc-comments-val=before`: now use `doc-comments=before`;
    * `doc-comments=before` + `doc-comments-val=after`: now use `doc-comments=before-except-val`;
    * `doc-comments=after` + `doc-comments-val=before`: this behavior did not make much sense and is not available anymore;
    * `doc-comments=after` + `doc-comments-val=after`: now use `doc-comments=after-when-possible`.
 (#1358, @jberdine, @Julow, @gpetiot).
 This reverts changes introduced in 0.14.1 (#1335) and 0.14.0 (#1012).

## 0.14.1 (2020-04-14)

### Changes

- The default for `doc-comments` is changed to `after` (#1335, @Julow).
  This reverts a change introduced in 0.14.0 (#1012).
- Revert deprecation of the `doc-comments` option (#1331, @Julow).
  This reverts a change introduced in 0.14.0 (#1293).

## 0.14.0 (2020-04-02)

### New features

- Add an option `--format-invalid-files` to print unparsable parts of the input as verbatim text. This feature is still experimental. (#1026, @gpetiot)
- Support multi-indices extended indexing operators (#1279, #1277, @Julow, @gpetiot).
  This feature has been added in OCaml 4.10.0
- Handle OCaml 4.10.0 AST (#1276, @gpetiot)
- Preserve functor syntax for consistency (#1312, @gpetiot).
  Previously both functor syntax: `module M = functor (K : S) -> struct end` and `module M (K : S) = struct end` would be formatted as the latter, the original syntax is now preserved.

### Changes

- Add the option `doc-comments-val=before|after` (#1012, @Julow).
  This option set the placement of documentation comment on `val` and `external` only.
  It is set to `after` by default.
- The default for `doc-comments` is changed from `after` to `before` (#1012, #1325, @Julow).
  This affects both `conventional` (default) and `ocamlformat` profiles.
- Some options are now deprecated:
  + `doc-comments` (#1293, #1012).
    This option depends on a flawed heuristic.
    It is replaced by `doc-comments-val` for `val` and `external` declarations.
    There is no equivalent to this option in the general case.
  + `escape-chars`, `escape-strings` and `extension-sugar` (#1293).
    These options are rarely used and their default behavior is considered to be the right behavior.
- Add space between `row_field` attributes and the label or arguments, to be
  consistent with the non-polymorphic case. (#1299, @CraigFe)

### Bug fixes

- Fix missing parentheses around `let open` (#1229, @Julow).
  eg. `M.f (M.(x) [@attr])` would be formatted to `M.f M.(x) [@attr]`, which would crash OCamlformat
- Remove unecessary parentheses with attributes in some structure items:
  + extensions and eval items (#1230, @Julow).
    eg. the expression `[%ext (() [@attr])]` or the structure item `(() [@attr]) ;;`
  + `let _ = ...`  constructs (#1244, @emillon)
- Fix some bugs related to comments:
  + after a function on the rhs of an infix (#1231, @Julow).
    eg. the comment in `(x >>= fun y -> y (* A *))` would be dropped
  + in module unpack (#1309, @Julow).
    eg. in the module expression `module M = (val x : S (* A *))`
- Fix formatting of empty signature payload `[%a:]` (#1236, @emillon)
- Fix parenthesizing when accessing field of construct application (#1247, @gpetiot)
- Fix formatting of attributes on object overrides `{< >}` (#1238, @emillon)
- Fix attributes on coercion (#1239, @emillon)
- Fix formatting of attributes on packed modules (#1243, @emillon)
- Fix parens around binop operations with attributes (#1252, #1306, @gpetiot, @CraigFe)
- Remove unecessary parentheses in the argument of indexing operators (#1280, @Julow)
- Retain attributes on various AST nodes:
  + field set expressions, e.g. `(a.x <- b) [@a]` (#1284, @CraigFe)
  + instance variable set expressions, e.g. `(a <- b) [@a]` (#1288, @CraigFe)
  + indexing operators, e.g. `(a.(b)) [@a]` (#1300, @CraigFe)
  + sequences, e.g. `(a; b) [@a]` (#1291, @CraigFe)
- Avoid unnecessary spacing after object types inside records and polymorphic variants, e.g. `{foo : < .. > [@a]}` and `{ foo : < .. > }` (#1296, @CraigFe)
- Fix missing parentheses around tuples with attributes. (#1301, @CraigFe).
  Previously, `f ((0, 0) [@a])` would be formatted to `f (0, 0) [@a]`, crashing OCamlformat.
- Avoid emitting `>]` when an object type is contained in an extension point or attribute payload (#1298, @CraigFe)
- Fix crash on the expression `(0).*(0)` (#1304, @Julow).
  It was formatting to `0.*(0)` which parses as an other expression.
- Preserve empty doc-comments syntax. (#1311, @gpetiot).
  Previously `(**)` would be formatted to `(***)`.
- Do not crash when a comment contains just a newline (#1290, @emillon)
- Handle lazy patterns as arguments to `class` (#1289, @emillon)
- Preserve cinaps comments containing unparsable code (#1303, @Julow).
  Previously, OCamlformat would fallback to the "wrapping" logic, making the comment unreadable and crashing in some cases.
- Fix normalization of attributes, fixing the docstrings in attributes (#1314, @gpetiot)
- Add missing parentheses around OR-patterns with attributes (#1317, @gpetiot)
- Fix spacing inside parens for symbols when the spacing was handled by the englobing exp (#1316, @gpetiot)
- Fix invalid (unparsable) docstrings (#1315, @gpetiot).
  When parsing a comment raises an error in odoc, it is printed as-is.
- Fix parenthesizing of optional arguments rebound to non-variables, e.g.
  `let f ?a:(A) = ()` rather than the unparsable `let f ?a:A = ()` (#1305, @CraigFe)

## 0.13.0 (2020-01-28)

### New features

- Add an option `--margin-check` to emit a warning if the formatted output exceeds the margin (#1110, @gpetiot)
- Preserve comment indentation when `wrap-comments` is unset (#1138, #1159, @Julow)
- Improve error messages (#1147, @Julow)
- Display standard output in the emacs plugin even when ocamlformat does not fail (#1189, @gpetiot)

### Removed

- Remove `ocamlformat_reason` (#254, #1185, @emillon).
  This tool has never been released to opam, has no known users, and overlaps
  with what `refmt` can do.
- Remove `ocamlformat-diff` (#1205, @gpetiot).
  This tool has never been released to opam, has no known users, and overlaps
  with what `merge-fmt` can do.

### Packaging

- Work with base v0.13.0 (#1163, @Julow)

### Bug fixes

- Fix placement of comments just before a '|' (#1203, @Julow)
- Fix build version detection when building in the absence of a git root (#1198, @avsm)
- Fix wrapping of or-patterns in presence of comments with `break-cases=fit` (#1167, @Julow).
  This also fixes an unstable comment bug in or-patterns
- Fix an unstable comment bug in variant declarations (#1108, @Julow)
- Fix: break multiline comments (#1122, @gpetiot)
- Fix: types on named arguments were wrapped incorrectly when preceding comments (#1124, @gpetiot)
- Fix the indentation produced by max-indent (#1118, @gpetiot)
- Fix break after Psig_include depending on presence of docstring (#1125, @gpetiot)
- Remove some calls to if_newline and break_unless_newline and fix break before closing brackets (#1168, @gpetiot)
- Fix unstable cmt in or-pattern (#1173, @gpetiot)
- Fix location of comment attached to the underscore of an open record (#1208, @gpetiot)
- Fix parentheses around optional module parameter (#1212, @cbarcenas)
- Fix grouping of horizontally aligned comments (#1209, @gpetiot)
- Fix dropped comments around module pack expressions (#1214, @Julow)
- Fix regression of comment position in list patterns (#1141, @jberdine)
- Fix: adjust definition of Location.is_single_line to reflect margin (#1102, @jberdine)

### Documentation

- Fix documentation of option `version-check` (#1135, @Wilfred)
- Fix hint when using `break-separators=after-and-docked` (#1130, @gretay-js)

## 0.12 (2019-11-04)

### Changes

- Set "conventional" as the default profile (#1060, @gpetiot).
  This new profile is made to better match the most used style and is encouraged.
  To continue using the previous default, use `profile = ocamlformat` in your `.ocamlformat`.
- CLI: Allow both values of boolean options (#1062, @Julow).
  Now, both `--opt` and --no-opt` are available on the CLI for any boolean option "opt".
  Previously, only one of them were available depending on the default value.
- Auto mode for `break-string-literals` (#1057, @gpetiot).
  `wrap`, `newlines` and `newlines-and-wrap` values of `break-string-literals` are removed.
  `auto` replaces them, it is equivalent to `newlines-and-wrap`.
- Dock collection brackets (#1014, @gpetiot).
  `after-and-docked` value of `break-separators` is removed and is replaced by a new `dock-collection-brackets` option.
- Preserve `begin` and `end` keywords in if-then-else (#978, @Julow).
  Previously, `begin`/`end` keywords around if-then-else branches were turned into parentheses.

#### New features

- Give a hint when warning 50 is raised (#1111, @gpetiot)
- Add a message when a config value is removed (#1089, @emillon).
  Explain what replaces removed options and avoid printing a parsing error.
- Implement `sequence-blank-line=preserve-one` for let bindings (#1077, @Julow).
  Preserve a blank line after `let .. in` when `sequence-blank-line` set to `preserve-one`.
  Previously, only blank lines after `;` could be preserved.
- Parse toplevel directives (#1020, @Julow).
  Allow `#directives` in `.ml` files.
  Previously, files containing a directive needed to be parsed as "use file".
  The "use file" mode is removed and `--use-file` is now the same as `--impl`.
- Don't require `--name`, require kind, forbid `--inplace`, allow `--check`, make `--enable-outside-detected-project` implicit when reading from stdin (#1018, @gpetiot)
- Parse code in docstrings (#941, @gpetiot).
  Format OCaml code in cinaps-style comments `(*$ code *)` and code blocks in documentation comments `(** {[ code ]} *)`.
- Parse documentation comments with Odoc (#721, @Julow).
  Formatting of documentation comments is more robust and support newer Odoc syntaxes.
  Internally, Odoc replaces Octavius as the documentation parser.

#### Bug fixes

- Fix unstabilizing comments on assignments (#1093, @gpetiot)
- Fix the default value documentation for `max-indent` (#1105, @gpetiot)
- Fix closing parenthesis exceeding the margin in function application (#1098, @Julow)
- Missing break before attributes of `Pmty_with` (#1103, @jberdine)
- Fix closing quote exceeding the margin (#1096, @Julow)
- Fix break before the closing bracket of collections (exceeding the margin) (#1073, @gpetiot)
- Fix precedence of Dot wrt Hash (#1058, @gpetiot)
- Fix break in variant type definition to not exceed the margin (#1064, @gpetiot)
- Fix newlines and indentation in toplevel extension points (#1054, @gpetiot)
- Fix placement of doc comments around extensions (#1052, @Julow)
- Inline extensions that do not break (#1050, @gpetiot)
- Add missing cut before attributes in type declarations (#1051, @gpetiot)
- Fix alignment of cases (#1046, @gpetiot)
- Fix blank line after comments at the end of lists (#1045, @gpetiot)
- Fix indexing operators precedence (#1039, @Julow)
- Fix dropped comment after infix op (#1030, @gpetiot)
- No newline if the input is empty (#1031, @gpetiot)
- Fix unstable comments around attributes (#1029, @gpetiot)
- Fix extra blank line in sequence (#1021, @Julow)
- Check functor arguments when computing placement of doc comments (#1013, @Julow)
- Fix indentation of labelled args (#1006, @gpetiot)
- Fix linebreak between or-cases with comments when `break-cases=all` (#1002, @gpetiot)
- Fix unstable unattached doc comment in records (#998, @Julow)
- Fix string literal changed (#995, @Julow)
- Fix type variable (#996, @Julow)
- Fix crash on extension sequence (#992, @gpetiot)
- Fix position of expressions regarding of comments in infix-op expressions (#986, @gpetiot)
- Escape special characters in external declaration (#988, @Julow)
- Fix parens around constrained expr with attrs (#987, @gpetiot)
- Fix the margin, and correctly breaks comments (#957, @gpetiot)
- Fix formatting of custom indexing operators (#975, @gpetiot)
- Fix position of comments of labelled arrow types (#976, @gpetiot)
- No box around inline odoc styles (#971, @gpetiot)
- Fix boxing of collection expressions/patterns (#960, @gpetiot)
- Fix crash on record expr with pack fields (#963, @Julow)
- Fix letop in subexpr (#956, @hhugo)

### Internal

- Take file kind from --name when formatting stdin (#1119, @Julow)
- Make Fmt.t abstract (#1109, @Julow)
- Future-proof Fmt API in case Fmt.t goes abstract (#1106, @emillon)
- Future-proof `Fmt` API in case `Fmt.t` goes abstract (#1106, @emillon)
- Optional names for formatting boxes in debug output (#1083, @gpetiot)
- Check ocamlformat error codes in the testsuite (#1084, @emillon)
- Clean `Translation_unit` (#1078, @gpetiot)
- Use dune file generation in test/passing/dune (#1082, @emillon)
- CI: factorize tests and check reason build (#1079, @gpetiot)
- Use short form for action in src/dune (#1076, @emillon)
- Cleanup `sequence_blank_line` (#1075, @Julow)
- CI: use a script travis-ci.sh to simplify .travis.yml (#1063, @gpetiot)
- Remove utility functions from `Fmt_ast` (#1059, @gpetiot)
- CI: use opam-2.0.5 in Travis (#1044, @XVilka)
- CI: check the build with OCaml 4.07.1 and 4.08.0 (#1036, @Julow)
- Use the same sets of options for both branches by default in `test_branch.sh` (#1033, @gpetiot)
- Fix `test_branch.sh` and CI checking of CHANGES.md (#1032, #1034, @Julow)
- Fix flag of git-worktree in `test_branch.sh` and `bisect.sh` (#1027, @gpetiot)
- Remove the `bisect_ppx` dependency and clean the `Makefile` (#1005, @Julow)
- Use a `CHANGES.md` log file again (#1023, @gpetiot)
- Support OCaml 4.09.0 (add the odoc.1.4.2 dependency) (#1024, @gpetiot)
- Update labels of issue templates (#1017, @gpetiot)
- Update labels in `CONTRIBUTING.md` (#1007, @gpetiot)
- Allow to ignore invalid options (#984, @hhugo).
  The `--ignore-invalid-option` flag is added to ignore invalid options in `.ocamlformat` files.
- Improve the documentation of `--doc-comments` (#982, @Julow)
- Remove symbolic links and change naming convention of tests (#980, @gpetiot)
- Change the type of `fmt_code` (#974, @gpetiot)
- Simplify `Makefile` (#973, @hhugo)
- Dune should not be flagged as a build dep anymore (#954, @gpetiot)

## 0.11 (2019-08-07)

- Improve: generalize API of Config_option (#952, @gpetiot)
- Improve: new 'before' value for option 'sequence-style' (#947, @gpetiot)
- Project: create issue templates (#950, @gpetiot)
- Improve: tidying up Conf.ml (#951, @gpetiot)
- Improve: parse code in comments (#934, @gpetiot)
- Fix comments' placement (do not look at loc_stack) (#923, @gpetiot)
- Doc: setting flags in .ocamlformat (#944, @gpetiot)
- Doc: enable-outside-detected-project necessary for global conf file (#948, @gpetiot)
- Fix hashbang handling (#946, @hhugo)
- Improve: support Shell-style regular expressions in .ocamlformat-ignore and .ocamlformat-enable files (#937, @gpetiot)
- Improve: force break after an infix op only if followed by another one (#935, @gpetiot)
- Fix break-separators=after-and-docked for lists and arrays (#931, @gpetiot)
- Improve: deprecate option break-string-literals and change its default value (#932, @gpetiot)
- Improve: break with labeled arrow type (#933, @gpetiot)
- Improve: disambiguate non-breaking matching structures (#857, @gpetiot)
- Improve: warning 50 handled like an internal error (#930, @gpetiot)
- Fix break-separators=after-and-docked for record patterns (#929, @gpetiot)
- Fix closing parenthesis indentation when on separate line (#928, @gpetiot)
- Improve: split the Conf.ml file (#920, @gpetiot)
- Fix position of comments after anonymous functions (#919, @gpetiot)
- Fix: comments around disabled block (#918, @hhugo)
- Fix monadic bindings (new 4.08 syntax) (#911, @gpetiot)
- Fix attribute when break-infix-before-func=false (#916, @gpetiot)
- Improve: update ocamlformat_reason opam file to 2.0 format (#913, @avsm)
- Fix attributes of modules (#910, @gpetiot)
- Fix docstrings of exceptions (#909, @gpetiot)
- Fix attribute location in Normalization (#908, @gpetiot)
- Improve: add the 'ocamlformat-file-kind' argument to the emacs hook (#905, @gpetiot)
- Improve: dunify testsuite (#881, @trRefis)
- Improve: add trailing semicolon inside record when break-separators=after-and-docked (#899, @gpetiot)
- Fix compilation with 4.06 and 4.07 (#898, @gpetiot)
- Improve: add a new way to indicate multiline delimiters (#876, @trefis)
- Fix inconsistency of break-separators=after-and-docked for record expressions (#856, @gpetiot)

## 0.10 (2019-06-25)

- Improve: align cases horizontally (#883, @gpetiot)
- Improve: option exp-grouping (#828, @gpetiot)
- Improve: synchronize Format with upstream stdlib (#885, @gpetiot)
- Improve: break-string-literals=newlines-and-wrap (#896, @gpetiot)
- Improve: specify break hint in fits_breaks (#894, @gpetiot)
- Improve: option break-before-in (#892, @gpetiot)
- Fix break-string-literals=newlines (#887, @gpetiot)
- Improve: Implement break-fun-sig without Location.is_single_line (#886, @Julow)
- Format gen_version.ml (#893, @hhugo)
- Improve: switch to ast 4.08 (#831, @hhugo)
- Fix formatting of arguments when break-fun-decl=fit-or-vertical (#884, @gpetiot)
- Test: extend max_indent test (#878, @trefis)
- Test: break_cases_normal_indent.ml is a symlink on break_cases_fit.ml (#879, @gpetiot)
- Improve unicode text length computation (#816, @gpetiot)
- Add an option to control the indentation of nested matches (#870, @trefis)
- Fix: properly interpret indicate-multiline-delimiters for if-then-elses (#874, @trefis)
- Enable warning 9 (#875, @hhugo)
- Fix unstable comment in `let%ext` (#873, @gpetiot)
- Improve: option max-indent (#841, @gpetiot)
- Improve: option nested-match=align (#827, @gpetiot)
- Fix dropped attributes in with_constraints (#846, @gpetiot)
- Fix dropped comments in list patterns and module types  (#866, @gpetiot)
- Fix comment dropped in object (#849, @gpetiot)
- Fix inconsistency of break-separators for wildcards in match cases (#855, @gpetiot)
- Improve: new options to support 'with' and 'strict_with' (ocp-indent) (#853, @gpetiot)
- Improve: .ocamlformat-enable files listing files to format when ocamlformat is disabled (#854, @gpetiot)
- Check that all locations have been considered during formatting (#864, @hhugo)
- clean Hashtbl.Poly (#862, @hhugo)
- Fix: test.sh (#858, @hhugo)
- cleanup Cmts.ml (#861, @hhugo)
- Clean: Cleanup usage of Poly (#860, @hhugo)
- Fix: rename sexp_list into list (#859, @hhugo)
- Fix vim instructions (#852, @naartjie)
- Improve: options extension-indent and stritem-extension-indent (#840, @gpetiot)
- Fix comment dropped in field alias (#848, @gpetiot)
- Fix pro position for with_constraints (#847, @gpetiot)
- Improve: finer space-around-exp options (#837, @gpetiot)
- Improve: preserve blank lines in conventional and sparse profiles (#838, @gpetiot)
- Improve: don't fit tag-only comments after val declarations (#836, @Julow)
- Improve speed with ofday_unit_tests_v1.ml (#833, @hhugo)
- Fix exception when calling String.sub (#832, @gpetiot)
- Improve: implement doc-comments and doc-comments-tag-only for every items (#746, @Julow)
- Improve: Add field-space=tight-decl (#829, @Julow)
- Improve: make Sugar.list_exp and Sugar.list_pat tail-recursive (#823, @gpetiot)
- Improve: options 'let-binding-indent', 'type-decl-indent' and 'indent-after-in' (#822, @gpetiot)
- Fix: performance issue with deep asts (#826, @hhugo)
- Improve: preserve blank lines in sequences (#814, @gpetiot)
- Improve: tidying Fmt_ast.ml (#821, @gpetiot)
- Improve: space before type constraint in record (#819, @gpetiot)
- Improve: break-cases=fit-or-vertical (#820, @gpetiot)
- Improve: remove break before ending paren for anonymous functions (#818, @gpetiot)
- Improve: preserve the position of type annotation in bindings (#815, @gpetiot)
- Improve: preserve record type annot (#812, @gpetiot)
- Fix break before ending paren (#801, @gpetiot)
- Improve: better consistency between structures and signatures (#803, @gpetiot)
- Fix let module sparse (sparse mode only for module applications) (#809, @gpetiot)
- Improve: change formatting of newtypes (#811, @gpetiot)
- Improve: break-cases-all shouldn't break nested patterns (#810, @gpetiot)
- Fix: sugarized extensions (#805, @gpetiot)
- Improve: tidying Fmt_ast (#808, @gpetiot)
- Fix cmt in empty structure (#804, @gpetiot)
- Remove dead link to preset profiles (#806, @andschwa)
- Improve: break with type constraints (#797, @gpetiot)
- Fix colon break module type functor (#802, @gpetiot)
- Improve: K&R style for if-then-else (#787, @gpetiot)
- Improve: new option break-fun-sig (#785, @gpetiot)
- Improve: indentation consistency of '<-' and `:=` (#780, @gpetiot)
- Fix: functor application and break-struct wrap incorrectly (#786, @gpetiot)
- Break after anonymous function arrow after infix op (#781, @gpetiot)
- Fix: type extension (#782, @gpetiot)
- Improve: Fmt.noop (#784, @gpetiot)
- Fix extension of value binding (#779, @chrismamo1)
- Improve: less sensitivity to concrete syntax (#767, @gpetiot)
- Fix missing space before attribute on includes (#775, @Julow)
- Improve: new option let-module (#768, @gpetiot)
- Improve: --disable-outside-detected-project is set by default (#761, @gpetiot)
- Fix weird parens break (#751, @gpetiot)
- Fix: if $XDG_CONFIG_HOME is either not set or empty, use $HOME/.config (#758, @gpetiot)
- Fix: --use-file/--impl/--intf should override file extension (#774, @gpetiot)
- Improve: less breaks for break-cases=all but correctly breaks or-patterns (#762, @gpetiot)
- Remove unecessary break on module pack constraints with with-constraints (#739, @Julow)
- Fix inconsistent break before module signature (#755, @gpetiot)
- Fix indentation of functor argument (#773, @gpetiot)
- Tidying fmt ast (#748, @gpetiot)
- Fix nested parens with no break infix before func (#760, @gpetiot)
- Provide an mli for Compat (#772) (hhugo)
-Fix non-wrapping asterisk prefixed cmts (#759, @gpetiot)
- Support for OCaml 4.08 (#763, @hhugo)
- Fix module type functor (#716, @gpetiot)
- Small cleanup (#764, @hhugo)
- Fix: update ocamlformat-help.txt (follow up on #752) (#756, @gpetiot)
- Fix module pack and functor (#735, @Julow)
- Fix grammar: it's -> its (@anmonteiro)
- Improve: support --name with --inplace (#740, @jberdine)
- Fix: dropped comments for pexp_record (#743, @hhugo)
- Improve: comments arround attributes, fix #726 (#742, @hhugo)
- Update README for new profiles (#738, @jberdine)
- Remove deprecated 'default' profile (#736, @jberdine)
- Fix extra parens around ext match (#733, @gpetiot)
- Improve: factorize with compose_module (#729, @gpetiot)
- Test: exclude gen_version.ml from test (#732, @jberdine)
- Improve: make gen_version an ocaml script (#664, @hhugo)

## 0.9.1 (2019-06-24)

- Small cleanup (#764, @hhugo)
- Support for OCaml 4.08 (#763, @hhugo)

## 0.9 (2019-03-28)

- Admin: remove CHANGES.md that was essentially git log (@jberdine)
- Admin: simplify release procedure (@jberdine)
- Build: fix ocaml version constraint, need 4.06 (@jberdine)
- Improve: make gen_version an ocaml script (@hhugo)
- Improve: fix associativity of Pexp_setfield (#725, @jberdine)
- Improve: normalize setfield and setinstvar (#720, @gpetiot)
- Remove: deprecated config file syntax parsing (#715, @jberdine)
- Improve: put the equal first for ocp-indent-compat (#717, @gpetiot)
- Fix: parse docstrings once (#713, @gpetiot)
- Improve: new profiles conventional and ocamlformat (#663, @gpetiot)
- Revert module indentation (#714, @gpetiot)
- Fix infix wrap (#691, @gpetiot)
- Fix doc comments tag only when docstring parsing disabled (#711, @gpetiot)
- Fix missing space before closing paren around function (#705, @jberdine)
- Fix documentation of doc-comments-tag-only (#710, @gpetiot)
- Improve: module-item-spacing=preserve (#538, @gpetiot)
- Add a space in "Jane Street" (#703, @kevinji)
- Fix js_source.ml (#702, @gpetiot)
- Fix space-around-collection-expressions for record/variant definitions (#670, @Julow)
- Fix extra space ifthenelse (#700, @gpetiot)
- Improve split attribute in let binding for expect test with uncaught exn (#681, @gpetiot)
- Fix empty newline before equal (#701, @gpetiot)
- Fix double cmts (#678, @gpetiot)
- Fix value binding ocp indent compat (#694, @gpetiot)
- Fix ast changed when record ident constrained (#697, @gpetiot)
- Fix incorrect ocaml code (#698, @gpetiot)
- Fix fmt for CI (#693, @gpetiot)
- Fix record break (#689, @gpetiot)
- Fix break before parens no wrap fun args (#690, @gpetiot)
- Improve: disable conf in files and attributes (#684, @gpetiot)
- Fix space around tuples (#679, @gpetiot)
- Improve: break before in for let-module construct, because of ocp-indent (#685, @gpetiot)
- Improve debugging output (#677, @hhugo)
- Improve: group open/close of modules and fix indentation (#665, @gpetiot)
- Fix constrained match in record (#676, @gpetiot)
- Fix: formatting of end line comments (#662, @gpetiot)
- Fix cmt in fun when no break infix (#668, @gpetiot)
- Add the wrap-fun-decl option (#645, @Julow)
- Improve: break the list of 'with type' module constraints (#639, @gpetiot)
- Reduce the use of Poly comparisons (#661, @hhugo)
- Improve: check flag to check whether the input files already are formatted (#657, @gpetiot)
- Fix cmt placement infix op (#651, @gpetiot)
- Restore compat with base.v0.11 (@hhugo)
- Fix: disallow '-' with other inputs (#658, @hhugo)
- Fix build on OCaml 4.06.1 (#646, @Julow)
- Fix comments on record fields (#650, @Julow)
- Fix cmts in list (#654, @gpetiot)
- Improve: If-then-else = fit-or-vertical mode (#603, @gpetiot)
- Link to man page from readme (#648, @yawaramin)
- Fix indent match branches with cmts (#644, @gpetiot)
- Build: update to base v0.12 (#642, @jberdine)
- Fit tag-only doc comments (#637, @Julow)
- Fix try%lwt indent (#638, @gpetiot)
- Fix type manifest formatting (#616, @gpetiot)
- Fix: don't include ocamlformat_diff in ocamlformat (#636, @Khady)
- fix emacs setup (#631, @Khady)
- tools/update_tests.sh --all (#632, Julow)
- Fix: don't break line before wrapping comment (#634, @gpetiot)
- Fix ignored ocamlformat attribute (#615, @gpetiot)
- Include jsoo in the tests (#618, @hhugo)
- Fix missing break before comment (#613, @gpetiot)
- Do not rely on the file-system to format sources (#611, @hhugo)
- Ignore file in .ocamlformat-ignore (#606, @hhugo)
- Improve reason support (#608, @hhugo)
- Fix: fix fmt_ast wrt strings and chars when sources are not available (#607, @hhugo)
- Fix ocamlformat_reason (#604, @hhugo)
- Fix missing break for local open record patterns (#602, @gpetiot)
- Fix regression for variants with docstrings (#601, @gpetiot)
- Fix extra break in module pack type (#600, @Julow)
- Add the doc-comments-padding option (#575, @Julow)
- Improve: externalize Sugar functions from Fmt_ast.ml (#593, @gpetiot)
- Fix typedecl attribute (#595, @gpetiot)
- Improve: less linebreaks for break-cases=fit (#536, @gpetiot)
- fix #590 (#594, @hhugo)
- Make gen_version.sh use bash. (#592, @hhugo)
- Implement box debugging (#574, @Julow)
- Break closing bracket in polymorphic variants (#583, @Julow)
- Break comment record (#580, @Julow)
- missing headers (@hhugo)
- Improve: mishandling of field_space in record exps and patterns (#587, @jberdine)
- Add empty mli for executable (#591, @hhugo)
- tests: test ocamlformat when disabled (@hhugo)
- dont reformat if disabled (@hhugo)
- remove global ref in Transation_unit (@hhugo)
- Fix Emacs (>26.1) temporary buffer not killed (#567, @ludwigpacifici)
- Improve: opam file for ocamlformat_diff to remove the bos dependency (#579, @gpetiot)
- Fix: Require Octavius version 1.2.0 (#576, @Julow)
- Improve: record fields with type constraints (#565, @jberdine)
- Fix: comments attachment (#548, @gpetiot)
- Improve: parens around constrained any-pattern (#431, @gpetiot)
- Revise formatting of compact single case matches (#552, @jberdine)
- Fix typo in help text (#553) (Wilfred Hughes)
- Improve: calculate length of comment strings using UTF8 (#550, @jberdine)
- Admin: update travis versions of ocaml and opam (#551, @jberdine)
- Fix: missing break before `; _` (#549, @jberdine)
- Improve: module item spacing in sparse mode (#546, @jberdine)
- Improve: some simplifications (#542, @gpetiot)
- Improve: remove unnecessary parens when open module (#537, @gpetiot)
- Improve: not breaking after bind/map operators (#463, @gpetiot)
- Fix suboptimal docstring formatting (#540, @gpetiot)
- amend janestreet profile (#524, @mbarbin)
- Improve: option break-separators (#461, @gpetiot)
- Fix formatting of types with ocp-indent-compat=true (#525, @gpetiot)
- Preserve shebang (#533, @gpetiot)
- Fix: remove indented empty lines between comments (#531, @gpetiot)
- Improve: remove indented empty lines separating recursive modules (#528, @gpetiot)
- add update_tests.sh (#529, @gpetiot)
- Improve: space around collection expressions (#527, @gpetiot)
- Improve: remove more spaces inside parenthesized multiline constructs (#526, @gpetiot)
- Disable docstring parsing for external tests (#518, @gpetiot)
- Fix odoc normalize (#520, @gpetiot)
- Better docstring error msgs (#519, @gpetiot)
- Fix odoc seps (#511, @gpetiot)
- Improve: option 'single-case' (#426, @gpetiot)
- Add a parens-tuple-patterns configuration option (#498, @NathanReb)
- Fix: comments should not be parsed for diff (#509, @gpetiot)
- Fix: odoc refs (#510, @gpetiot)
- Fix formatting of or-patterns in try expressions (#503, @NathanReb)
- Test: improve test_branch.sh to allow different config for branch (#496, @jberdine)
- Improve: option 'parens-ite' (#430, @gpetiot)
- fix break-struct for toplevel items (not in a struct) (#497, @gpetiot)
- Fix: breaking of variant types (#486, @gpetiot)
- Improve: autocompletion of git branch names for test_branch.sh (#485, @gpetiot)
- Fix: Sanitize docstring check (#481, @gpetiot)
- Improve the formatting of lists in doc comments (#480, @jeremiedimino)
- Add PR test script and update contributing guidelines with expected usage (#479, @jberdine)
- Fix break struct natural (#443, @gpetiot)
- Fix: disable-outside-detected-project: disable ocamlformat when no .ocamlformat file is found (#475, @gpetiot)
- Improve: error message when docstrings move (#446, @gpetiot)
- Improve: print-config prints all options (#465, @gpetiot)
- Ocamldoc docstrings (#460, @gpetiot)
- Doc: disable-outside-detected-project (#468, @gpetiot)
- Improve: shorter output of regtests (#469, @gpetiot)
- Admin: add code of conduct and copyright headers to build and package system (@jberdine)
- Improve: add license header for tools/ocamlformat-diff/ocamlformat_diff.ml (#466, @gpetiot)
- Build: a few simplifications enabled by dune 1.1.1 (#457, @jberdine)
- Improve: record fields with attributes and docs in type definitions (#458, @jberdine)
- Fix exception comments (#459, @gpetiot)
- Ocamlformat diff tool (#450, @gpetiot)

## 0.8 (2018-10-09)

- Improve: set break-sequences in sparse and compact profiles (#455, @jberdine)
- Improve: keep a space inside tuples parens (#453, @gpetiot)
- Improve: --root option to isolate configuration files (#402, @gpetiot)
- Fix: missing parens around partially-applied `::` (#452, @jberdine)
- Fix: parens around expressions with attributes (#441, @gpetiot)
- Build: do not execute shell scripts directly in build (#448, @dra27)
- Add: read ocp indent config files (#445, @gpetiot)
- Improve: option 'break-sequences' (#434, @gpetiot)
- Improve: option 'no-indicate-multiline-delimiters' to have less whitespaces (#429, @gpetiot)
- Fix: outdent before arrow (#444, @gpetiot)
- Improve: User documentation (#449, @gpetiot)
- Improve: option 'cases-exp-indent' to adjust indent (#428, @gpetiot)
- Add: compact and sparse profiles (#408, @jberdine)
- Improve: explicit error message in case of 'permission denied' error (#425, @gpetiot)
- Fix: comment stabilization in Pexp_override (#422, @gpetiot)
- Fix: corner case while formatting type variables (#440, @hhugo)
- Fix: many missing comments (#418, @hhugo)
- Fix: asserts and attributes (#414, @hhugo)
- Fix: extension and attribute (#417, @hhugo)
- Improve: support for `function%ext` (#416, @hhugo)
- Fix: Inconsistent spacing around comments in signatures vs structures (#437, @gpetiot)
- Improve: better error with location when comment dropped (#401, @gpetiot)
- Fix doc comments (#413, @hhugo)
- Improve: use input_name for error messages (@hhugo)
- Improve: break after inherit (@hhugo)
- Fix: aliases inside constructor declaration (#424, @gpetiot)
- Fix: broken invariant for Pmod_unpack (#421, @gpetiot)
- Fix: print error details in debug mode only (#420, @hhugo)
- Fix: mark_parenzed_inner_nested_match (@hhugo)
- Improve: tune the janestreet profile (@hhugo)
- Improve: disable ocamlformat if no dot ocamlformat in the project (#391, @hhugo)
- Improve: new option to control spacing around let bindings (#344, @hhugo)
- Fix: prec of string/array sugar (#381, @hhugo)
- Fix: lost comment in constraint expression (#400, @gpetiot)
- Fix: lost cmt near functor (#399, @gpetiot)
- Improve: preset profiles (default & janestreet) (#390, @gpetiot)
- Improve: try to fit simple list/array elements on a single line (#375, @gpetiot)
- Fix: bad comment spacing with module-item-spacing=compact (#395, @gpetiot)
- Fix: dropped comment in revapply of extension (#394, @gpetiot)
- Improve: let-and structures spacing depends on module-item-spacing (#367, @gpetiot)
- Fix: consecutive prefix operator (#386, @hhugo)
- Fix: invalid (#383, @hhugo)
- Fix: lazy and alias (#388, @hhugo)
- Improve: main loop and error reporting (#389, @hhugo)
- Fix: exposed_left_typ (#385, @hhugo)
- Fix: rec functor (#382, @hhugo)
- Fix: `while%ext`/`for%ext` (@hhugo)
- Fix: more on class (@hhugo)
- Fix: invalid syntax on class (@hhugo)
- Improve: follow XDG for global config files (@gpetiot)
- Improve: add support for bigarray sugar index operator (@hhugo)
- Add: support reading input from stdin (#353, @bkase)
- Fix: the precedence of options (@gpetiot)
- Improve: doc of config option choice alternatives (#354, @jberdine)
- Improve: string formatting (@hhugo)

## 0.7 (2018-08-23)

- Improve: simplify setting option defaults, slight --help improvement (#350, @jberdine)
- Improve: update emacs mode to use replace-buffer-contents (#345, @hhugo)
- Improve: add option to not force-break structs (#346, @jberdine)
- Improve: move 'formatting' options into separate section (#348, @gpetiot)
- Improve: fun sugar (@hhugo)
- Improve: add option to omit open lines between one-line module items (#303, @gpetiot)
- Fix: infix ops (@hhugo)
- Improve: reformat files with no locations (@hhugo)
- Improve: better error when max-iters = 1 (@hhugo)
- Improve: breaking before arrows in pattern match cases (@jberdine)
- Improve: no parens for trailing 'not' (@hhugo)
- Improve: missing break hint, fix #331 (@hhugo)
- Improve: comments before match (#330, @jberdine)
- Fix: missing comments (@hhugo)
- Fix: missing attributes due to sugar (@hhugo)
- Fix: parens non trivial rhs for `#` infix ops (@hhugo)
- Improve: let-module-in break before `in` (#328, @jberdine)
- Improve: sugar for nestest module_with (@hhugo)
- Improve: attributes on let bindings (#324, @jberdine)
- Improve: wrapping of functor args in type declaration (#315, @gpetiot)
- Fix: comments attachment with infix ops (@hhugo)
- Fix: comments attachment with Pexp_fun (@hhugo)
- Fix: docstrings as attributes (@hhugo)
- Improve: refactor and improve documentation of options (#302, @gpetiot)
- Improve: error reporting in emacs integration (#304, @jberdine)
- Improve: pexp_open as final arg of infix op (#314, @jberdine)
- Fix: missing parens around labeled record pattern arg (@jberdine)
- Fix: missing attributes (@hhugo)
- Fix: duplicated (x3) attributes in pexp_letmodule (@hhugo)
- Improve: allow to locally disable ocamlformat (@hhugo)
- Improve: corner case indentation of fun -> function (#312, @jberdine)
- Improve: labeled, optional, and default args (@jberdine)
- Improve: punning default arg with type constraint (@jberdine)
- Improve: add options to controls various spaces (#284, @hhugo)
- Improve: add option to disable wrapping fun args (#283, @hhugo)
- Improve: add option --break-cases to break each pattern-matching case (#251, @gpetiot)
- Improve: rename --nested-parens option (@hhugo)
- Improve: ws before colon for constraint (#293, @hhugo)
- Improve: option to choose where to parens nested match (@hhugo)
- Improve: always parens nested match (even the right most one) (@hhugo)
- Improve: always break for let_and contruct (@hhugo)
- Fix: missing comments (@hhugo)
- Improve: Add option to preserve style of local module open (#267, @gpetiot)
- Improve: preserve extension point formatting (@hhugo)
- Improve: make double semi consistent between implementation and use_file (#292, @hhugo)
- Improve: configure ocamlformat using attributes (@hhugo)
- Improve: extension point (@hhugo)
- Improve: break in type declaration for variant and record (#280, @hhugo)
- Fix: memory leak (@hhugo)
- Test: add ocaml compiler to test suite, and improve `make -C test` (@jberdine)
- Fix: unary operator `+`/`-` (@hhugo)
- Fix: doc comments in class (@hhugo)
- Fix: ocaml bug, sort fields (@hhugo)
- Improve: empty mod with comments (@hhugo)
- Improve: disable warning generated by the lexer in quiet mode (@hhugo)
- Fix: record update (@hhugo)
- Fix: rec let binding and attribute (@hhugo)
- Fix: punning (@hhugo)
- Fix: let open and constraint (@hhugo)
- Fix: not extension sugar when attribute (@hhugo)
- Fix: no-comment-check missing case (@hhugo)
- Fix: string literal (@hhugo)
- Fix: format of infix in presence of `%;` (@hhugo)
- Fix: let binding and type annot (@hhugo)
- Fix: binding when lhs is an extension (@hhugo)
- Fix: pat constraint in payload (@hhugo)
- Fix: let rec with extension (@hhugo)
- Fix: comments (@hhugo)
- Fix: comments in fmt_case (@hhugo)
- Fix: comments around Longident (@hhugo)
- Fix: missing comment for pmty_with (@hhugo)
- Improve: add option to disambiguate infix precedence with parens (@jberdine)
- Improve: `not` when infix op arg (@jberdine)
- Improve: add a flag to skip all checks about comments (@hhugo)
- Improve: breaking of module ident/unpack/extension exps (#269, @jberdine)
- Fix: literal sub-exps with attributes (@jberdine)
- Fix: many fixes regarding attributes (@hhugo)
- Improve: preserve formatting of block comments (#255, @hhugo)
- Improve: breaking of applications with long literal list args (#258, @jberdine)
- Fix: sugar functor (@hhugo)
- Fix: type alias in variant (@hhugo)
- Improve: formatting of comments (@jberdine)
- Fix: prefix operators (@hhugo)
- Fix: exception declarations (@hhugo)
- Fix: doc comments in structure (#250, @hhugo)
- Fix: add parens around pat with trailing attr (@hhugo)
- Fix: let binding and Ppat_or (@hhugo)
- Fix: be more permissive with pattern (@hhugo)
- Fix: fix string_literal with when its location includes its attribute (#244, @hhugo)
- Improve: improve errors returned to the user. (#243, @hhugo)
- Fix: missing comments for Pexp_construct (#240, @hhugo)
- Fix: multiple fixes around classes (#242, @hhugo)
- Fix: comments in empty () and [] (#241, @hhugo)
- Fix: support empty variant (#239, @hhugo)
- Fix: add missing attribute (#238, @hhugo)
- Fix: be more permissive with ppat_interval (#237, @hhugo)
- Improve: remove trailing ws (#210, @hhugo)
- Improve: attributes on type declarations (#232, @jberdine)
- Improve: breaking of infix Array and String get and set ops (#233, @jberdine)
- Fix: attributes and doc comments (#221, @hhugo)
- Improve: spacing of module unpack (#230, @jberdine)
- Improve: no parent for new (@hhugo)
- Fix: Revert: Improve: remove redundant parens around application operators (@hhugo)
- Improve: array alignment (#226, @hhugo)
- Improve: nested array infix ops (#225, @hhugo)
- Fix: is_adjacent and remove [~inclusive] from [Source.string_between] (@hhugo)
- Fix: Cmts.CmtSet.split (@hhugo)
- Improve: Allow comments inside empty delimited "things" (#223, @hhugo)
- Fix: Source.ends_line (#222, @hhugo)
- Improve: empty struct and sig (#217, @hhugo)
- Improve: support for toplevel files (#218, @hhugo)
- Fix: string literal, fix #214 (#219, @hhugo)
- Improve: more tuning for functors (@hhugo)
- Improve: sugar for functor type with multiple args (@hhugo)
- Improve: sugar for functors with multiple args (@hhugo)
- Improve: module type with (@hhugo)
- Improve: break before with/and type (@hhugo)
- Improve: break between fun args (@hhugo)
- Improve: module unpacking (#215, @hhugo)
- Improve: for & while loops (#211, @hhugo)
- Fix: attributes on ite (#209, @hhugo)
- Fix: partially applied (+) and (-) (#208, @hhugo)
- Fix: polymorphic variant (#202, @hhugo)
- Fix: parens with lazy pat (fix #199) (#201, @hhugo)
- Improve: omit excess indentation of `function` cases (@jberdine)
- Improve: extensions with payloads of multiple structure items (@jberdine)
- Improve: parenthesization and attribute placement of if-then-else (@jberdine)
- Fix: do not attach comments to docstrings (@jberdine)
- Fix: short syntax for extensions (#193, @hhugo)
- Fix: missing attrs for pcl_fun (@hhugo)
- Fix: pos of attribute for functors (@hhugo)
- Fix: () module only if not attrs (@hhugo)
- Fix: missing attrs for object (@hhugo)
- Fix: no short form of extension with attribs (@hhugo)
- Fix: normalization for Pexp_poly and Pexp_constraint (#190, @hhugo)
- Fix: some parenthesization context checks (#189, @hhugo)
- Fix: attributes on fun expressions (@jberdine)
- Fix: extensions with multiple module-level eval expressions (#185, @jberdine)
- Fix: functor & apply (#182, @hhugo)
- Fix: module rec with (@hhugo)
- Fix: more parens in pat_constraint (@hhugo)
- Improve: tuple & constraint (@hhugo)
- Improve: empty module (#178, @hhugo)
- Fix: extensible variant (#177, @hhugo)
- Fix: index operator (#176, @hhugo)
- Improve: empty module sig (@hhugo)
- Fix: add attributes to module signature (@hhugo)
- Add: support for objects and classes (#173, @hhugo)
- Improve: remove some redundant parens around tuple types (@jberdine)
- Fix: args in let bindings (@hhugo)
- Improve: let module%ext (@hhugo)
- Fix: infix op in alias (@hhugo)
- Fix: extensions pat (@hhugo)
- Fix: limit use of short syntax for extensions (@hhugo)
- Improve: allow break after Psig_include (@jberdine)
- Fix: { (a; b) with a; b } (@hhugo)
- Fix: with type [longident] (@hhugo)
- Fix: attributes on polymorphic variants (@hhugo)
- Fix: attribute in let bindings (@hhugo)
- Fix: private in extensible variant (@hhugo)
- Fix: gadt in extensible variant (@hhugo)
- Fix: missing parens in list pattern (@hhugo)
- Improve: format [new e] like an apply (@hhugo)
- Fix: parens for constraint (@hhugo)
- Fix: avoid emitting `>]` which is an unparsable keyword (#171, @hhugo)
- Fix: misplaced comments on `module type of` (@jberdine)

## 0.6 (2018-04-29)

### Features

- Add: option to align all infix ops (#150, @hhugo)
- Add: option to attempt to indent the same as ocp-indent (#162)
- Add: option for no discretionary parens for tuples (#157, @hhugo)
- Add: alternative format for if-then-else construct (#155, @hhugo)
- Add: option to customize position of doc comments (#153, @hhugo)

### Bug fixes

- Fix: dropped item attributes on module expressions
- Fix: toplevel let%ext (#167, @hhugo)
- Fix: parens around type alias & empty object type (#166, @hhugo)
- Fix: missing comments for [let open] (#165, @hhugo)
- Fix: missing comments in ppat_record (#164, @hhugo)
- Fix: check_typ wrt constraint on module type (#163, @hhugo)
- Fix: let binding with constraint (#160, @hhugo)
- Fix: handle generative functor type (#152, @hhugo)

### Formatting improvements

- Improve: remove redundant parens around application operators
- Improve: parenthesize and break infix constructors the same as infix ops
- Improve: consider prefix ops and `not` to be trivial if their arg is
- Improve: align arrow type args and do not wrap them (#161)
- Improve: formatting for multiple attributes (#154, @hhugo)
- Improve: keep the original string escaping (#159, @hhugo)
- Improve: discretionary parens in patterns (#151, @hhugo)
- Improve: breaking of infix op arguments
- Improve: consider some extensions to be "simple"
- Improve: punning (#158, @hhugo)
- Improve: force break of let module/open/exception/pats (#149, @hhugo)

### Build, packaging, and testing

- Add support for bisect (#169, @hhugo)
- Exclude failing tests from `make -C test`

## 0.5 (2018-04-17)

### Features

- Add: support for `new%js` (#136, @hhugo)
- Add: support for Ptyp_object (#104, @smondet)
- Use original filename when given in error messages. (#96, @mbarbin)

### Bug fixes

- Fix: allow extensions in types (#143, @hhugo)
- Fix: parens on symbol type constructor
- Fix: parenthesization of '!=' partial application as a prefix op (#126, @hhugo)
- Fix: parens around Ppat_constraint under Pexp_match or Pexp_try (#124, @hhugo)
- Fix: parenthesization of tuple args of variant type declarations (#122, @hhugo)
- Fix: missing parens around list inside Constr pattern (#123, @hhugo)
- Fix: incorrect breaking of long strings (#130, @hhugo)
- Fix: missing parens inside array literal (#129, @hhugo)
- Fix: attributes on arguments of function (#121, @hhugo)
- Fix: floating docstrings within a type declaration group
- Fix: missing parens in sugared Array.set
- Fix: missing attributes on patterns
- Fix: is_prefix_id for != (#112, @hhugo)
- Fix: missing parens around module value types in signatures (#108, @hcarty)
- Fix: floating docstrings within a value binding group
- Fix: missing attributes on extension points (#102, @hcarty)
- Fix: extensible variants with aliases (#100, @hcarty)
- Fix: several issues with extension sequence expressions
- Fix: generative functors
- Fix: preserve files with an empty ast (instead of failing) (#92, @mbarbin)
- Fix: missing extension on Pexp_sequence
- Fix: missing docstrings and attributes on types
- Fix: missing parens around sugared Array and String operations
- Fix: missing parens around Pexp_newtype
- Fix: missing parens around Ppat_constraint, Ppat_or, and Ppat_unpack
- Fix: dropped space when string wrapped between spaces
- Fix: repeated ppx extension on mutual/recursive let-bindings (#83, @mbarbin)
- Fix: dropped comments on Pmty_typeof
- Fix: missing parens around Ppat_unpack under Ppat_constraint

### Formatting improvements

- Improve: two open lines following multiline definition only with --sparse (#144)
- Improve: indent rhs of ref update (#139, @hhugo)
- Improve: no parens around precedence 0 infix ops (refines #115) (#141, @hhugo)
- Improve: support `(type a b c)` (#142, hhugo)
- Improve: no parens for `{ !e with a }` (#138, @hhugo)
- Improve: no parens for constr inside list pattern. (#140, @hhugo)
- Improve: generative functor applications (#137, @hhugo)
- Improve: omit parens around lists in local opens (#134, @hhugo)
- Prepare for ocaml#1705 (#131, @hhugo)
- Improve: comment wrapping for dangling close
- Improve: if-then-else conditions that break
- Improve: suppress spurious terminal line break in wrapped strings
- Improve: parens for nested constructors in pattern (#125, @hhugo)
- Improve: remove duplicate parens around Ptyp_package
- Improve: indentation after comment within record type declaration
- Improve: add discretionary parens on nested binops with different precedence
- Improve: empty module as functor argument (#113, @hhugo)
- Improve: indentation of multiple attributes
- Improve: attributes on short structure items
- Improve: attributes on type declarations
- Improve: tuple attribute args
- Improve: parenthesization of Ppat_or
- Improve: determination of file kind based on provided name
- Improve: extension on the let at toplevel: e.g. let%expect_test _ (#94, @mbarbin)
- Improve: constraints in punned record fields (#93, @mbarbin)
- Improve: nullary attributes
- Improve: Ppat_tuple under Ppat_array with unnecessary but clearer parens
- Improve: breaking of arguments following wrapped strings

### Build, packaging, and testing

- Simplify using `(universe)` support in jbuilder 1.0+beta20
- Add some regtests (#135, @hhugo)
- Upgrade to Base v0.11.0 (#103, @jeremiedimino)
- Add Travis CI script
- Fix: build [make reason] (#97, @mbarbin)
- Simplify Makefile due to jbuilder 1.0+beta18

## 0.4 (2018-02-24)

### Features

- Wrap lines in string literals, comments and docstrings
- Improve char escaping to ascii / uniform hexa / utf8 (#73)
- Add support for `Pexp_new` expressions (#76, @smondet)
- Add support for `Pexp_send _` expressions (#72, @smondet)
- Add options to format chars and break strings (#70, @smondet)
- Formatting of %ext on if/while/for/match/try/; (#63, @hcarty)
- Disable formatting with [@@@ocamlformat.disable] (#66, @hcarty)

### Formatting improvements

- Improve sequences under if-then-else with unnecessary but safer parens
- Improve optional arguments with type constraints
- Improve let-bound functions with type constraints
- Improve newtype constraints in let-bindings
- Improve placement of exception docstrings

### Bug fixes

- Fix missing break hint before comment on sugared `[]`
- Fix formatting of [%ext e1]; e2 (#75, @hcarty)
- Fix missing parens around let exception, let module, for, while under apply
- Fix missing parens under alias patterns
- Fix placement of attributes on extension constructors
- Fix missing parens around unpack patterns
- Fix let-bindings with pattern constraints
- Fix mutually recursive signatures

## 0.3 (2017-12-21)

### Features

- Output to stdout if output file omitted

### Bug fixes

- Fix Ppat_any value bindings
- Fix missing parens around variant patterns in fun arg
- Fix position of comments attached to end of sugared lists
- Fix missing comments on module names
- Fix package type constraints
- Fix first-class module alias patterns
- Fix first-class module patterns in let bindings
- Fix missing parens around Ptyp_package under Psig_type
- Fix missing "as" in Ptyp_alias formatting (@hcarty)
- Fix let bindings with constraints under 4.06

### Formatting improvements

- Improve line breaking of or-patterns
- Improve placement of comments within pattern matches
- Improve clarity of aliased or-patterns with parens
- Improve matches on aliased or-patterns
- Improve infix applications in limbs of if-then-else
- Improve final function arguments following other complex arguments
- Improve consistency of paren spacing after Pexp_fun
- Improve sugar for Pexp_let under Pexp_extension
- Improve sugar for newtype
- Improve first-class module expressions
- Improve indentation when comments are sprinkled through types
- Do not add open line after last binding in a structure

### Build and packaging

- Simplify build and packaging, and adopt some common practices
- Add Warnings.Errors argument for < 4.06 compatibility (@hcarty)
- Update base to v0.10.0 (@hcarty)

## 0.2 (2017-11-09)

### Features

- Check fatal warnings not only in inplace mode

### Documentation

- Improve doc of --no-warn-error
- Mention object language not implemented
- Update documentation of --output

### Bug fixes

- Colon instead of arrow before type for GADT constructors with no arguments (@mbouaziz)
- Fix some dropped comments attached to idents
- Fix missing parens around Ppat_alias under Ppat_variant
- Fix module type constraints on functors
- Fix broken record field punning
- Fix broken docstring attachment with multiple docstrings
- Fix missing parens around application operators
- Fix missing parens around Ppat_or under Ppat_variant
- Fix missing/excess parens around Pexp_open under Pexp_apply/Pexp_construct
- Fix duplicated attributes on Pexp_function
- Fix missing parens around Ptyp_package under Pstr_type
- Add '#' to the list of infix operator prefix (@octachron)
- Do not add space between `[` and `<` or `>` in variant types
- Add a break hint before "constraint" in a type def (@hcarty)

### Formatting improvements

- Remove unnecessary parens around Pexp_tuple under Pexp_open
- Improve single-case matches
- Improve constructor arguments
- Remove unnecessary parens around match, etc. with attributes
- Fix missing parens around constraint arg of variant type
- Fix missing parens on left arg of infix list constructor
- Fix missing parens around arrow type args of variant constructors
- Fix missing parens around type of constraints on module exps

### Build and packaging

- Separate Format patch into ocamlformat_support package
- Fix test script
- Unbreak build of ocamlformat_reason.ml (@mroch)
- Improve opam installation (JacquesPa)
- Install emacs support via opam package

## 0.1 (2017-10-19)

- Initial release.<|MERGE_RESOLUTION|>--- conflicted
+++ resolved
@@ -17,11 +17,8 @@
 - Fix parentheses around symbol identifiers (#2185, @gpetiot)
 - Fix alignment inconsistency between let-binding and let-open (#2187, @gpetiot)
 - Fix reporting of operational settings origin in presence of profiles (#2188, @EmileTrotignon)
-<<<<<<< HEAD
+- Fix alignment inconsistency of if-then-else in apply (#2203, @gpetiot)
 - Fix automated Windows build (#2205, @nojb)
-=======
-- Fix alignment inconsistency of if-then-else in apply (#2203, @gpetiot)
->>>>>>> 6f20cdc1
 
 ### Changes
 
