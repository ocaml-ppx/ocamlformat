# Changelog

Items marked with an asterisk (\*) are changes that are likely to format
existing code differently from the previous release when using the default
profile. This started with version 0.26.0.

<!--
The format of this Changelog is based on Keep a Changelog (https://keepachangelog.com/en/1.0.0/).

Tags:
- Changed
- Added
- Fixed
- Documentation
- Internal
-->

## unreleased

### Changed

- Compatible with OCaml 5.1.0 (#2412, @Julow)
  The syntax of let-bindings changed sligthly in this version.
<<<<<<< HEAD
- \* Removed extra break in constructor declaration with comment (#2429, @Julow)
=======
- \* De-indent the `object` keyword in class types (#2425, @Julow)
>>>>>>> 63b7ff52
- \* Consistent formatting of arrows in class types (#2422, @Julow)

### Fixed

- Fix dropped attributes on a begin-end in a match case (#2421, @Julow)
- Fix non-stabilizing comments before a functor type argument (#2420, @Julow)
- Fix crash caused by module types with nested `with module` (#2419, @Julow)

## 0.26.0 (2023-07-18)

### Removed

- Remove `--numeric` feature (#2333, #2357, @gpetiot)

### Deprecated

### Fixed

- Fix crash caused by `let f (type a) :> a M.u = ..` (#2399, @Julow)
- Fix crash caused by `module T = (val (x : (module S)))` (#2370, @Julow)
- Fix invalid formatting of `then begin end` (#2369, @Julow)
- Protect match after `fun _ : _ ->` (#2352, @Julow)
- Fix invalid formatting of `(::)` (#2347, @Julow)
- Fix indentation of module-expr extensions (#2323, @gpetiot)
- \* Remove double parentheses around tuples in a match (#2308, @Julow)
- \* Remove extra parentheses around module packs (#2305, @Julow, @gpetiot)
- Fix indentation of trailing double-semicolons (#2295, @gpetiot)
- Fix formatting of comments in "disable" chunks (#2279, @gpetiot)
- Fix non-stabilizing comments attached to private/virtual/mutable keywords (#2272, #2307, @gpetiot, @Julow)

### Changed

- Improve formatting of doc-comments (#2338, #2349, #2376, #2377, #2379, #2378, @Julow)
  Remove unnecessary escaping and preserve empty lines.
- \* Indent `as`-patterns that have parentheses (#2359, @Julow)
- Don't print warnings related to odoc code-blocks when '--quiet' is set (#2336, #2373, @gpetiot, @Julow)
- \* Improve formatting of module arguments (#2322, @Julow)
- \* Don't indent attributes after a let/val/external (#2317, @Julow)
- Consistent indentation of `@@ let+ x = ...` (#2315, #2396, @Julow)
  It was formatted differently than `@@ let x = ...`.
- \* Improve formatting of class expressions and signatures (#2301, #2328, #2387, @gpetiot, @Julow)
- \* Consistent indentation of `fun (type a) ->` following `fun x ->` (#2294, @Julow)
- \* Restore short-form formatting of record field aliases (#2282, #2388, @gpetiot, @Julow)
- \* Restore short-form for first-class modules: `((module M) : (module S))` is formatted as `(module M : S)`) (#2280, #2300, @gpetiot, @Julow)
- \* Improve indentation of `~label:(fun ...` (#2271, #2291, #2293, #2298, #2398, @Julow)
  The `fun` keyword is docked where possible and the arguments are indented to avoid confusion with the body.
- JaneStreet profile: treat comments as doc-comments (#2261, #2344, #2354, #2365, #2392, @gpetiot, @Julow)
- Tweaks the JaneStreet profile to be more consistent with ocp-indent (#2214, #2281, #2284, #2289, #2299, #2302, #2309, #2310, #2311, #2313, #2316, #2362, #2363, @gpetiot, @Julow)

### Added

- Handle short syntax for generative functor types (#2348, @gpetiot)
- Improved error reporting for unstable or dropped comments (#2292, @gpetiot)

## 0.25.1 (2023-03-06)

### Fixed

- Janestreet: Fix indentation of functions passed as labelled argument (#2259, @Julow)

## 0.25.0 (2023-02-24)

### Internal

- The declaration of options is a regular module instead of a functor. (#2193, @EmileTrotignon)

### Fixed

- Fix indentation when ocamlformat is disabled on an expression (#2129, @gpetiot)
- Reset max-indent when the `max-indent` option is not set (#2131, @hhugo, @gpetiot)
- Add missing parentheses around immediate objects having attributes attached in 4.14 (#2144, @gpetiot)
- Fix dropped comment attached to the identifier of an open-expression (#2155, @gpetiot)
- Correctly format chunks of file in presence of `enable`/`disable` floating attributes (#2156, @gpetiot)
- Remove abusive normalization in docstrings references (#2159, #2162, @EmileTrotignon)
- Fix parentheses around symbols in if-then-else branches (#2169, @gpetiot)
- Preserve position of comments around variant identifiers (#2179, @gpetiot)
- Fix parentheses around symbol identifiers (#2185, @gpetiot)
- Fix alignment inconsistency between let-binding and let-open (#2187, @gpetiot)
- Fix reporting of operational settings origin in presence of profiles (#2188, @EmileTrotignon)
- Fix alignment inconsistency of if-then-else in apply (#2203, @gpetiot)
- Fix automated Windows build (#2205, @nojb)
- Fix spacing between recursive module bindings and recursive module declarations (#2217, @gpetiot)
- ocamlformat-rpc: use binary mode for stdin/stdout (#2218, @rgrinberg)
- Fix interpretation of glob pattern in `.ocamlformat-ignore` under Windows (#2206, @nojb)
- Remove conf mutability, and correctly display the conventional profile when using print-config (#2233, @EmileTrotignon)
- Preserve position of comments around type alias (#2239, @EmileTrotignon)
- Preserve position of comments around constructor record (#2237, @EmileTrotignon)
- Preserve position of comments around external declaration strings (#2238, @EmileTrotignon, @gpetiot)
- Preserve position of comments around module pack expressions (#2234, @EmileTrotignon, @gpetiot)
- Correctly parenthesize array literals with attributes in argument positions (#2250, @ccasin)

### Changed

- Indent 2 columns after `initializer` keyword (#2145, @gpetiot)
- Preserve syntax of generative modules (`(struct end)` vs `()`) (#2135, #2146, @trefis, @gpetiot)
- Preserve syntax of module unpack with type constraint (`((module X) : (module Y))` vs `(module X : Y)`) (#2136, @trefis, @gpetiot)
- Normalize location format for warning and error messages (#2139, @gpetiot)
- Preserve syntax and improve readability of indexop-access expressions (#2150, @trefis, @gpetiot)
  + Break sequences containing indexop-access assignments
  + Remove unnecessary parentheses around indices
- Mute warnings for odoc code blocks whose syntax is not specified (#2151, @gpetiot)
- Improve formatting of odoc links (#2152, @gpetiot)
- Preserve sugared extension node attached to an `if` carrying attributes (#2167, @trefis, @gpetiot)
- Remove unnecessary parentheses around partially applied infix operators with attributes (#2198, @gpetiot)
- JaneStreet profile: doesn't align infix ops with open paren (#2204, @gpetiot)
- Re-use the type let_binding from the parser instead of value_binding, improve the spacing of let-bindings regarding of having extension or comments (#2219, @gpetiot)
- The `ocamlformat` package now only contains the binary, the library is available through the `ocamlformat-lib` package (#2230, @gpetiot)

### Added

- Add a `break-colon` option to decide whether to break before or after the `:` symbol in value binding declarations and type constraints. This behavior is no longer ensured by `ocp-indent-compat`. (#2149, @gpetiot)
- Format `.mld` files as odoc documentation files (#2008, @gpetiot)
- New value `vertical` for option `if-then-else` (#2174, @gpetiot)
- New value `vertical` for option `break-cases` (#2176, @gpetiot)
- New value `wrap-or-vertical` for option `break-infix` that only wraps high precedence infix ops (#1865, @gpetiot)

## 0.24.1 (2022-07-18)

### Added

- Support `odoc-parser.2.0.0` (#2123, @gpetiot)
  * Breaking change: incompatible with earlier versions of `odoc-parser`
  * New inline math elements `{m ...}` available in doc-comments
  * New block math elements `{math ...}` available in doc-comments

## 0.23.0 (2022-07-07)

### Removed

- `bench` binary is not distributed anymore to avoid name collisions (#2104, @gpetiot)

### Fixed

- Preserve comments around object open/close flag (#2097, @trefis, @gpetiot)
- Preserve comments around private/mutable/virtual keywords (#2098, @trefis, @gpetiot)
- Closing parentheses of local open now comply with `indicate-multiline-delimiters` (#2116, @gpetiot)
- emacs: fix byte-compile warnings (#2119, @syohex)

### Changed

- Use the API of ocp-indent to parse the `.ocp-indent` files (#2103, @gpetiot)
- JaneStreet profile: set `max-indent = 2` (#2099, @gpetiot)
- JaneStreet profile: align pattern-matching bar `|` under keyword instead of parenthesis (#2102, @gpetiot)

## 0.22.4 (2022-05-26)

### Removed

- Profiles `compact` and `sparse` are now removed (#2075, @gpetiot)
- Options `align-cases`, `align-constructors-decl` and `align-variants-decl` are now removed (#2076, @gpetiot)
- Option `disable-outside-detected-project` is now removed (#2077, @gpetiot)

### Deprecated

- Cancel the deprecations of options that are not set by the preset profiles (#2074, @gpetiot)

### Fixed

- emacs: Remove temp files in the event of an error (#2003, @gpetiot)
- Fix unstable comment formatting around prefix op (#2046, @gpetiot)

### Changed

- Qtest comments are not re-formatted (#2034, @gpetiot)
- ocamlformat-rpc is now distributed through the ocamlformat package (#2035, @Julow)
- Doc-comments code blocks with a language other than 'ocaml' (set in metadata) are not parsed as OCaml (#2037, @gpetiot)
- More comprehensible error message in case of version mismatch (#2042, @gpetiot)
- The global configuration file (`$XDG_CONFIG_HOME` or `$HOME/.config`) is only applied when no project is detected, `--enable-outside-detected-project` is set, and no applicable `.ocamlformat` file has been found. Global and local configurations are no longer used at the same time. (#2039, @gpetiot)
- Set `ocaml-version` to a fixed version (4.04.0) by default to avoid reproducibility issues and surprising behaviours (#2064, @kit-ty-kate)
- Split option `--numeric=X-Y` into `--range=X-Y` and `--numeric` (flag). For now `--range` can only be used with `--numeric`. (#2073, #2082, @gpetiot)

### Added

- New syntax `(*= ... *)` for verbatim comments (#2028, @gpetiot)
- Preserve the begin-end construction in the AST (#1785, @hhugo, @gpetiot)
- Preserve position of comments located after the semi-colon of the last element of lists/arrays/records (#2032, @gpetiot)
- Option `--print-config` displays a warning when an .ocamlformat file defines redundant options (already defined by a profile) (#2084, @gpetiot)

## 0.21.0 (2022-02-25)

### Fixed

- Add missing parentheses around variant class arguments (#1967, @gpetiot)
- Fix indentation of module binding RHS (#1969, @gpetiot)
- Fix position of `:=` when `assignment-operator=end-line` (#1985, @gpetiot)
- Fix position of comments attached to constructor decl (#1986, @gpetiot)
- Do not wrap docstrings, `wrap-comments` should only impact non-documentation comments, wrapping invalid docstrings would cause the whole file to not be formatted (#1988, @gpetiot)
- Do not break between 2 module items when the first one has a comment attached on the same line. Only a comment on the next line should induce a break to make it clear to which element it is attached to (#1989, @gpetiot)
- Preserve position of comments attached to the last node of a subtree (#1667, @gpetiot)
- Do not override the values of the following non-formatting options when a profile is set: `comment-check`, `disable`, `max-iters`, `ocaml-version`, and `quiet` (#1995, @gpetiot).
- Remove incorrect parentheses around polymorphic type constraint (#2002, @gpetiot)
- Handle cases where an attribute is added to a bind expression, e.g. `(x >>= (fun () -> ())) [@a]` (#2013, @emillon)
- Fix indentation of constraints of a package type pattern (#2025, @gpetiot)

### Changed

- More expressions are considered "simple" (not inducing a break e.g. as an argument of an application):
  + Variants with no argument (#1968, @gpetiot)
  + Empty or singleton arrays/lists (#1943, @gpetiot)
- Print odoc code block delimiters on their own line (#1980, @gpetiot)
- Make formatting of cons-list patterns consistent with cons-list expressions, (::) operators are aligned when possible, comments position also improved (#1983, @gpetiot)
- Apply 'sequence-style' to add a space before ';;' between toplevel items, consistently with the formatting of ';' in sequences (#2004, @gpetiot)

### Added

- Format toplevel phrases and their output (#1941, @Julow, @gpetiot).
  This feature is enabled with the flag `--parse-toplevel-phrases`.
  Toplevel phrases are supported when they are located in doc-comments blocks and cinaps comments.
  Whole input files can also be formatted as toplevel phrases with the flag `--repl-file`.

### RPC

- ocamlformat-rpc-lib is now functorized over the IO (#1975, @gpetiot).
  Now handles `Csexp.t` types instead of `Sexplib0.Sexp.t`.
- RPC v2 (#1935, @panglesd):
  Define a 'Format' command parameterized with optionnal arguments to set or override the config and path, to format in the style of a file.
- Prevent RPC to crash on version mismatch with `.ocamlformat` (#2011, @panglesd, @Julow)

## 0.20.1 (2021-12-13)

### Added

- Update to odoc-parser 1.0.0 (#1843, @Julow).
  New syntax: code blocks can carry metadata, e.g.:
  `{@ocaml kind=toplevel env=e1[ code ]}`

## 0.20.0 (2021-12-06)

### Deprecated

- Profiles `compact` and `sparse` are now deprecated and will be removed by version 1.0 (#1803, @gpetiot)
- Options that are not set by the preset profiles are now deprecated and will be removed by version 1.0:
  + `align-cases`, `align-constructors-decl` and `align-variants-decl` (#1793, @gpetiot)
  + `disambiguate-non-breaking-match` (#1805, @gpetiot)
  + `break-before-in` (#1888, @gpetiot)
  + `break-cases={toplevel,all}` (#1890, @gpetiot)
  + `break-collection-expressions` (#1891, @gpetiot)
  + `break-fun-decl=smart` (#1892, @gpetiot)
  + `break-fun-sig=smart` (#1893, @gpetiot)
  + `break-string-literals` (#1894, @gpetiot)
  + `break-struct` (#1895, @gpetiot)
  + `extension-indent` (#1896, @gpetiot)
  + `function-indent` (#1897, @gpetiot)
  + `function-indent-nested` (#1898, @gpetiot)
  + `if-then-else={fit-or-vertical,k-r}` (#1899, @gpetiot)
  + `indicate-multiline-delimiters=closing-on-separate-line` (#1900, @gpetiot)
  + `indent-after-in` (#1901, @gpetiot)
  + `let-binding-indent` (#1902, @gpetiot)
  + `let-binding-spacing=sparse` (#1903, @gpetiot)
  + `match-indent` (#1904, @gpetiot)
  + `match-indent-nested` (#1905, @gpetiot)
  + `module-item-spacing=preserve` (#1906, @gpetiot)
  + `nested-match` (#1907, @gpetiot)
  + `parens-tuple-patterns` (#1908, @gpetiot)
  + `sequence-style=before` (#1909, @gpetiot)
  + `stritem-extension-indent` (#1910, @gpetiot)
  + `type-decl-indent` (#1911, @gpetiot)

### Fixed

- Fix normalization of sequences of expressions (#1731, @gpetiot)
- Type constrained patterns are now always parenthesized, parentheses were missing in a class context (#1734, @gpetiot)
- Support sugared form of coercions in let bindings (#1739, @gpetiot)
- Add missing parentheses around constructor used as indexing op (#1740, @gpetiot)
- Honour .ocamlformat-ignore on Windows (#1752, @nojb)
- Avoid normalizing newlines inside quoted strings `{|...|}` (#1754, @nojb, @hhugo)
- Fix quadratic behavior when certain constructs are nested. This corresponds
  to the cases where a partial layout is triggered to determine if a construct
  fits on a single line for example. (#1750, #1766, @emillon)
- Fix non stabilizing comments after infix operators (`*`, `%`, `#`-ops) (#1776, @gpetiot)
- Fix excessive break and wrong indentation after a short-open when `indicate-multiline-delimiters=closing-on-separate-line` (#1786, @gpetiot)
- Add parentheses around type alias used as type constraint (#1801, @gpetiot)
- Fix alignment of comments inside a tuple pattern and remove incorrect linebreak.
  Fix formatting of labelled arguments containing comments. (#1797, @gpetiot)
- Emacs: only hook ocamlformat mode on tuareg/caml modes when ocamlformat is not disabled (#1814, @gpetiot)
- Fix boxing of labelled arguments, avoid having a linebreak after a label when the argument has a comment attached (#1830, #1885, @gpetiot)
- Add missing parentheses around application of prefix op when applied to other operands (#1825, @gpetiot)
- Fix application of a monadic binding when 'break-infix-before-func=false' (#1849, @gpetiot)
- Fix dropped comments attached to a sequence in a sugared extension node (#1853, @gpetiot)
- Fix formatting of exception types, and add missing parentheses (#1873, @gpetiot)
- Fix indentation of with-type constraints (#1883, @gpetiot)
- Preserve sugared syntax of extension points with attributes (#1913, @gpetiot)
- Improve comment attachment when followed but not preceded by a linebreak (#1926, @gpetiot)
- Fix position of comments preceding Pmod_ident (#1939, @gpetiot)
- Make the formatting of attributes and docstrings more consistent (#1929, @gpetiot)
- Fix stabilization of comments inside attributes (#1942, @gpetiot)

### Changed

- Set 'module-item-spacing=compact' in the default/conventional profile (#1848, @gpetiot)
- Preserve bracketed lists in the Parsetree (#1694, #1876, #1914, @gpetiot)
- Line directives now cause OCamlFormat to emit an error, they were previously silently ignored (#1845, @gpetiot)
- Apply option 'module-item-spacing' on mutually recursive type declarations for more consistency (#1854, @gpetiot)

### Added

- Handle merlin typed holes (#1698, @gpetiot)
- Handle punned labelled arguments with type constraint in function applications.
  For example, function application of the form `foo ~(x:int)` instead of the explicit `foo ~x:(x:int)`. (ocaml#10434) (#1756, #1759, @gpetiot).
  This syntax is only produced when the output syntax is at least OCaml 4.14.
- Allow explicit binders for type variables (ocaml#10437) (#1757, @gpetiot)
- Add a new `ocaml-version` option to select the version of OCaml syntax of the output (#1759, @gpetiot)
- Allow disambiguated global identifiers (like t/2) so they can be formatted by tools like OCaml-LSP (#1716, @let-def)
- Handle let operator punning uniformly with other punning forms.
  Normalizes let operator to the punned form where possible, if output syntax version is at least OCaml 4.13.0. (#1834, #1846, @jberdine)
- Remove unnecessary surrounding parentheses for immediate objects.
  This syntax is only produced when the output syntax is at least OCaml 4.14. (#1934, @gpetiot)

## 0.19.0 (2021-07-16)

### Fixed

- Fix formatting of odoc tags: the argument should be on the same line, indent description that wraps (#1634, #1635, @gpetiot)
- Consistently format let bindings and monadic let bindings, do not drop comments before monadic bindings (#1636, @gpetiot)
- Fix dropped comments attached to pattern constrained by polynewtype (#1645, @gpetiot)
- Fix comment attachment on infix operators (#1643, @gpetiot)
- Add missing spaces inside begin-end delimiting an ite branch (#1646, @gpetiot)
- Add missing parens around function at RHS of infix op (#1642, @gpetiot)
- Preserve begin-end keywords delimiting match cases (#1651, @gpetiot)
- Fix alignment of closing paren on separate line for anonymous functions (#1649, @gpetiot)
- Preserve begin-end keywords around infix operators (#1652, @gpetiot)
- Preserve `begin%ext` syntax for infix opererator expressions (#1653, @gpetiot)
- Consistently format comments attached to let-and bindings located at toplevel (#1663, @gpetiot)
- Remove double parens around a functor in a module application (#1681, @gpetiot)
- Improve breaking of comments to avoid violating the margin (#1676, @jberdine)
- Fix parentheses around successive unary operations (#1696, @gpetiot)
- Add missing break between pattern and attribute (#1711, @gpetiot)
- Add missing parentheses around expression having attributes or comments inside a shorthand let-open clause (#1708, @gpetiot)
- Do not consider leading star '*' when checking the diff of doc comments (#1712, @hhugo)
- Fix formatting of multiline non-wrapping comments (#1723, @gpetiot)
- Fix position of comments following a record field (#1945, @gpetiot)

### Changed

- Improve the diff of unstable docstrings displayed in error messages (#1654, @gpetiot)
- Use UTF8 length of strings, not only in wrapped comments (#1673, @jberdine)
- Improve position of `;;` tokens (#1688, @gpetiot)
- Depend on `odoc-parser` instead of `odoc` (#1683, #1713, @kit-ty-kate, @jonludlam, @julow).
  The parser from odoc has been split from the main odoc package and put into its own package, `odoc-parser`.
- Revert infix-form list formatting to pre-0.17.0 (#1717, @gpetiot)

### Added

- Implement OCaml 4.13 features (#1680, @gpetiot)
  + Named existentials in pattern-matching (ocaml#9584)
  + Let-punning (ocaml#10013)
  + Module type substitutions (ocaml#10133)
- Emacs integration (disabled for ocamlformat < 0.19.0):
  + Indent a line or a region with ocamlformat when pressing <TAB>
  + Break the line and reindent the cursor when pressing <ENTER>
  (#1639, #1685, @gpetiot) (#1687, @bcc32)
- Add 'line-endings=lf|crlf' option to specify the line endings used in the
  formatted output. (#1703, @nojb)

### Internal

- A script `tools/build-mingw64.sh` is provided to build a native Windows
  binary of `ocamlformat` using `mingw64` toolchain under Cygwin.

## 0.18.0 (2021-03-30)

### Fixed

- Fix extraneous parenthesis after `let open` with `closing-on-separate-line` (#1612, @Julow)
- Add missing break between polytype quantification and arrow-type body (#1615, @gpetiot)

### Changed

- Use dune instrumentation backend for `bisect_ppx` (#1550, @tmattio)
- Format objects and classes consistently with structure and signature items (#1569, @bikallem)

### Added

- Expose a RPC interface through a new binary `ocamlformat-rpc` and a new library `ocamlformat-rpc-lib` (#1586, @gpetiot, @voodoos)

## 0.17.0 (2021-02-15)

### Removed

- Remove the 'let-open' option, deprecated since 0.16.0 (#1563, @gpetiot)
- Remove support for OCaml 4.06 and 4.07, minimal version requirement bumped to OCaml 4.08 (#1549, @gpetiot)
- Remove the 'extension-sugar' option, deprecated since 0.14.0 (#1588, @gpetiot)

### Fixed

- Fix parsing of invalid file wrt original source handling (#1542, @hhugo)
- Preserve the syntax of infix set/get operators (#1528, @gpetiot).
  `String.get` and similar calls used to be automatically rewritten to their corresponding infix form `.()`, that was incorrect when using the `-unsafe` compilation flag. Now the concrete syntax of these calls is preserved.
- Add location of invalid docstring in warning messages (#1529, @gpetiot)
- Fix comments on the same line as prev and next elements (#1556, @gpetiot)
- Break or-patterns after comments and preserve their position at the end of line (#1555, @gpetiot)
- Fix linebreak between signature items of the same group (#1560, @gpetiot)
- Fix stack overflow on large string constants (#1562, @gpetiot)
- Fix comment position around list cons operator (#1567, @gpetiot)
- Fix the vertical alignment test to break down comment groups (#1575, @gpetiot)
- Preserve spacing of toplevel comments (#1554, @gpetiot)
- Support more sugared extension points (#1587, @gpetiot)

### Changed

- Add buffer filename in the logs when applying ocamlformat (#1557, @dannywillems)
- Improve comment position in pattern collection (#1576, @gpetiot)
- Consistent positioning of lambda return type annotations when no-break-infix-before-func and pre/post extensions (#1581, @gpetiot)

### Added

- Support injectivity type annotations (OCaml 4.12 feature) (#1523, @gpetiot)

## 0.16.0 (2020-11-16)

### Removed

- Remove the 'escape-chars' option, deprecated since 0.14.0 (#1462, @gpetiot)
- Remove the 'escape-strings' option, deprecated since 0.14.0 (#1463, @gpetiot)
- Remove the 'doc-comments-val' option, deprecated since 0.14.2 (#1461, @gpetiot)
- Removed options are now listed in the commandline manual (new REMOVED OPTIONS section) (#1469, @Julow)

### Changed

- Set 'indicate-multiline-delimiters=no' on default profile (#1452, @gpetiot)
- Option 'let-open' is now deprecated, concrete syntax will always be preserved starting from OCamlFormat v0.17.0, corresponding to the current 'let-open=preserve' behavior. (#1467, @gpetiot)
- Warnings printed by ocamlformat itself now use the 4.12 style with symbolic names (#1511, #1518, @emillon)
- Remove extension from executable name in error messages. On Windows, this means that messages now start with "ocamlformat: ..." instead of "ocamlformat.exe: ..." (#1531, @emillon)
- Using tokens instead of string manipulation when inspecting the original source (#1526, #1533, #1541 @hhugo) (#1532, @gpetiot)

### Fixed

- Allow a break after `if%ext` with `if-then-else=keyword-first` (#1419, #1543, @gpetiot)
- Fix parentheses around infix applications having attributes (#1464, @gpetiot)
- Fix parentheses around the index arg of a non-sugared index operation (#1465, @gpetiot)
- Preserve comment position around `match` and `try` keywords (#1458, @gpetiot)
- Add missing break in module statement (#1431, @gpetiot)
- Indent attributes attached to included modules better (#1468, @gpetiot)
- Clean up `ocamlformat.el` for submission to MELPA (#1476, #1495, @bcc32)
  + Added missing package metadata to `ocamlformat.el` (#1474, @bcc32)
  + Fix `ocamlformat.el` buffer replacement for MacOS Emacs (#1481, @juxd)
- Add missing parentheses around a pattern matching that is the left-hand part of a sequence when an attribute is attached (#1483, @gpetiot)
- Add missing parentheses around infix operator used to build a function (#1486, @gpetiot)
- Fix comments around desugared expression (#1487, @gpetiot)
- Fix invalid fragment delimiters of format-invalid-files recovery mode (#1485, @hhugo)
- Fix misalignment of cases in docked `function` match (#1498, @gpetiot)
- Preserve short-form extensions for structure item extensions (#1502, @gpetiot).
  For example `open%ext M` will not get rewritten to `[%%ext open M]`.
- Do not change the spaces within the code spans in docstrings (#1499, @gpetiot)
- Comments of type constrained label in record pattern have to be relocated in 4.12 (#1517, @gpetiot)
- Preserve functor syntax for OCaml 4.12 (#1514, @gpetiot)
- Fix inconsistencies of the closing parentheses with indicate-multiline-delimiters (#1377, #1540, @gpetiot)
- Fix position of comments around list constructor (::) (#1524, @gpetiot)
- Fix comments position in extensions (#1525, @gpetiot)
- Fix formatting of field override with constraint (#1544, @gpetiot)

### Added

## 0.15.1 (2020-11-02)

### Internal

- Use ppxlib instead of ocaml-migrate-parsetree 1.x. (#1482, @emillon)
  + No functional changes are expected.
  + Cherry picked commits: 219dc1e3a4614041e1bc5428d003c0af4e, 9e453b0ef87124e33827ee2423289deef8, 7ad1e575ffa4ce3022c71daba39954d3b9, eb49db6772a9adabe611982000465d0ad7, dc79052a085950cd88fdef0843f665a029, c06c544e21bd65b726cde8fee0f78a6248, ce94d2fa50ff276b5782070375a0b30ba1

## 0.15.0 (2020-08-06)

### Changed

- Do not break inline elements such as `{i blah}` in docstrings (#1346, @jberdine)
- Distinguish hash-getter from hash-comparison infix operators. Operators of the form `#**#` or `#**.` where `**` can be 0 or more operator chars are considered getter operators and are not surrounded by spaces, as opposed to regular infix operators (#1376, @gpetiot)
- Type constraint on return type of functions is now always printed before the function body (#1381, #1397, @gpetiot)

### Fixed

- Restore previous functionality for pre-post extension points (#1342, @jberdine)
- Fix extra break before `function` body of a `fun` (#1343, @jberdine)
- Indent further args of anonymous functions (#1440, @gpetiot)
- Do not clear the emacs `*compilation*` buffer on successful reformat (#1350, @jberdine)
- Fix disabling with attributes on OCaml < 4.08 (#1322, @emillon)
- Preserve unwrapped comments by not adding artificial breaks when `wrap-comments=false` and `ocp-indent-compat=true` are set to avoid interfering with ocp-indent indentation. (#1352, @gpetiot)
- Break long literal strings at the margin (#1367, @gpetiot)
- Break after a multiline argument in an argument list (#1360, @gpetiot)
- Remove unnecessary parens around object (#1379, @gpetiot)
- Fix placement of comments on constants (#1383, @gpetiot)
- Do not escape arguments of some Odoc tags (#1391, 1408, @gpetiot, @Julow).
  The characters `[]{}` must not be escaped in the arguments of `@raise`, `@author`, `@version` and others.
- Fix missing open line between multi-line let-binding with poly-typexpr (#1372, @jberdine)
- Remove trailing space after expression when followed by an attribute and break before attributes attached to multi-line phrases (#1382, @gpetiot)
- Do not add a space to minimal comments `(* *)`, `(** *)` and `(*$ *)` (#1407, @gpetiot)
- Fix attributes position in labelled arguments type (#1434, @gpetiot)
- Add missing parens around type annotation in anonymous function (#1433, @gpetiot)
- Fix alignment of 'then' keyword in parenthesised expression (#1421, @gpetiot)

### Added

- Support quoted extensions (added in ocaml 4.11) (#1405, @gpetiot)
- Recognise eliom file extensions (#1430, @jrochel)

## 0.14.3 (2020-07-22)

### Changed

- No functional changes from 0.14.2. The goal of this release is to be
  compatible with base and stdio v0.14.0.
- Backport the following PRs:
  + Update opam metadata (#1386)
  + Add compatibility with base.v0.14.0 (#1396)
  + Allow stdio.v0.14 (#1399)

## 0.14.2 (2020-05-11)

### Changed

- Merge `doc-comments-val` option with `doc-comments`. The placement of documentation comments on `val` and `external` items is now controled by `doc-comments`.
  + `doc-comments=after` becomes `doc-comments=after-when-possible` to take into account the technical limitations of ocamlformat;
  + `doc-comments=before` is unchanged;
  + `doc-comments-val` is now replaced with `doc-comments`.
    To reproduce the former behaviors
    * `doc-comments=before` + `doc-comments-val=before`: now use `doc-comments=before`;
    * `doc-comments=before` + `doc-comments-val=after`: now use `doc-comments=before-except-val`;
    * `doc-comments=after` + `doc-comments-val=before`: this behavior did not make much sense and is not available anymore;
    * `doc-comments=after` + `doc-comments-val=after`: now use `doc-comments=after-when-possible`.
 (#1358, @jberdine, @Julow, @gpetiot).
 This reverts changes introduced in 0.14.1 (#1335) and 0.14.0 (#1012).

## 0.14.1 (2020-04-14)

### Changed

- The default for `doc-comments` is changed to `after` (#1335, @Julow).
  This reverts a change introduced in 0.14.0 (#1012).
- Revert deprecation of the `doc-comments` option (#1331, @Julow).
  This reverts a change introduced in 0.14.0 (#1293).

## 0.14.0 (2020-04-02)

### Added

- Add an option `--format-invalid-files` to print unparsable parts of the input as verbatim text. This feature is still experimental. (#1026, @gpetiot)
- Support multi-indices extended indexing operators (#1279, #1277, @Julow, @gpetiot).
  This feature has been added in OCaml 4.10.0
- Handle OCaml 4.10.0 AST (#1276, @gpetiot)
- Preserve functor syntax for consistency (#1312, @gpetiot).
  Previously both functor syntax: `module M = functor (K : S) -> struct end` and `module M (K : S) = struct end` would be formatted as the latter, the original syntax is now preserved.

### Changed

- Add the option `doc-comments-val=before|after` (#1012, @Julow).
  This option set the placement of documentation comment on `val` and `external` only.
  It is set to `after` by default.
- The default for `doc-comments` is changed from `after` to `before` (#1012, #1325, @Julow).
  This affects both `conventional` (default) and `ocamlformat` profiles.
- Some options are now deprecated:
  + `doc-comments` (#1293, #1012).
    This option depends on a flawed heuristic.
    It is replaced by `doc-comments-val` for `val` and `external` declarations.
    There is no equivalent to this option in the general case.
  + `escape-chars`, `escape-strings` and `extension-sugar` (#1293).
    These options are rarely used and their default behavior is considered to be the right behavior.
- Add space between `row_field` attributes and the label or arguments, to be
  consistent with the non-polymorphic case. (#1299, @CraigFe)

### Fixed

- Fix missing parentheses around `let open` (#1229, @Julow).
  eg. `M.f (M.(x) [@attr])` would be formatted to `M.f M.(x) [@attr]`, which would crash OCamlformat
- Remove unecessary parentheses with attributes in some structure items:
  + extensions and eval items (#1230, @Julow).
    eg. the expression `[%ext (() [@attr])]` or the structure item `(() [@attr]) ;;`
  + `let _ = ...`  constructs (#1244, @emillon)
- Fix some bugs related to comments:
  + after a function on the rhs of an infix (#1231, @Julow).
    eg. the comment in `(x >>= fun y -> y (* A *))` would be dropped
  + in module unpack (#1309, @Julow).
    eg. in the module expression `module M = (val x : S (* A *))`
- Fix formatting of empty signature payload `[%a:]` (#1236, @emillon)
- Fix parenthesizing when accessing field of construct application (#1247, @gpetiot)
- Fix formatting of attributes on object overrides `{< >}` (#1238, @emillon)
- Fix attributes on coercion (#1239, @emillon)
- Fix formatting of attributes on packed modules (#1243, @emillon)
- Fix parens around binop operations with attributes (#1252, #1306, @gpetiot, @CraigFe)
- Remove unecessary parentheses in the argument of indexing operators (#1280, @Julow)
- Retain attributes on various AST nodes:
  + field set expressions, e.g. `(a.x <- b) [@a]` (#1284, @CraigFe)
  + instance variable set expressions, e.g. `(a <- b) [@a]` (#1288, @CraigFe)
  + indexing operators, e.g. `(a.(b)) [@a]` (#1300, @CraigFe)
  + sequences, e.g. `(a; b) [@a]` (#1291, @CraigFe)
- Avoid unnecessary spacing after object types inside records and polymorphic variants, e.g. `{foo : < .. > [@a]}` and `{ foo : < .. > }` (#1296, @CraigFe)
- Fix missing parentheses around tuples with attributes. (#1301, @CraigFe).
  Previously, `f ((0, 0) [@a])` would be formatted to `f (0, 0) [@a]`, crashing OCamlformat.
- Avoid emitting `>]` when an object type is contained in an extension point or attribute payload (#1298, @CraigFe)
- Fix crash on the expression `(0).*(0)` (#1304, @Julow).
  It was formatting to `0.*(0)` which parses as an other expression.
- Preserve empty doc-comments syntax. (#1311, @gpetiot).
  Previously `(**)` would be formatted to `(***)`.
- Do not crash when a comment contains just a newline (#1290, @emillon)
- Handle lazy patterns as arguments to `class` (#1289, @emillon)
- Preserve cinaps comments containing unparsable code (#1303, @Julow).
  Previously, OCamlformat would fallback to the "wrapping" logic, making the comment unreadable and crashing in some cases.
- Fix normalization of attributes, fixing the docstrings in attributes (#1314, @gpetiot)
- Add missing parentheses around OR-patterns with attributes (#1317, @gpetiot)
- Fix spacing inside parens for symbols when the spacing was handled by the englobing exp (#1316, @gpetiot)
- Fix invalid (unparsable) docstrings (#1315, @gpetiot).
  When parsing a comment raises an error in odoc, it is printed as-is.
- Fix parenthesizing of optional arguments rebound to non-variables, e.g.
  `let f ?a:(A) = ()` rather than the unparsable `let f ?a:A = ()` (#1305, @CraigFe)

## 0.13.0 (2020-01-28)

### Added

- Add an option `--margin-check` to emit a warning if the formatted output exceeds the margin (#1110, @gpetiot)
- Preserve comment indentation when `wrap-comments` is unset (#1138, #1159, @Julow)
- Improve error messages (#1147, @Julow)
- Display standard output in the emacs plugin even when ocamlformat does not fail (#1189, @gpetiot)

### Removed

- Remove `ocamlformat_reason` (#254, #1185, @emillon).
  This tool has never been released to opam, has no known users, and overlaps
  with what `refmt` can do.
- Remove `ocamlformat-diff` (#1205, @gpetiot).
  This tool has never been released to opam, has no known users, and overlaps
  with what `merge-fmt` can do.

### Packaging

- Work with base v0.13.0 (#1163, @Julow)

### Fixed

- Fix placement of comments just before a '|' (#1203, @Julow)
- Fix build version detection when building in the absence of a git root (#1198, @avsm)
- Fix wrapping of or-patterns in presence of comments with `break-cases=fit` (#1167, @Julow).
  This also fixes an unstable comment bug in or-patterns
- Fix an unstable comment bug in variant declarations (#1108, @Julow)
- Fix: break multiline comments (#1122, @gpetiot)
- Fix: types on named arguments were wrapped incorrectly when preceding comments (#1124, @gpetiot)
- Fix the indentation produced by max-indent (#1118, @gpetiot)
- Fix break after Psig_include depending on presence of docstring (#1125, @gpetiot)
- Remove some calls to if_newline and break_unless_newline and fix break before closing brackets (#1168, @gpetiot)
- Fix unstable cmt in or-pattern (#1173, @gpetiot)
- Fix location of comment attached to the underscore of an open record (#1208, @gpetiot)
- Fix parentheses around optional module parameter (#1212, @cbarcenas)
- Fix grouping of horizontally aligned comments (#1209, @gpetiot)
- Fix dropped comments around module pack expressions (#1214, @Julow)
- Fix regression of comment position in list patterns (#1141, @jberdine)
- Fix: adjust definition of Location.is_single_line to reflect margin (#1102, @jberdine)

### Documentation

- Fix documentation of option `version-check` (#1135, @Wilfred)
- Fix hint when using `break-separators=after-and-docked` (#1130, @gretay-js)

## 0.12 (2019-11-04)

### Changed

- Set "conventional" as the default profile (#1060, @gpetiot).
  This new profile is made to better match the most used style and is encouraged.
  To continue using the previous default, use `profile = ocamlformat` in your `.ocamlformat`.
- CLI: Allow both values of boolean options (#1062, @Julow).
  Now, both `--opt` and --no-opt` are available on the CLI for any boolean option "opt".
  Previously, only one of them were available depending on the default value.
- Auto mode for `break-string-literals` (#1057, @gpetiot).
  `wrap`, `newlines` and `newlines-and-wrap` values of `break-string-literals` are removed.
  `auto` replaces them, it is equivalent to `newlines-and-wrap`.
- Dock collection brackets (#1014, @gpetiot).
  `after-and-docked` value of `break-separators` is removed and is replaced by a new `dock-collection-brackets` option.
- Preserve `begin` and `end` keywords in if-then-else (#978, @Julow).
  Previously, `begin`/`end` keywords around if-then-else branches were turned into parentheses.

#### Added

- Give a hint when warning 50 is raised (#1111, @gpetiot)
- Add a message when a config value is removed (#1089, @emillon).
  Explain what replaces removed options and avoid printing a parsing error.
- Implement `sequence-blank-line=preserve-one` for let bindings (#1077, @Julow).
  Preserve a blank line after `let .. in` when `sequence-blank-line` set to `preserve-one`.
  Previously, only blank lines after `;` could be preserved.
- Parse toplevel directives (#1020, @Julow).
  Allow `#directives` in `.ml` files.
  Previously, files containing a directive needed to be parsed as "use file".
  The "use file" mode is removed and `--use-file` is now the same as `--impl`.
- Don't require `--name`, require kind, forbid `--inplace`, allow `--check`, make `--enable-outside-detected-project` implicit when reading from stdin (#1018, @gpetiot)
- Parse code in docstrings (#941, @gpetiot).
  Format OCaml code in cinaps-style comments `(*$ code *)` and code blocks in documentation comments `(** {[ code ]} *)`.
- Parse documentation comments with Odoc (#721, @Julow).
  Formatting of documentation comments is more robust and support newer Odoc syntaxes.
  Internally, Odoc replaces Octavius as the documentation parser.

#### Fixed

- Fix unstabilizing comments on assignments (#1093, @gpetiot)
- Fix the default value documentation for `max-indent` (#1105, @gpetiot)
- Fix closing parenthesis exceeding the margin in function application (#1098, @Julow)
- Missing break before attributes of `Pmty_with` (#1103, @jberdine)
- Fix closing quote exceeding the margin (#1096, @Julow)
- Fix break before the closing bracket of collections (exceeding the margin) (#1073, @gpetiot)
- Fix precedence of Dot wrt Hash (#1058, @gpetiot)
- Fix break in variant type definition to not exceed the margin (#1064, @gpetiot)
- Fix newlines and indentation in toplevel extension points (#1054, @gpetiot)
- Fix placement of doc comments around extensions (#1052, @Julow)
- Inline extensions that do not break (#1050, @gpetiot)
- Add missing cut before attributes in type declarations (#1051, @gpetiot)
- Fix alignment of cases (#1046, @gpetiot)
- Fix blank line after comments at the end of lists (#1045, @gpetiot)
- Fix indexing operators precedence (#1039, @Julow)
- Fix dropped comment after infix op (#1030, @gpetiot)
- No newline if the input is empty (#1031, @gpetiot)
- Fix unstable comments around attributes (#1029, @gpetiot)
- Fix extra blank line in sequence (#1021, @Julow)
- Check functor arguments when computing placement of doc comments (#1013, @Julow)
- Fix indentation of labelled args (#1006, @gpetiot)
- Fix linebreak between or-cases with comments when `break-cases=all` (#1002, @gpetiot)
- Fix unstable unattached doc comment in records (#998, @Julow)
- Fix string literal changed (#995, @Julow)
- Fix type variable (#996, @Julow)
- Fix crash on extension sequence (#992, @gpetiot)
- Fix position of expressions regarding of comments in infix-op expressions (#986, @gpetiot)
- Escape special characters in external declaration (#988, @Julow)
- Fix parens around constrained expr with attrs (#987, @gpetiot)
- Fix the margin, and correctly breaks comments (#957, @gpetiot)
- Fix formatting of custom indexing operators (#975, @gpetiot)
- Fix position of comments of labelled arrow types (#976, @gpetiot)
- No box around inline odoc styles (#971, @gpetiot)
- Fix boxing of collection expressions/patterns (#960, @gpetiot)
- Fix crash on record expr with pack fields (#963, @Julow)
- Fix letop in subexpr (#956, @hhugo)

### Internal

- Take file kind from --name when formatting stdin (#1119, @Julow)
- Make Fmt.t abstract (#1109, @Julow)
- Future-proof Fmt API in case Fmt.t goes abstract (#1106, @emillon)
- Future-proof `Fmt` API in case `Fmt.t` goes abstract (#1106, @emillon)
- Optional names for formatting boxes in debug output (#1083, @gpetiot)
- Check ocamlformat error codes in the testsuite (#1084, @emillon)
- Clean `Translation_unit` (#1078, @gpetiot)
- Use dune file generation in test/passing/dune (#1082, @emillon)
- CI: factorize tests and check reason build (#1079, @gpetiot)
- Use short form for action in src/dune (#1076, @emillon)
- Cleanup `sequence_blank_line` (#1075, @Julow)
- CI: use a script travis-ci.sh to simplify .travis.yml (#1063, @gpetiot)
- Remove utility functions from `Fmt_ast` (#1059, @gpetiot)
- CI: use opam-2.0.5 in Travis (#1044, @XVilka)
- CI: check the build with OCaml 4.07.1 and 4.08.0 (#1036, @Julow)
- Use the same sets of options for both branches by default in `test_branch.sh` (#1033, @gpetiot)
- Fix `test_branch.sh` and CI checking of CHANGES.md (#1032, #1034, @Julow)
- Fix flag of git-worktree in `test_branch.sh` and `bisect.sh` (#1027, @gpetiot)
- Remove the `bisect_ppx` dependency and clean the `Makefile` (#1005, @Julow)
- Use a `CHANGES.md` log file again (#1023, @gpetiot)
- Support OCaml 4.09.0 (add the odoc.1.4.2 dependency) (#1024, @gpetiot)
- Update labels of issue templates (#1017, @gpetiot)
- Update labels in `CONTRIBUTING.md` (#1007, @gpetiot)
- Allow to ignore invalid options (#984, @hhugo).
  The `--ignore-invalid-option` flag is added to ignore invalid options in `.ocamlformat` files.
- Improve the documentation of `--doc-comments` (#982, @Julow)
- Remove symbolic links and change naming convention of tests (#980, @gpetiot)
- Change the type of `fmt_code` (#974, @gpetiot)
- Simplify `Makefile` (#973, @hhugo)
- Dune should not be flagged as a build dep anymore (#954, @gpetiot)

## 0.11 (2019-08-07)

- Improve: generalize API of Config_option (#952, @gpetiot)
- Improve: new 'before' value for option 'sequence-style' (#947, @gpetiot)
- Project: create issue templates (#950, @gpetiot)
- Improve: tidying up Conf.ml (#951, @gpetiot)
- Improve: parse code in comments (#934, @gpetiot)
- Fix comments' placement (do not look at loc_stack) (#923, @gpetiot)
- Doc: setting flags in .ocamlformat (#944, @gpetiot)
- Doc: enable-outside-detected-project necessary for global conf file (#948, @gpetiot)
- Fix hashbang handling (#946, @hhugo)
- Improve: support Shell-style regular expressions in .ocamlformat-ignore and .ocamlformat-enable files (#937, @gpetiot)
- Improve: force break after an infix op only if followed by another one (#935, @gpetiot)
- Fix break-separators=after-and-docked for lists and arrays (#931, @gpetiot)
- Improve: deprecate option break-string-literals and change its default value (#932, @gpetiot)
- Improve: break with labeled arrow type (#933, @gpetiot)
- Improve: disambiguate non-breaking matching structures (#857, @gpetiot)
- Improve: warning 50 handled like an internal error (#930, @gpetiot)
- Fix break-separators=after-and-docked for record patterns (#929, @gpetiot)
- Fix closing parenthesis indentation when on separate line (#928, @gpetiot)
- Improve: split the Conf.ml file (#920, @gpetiot)
- Fix position of comments after anonymous functions (#919, @gpetiot)
- Fix: comments around disabled block (#918, @hhugo)
- Fix monadic bindings (new 4.08 syntax) (#911, @gpetiot)
- Fix attribute when break-infix-before-func=false (#916, @gpetiot)
- Improve: update ocamlformat_reason opam file to 2.0 format (#913, @avsm)
- Fix attributes of modules (#910, @gpetiot)
- Fix docstrings of exceptions (#909, @gpetiot)
- Fix attribute location in Normalization (#908, @gpetiot)
- Improve: add the 'ocamlformat-file-kind' argument to the emacs hook (#905, @gpetiot)
- Improve: dunify testsuite (#881, @trRefis)
- Improve: add trailing semicolon inside record when break-separators=after-and-docked (#899, @gpetiot)
- Fix compilation with 4.06 and 4.07 (#898, @gpetiot)
- Improve: add a new way to indicate multiline delimiters (#876, @trefis)
- Fix inconsistency of break-separators=after-and-docked for record expressions (#856, @gpetiot)

## 0.10 (2019-06-25)

- Improve: align cases horizontally (#883, @gpetiot)
- Improve: option exp-grouping (#828, @gpetiot)
- Improve: synchronize Format with upstream stdlib (#885, @gpetiot)
- Improve: break-string-literals=newlines-and-wrap (#896, @gpetiot)
- Improve: specify break hint in fits_breaks (#894, @gpetiot)
- Improve: option break-before-in (#892, @gpetiot)
- Fix break-string-literals=newlines (#887, @gpetiot)
- Improve: Implement break-fun-sig without Location.is_single_line (#886, @Julow)
- Format gen_version.ml (#893, @hhugo)
- Improve: switch to ast 4.08 (#831, @hhugo)
- Fix formatting of arguments when break-fun-decl=fit-or-vertical (#884, @gpetiot)
- Test: extend max_indent test (#878, @trefis)
- Test: break_cases_normal_indent.ml is a symlink on break_cases_fit.ml (#879, @gpetiot)
- Improve unicode text length computation (#816, @gpetiot)
- Add an option to control the indentation of nested matches (#870, @trefis)
- Fix: properly interpret indicate-multiline-delimiters for if-then-elses (#874, @trefis)
- Enable warning 9 (#875, @hhugo)
- Fix unstable comment in `let%ext` (#873, @gpetiot)
- Improve: option max-indent (#841, @gpetiot)
- Improve: option nested-match=align (#827, @gpetiot)
- Fix dropped attributes in with_constraints (#846, @gpetiot)
- Fix dropped comments in list patterns and module types  (#866, @gpetiot)
- Fix comment dropped in object (#849, @gpetiot)
- Fix inconsistency of break-separators for wildcards in match cases (#855, @gpetiot)
- Improve: new options to support 'with' and 'strict_with' (ocp-indent) (#853, @gpetiot)
- Improve: .ocamlformat-enable files listing files to format when ocamlformat is disabled (#854, @gpetiot)
- Check that all locations have been considered during formatting (#864, @hhugo)
- clean Hashtbl.Poly (#862, @hhugo)
- Fix: test.sh (#858, @hhugo)
- cleanup Cmts.ml (#861, @hhugo)
- Clean: Cleanup usage of Poly (#860, @hhugo)
- Fix: rename sexp_list into list (#859, @hhugo)
- Fix vim instructions (#852, @naartjie)
- Improve: options extension-indent and stritem-extension-indent (#840, @gpetiot)
- Fix comment dropped in field alias (#848, @gpetiot)
- Fix pro position for with_constraints (#847, @gpetiot)
- Improve: finer space-around-exp options (#837, @gpetiot)
- Improve: preserve blank lines in conventional and sparse profiles (#838, @gpetiot)
- Improve: don't fit tag-only comments after val declarations (#836, @Julow)
- Improve speed with ofday_unit_tests_v1.ml (#833, @hhugo)
- Fix exception when calling String.sub (#832, @gpetiot)
- Improve: implement doc-comments and doc-comments-tag-only for every items (#746, @Julow)
- Improve: Add field-space=tight-decl (#829, @Julow)
- Improve: make Sugar.list_exp and Sugar.list_pat tail-recursive (#823, @gpetiot)
- Improve: options 'let-binding-indent', 'type-decl-indent' and 'indent-after-in' (#822, @gpetiot)
- Fix: performance issue with deep asts (#826, @hhugo)
- Improve: preserve blank lines in sequences (#814, @gpetiot)
- Improve: tidying Fmt_ast.ml (#821, @gpetiot)
- Improve: space before type constraint in record (#819, @gpetiot)
- Improve: break-cases=fit-or-vertical (#820, @gpetiot)
- Improve: remove break before ending paren for anonymous functions (#818, @gpetiot)
- Improve: preserve the position of type annotation in bindings (#815, @gpetiot)
- Improve: preserve record type annot (#812, @gpetiot)
- Fix break before ending paren (#801, @gpetiot)
- Improve: better consistency between structures and signatures (#803, @gpetiot)
- Fix let module sparse (sparse mode only for module applications) (#809, @gpetiot)
- Improve: change formatting of newtypes (#811, @gpetiot)
- Improve: break-cases-all shouldn't break nested patterns (#810, @gpetiot)
- Fix: sugarized extensions (#805, @gpetiot)
- Improve: tidying Fmt_ast (#808, @gpetiot)
- Fix cmt in empty structure (#804, @gpetiot)
- Remove dead link to preset profiles (#806, @andschwa)
- Improve: break with type constraints (#797, @gpetiot)
- Fix colon break module type functor (#802, @gpetiot)
- Improve: K&R style for if-then-else (#787, @gpetiot)
- Improve: new option break-fun-sig (#785, @gpetiot)
- Improve: indentation consistency of '<-' and `:=` (#780, @gpetiot)
- Fix: functor application and break-struct wrap incorrectly (#786, @gpetiot)
- Break after anonymous function arrow after infix op (#781, @gpetiot)
- Fix: type extension (#782, @gpetiot)
- Improve: Fmt.noop (#784, @gpetiot)
- Fix extension of value binding (#779, @chrismamo1)
- Improve: less sensitivity to concrete syntax (#767, @gpetiot)
- Fix missing space before attribute on includes (#775, @Julow)
- Improve: new option let-module (#768, @gpetiot)
- Improve: --disable-outside-detected-project is set by default (#761, @gpetiot)
- Fix weird parens break (#751, @gpetiot)
- Fix: if $XDG_CONFIG_HOME is either not set or empty, use $HOME/.config (#758, @gpetiot)
- Fix: --use-file/--impl/--intf should override file extension (#774, @gpetiot)
- Improve: less breaks for break-cases=all but correctly breaks or-patterns (#762, @gpetiot)
- Remove unecessary break on module pack constraints with with-constraints (#739, @Julow)
- Fix inconsistent break before module signature (#755, @gpetiot)
- Fix indentation of functor argument (#773, @gpetiot)
- Tidying fmt ast (#748, @gpetiot)
- Fix nested parens with no break infix before func (#760, @gpetiot)
- Provide an mli for Compat (#772) (hhugo)
-Fix non-wrapping asterisk prefixed cmts (#759, @gpetiot)
- Support for OCaml 4.08 (#763, @hhugo)
- Fix module type functor (#716, @gpetiot)
- Small cleanup (#764, @hhugo)
- Fix: update ocamlformat-help.txt (follow up on #752) (#756, @gpetiot)
- Fix module pack and functor (#735, @Julow)
- Fix grammar: it's -> its (@anmonteiro)
- Improve: support --name with --inplace (#740, @jberdine)
- Fix: dropped comments for pexp_record (#743, @hhugo)
- Improve: comments arround attributes, fix #726 (#742, @hhugo)
- Update README for new profiles (#738, @jberdine)
- Remove deprecated 'default' profile (#736, @jberdine)
- Fix extra parens around ext match (#733, @gpetiot)
- Improve: factorize with compose_module (#729, @gpetiot)
- Test: exclude gen_version.ml from test (#732, @jberdine)
- Improve: make gen_version an ocaml script (#664, @hhugo)

## 0.9.1 (2019-06-24)

- Small cleanup (#764, @hhugo)
- Support for OCaml 4.08 (#763, @hhugo)

## 0.9 (2019-03-28)

- Admin: remove CHANGES.md that was essentially git log (@jberdine)
- Admin: simplify release procedure (@jberdine)
- Build: fix ocaml version constraint, need 4.06 (@jberdine)
- Improve: make gen_version an ocaml script (@hhugo)
- Improve: fix associativity of Pexp_setfield (#725, @jberdine)
- Improve: normalize setfield and setinstvar (#720, @gpetiot)
- Remove: deprecated config file syntax parsing (#715, @jberdine)
- Improve: put the equal first for ocp-indent-compat (#717, @gpetiot)
- Fix: parse docstrings once (#713, @gpetiot)
- Improve: new profiles conventional and ocamlformat (#663, @gpetiot)
- Revert module indentation (#714, @gpetiot)
- Fix infix wrap (#691, @gpetiot)
- Fix doc comments tag only when docstring parsing disabled (#711, @gpetiot)
- Fix missing space before closing paren around function (#705, @jberdine)
- Fix documentation of doc-comments-tag-only (#710, @gpetiot)
- Improve: module-item-spacing=preserve (#538, @gpetiot)
- Add a space in "Jane Street" (#703, @kevinji)
- Fix js_source.ml (#702, @gpetiot)
- Fix space-around-collection-expressions for record/variant definitions (#670, @Julow)
- Fix extra space ifthenelse (#700, @gpetiot)
- Improve split attribute in let binding for expect test with uncaught exn (#681, @gpetiot)
- Fix empty newline before equal (#701, @gpetiot)
- Fix double cmts (#678, @gpetiot)
- Fix value binding ocp indent compat (#694, @gpetiot)
- Fix ast changed when record ident constrained (#697, @gpetiot)
- Fix incorrect ocaml code (#698, @gpetiot)
- Fix fmt for CI (#693, @gpetiot)
- Fix record break (#689, @gpetiot)
- Fix break before parens no wrap fun args (#690, @gpetiot)
- Improve: disable conf in files and attributes (#684, @gpetiot)
- Fix space around tuples (#679, @gpetiot)
- Improve: break before in for let-module construct, because of ocp-indent (#685, @gpetiot)
- Improve debugging output (#677, @hhugo)
- Improve: group open/close of modules and fix indentation (#665, @gpetiot)
- Fix constrained match in record (#676, @gpetiot)
- Fix: formatting of end line comments (#662, @gpetiot)
- Fix cmt in fun when no break infix (#668, @gpetiot)
- Add the wrap-fun-decl option (#645, @Julow)
- Improve: break the list of 'with type' module constraints (#639, @gpetiot)
- Reduce the use of Poly comparisons (#661, @hhugo)
- Improve: check flag to check whether the input files already are formatted (#657, @gpetiot)
- Fix cmt placement infix op (#651, @gpetiot)
- Restore compat with base.v0.11 (@hhugo)
- Fix: disallow '-' with other inputs (#658, @hhugo)
- Fix build on OCaml 4.06.1 (#646, @Julow)
- Fix comments on record fields (#650, @Julow)
- Fix cmts in list (#654, @gpetiot)
- Improve: If-then-else = fit-or-vertical mode (#603, @gpetiot)
- Link to man page from readme (#648, @yawaramin)
- Fix indent match branches with cmts (#644, @gpetiot)
- Build: update to base v0.12 (#642, @jberdine)
- Fit tag-only doc comments (#637, @Julow)
- Fix try%lwt indent (#638, @gpetiot)
- Fix type manifest formatting (#616, @gpetiot)
- Fix: don't include ocamlformat_diff in ocamlformat (#636, @Khady)
- fix emacs setup (#631, @Khady)
- tools/update_tests.sh --all (#632, Julow)
- Fix: don't break line before wrapping comment (#634, @gpetiot)
- Fix ignored ocamlformat attribute (#615, @gpetiot)
- Include jsoo in the tests (#618, @hhugo)
- Fix missing break before comment (#613, @gpetiot)
- Do not rely on the file-system to format sources (#611, @hhugo)
- Ignore file in .ocamlformat-ignore (#606, @hhugo)
- Improve reason support (#608, @hhugo)
- Fix: fix fmt_ast wrt strings and chars when sources are not available (#607, @hhugo)
- Fix ocamlformat_reason (#604, @hhugo)
- Fix missing break for local open record patterns (#602, @gpetiot)
- Fix regression for variants with docstrings (#601, @gpetiot)
- Fix extra break in module pack type (#600, @Julow)
- Add the doc-comments-padding option (#575, @Julow)
- Improve: externalize Sugar functions from Fmt_ast.ml (#593, @gpetiot)
- Fix typedecl attribute (#595, @gpetiot)
- Improve: less linebreaks for break-cases=fit (#536, @gpetiot)
- fix #590 (#594, @hhugo)
- Make gen_version.sh use bash. (#592, @hhugo)
- Implement box debugging (#574, @Julow)
- Break closing bracket in polymorphic variants (#583, @Julow)
- Break comment record (#580, @Julow)
- missing headers (@hhugo)
- Improve: mishandling of field_space in record exps and patterns (#587, @jberdine)
- Add empty mli for executable (#591, @hhugo)
- tests: test ocamlformat when disabled (@hhugo)
- dont reformat if disabled (@hhugo)
- remove global ref in Transation_unit (@hhugo)
- Fix Emacs (>26.1) temporary buffer not killed (#567, @ludwigpacifici)
- Improve: opam file for ocamlformat_diff to remove the bos dependency (#579, @gpetiot)
- Fix: Require Octavius version 1.2.0 (#576, @Julow)
- Improve: record fields with type constraints (#565, @jberdine)
- Fix: comments attachment (#548, @gpetiot)
- Improve: parens around constrained any-pattern (#431, @gpetiot)
- Revise formatting of compact single case matches (#552, @jberdine)
- Fix typo in help text (#553) (Wilfred Hughes)
- Improve: calculate length of comment strings using UTF8 (#550, @jberdine)
- Admin: update travis versions of ocaml and opam (#551, @jberdine)
- Fix: missing break before `; _` (#549, @jberdine)
- Improve: module item spacing in sparse mode (#546, @jberdine)
- Improve: some simplifications (#542, @gpetiot)
- Improve: remove unnecessary parens when open module (#537, @gpetiot)
- Improve: not breaking after bind/map operators (#463, @gpetiot)
- Fix suboptimal docstring formatting (#540, @gpetiot)
- amend janestreet profile (#524, @mbarbin)
- Improve: option break-separators (#461, @gpetiot)
- Fix formatting of types with ocp-indent-compat=true (#525, @gpetiot)
- Preserve shebang (#533, @gpetiot)
- Fix: remove indented empty lines between comments (#531, @gpetiot)
- Improve: remove indented empty lines separating recursive modules (#528, @gpetiot)
- add update_tests.sh (#529, @gpetiot)
- Improve: space around collection expressions (#527, @gpetiot)
- Improve: remove more spaces inside parenthesized multiline constructs (#526, @gpetiot)
- Disable docstring parsing for external tests (#518, @gpetiot)
- Fix odoc normalize (#520, @gpetiot)
- Better docstring error msgs (#519, @gpetiot)
- Fix odoc seps (#511, @gpetiot)
- Improve: option 'single-case' (#426, @gpetiot)
- Add a parens-tuple-patterns configuration option (#498, @NathanReb)
- Fix: comments should not be parsed for diff (#509, @gpetiot)
- Fix: odoc refs (#510, @gpetiot)
- Fix formatting of or-patterns in try expressions (#503, @NathanReb)
- Test: improve test_branch.sh to allow different config for branch (#496, @jberdine)
- Improve: option 'parens-ite' (#430, @gpetiot)
- fix break-struct for toplevel items (not in a struct) (#497, @gpetiot)
- Fix: breaking of variant types (#486, @gpetiot)
- Improve: autocompletion of git branch names for test_branch.sh (#485, @gpetiot)
- Fix: Sanitize docstring check (#481, @gpetiot)
- Improve the formatting of lists in doc comments (#480, @jeremiedimino)
- Add PR test script and update contributing guidelines with expected usage (#479, @jberdine)
- Fix break struct natural (#443, @gpetiot)
- Fix: disable-outside-detected-project: disable ocamlformat when no .ocamlformat file is found (#475, @gpetiot)
- Improve: error message when docstrings move (#446, @gpetiot)
- Improve: print-config prints all options (#465, @gpetiot)
- Ocamldoc docstrings (#460, @gpetiot)
- Doc: disable-outside-detected-project (#468, @gpetiot)
- Improve: shorter output of regtests (#469, @gpetiot)
- Admin: add code of conduct and copyright headers to build and package system (@jberdine)
- Improve: add license header for tools/ocamlformat-diff/ocamlformat_diff.ml (#466, @gpetiot)
- Build: a few simplifications enabled by dune 1.1.1 (#457, @jberdine)
- Improve: record fields with attributes and docs in type definitions (#458, @jberdine)
- Fix exception comments (#459, @gpetiot)
- Ocamlformat diff tool (#450, @gpetiot)

## 0.8 (2018-10-09)

- Improve: set break-sequences in sparse and compact profiles (#455, @jberdine)
- Improve: keep a space inside tuples parens (#453, @gpetiot)
- Improve: --root option to isolate configuration files (#402, @gpetiot)
- Fix: missing parens around partially-applied `::` (#452, @jberdine)
- Fix: parens around expressions with attributes (#441, @gpetiot)
- Build: do not execute shell scripts directly in build (#448, @dra27)
- Add: read ocp indent config files (#445, @gpetiot)
- Improve: option 'break-sequences' (#434, @gpetiot)
- Improve: option 'no-indicate-multiline-delimiters' to have less whitespaces (#429, @gpetiot)
- Fix: outdent before arrow (#444, @gpetiot)
- Improve: User documentation (#449, @gpetiot)
- Improve: option 'cases-exp-indent' to adjust indent (#428, @gpetiot)
- Add: compact and sparse profiles (#408, @jberdine)
- Improve: explicit error message in case of 'permission denied' error (#425, @gpetiot)
- Fix: comment stabilization in Pexp_override (#422, @gpetiot)
- Fix: corner case while formatting type variables (#440, @hhugo)
- Fix: many missing comments (#418, @hhugo)
- Fix: asserts and attributes (#414, @hhugo)
- Fix: extension and attribute (#417, @hhugo)
- Improve: support for `function%ext` (#416, @hhugo)
- Fix: Inconsistent spacing around comments in signatures vs structures (#437, @gpetiot)
- Improve: better error with location when comment dropped (#401, @gpetiot)
- Fix doc comments (#413, @hhugo)
- Improve: use input_name for error messages (@hhugo)
- Improve: break after inherit (@hhugo)
- Fix: aliases inside constructor declaration (#424, @gpetiot)
- Fix: broken invariant for Pmod_unpack (#421, @gpetiot)
- Fix: print error details in debug mode only (#420, @hhugo)
- Fix: mark_parenzed_inner_nested_match (@hhugo)
- Improve: tune the janestreet profile (@hhugo)
- Improve: disable ocamlformat if no dot ocamlformat in the project (#391, @hhugo)
- Improve: new option to control spacing around let bindings (#344, @hhugo)
- Fix: prec of string/array sugar (#381, @hhugo)
- Fix: lost comment in constraint expression (#400, @gpetiot)
- Fix: lost cmt near functor (#399, @gpetiot)
- Improve: preset profiles (default & janestreet) (#390, @gpetiot)
- Improve: try to fit simple list/array elements on a single line (#375, @gpetiot)
- Fix: bad comment spacing with module-item-spacing=compact (#395, @gpetiot)
- Fix: dropped comment in revapply of extension (#394, @gpetiot)
- Improve: let-and structures spacing depends on module-item-spacing (#367, @gpetiot)
- Fix: consecutive prefix operator (#386, @hhugo)
- Fix: invalid (#383, @hhugo)
- Fix: lazy and alias (#388, @hhugo)
- Improve: main loop and error reporting (#389, @hhugo)
- Fix: exposed_left_typ (#385, @hhugo)
- Fix: rec functor (#382, @hhugo)
- Fix: `while%ext`/`for%ext` (@hhugo)
- Fix: more on class (@hhugo)
- Fix: invalid syntax on class (@hhugo)
- Improve: follow XDG for global config files (@gpetiot)
- Improve: add support for bigarray sugar index operator (@hhugo)
- Add: support reading input from stdin (#353, @bkase)
- Fix: the precedence of options (@gpetiot)
- Improve: doc of config option choice alternatives (#354, @jberdine)
- Improve: string formatting (@hhugo)

## 0.7 (2018-08-23)

- Improve: simplify setting option defaults, slight --help improvement (#350, @jberdine)
- Improve: update emacs mode to use replace-buffer-contents (#345, @hhugo)
- Improve: add option to not force-break structs (#346, @jberdine)
- Improve: move 'formatting' options into separate section (#348, @gpetiot)
- Improve: fun sugar (@hhugo)
- Improve: add option to omit open lines between one-line module items (#303, @gpetiot)
- Fix: infix ops (@hhugo)
- Improve: reformat files with no locations (@hhugo)
- Improve: better error when max-iters = 1 (@hhugo)
- Improve: breaking before arrows in pattern match cases (@jberdine)
- Improve: no parens for trailing 'not' (@hhugo)
- Improve: missing break hint, fix #331 (@hhugo)
- Improve: comments before match (#330, @jberdine)
- Fix: missing comments (@hhugo)
- Fix: missing attributes due to sugar (@hhugo)
- Fix: parens non trivial rhs for `#` infix ops (@hhugo)
- Improve: let-module-in break before `in` (#328, @jberdine)
- Improve: sugar for nestest module_with (@hhugo)
- Improve: attributes on let bindings (#324, @jberdine)
- Improve: wrapping of functor args in type declaration (#315, @gpetiot)
- Fix: comments attachment with infix ops (@hhugo)
- Fix: comments attachment with Pexp_fun (@hhugo)
- Fix: docstrings as attributes (@hhugo)
- Improve: refactor and improve documentation of options (#302, @gpetiot)
- Improve: error reporting in emacs integration (#304, @jberdine)
- Improve: pexp_open as final arg of infix op (#314, @jberdine)
- Fix: missing parens around labeled record pattern arg (@jberdine)
- Fix: missing attributes (@hhugo)
- Fix: duplicated (x3) attributes in pexp_letmodule (@hhugo)
- Improve: allow to locally disable ocamlformat (@hhugo)
- Improve: corner case indentation of fun -> function (#312, @jberdine)
- Improve: labeled, optional, and default args (@jberdine)
- Improve: punning default arg with type constraint (@jberdine)
- Improve: add options to controls various spaces (#284, @hhugo)
- Improve: add option to disable wrapping fun args (#283, @hhugo)
- Improve: add option --break-cases to break each pattern-matching case (#251, @gpetiot)
- Improve: rename --nested-parens option (@hhugo)
- Improve: ws before colon for constraint (#293, @hhugo)
- Improve: option to choose where to parens nested match (@hhugo)
- Improve: always parens nested match (even the right most one) (@hhugo)
- Improve: always break for let_and contruct (@hhugo)
- Fix: missing comments (@hhugo)
- Improve: Add option to preserve style of local module open (#267, @gpetiot)
- Improve: preserve extension point formatting (@hhugo)
- Improve: make double semi consistent between implementation and use_file (#292, @hhugo)
- Improve: configure ocamlformat using attributes (@hhugo)
- Improve: extension point (@hhugo)
- Improve: break in type declaration for variant and record (#280, @hhugo)
- Fix: memory leak (@hhugo)
- Test: add ocaml compiler to test suite, and improve `make -C test` (@jberdine)
- Fix: unary operator `+`/`-` (@hhugo)
- Fix: doc comments in class (@hhugo)
- Fix: ocaml bug, sort fields (@hhugo)
- Improve: empty mod with comments (@hhugo)
- Improve: disable warning generated by the lexer in quiet mode (@hhugo)
- Fix: record update (@hhugo)
- Fix: rec let binding and attribute (@hhugo)
- Fix: punning (@hhugo)
- Fix: let open and constraint (@hhugo)
- Fix: not extension sugar when attribute (@hhugo)
- Fix: no-comment-check missing case (@hhugo)
- Fix: string literal (@hhugo)
- Fix: format of infix in presence of `%;` (@hhugo)
- Fix: let binding and type annot (@hhugo)
- Fix: binding when lhs is an extension (@hhugo)
- Fix: pat constraint in payload (@hhugo)
- Fix: let rec with extension (@hhugo)
- Fix: comments (@hhugo)
- Fix: comments in fmt_case (@hhugo)
- Fix: comments around Longident (@hhugo)
- Fix: missing comment for pmty_with (@hhugo)
- Improve: add option to disambiguate infix precedence with parens (@jberdine)
- Improve: `not` when infix op arg (@jberdine)
- Improve: add a flag to skip all checks about comments (@hhugo)
- Improve: breaking of module ident/unpack/extension exps (#269, @jberdine)
- Fix: literal sub-exps with attributes (@jberdine)
- Fix: many fixes regarding attributes (@hhugo)
- Improve: preserve formatting of block comments (#255, @hhugo)
- Improve: breaking of applications with long literal list args (#258, @jberdine)
- Fix: sugar functor (@hhugo)
- Fix: type alias in variant (@hhugo)
- Improve: formatting of comments (@jberdine)
- Fix: prefix operators (@hhugo)
- Fix: exception declarations (@hhugo)
- Fix: doc comments in structure (#250, @hhugo)
- Fix: add parens around pat with trailing attr (@hhugo)
- Fix: let binding and Ppat_or (@hhugo)
- Fix: be more permissive with pattern (@hhugo)
- Fix: fix string_literal with when its location includes its attribute (#244, @hhugo)
- Improve: improve errors returned to the user. (#243, @hhugo)
- Fix: missing comments for Pexp_construct (#240, @hhugo)
- Fix: multiple fixes around classes (#242, @hhugo)
- Fix: comments in empty () and [] (#241, @hhugo)
- Fix: support empty variant (#239, @hhugo)
- Fix: add missing attribute (#238, @hhugo)
- Fix: be more permissive with ppat_interval (#237, @hhugo)
- Improve: remove trailing ws (#210, @hhugo)
- Improve: attributes on type declarations (#232, @jberdine)
- Improve: breaking of infix Array and String get and set ops (#233, @jberdine)
- Fix: attributes and doc comments (#221, @hhugo)
- Improve: spacing of module unpack (#230, @jberdine)
- Improve: no parent for new (@hhugo)
- Fix: Revert: Improve: remove redundant parens around application operators (@hhugo)
- Improve: array alignment (#226, @hhugo)
- Improve: nested array infix ops (#225, @hhugo)
- Fix: is_adjacent and remove [~inclusive] from [Source.string_between] (@hhugo)
- Fix: Cmts.CmtSet.split (@hhugo)
- Improve: Allow comments inside empty delimited "things" (#223, @hhugo)
- Fix: Source.ends_line (#222, @hhugo)
- Improve: empty struct and sig (#217, @hhugo)
- Improve: support for toplevel files (#218, @hhugo)
- Fix: string literal, fix #214 (#219, @hhugo)
- Improve: more tuning for functors (@hhugo)
- Improve: sugar for functor type with multiple args (@hhugo)
- Improve: sugar for functors with multiple args (@hhugo)
- Improve: module type with (@hhugo)
- Improve: break before with/and type (@hhugo)
- Improve: break between fun args (@hhugo)
- Improve: module unpacking (#215, @hhugo)
- Improve: for & while loops (#211, @hhugo)
- Fix: attributes on ite (#209, @hhugo)
- Fix: partially applied (+) and (-) (#208, @hhugo)
- Fix: polymorphic variant (#202, @hhugo)
- Fix: parens with lazy pat (fix #199) (#201, @hhugo)
- Improve: omit excess indentation of `function` cases (@jberdine)
- Improve: extensions with payloads of multiple structure items (@jberdine)
- Improve: parenthesization and attribute placement of if-then-else (@jberdine)
- Fix: do not attach comments to docstrings (@jberdine)
- Fix: short syntax for extensions (#193, @hhugo)
- Fix: missing attrs for pcl_fun (@hhugo)
- Fix: pos of attribute for functors (@hhugo)
- Fix: () module only if not attrs (@hhugo)
- Fix: missing attrs for object (@hhugo)
- Fix: no short form of extension with attribs (@hhugo)
- Fix: normalization for Pexp_poly and Pexp_constraint (#190, @hhugo)
- Fix: some parenthesization context checks (#189, @hhugo)
- Fix: attributes on fun expressions (@jberdine)
- Fix: extensions with multiple module-level eval expressions (#185, @jberdine)
- Fix: functor & apply (#182, @hhugo)
- Fix: module rec with (@hhugo)
- Fix: more parens in pat_constraint (@hhugo)
- Improve: tuple & constraint (@hhugo)
- Improve: empty module (#178, @hhugo)
- Fix: extensible variant (#177, @hhugo)
- Fix: index operator (#176, @hhugo)
- Improve: empty module sig (@hhugo)
- Fix: add attributes to module signature (@hhugo)
- Add: support for objects and classes (#173, @hhugo)
- Improve: remove some redundant parens around tuple types (@jberdine)
- Fix: args in let bindings (@hhugo)
- Improve: let module%ext (@hhugo)
- Fix: infix op in alias (@hhugo)
- Fix: extensions pat (@hhugo)
- Fix: limit use of short syntax for extensions (@hhugo)
- Improve: allow break after Psig_include (@jberdine)
- Fix: { (a; b) with a; b } (@hhugo)
- Fix: with type [longident] (@hhugo)
- Fix: attributes on polymorphic variants (@hhugo)
- Fix: attribute in let bindings (@hhugo)
- Fix: private in extensible variant (@hhugo)
- Fix: gadt in extensible variant (@hhugo)
- Fix: missing parens in list pattern (@hhugo)
- Improve: format [new e] like an apply (@hhugo)
- Fix: parens for constraint (@hhugo)
- Fix: avoid emitting `>]` which is an unparsable keyword (#171, @hhugo)
- Fix: misplaced comments on `module type of` (@jberdine)

## 0.6 (2018-04-29)

### Features

- Add: option to align all infix ops (#150, @hhugo)
- Add: option to attempt to indent the same as ocp-indent (#162)
- Add: option for no discretionary parens for tuples (#157, @hhugo)
- Add: alternative format for if-then-else construct (#155, @hhugo)
- Add: option to customize position of doc comments (#153, @hhugo)

### Fixed

- Fix: dropped item attributes on module expressions
- Fix: toplevel let%ext (#167, @hhugo)
- Fix: parens around type alias & empty object type (#166, @hhugo)
- Fix: missing comments for [let open] (#165, @hhugo)
- Fix: missing comments in ppat_record (#164, @hhugo)
- Fix: check_typ wrt constraint on module type (#163, @hhugo)
- Fix: let binding with constraint (#160, @hhugo)
- Fix: handle generative functor type (#152, @hhugo)

### Formatting improvements

- Improve: remove redundant parens around application operators
- Improve: parenthesize and break infix constructors the same as infix ops
- Improve: consider prefix ops and `not` to be trivial if their arg is
- Improve: align arrow type args and do not wrap them (#161)
- Improve: formatting for multiple attributes (#154, @hhugo)
- Improve: keep the original string escaping (#159, @hhugo)
- Improve: discretionary parens in patterns (#151, @hhugo)
- Improve: breaking of infix op arguments
- Improve: consider some extensions to be "simple"
- Improve: punning (#158, @hhugo)
- Improve: force break of let module/open/exception/pats (#149, @hhugo)

### Build, packaging, and testing

- Add support for bisect (#169, @hhugo)
- Exclude failing tests from `make -C test`

## 0.5 (2018-04-17)

### Features

- Add: support for `new%js` (#136, @hhugo)
- Add: support for Ptyp_object (#104, @smondet)
- Use original filename when given in error messages. (#96, @mbarbin)

### Fixed

- Fix: allow extensions in types (#143, @hhugo)
- Fix: parens on symbol type constructor
- Fix: parenthesization of '!=' partial application as a prefix op (#126, @hhugo)
- Fix: parens around Ppat_constraint under Pexp_match or Pexp_try (#124, @hhugo)
- Fix: parenthesization of tuple args of variant type declarations (#122, @hhugo)
- Fix: missing parens around list inside Constr pattern (#123, @hhugo)
- Fix: incorrect breaking of long strings (#130, @hhugo)
- Fix: missing parens inside array literal (#129, @hhugo)
- Fix: attributes on arguments of function (#121, @hhugo)
- Fix: floating docstrings within a type declaration group
- Fix: missing parens in sugared Array.set
- Fix: missing attributes on patterns
- Fix: is_prefix_id for != (#112, @hhugo)
- Fix: missing parens around module value types in signatures (#108, @hcarty)
- Fix: floating docstrings within a value binding group
- Fix: missing attributes on extension points (#102, @hcarty)
- Fix: extensible variants with aliases (#100, @hcarty)
- Fix: several issues with extension sequence expressions
- Fix: generative functors
- Fix: preserve files with an empty ast (instead of failing) (#92, @mbarbin)
- Fix: missing extension on Pexp_sequence
- Fix: missing docstrings and attributes on types
- Fix: missing parens around sugared Array and String operations
- Fix: missing parens around Pexp_newtype
- Fix: missing parens around Ppat_constraint, Ppat_or, and Ppat_unpack
- Fix: dropped space when string wrapped between spaces
- Fix: repeated ppx extension on mutual/recursive let-bindings (#83, @mbarbin)
- Fix: dropped comments on Pmty_typeof
- Fix: missing parens around Ppat_unpack under Ppat_constraint

### Formatting improvements

- Improve: two open lines following multiline definition only with --sparse (#144)
- Improve: indent rhs of ref update (#139, @hhugo)
- Improve: no parens around precedence 0 infix ops (refines #115) (#141, @hhugo)
- Improve: support `(type a b c)` (#142, hhugo)
- Improve: no parens for `{ !e with a }` (#138, @hhugo)
- Improve: no parens for constr inside list pattern. (#140, @hhugo)
- Improve: generative functor applications (#137, @hhugo)
- Improve: omit parens around lists in local opens (#134, @hhugo)
- Prepare for ocaml#1705 (#131, @hhugo)
- Improve: comment wrapping for dangling close
- Improve: if-then-else conditions that break
- Improve: suppress spurious terminal line break in wrapped strings
- Improve: parens for nested constructors in pattern (#125, @hhugo)
- Improve: remove duplicate parens around Ptyp_package
- Improve: indentation after comment within record type declaration
- Improve: add discretionary parens on nested binops with different precedence
- Improve: empty module as functor argument (#113, @hhugo)
- Improve: indentation of multiple attributes
- Improve: attributes on short structure items
- Improve: attributes on type declarations
- Improve: tuple attribute args
- Improve: parenthesization of Ppat_or
- Improve: determination of file kind based on provided name
- Improve: extension on the let at toplevel: e.g. let%expect_test _ (#94, @mbarbin)
- Improve: constraints in punned record fields (#93, @mbarbin)
- Improve: nullary attributes
- Improve: Ppat_tuple under Ppat_array with unnecessary but clearer parens
- Improve: breaking of arguments following wrapped strings

### Build, packaging, and testing

- Simplify using `(universe)` support in jbuilder 1.0+beta20
- Add some regtests (#135, @hhugo)
- Upgrade to Base v0.11.0 (#103, @jeremiedimino)
- Add Travis CI script
- Fix: build [make reason] (#97, @mbarbin)
- Simplify Makefile due to jbuilder 1.0+beta18

## 0.4 (2018-02-24)

### Features

- Wrap lines in string literals, comments and docstrings
- Improve char escaping to ascii / uniform hexa / utf8 (#73)
- Add support for `Pexp_new` expressions (#76, @smondet)
- Add support for `Pexp_send _` expressions (#72, @smondet)
- Add options to format chars and break strings (#70, @smondet)
- Formatting of %ext on if/while/for/match/try/; (#63, @hcarty)
- Disable formatting with [@@@ocamlformat.disable] (#66, @hcarty)

### Formatting improvements

- Improve sequences under if-then-else with unnecessary but safer parens
- Improve optional arguments with type constraints
- Improve let-bound functions with type constraints
- Improve newtype constraints in let-bindings
- Improve placement of exception docstrings

### Fixed

- Fix missing break hint before comment on sugared `[]`
- Fix formatting of [%ext e1]; e2 (#75, @hcarty)
- Fix missing parens around let exception, let module, for, while under apply
- Fix missing parens under alias patterns
- Fix placement of attributes on extension constructors
- Fix missing parens around unpack patterns
- Fix let-bindings with pattern constraints
- Fix mutually recursive signatures

## 0.3 (2017-12-21)

### Features

- Output to stdout if output file omitted

### Fixed

- Fix Ppat_any value bindings
- Fix missing parens around variant patterns in fun arg
- Fix position of comments attached to end of sugared lists
- Fix missing comments on module names
- Fix package type constraints
- Fix first-class module alias patterns
- Fix first-class module patterns in let bindings
- Fix missing parens around Ptyp_package under Psig_type
- Fix missing "as" in Ptyp_alias formatting (@hcarty)
- Fix let bindings with constraints under 4.06

### Formatting improvements

- Improve line breaking of or-patterns
- Improve placement of comments within pattern matches
- Improve clarity of aliased or-patterns with parens
- Improve matches on aliased or-patterns
- Improve infix applications in limbs of if-then-else
- Improve final function arguments following other complex arguments
- Improve consistency of paren spacing after Pexp_fun
- Improve sugar for Pexp_let under Pexp_extension
- Improve sugar for newtype
- Improve first-class module expressions
- Improve indentation when comments are sprinkled through types
- Do not add open line after last binding in a structure

### Build and packaging

- Simplify build and packaging, and adopt some common practices
- Add Warnings.Errors argument for < 4.06 compatibility (@hcarty)
- Update base to v0.10.0 (@hcarty)

## 0.2 (2017-11-09)

### Features

- Check fatal warnings not only in inplace mode

### Documentation

- Improve doc of --no-warn-error
- Mention object language not implemented
- Update documentation of --output

### Fixed

- Colon instead of arrow before type for GADT constructors with no arguments (@mbouaziz)
- Fix some dropped comments attached to idents
- Fix missing parens around Ppat_alias under Ppat_variant
- Fix module type constraints on functors
- Fix broken record field punning
- Fix broken docstring attachment with multiple docstrings
- Fix missing parens around application operators
- Fix missing parens around Ppat_or under Ppat_variant
- Fix missing/excess parens around Pexp_open under Pexp_apply/Pexp_construct
- Fix duplicated attributes on Pexp_function
- Fix missing parens around Ptyp_package under Pstr_type
- Add '#' to the list of infix operator prefix (@octachron)
- Do not add space between `[` and `<` or `>` in variant types
- Add a break hint before "constraint" in a type def (@hcarty)

### Formatting improvements

- Remove unnecessary parens around Pexp_tuple under Pexp_open
- Improve single-case matches
- Improve constructor arguments
- Remove unnecessary parens around match, etc. with attributes
- Fix missing parens around constraint arg of variant type
- Fix missing parens on left arg of infix list constructor
- Fix missing parens around arrow type args of variant constructors
- Fix missing parens around type of constraints on module exps

### Build and packaging

- Separate Format patch into ocamlformat_support package
- Fix test script
- Unbreak build of ocamlformat_reason.ml (@mroch)
- Improve opam installation (JacquesPa)
- Install emacs support via opam package

## 0.1 (2017-10-19)

- Initial release.<|MERGE_RESOLUTION|>--- conflicted
+++ resolved
@@ -21,11 +21,8 @@
 
 - Compatible with OCaml 5.1.0 (#2412, @Julow)
   The syntax of let-bindings changed sligthly in this version.
-<<<<<<< HEAD
 - \* Removed extra break in constructor declaration with comment (#2429, @Julow)
-=======
 - \* De-indent the `object` keyword in class types (#2425, @Julow)
->>>>>>> 63b7ff52
 - \* Consistent formatting of arrows in class types (#2422, @Julow)
 
 ### Fixed
