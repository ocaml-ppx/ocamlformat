--- conflicted
+++ resolved
@@ -4,18 +4,6 @@
 existing code differently from the previous release when using the default
 profile. This started with version 0.26.0.
 
-<<<<<<< HEAD
-## unreleased
-
-### New features
-
-- Compatible with OCaml 5.1.0-beta1 (#2412, @Julow)
-  The syntax of let-bindings changed sligthly in this version.
-
-### Bug fixes
-
-### Changes
-=======
 <!--
 The format of this Changelog is based on Keep a Changelog (https://keepachangelog.com/en/1.0.0/).
 
@@ -31,6 +19,8 @@
 
 ### Changed
 
+- Compatible with OCaml 5.1.0 (#2412, @Julow)
+  The syntax of let-bindings changed sligthly in this version.
 - \* Consistent formatting of arrows in class types (#2422, @Julow)
 
 ### Fixed
@@ -38,7 +28,6 @@
 - Fix dropped attributes on a begin-end in a match case (#2421, @Julow)
 - Fix non-stabilizing comments before a functor type argument (#2420, @Julow)
 - Fix crash caused by module types with nested `with module` (#2419, @Julow)
->>>>>>> 6c4d516c
 
 ## 0.26.0 (2023-07-18)
 
