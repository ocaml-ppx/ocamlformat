### (master)

<<<<<<< HEAD
  + Fix: Fix closing quote exceeding the margin (#1096) (Jules Aguillon)
=======
  + Improve: add a message when a config value is removed (#1089) (Etienne Millon)
>>>>>>> c3293e56
  + API: optional names for formatting boxes (#1083) (Guillaume Petiot)
  + Build: check ocamlformat error codes (#1084) (Etienne Millon)
  + Internal: clean Translation_unit (#1078) (Guillaume Petiot)
  + Build: use dune file generation in test/passing/dune (#1082) (Etienne Millon)
  + CI: factorize tests and check reason build (#1079) (Guillaume Petiot)
  + Fix break before the closing bracket of collections (exceeding the margin) (#1073) (Guillaume Petiot)
  + Build: use short form for action in src/dune (#1076) (Etienne Millon)
  + Improve: Implement sequence-blank-line=preserve-one for let bindings (#1077) (Jules Aguillon)
  + Internal: Cleanup sequence_blank_line (#1075) (Jules Aguillon)
  + Improve: set conventional as the default profile (#1060) (Guillaume Petiot)
  + Fix precedence of Dot wrt Hash (#1058) (Guillaume Petiot)
  + Fix break in variant type definition to not exceed the margin (#1064) (Guillaume Petiot)
  + CI: use a script travis-ci.sh to simplify .travis.yml (#1063) (Guillaume Petiot)
  + Improve: allow both values of boolean options (#1062) (Jules Aguillon)
  + Improve: auto mode for break-string-literals instead of {wrap,newlines,newlines-and-wrap} (#1057) (Guillaume Petiot)
  + Improve: remove utility functions from Fmt_ast (#1059) (Guillaume Petiot)
  + Fix newlines and indentation in toplevel extension points (#1054) (Guillaume Petiot)
  + Fix placement of doc comments around extensions (#1052) (Jules Aguillon)
  + Improve: inline extensions that do not break (#1050) (Guillaume Petiot)
  + Fix: add missing cut before attributes in type declarations (#1051) (Guillaume Petiot)
  + CI: use opam-2.0.5 in Travis (#1044) (Anton Kochkov)
  + Fix alignment of cases (#1046) (Guillaume Petiot)
  + Fix blank line after comments at the end of lists (#1045) (Guillaume Petiot)
  + CI: check the build with OCaml 4.07.1 and 4.08.0 (#1036) (Jules Aguillon)
  + Fix indexing operators precedence (#1039) (Jules Aguillon)
  + Fix dropped comment after infix op (#1030) (Guillaume Petiot)
  + Fix: no newline if the input is empty (#1031) (Guillaume Petiot)
  + Fix unstable comments around attributes (#1029) (Guillaume Petiot)
  + Improve: use the same sets of options for both branches by default in test_branch.sh (#1033) (Guillaume Petiot)
  + Fix test_branch.sh and CI checking of CHANGES.md (#1032, #1034) (Jules Aguillon)
  + Fix flag of git-worktree in test_branch.sh and bisect.sh (#1027) (Guillaume Petiot)
  + Improve: remove the bisect_ppx dependency and clean Makefile (#1005) (Jules Aguillon)
  + Project: use a CHANGES.md log file again (#1023) (Guillaume Petiot)
  + Support OCaml 4.09.0 (add the odoc.1.4.2 dependency) (#1024) (Guillaume Petiot)
  + Parse toplevel directives (#1020) (Jules Aguillon)
  + Fix extra blank line in sequence (#1021) (Jules Aguillon)
  + Check functor arguments when computing placement of doc comments (#1013) (Jules Aguillon)
  + Improve: don't require --name, require kind, forbid --inplace, allow --check, make --enable-outside-detected-project implicit when reading from stdin (#1018) (Guillaume Petiot)
  + Improve: dock collection brackets (#1014) (Guillaume Petiot)
  + Project: update labels of issue templates (#1017) (Guillaume Petiot)
  + Fix indentation of labelled args (#1006) (Guillaume Petiot)
  + Doc: update labels in CONTRIBUTING.md (#1007) (Guillaume Petiot)
  + Fix linebreak between or-cases with comments when break-cases=all (#1002) (Guillaume Petiot)
  + Improve: allow to ignore invalid options (#984) (hhugo)
  + Fix unstable unattached doc comment in records (#998) (Jules Aguillon)
  + Fix string literal changed (#995) (Jules Aguillon)
  + Fix type variable (#996) (Jules Aguillon)
  + Fix crash on extension sequence (#992) (Guillaume Petiot)
  + Fix position of expressions regarding of comments in infix-op expressions (#986) (Guillaume Petiot)
  + Improve: preserve begin-end keywords in if-then-else (#978) (Jules Aguillon)
  + Fix: escape special characters in external declaration (#988) (Jules Aguillon)
  + Fix parens around constrained expr with attrs (#987) (Guillaume Petiot)
  + Fix the margin, and correctly breaks comments (#957) (Guillaume Petiot)
  + Improve the documentation of --doc-comments (#982) (Jules Aguillon)
  + Tests: remove symbolic links and change naming convention of tests (#980) (Guillaume Petiot)
  + Fix formatting of custom indexing operators (#975) (Guillaume Petiot)
  + Fix position of comments of labelled arrow types (#976) (Guillaume Petiot)
  + API: change the type of fmt-code (#974) (Guillaume Petiot)
  + Improve: simplify makefile (#973) (hhugo)
  + Fix: no box around inline odoc styles (#971) (Guillaume Petiot)
  + Fix boxing of collection expressions/patterns (#960) (Guillaume Petiot)
  + Improve: parse code in docstrings (#941) (Guillaume Petiot)
  + Fix crash on record expr with pack fields (#963) (Jules Aguillon)
  + Fix: letop in subexpr (#956) (hhugo)
  + Fix: dune should not be flagged as a build dep anymore (#954) (Guillaume Petiot)
  + Improve: parse doc comments with Odoc (#721) (Jules Aguillon)

### 0.11 (2019-08-07)

  + Improve: generalize API of Config_option (#952) (Guillaume Petiot)
  + Improve: new 'before' value for option 'sequence-style' (#947) (Guillaume Petiot)
  + Project: create issue templates (#950) (Guillaume Petiot)
  + Improve: tidying up Conf.ml (#951) (Guillaume Petiot)
  + Improve: parse code in comments (#934) (Guillaume Petiot)
  + Fix comments' placement (do not look at loc_stack) (#923) (Guillaume Petiot)
  + Doc: setting flags in .ocamlformat (#944) (Guillaume Petiot)
  + Doc: enable-outside-detected-project necessary for global conf file (#948) (Guillaume Petiot)
  + Fix hashbang handling (#946) (hhugo)
  + Improve: support Shell-style regular expressions in .ocamlformat-ignore and .ocamlformat-enable files (#937) (Guillaume Petiot)
  + Improve: force break after an infix op only if followed by another one (#935) (Guillaume Petiot)
  + Fix break-separators=after-and-docked for lists and arrays (#931) (Guillaume Petiot)
  + Improve: deprecate option break-string-literals and change its default value (#932) (Guillaume Petiot)
  + Improve: break with labeled arrow type (#933) (Guillaume Petiot)
  + Improve: disambiguate non-breaking matching structures (#857) (Guillaume Petiot)
  + Improve: warning 50 handled like an internal error (#930) (Guillaume Petiot)
  + Fix break-separators=after-and-docked for record patterns (#929) (Guillaume Petiot)
  + Fix closing parenthesis indentation when on separate line (#928) (Guillaume Petiot)
  + Improve: split the Conf.ml file (#920) (Guillaume Petiot)
  + Fix position of comments after anonymous functions (#919) (Guillaume Petiot)
  + Fix: comments around disabled block (#918) (hhugo)
  + Fix monadic bindings (new 4.08 syntax) (#911) (Guillaume Petiot)
  + Fix attribute when break-infix-before-func=false (#916) (Guillaume Petiot)
  + Improve: update ocamlformat_reason opam file to 2.0 format (#913) (Anil Madhavapeddy)
  + Fix attributes of modules (#910) (Guillaume Petiot)
  + Fix docstrings of exceptions (#909) (Guillaume Petiot)
  + Fix attribute location in Normalization (#908) (Guillaume Petiot)
  + Improve: add the 'ocamlformat-file-kind' argument to the emacs hook (#905) (Guillaume Petiot)
  + Improve: dunify testsuite (#881) (Thomas Refis)
  + Improve: add trailing semicolon inside record when break-separators=after-and-docked (#899) (Guillaume Petiot)
  + Fix compilation with 4.06 and 4.07 (#898) (Guillaume Petiot)
  + Improve: add a new way to indicate multiline delimiters (#876) (Thomas Refis)
  + Fix inconsistency of break-separators=after-and-docked for record expressions (#856) (Guillaume Petiot)

### 0.10 (2019-06-25)

  + Improve: align cases horizontally (#883) (Guillaume Petiot)
  + Improve: option exp-grouping (#828) (Guillaume Petiot)
  + Improve: synchronize Format with upstream stdlib (#885) (Guillaume Petiot)
  + Improve: break-string-literals=newlines-and-wrap (#896) (Guillaume Petiot)
  + Improve: specify break hint in fits_breaks (#894) (Guillaume Petiot)
  + Improve: option break-before-in (#892) (Guillaume Petiot)
  + Fix break-string-literals=newlines (#887) (Guillaume Petiot)
  + Improve: Implement break-fun-sig without Location.is_single_line (#886) (Jules Aguillon)
  + Format gen_version.ml (#893) (hhugo)
  + Improve: switch to ast 4.08 (#831) (hhugo)
  + Fix formatting of arguments when break-fun-decl=fit-or-vertical (#884) (Guillaume Petiot)
  + Test: extend max_indent test (#878) (Thomas Refis)
  + Test: break_cases_normal_indent.ml is a symlink on break_cases_fit.ml (#879) (Guillaume Petiot)
  + Improve unicode text length computation (#816) (Guillaume Petiot)
  + Add an option to control the indentation of nested matches (#870) (Thomas Refis)
  + Fix: properly interpret indicate-multiline-delimiters for if-then-elses (#874) (Thomas Refis)
  + Enable warning 9 (#875) (hhugo)
  + Fix unstable comment in let%ext (#873) (Guillaume Petiot)
  + Improve: option max-indent (#841) (Guillaume Petiot)
  + Improve: option nested-match=align (#827) (Guillaume Petiot)
  + Fix dropped attributes in with_constraints (#846) (Guillaume Petiot)
  + Fix dropped comments in list patterns and module types  (#866) (Guillaume Petiot)
  + Fix comment dropped in object (#849) (Guillaume Petiot)
  + Fix inconsistency of break-separators for wildcards in match cases (#855) (Guillaume Petiot)
  + Improve: new options to support 'with' and 'strict_with' (ocp-indent) (#853) (Guillaume Petiot)
  + Improve: .ocamlformat-enable files listing files to format when ocamlformat is disabled (#854) (Guillaume Petiot)
  + Check that all locations have been considered during formatting (#864) (hhugo)
  + clean Hashtbl.Poly (#862) (hhugo)
  + Fix: test.sh (#858) (hhugo)
  + cleanup Cmts.ml (#861) (hhugo)
  + Clean: Cleanup usage of Poly (#860) (hhugo)
  + Fix: rename sexp_list into list (#859) (hhugo)
  + Fix vim instructions (#852) (Marcin Jekot)
  + Improve: options extension-indent and stritem-extension-indent (#840) (Guillaume Petiot)
  + Fix comment dropped in field alias (#848) (Guillaume Petiot)
  + Fix pro position for with_constraints (#847) (Guillaume Petiot)
  + Improve: finer space-around-exp options (#837) (Guillaume Petiot)
  + Improve: preserve blank lines in conventional and sparse profiles (#838) (Guillaume Petiot)
  + Improve: don't fit tag-only comments after val declarations (#836) (Jules Aguillon)
  + Improve speed with ofday_unit_tests_v1.ml (#833) (hhugo)
  + Fix exception when calling String.sub (#832) (Guillaume Petiot)
  + Improve: implement doc-comments and doc-comments-tag-only for every items (#746) (Jules Aguillon)
  + Improve: Add field-space=tight-decl (#829) (Jules Aguillon)
  + Improve: make Sugar.list_exp and Sugar.list_pat tail-recursive (#823) (Guillaume Petiot)
  + Improve: options 'let-binding-indent', 'type-decl-indent' and 'indent-after-in' (#822) (Guillaume Petiot)
  + Fix: performance issue with deep asts (#826) (hhugo)
  + Improve: preserve blank lines in sequences (#814) (Guillaume Petiot)
  + Improve: tidying Fmt_ast.ml (#821) (Guillaume Petiot)
  + Improve: space before type constraint in record (#819) (Guillaume Petiot)
  + Improve: break-cases=fit-or-vertical (#820) (Guillaume Petiot)
  + Improve: remove break before ending paren for anonymous functions (#818) (Guillaume Petiot)
  + Improve: preserve the position of type annotation in bindings (#815) (Guillaume Petiot)
  + Improve: preserve record type annot (#812) (Guillaume Petiot)
  + Fix break before ending paren (#801) (Guillaume Petiot)
  + Improve: better consistency between structures and signatures (#803) (Guillaume Petiot)
  + Fix let module sparse (sparse mode only for module applications) (#809) (Guillaume Petiot)
  + Improve: change formatting of newtypes (#811) (Guillaume Petiot)
  + Improve: break-cases-all shouldn't break nested patterns (#810) (Guillaume Petiot)
  + Fix: sugarized extensions (#805) (Guillaume Petiot)
  + Improve: tidying Fmt_ast (#808) (Guillaume Petiot)
  + Fix cmt in empty structure (#804) (Guillaume Petiot)
  + Remove dead link to preset profiles (#806) (Andrew Schwartzmeyer)
  + Improve: break with type constraints (#797) (Guillaume Petiot)
  + Fix colon break module type functor (#802) (Guillaume Petiot)
  + Improve: K&R style for if-then-else (#787) (Guillaume Petiot)
  + Improve: new option break-fun-sig (#785) (Guillaume Petiot)
  + Improve: indentation consistency of '<-' and `:=` (#780) (Guillaume Petiot)
  + Fix: functor application and break-struct wrap incorrectly (#786) (Guillaume Petiot)
  + Break after anonymous function arrow after infix op (#781) (Guillaume Petiot)
  + Fix: type extension (#782) (Guillaume Petiot)
  + Improve: Fmt.noop (#784) (Guillaume Petiot)
  + Fix extension of value binding (#779) (chrismamo1)
  + Improve: less sensitivity to concrete syntax (#767) (Guillaume Petiot)
  + Fix missing space before attribute on includes (#775) (Jules Aguillon)
  + Improve: new option let-module (#768) (Guillaume Petiot)
  + Improve: --disable-outside-detected-project is set by default (#761) (Guillaume Petiot)
  + Fix weird parens break (#751) (Guillaume Petiot)
  + Fix: if $XDG_CONFIG_HOME is either not set or empty, use $HOME/.config (#758) (Guillaume Petiot)
  + Fix: --use-file/--impl/--intf should override file extension (#774) (Guillaume Petiot)
  + Improve: less breaks for break-cases=all but correctly breaks or-patterns (#762) (Guillaume Petiot)
  + Remove unecessary break on module pack constraints with with-constraints (#739) (Jules Aguillon)
  + Fix inconsistent break before module signature (#755) (Guillaume Petiot)
  + Fix indentation of functor argument (#773) (Guillaume Petiot)
  + Tidying fmt ast (#748) (Guillaume Petiot)
  + Fix nested parens with no break infix before func (#760) (Guillaume Petiot)
  + Provide an mli for Compat (#772) (hhugo)
  + Fix non-wrapping asterisk prefixed cmts (#759) (Guillaume Petiot)
  + Support for OCaml 4.08 (#763) (hhugo)
  + Fix module type functor (#716) (Guillaume Petiot)
  + Small cleanup (#764) (hhugo)
  + Fix: update ocamlformat-help.txt (follow up on #752) (#756) (Guillaume Petiot)
  + Fix module pack and functor (#735) (juloo)
  + Fix grammar: it's -> its (Antonio Nuno Monteiro)
  + Improve: support --name with --inplace (#740) (Josh Berdine)
  + Fix: dropped comments for pexp_record (#743) (hhugo)
  + Improve: comments arround attributes, fix #726 (#742) (hhugo)
  + Update README for new profiles (#738) (Josh Berdine)
  + Remove deprecated 'default' profile (#736) (Josh Berdine)
  + Fix extra parens around ext match (#733) (Guillaume Petiot)
  + Improve: factorize with compose_module (#729) (Guillaume Petiot)
  + Test: exclude gen_version.ml from test (#732) (Josh Berdine)
  + Improve: make gen_version an ocaml script (#664) (hhugo)

### 0.9.1 (2019-06-24)

  + Small cleanup (#764) (hhugo)
  + Support for OCaml 4.08 (#763) (hhugo)

### 0.9 (2019-03-28)

  + Admin: remove CHANGES.md that was essentially git log (Josh Berdine)
  + Admin: simplify release procedure (Josh Berdine)
  + Build: fix ocaml version constraint, need 4.06 (Josh Berdine)
  + Improve: make gen_version an ocaml script (Hugo Heuzard)
  + Improve: fix associativity of Pexp_setfield (#725) (Josh Berdine)
  + Improve: normalize setfield and setinstvar (#720) (Guillaume Petiot)
  + Remove: deprecated config file syntax parsing (#715) (Josh Berdine)
  + Improve: put the equal first for ocp-indent-compat (#717) (Guillaume Petiot)
  + Fix: parse docstrings once (#713) (Guillaume Petiot)
  + Improve: new profiles conventional and ocamlformat (#663) (Guillaume Petiot)
  + Revert module indentation (#714) (Guillaume Petiot)
  + Fix infix wrap (#691) (Guillaume Petiot)
  + Fix doc comments tag only when docstring parsing disabled (#711) (Guillaume Petiot)
  + Fix missing space before closing paren around function (#705) (Josh Berdine)
  + Fix documentation of doc-comments-tag-only (#710) (Guillaume Petiot)
  + Improve: module-item-spacing=preserve (#538) (Guillaume Petiot)
  + Add a space in "Jane Street" (#703) (Kevin Ji)
  + Fix js_source.ml (#702) (Guillaume Petiot)
  + Fix space-around-collection-expressions for record/variant definitions (#670) (juloo)
  + Fix extra space ifthenelse (#700) (Guillaume Petiot)
  + Improve split attribute in let binding for expect test with uncaught exn (#681) (Guillaume Petiot)
  + Fix empty newline before equal (#701) (Guillaume Petiot)
  + Fix double cmts (#678) (Guillaume Petiot)
  + Fix value binding ocp indent compat (#694) (Guillaume Petiot)
  + Fix ast changed when record ident constrained (#697) (Guillaume Petiot)
  + Fix incorrect ocaml code (#698) (Guillaume Petiot)
  + Fix fmt for CI (#693) (Guillaume Petiot)
  + Fix record break (#689) (Guillaume Petiot)
  + Fix break before parens no wrap fun args (#690) (Guillaume Petiot)
  + Improve: disable conf in files and attributes (#684) (Guillaume Petiot)
  + Fix space around tuples (#679) (Guillaume Petiot)
  + Improve: break before in for let-module construct, because of ocp-indent (#685) (Guillaume Petiot)
  + Improve debugging output (#677) (hhugo)
  + Improve: group open/close of modules and fix indentation (#665) (Guillaume Petiot)
  + Fix constrained match in record (#676) (Guillaume Petiot)
  + Fix: formatting of end line comments (#662) (Guillaume Petiot)
  + Fix cmt in fun when no break infix (#668) (Guillaume Petiot)
  + Add the wrap-fun-decl option (#645) (juloo)
  + Improve: break the list of 'with type' module constraints (#639) (Guillaume Petiot)
  + Reduce the use of Poly comparisons (#661) (hhugo)
  + Improve: check flag to check whether the input files already are formatted (#657) (Guillaume Petiot)
  + Fix cmt placement infix op (#651) (Guillaume Petiot)
  + Restore compat with base.v0.11 (Hugo Heuzard)
  + Fix: disallow '-' with other inputs (#658) (hhugo)
  + Fix build on OCaml 4.06.1 (#646) (juloo)
  + Fix comments on record fields (#650) (juloo)
  + Fix cmts in list (#654) (Guillaume Petiot)
  + Improve: If-then-else = fit-or-vertical mode (#603) (Guillaume Petiot)
  + Link to man page from readme (#648) (Yawar Amin)
  + Fix indent match branches with cmts (#644) (Guillaume Petiot)
  + Build: update to base v0.12 (#642) (Josh Berdine)
  + Fit tag-only doc comments (#637) (juloo)
  + Fix try%lwt indent (#638) (Guillaume Petiot)
  + Fix type manifest formatting (#616) (Guillaume Petiot)
  + Fix: don't include ocamlformat_diff in ocamlformat (#636) (Louis Roché)
  + fix emacs setup (#631) (Louis Roché)
  + tools/update_tests.sh --all (#632) (juloo)
  + Fix: don't break line before wrapping comment (#634) (Guillaume Petiot)
  + Fix ignored ocamlformat attribute (#615) (Guillaume Petiot)
  + Include jsoo in the tests (#618) (hhugo)
  + Fix missing break before comment (#613) (Guillaume Petiot)
  + Do not rely on the file-system to format sources (#611) (hhugo)
  + Ignore file in .ocamlformat-ignore (#606) (hhugo)
  + Improve reason support (#608) (hhugo)
  + Fix: fix fmt_ast wrt strings and chars when sources are not available (#607) (hhugo)
  + Fix ocamlformat_reason (#604) (hhugo)
  + Fix missing break for local open record patterns (#602) (Guillaume Petiot)
  + Fix regression for variants with docstrings (#601) (Guillaume Petiot)
  + Fix extra break in module pack type (#600) (juloo)
  + Add the doc-comments-padding option (#575) (juloo)
  + Improve: externalize Sugar functions from Fmt_ast.ml (#593) (Guillaume Petiot)
  + Fix typedecl attribute (#595) (Guillaume Petiot)
  + Improve: less linebreaks for break-cases=fit (#536) (Guillaume Petiot)
  + fix 590 (#594) (hhugo)
  + Make gen_version.sh use bash. (#592) (hhugo)
  + Implement box debugging (#574) (juloo)
  + Break closing bracket in polymorphic variants (#583) (juloo)
  + Break comment record (#580) (juloo)
  + missing headers (Hugo Heuzard)
  + Improve: mishandling of field_space in record exps and patterns (#587) (Josh Berdine)
  + Add empty mli for executable (#591) (hhugo)
  + tests: test ocamlformat when disabled (Hugo Heuzard)
  + dont reformat if disabled (Hugo Heuzard)
  + remove global ref in Transation_unit (Hugo Heuzard)
  + Fix Emacs (>26.1) temporary buffer not killed (#567) (Ludwig PACIFICI)
  + Improve: opam file for ocamlformat_diff to remove the bos dependency (#579) (Guillaume Petiot)
  + Fix: Require Octavius version 1.2.0 (#576) (juloo)
  + Improve: record fields with type constraints (#565) (Josh Berdine)
  + Fix: comments attachment (#548) (Guillaume Petiot)
  + Improve: parens around constrained any-pattern (#431) (Guillaume Petiot)
  + Revise formatting of compact single case matches (#552) (Josh Berdine)
  + Fix typo in help text (#553) (Wilfred Hughes)
  + Improve: calculate length of comment strings using UTF8 (#550) (Josh Berdine)
  + Admin: update travis versions of ocaml and opam (#551) (Josh Berdine)
  + Fix: missing break before `; _` (#549) (Josh Berdine)
  + Improve: module item spacing in sparse mode (#546) (Josh Berdine)
  + Improve: some simplifications (#542) (Guillaume Petiot)
  + Improve: remove unnecessary parens when open module (#537) (Guillaume Petiot)
  + Improve: not breaking after bind/map operators (#463) (Guillaume Petiot)
  + Fix suboptimal docstring formatting (#540) (Guillaume Petiot)
  + amend janestreet profile (#524) (Mathieu Barbin)
  + Improve: option break-separators (#461) (Guillaume Petiot)
  + Fix formatting of types with ocp-indent-compat=true (#525) (Guillaume Petiot)
  + Preserve shebang (#533) (Guillaume Petiot)
  + Fix: remove indented empty lines between comments (#531) (Guillaume Petiot)
  + Improve: remove indented empty lines separating recursive modules (#528) (Guillaume Petiot)
  + add update_tests.sh (#529) (Guillaume Petiot)
  + Improve: space around collection expressions (#527) (Guillaume Petiot)
  + Improve: remove more spaces inside parenthesized multiline constructs (#526) (Guillaume Petiot)
  + Disable docstring parsing for external tests (#518) (Guillaume Petiot)
  + Fix odoc normalize (#520) (Guillaume Petiot)
  + Better docstring error msgs (#519) (Guillaume Petiot)
  + Fix odoc seps (#511) (Guillaume Petiot)
  + Improve: option 'single-case' (#426) (Guillaume Petiot)
  + Add a parens-tuple-patterns configuration option (#498) (Nathan Rebours)
  + Fix: comments should not be parsed for diff (#509) (Guillaume Petiot)
  + Fix: odoc refs (#510) (Guillaume Petiot)
  + Fix formatting of or-patterns in try expressions (#503) (Nathan Rebours)
  + Test: improve test_branch.sh to allow different config for branch (#496) (Josh Berdine)
  + Improve: option 'parens-ite' (#430) (Guillaume Petiot)
  + fix break-struct for toplevel items (not in a struct) (#497) (Guillaume Petiot)
  + Fix: breaking of variant types (#486) (Guillaume Petiot)
  + Improve: autocompletion of git branch names for test_branch.sh (#485) (Guillaume Petiot)
  + Fix: Sanitize docstring check (#481) (Guillaume Petiot)
  + Improve the formatting of lists in doc comments (#480) (Jérémie Dimino)
  + Add PR test script and update contributing guidelines with expected usage (#479) (Josh Berdine)
  + Fix break struct natural (#443) (Guillaume Petiot)
  + Fix: disable-outside-detected-project: disable ocamlformat when no .ocamlformat file is found (#475) (Guillaume Petiot)
  + Improve: error message when docstrings move (#446) (Guillaume Petiot)
  + Improve: print-config prints all options (#465) (Guillaume Petiot)
  + Ocamldoc docstrings (#460) (Guillaume Petiot)
  + Doc: disable-outside-detected-project (#468) (Guillaume Petiot)
  + Improve: shorter output of regtests (#469) (Guillaume Petiot)
  + Admin: add code of conduct and copyright headers to build and package system (Josh Berdine)
  + Improve: add license header for tools/ocamlformat-diff/ocamlformat_diff.ml (#466) (Guillaume Petiot)
  + Build: a few simplifications enabled by dune 1.1.1 (#457) (Josh Berdine)
  + Improve: record fields with attributes and docs in type definitions (#458) (Josh Berdine)
  + Fix exception comments (#459) (Guillaume Petiot)
  + Ocamlformat diff tool (#450) (Guillaume Petiot)

### 0.8 (2018-10-09)

  + Improve: set break-sequences in sparse and compact profiles (#455) (Josh Berdine)
  + Improve: keep a space inside tuples parens (#453) (Guillaume Petiot)
  + Improve: --root option to isolate configuration files (#402) (Guillaume Petiot)
  + Fix: missing parens around partially-applied `::` (#452) (Josh Berdine)
  + Fix: parens around expressions with attributes (#441) (Guillaume Petiot)
  + Build: do not execute shell scripts directly in build (#448) (David Allsopp)
  + Add: read ocp indent config files (#445) (Guillaume Petiot)
  + Improve: option 'break-sequences' (#434) (Guillaume Petiot)
  + Improve: option 'no-indicate-multiline-delimiters' to have less whitespaces (#429) (Guillaume Petiot)
  + Fix: outdent before arrow (#444) (Guillaume Petiot)
  + Improve: User documentation (#449) (Guillaume Petiot)
  + Improve: option 'cases-exp-indent' to adjust indent (#428) (Guillaume Petiot)
  + Add: compact and sparse profiles (#408) (Josh Berdine)
  + Improve: explicit error message in case of 'permission denied' error (#425) (Guillaume Petiot)
  + Fix: comment stabilization in Pexp_override (#422) (Guillaume Petiot)
  + Fix: corner case while formatting type variables   (#440) (Hugo Heuzard)
  + Fix: many missing comments  (#418) (Hugo Heuzard)
  + Fix: asserts and attributes (#414) (Hugo Heuzard)
  + Fix: extension and attribute (#417) (Hugo Heuzard)
  + Improve: support for function%ext (#416) (Hugo Heuzard)
  + Fix: Inconsistent spacing around comments in signatures vs structures (#437) (Guillaume Petiot)
  + Improve: better error with location when comment dropped (#401) (Guillaume Petiot)
  + Fix doc comments (#413) (Hugo Heuzard)
  + Improve: use input_name for error messages (Hugo Heuzard)
  + Improve: break after inherit (Hugo Heuzard)
  + Fix: aliases inside constructor declaration (#424) (Guillaume Petiot)
  + Fix: broken invariant for Pmod_unpack (#421) (Guillaume Petiot)
  + Fix: print error details in debug mode only (#420) (Hugo Heuzard)
  + Fix: mark_parenzed_inner_nested_match (Hugo Heuzard)
  + Improve: tune the janestreet profile (Hugo Heuzard)
  + Improve: disable ocamlformat if no dot ocamlformat in the project (#391) (Hugo Heuzard)
  + Improve: new option to control spacing around let bindings (#344) (Hugo Heuzard)
  + Fix: prec of string/array sugar (#381) (Hugo Heuzard)
  + Fix: lost comment in constraint expression (#400) (Guillaume Petiot)
  + Fix: lost cmt near functor (#399) (Guillaume Petiot)
  + Improve: preset profiles (default & janestreet) (#390) (Guillaume Petiot)
  + Improve: try to fit simple list/array elements on a single line (#375) (Guillaume Petiot)
  + Fix: bad comment spacing with module-item-spacing=compact (#395) (Guillaume Petiot)
  + Fix: dropped comment in revapply of extension (#394) (Guillaume Petiot)
  + Improve: let-and structures spacing depends on module-item-spacing (#367) (Guillaume Petiot)
  + Fix: consecutive prefix operator (#386) (Hugo Heuzard)
  + Fix: invalid (#383) (Hugo Heuzard)
  + Fix: lazy and alias (#388) (Hugo Heuzard)
  + Improve: main loop and error reporting (#389) (Hugo Heuzard)
  + Fix: exposed_left_typ (#385) (Hugo Heuzard)
  + Fix: rec functor (#382) (Hugo Heuzard)
  + Fix: while%ext/for%ext (Hugo Heuzard)
  + Fix: more on class (Hugo Heuzard)
  + Fix: invalid syntax on class (Hugo Heuzard)
  + Improve: follow XDG for global config files (Guillaume Petiot)
  + Improve: add support for bigarray sugar index operator (Hugo Heuzard)
  + Add: support reading input from stdin (#353) (Brandon Kase)
  + Fix: the precedence of options (Guillaume Petiot)
  + Improve: doc of config option choice alternatives (#354) (Josh Berdine)
  + Improve: string formatting (Hugo Heuzard)

  (plus internal, build, test, etc. changes including contributions from
   Guillaume Petiot, Hugo Heuzard, Josh Berdine, David Allsopp, Anil Madhavapeddy)

### 0.7 (2018-08-23)

  + Improve: simplify setting option defaults, slight --help improvement (#350) (Josh Berdine)
  + Improve: update emacs mode to use replace-buffer-contents (#345) (Hugo Heuzard)
  + Improve: add option to not force-break structs (#346) (Josh Berdine)
  + Improve: move 'formatting' options into separate section (#348) (Guillaume Petiot)
  + Improve: fun sugar (Hugo Heuzard)
  + Improve: add option to omit open lines between one-line module items (#303) (Guillaume Petiot)
  + Fix: infix ops (Hugo Heuzard)
  + Improve: reformat files with no locations (Hugo Heuzard)
  + Improve: better error when max-iters = 1 (Hugo Heuzard)
  + Improve: breaking before arrows in pattern match casees (Josh Berdine)
  + Improve: no parens for trailing 'not' (Hugo Heuzard)
  + Improve: missing break hint, fix #331 (Hugo Heuzard)
  + Improve: comments before match (#330) (Josh Berdine)
  + Fix: missing comments (Hugo Heuzard)
  + Fix: missing attributes due to sugar (Hugo Heuzard)
  + Fix: parens non trivial rhs for # infix ops (Hugo Heuzard)
  + Improve: let-module-in break before `in` (#328) (Josh Berdine)
  + Improve: sugar for nestest module_with (Hugo Heuzard)
  + Improve: attributes on let bindings (#324) (Josh Berdine)
  + Improve: wrapping of functor args in type declaration (#315) (Guillaume Petiot)
  + Fix: comments attachment with infix ops (Hugo Heuzard)
  + Fix: comments attachment with Pexp_fun (Hugo Heuzard)
  + Fix: docstrings as attributes (Hugo Heuzard)
  + Improve: refactor and improve documentation of options (#302) (Guillaume Petiot)
  + Improve: error reporting in emacs integration (#304) (Josh Berdine)
  + Improve: pexp_open as final arg of infix op (#314) (Josh Berdine)
  + Fix: missing parens around labeled record pattern arg (Josh Berdine)
  + Fix: missing attributes (Hugo Heuzard)
  + Fix: duplicated (x3) attributes in pexp_letmodule (Hugo Heuzard)
  + Improve: allow to locally disable ocamlformat (Hugo Heuzard)
  + Improve: corner case indentation of fun -> function (#312) (Josh Berdine)
  + Improve: labeled, optional, and default args (Josh Berdine)
  + Improve: punning default arg with type constraint (Josh Berdine)
  + Improve: add options to controls various spaces (#284) (Hugo Heuzard)
  + Improve: add option to disable wrapping fun args (#283) (Hugo Heuzard)
  + Improve: add option --break-cases to break each pattern-matching case (#251) (Guillaume Petiot)
  + Improve: rename --nested-parens option (Hugo Heuzard)
  + Improve: ws before colon for constraint (#293) (Hugo Heuzard)
  + Improve: option to choose where to parens nested match (Hugo Heuzard)
  + Improve: always parens nested match (even the right most one) (Hugo Heuzard)
  + Improve: always break for let_and contruct (Hugo Heuzard)
  + Fix: missing comments (Hugo Heuzard)
  + Improve: Add option to preserve style of local module open (#267) (Guillaume Petiot)
  + Improve: preserve extension point formatting (Hugo Heuzard)
  + Improve: make double semi consistent between implementation and use_file (#292) (Hugo Heuzard)
  + Improve: configure ocamlformat using attributes (Hugo Heuzard)
  + Improve: extension point (Hugo Heuzard)
  + Improve: break in type declaration for variant and record (#280) (Hugo Heuzard)
  + Fix: memory leak (Hugo Heuzard)
  + Test: add ocaml compiler to test suite, and improve `make -C test` (Josh Berdine)
  + Fix: unary operator +/- (Hugo Heuzard)
  + Fix: doc comments in class (Hugo Heuzard)
  + Fix: ocaml bug, sort fields (Hugo Heuzard)
  + Improve: empty mod with comments (Hugo Heuzard)
  + Improve: disable warning generated by the lexer in quiet mode (Hugo Heuzard)
  + Fix: record update (Hugo Heuzard)
  + Fix: rec let binding and attribute (Hugo Heuzard)
  + Fix: punning (Hugo Heuzard)
  + Fix: let open and constraint (Hugo Heuzard)
  + Fix: not extension sugar when attribute (Hugo Heuzard)
  + Fix: no-comment-check missing case (Hugo Heuzard)
  + Fix: string literal (Hugo Heuzard)
  + Fix: format of infix in presence of %; (Hugo Heuzard)
  + Fix: let binding and type annot (Hugo Heuzard)
  + Fix: binding when lhs is an extension (Hugo Heuzard)
  + Fix: pat constraint in payload (Hugo Heuzard)
  + Fix: let rec with extension (Hugo Heuzard)
  + Fix: comments (Hugo Heuzard)
  + Fix: comments in fmt_case (Hugo Heuzard)
  + Fix: comments around Longident (Hugo Heuzard)
  + Fix: missing comment for pmty_with (Hugo Heuzard)
  + Improve: add option to disambiguate infix precedence with parens (Josh Berdine)
  + Improve: `not` when infix op arg (Josh Berdine)
  + Improve: add a flag to skip all checks about comments (Hugo Heuzard)
  + Improve: breaking of module ident/unpack/extension exps (#269) (Josh Berdine)
  + Fix: literal sub-exps with attributes (Josh Berdine)
  + Fix: many fixes regarding attributes (Hugo Heuzard)
  + Improve: preserve formatting of block comments (#255) (Hugo Heuzard)
  + Improve: breaking of applications with long literal list args (#258) (Josh Berdine)
  + Fix: sugar functor (Hugo Heuzard)
  + Fix: type alias in variant (Hugo Heuzard)
  + Improve: formatting of comments (Josh Berdine)
  + Fix: prefix operators (Hugo Heuzard)
  + Fix: exception declarations (Hugo Heuzard)
  + Fix: doc comments in structure (#250) (Hugo Heuzard)
  + Fix: add parens around pat with trailing attr (Hugo Heuzard)
  + Fix: let binding and Ppat_or (Hugo Heuzard)
  + Fix: be more permissive with pattern (Hugo Heuzard)
  + Fix: fix string_literal with when its location includes its attribute (#244) (Hugo Heuzard)
  + Improve: improve errors returned to the user. (#243) (Hugo Heuzard)
  + Fix: missing comments for Pexp_construct (#240) (Hugo Heuzard)
  + Fix: multiple fixes around classes (#242) (Hugo Heuzard)
  + Fix: comments in empty () and [] (#241) (Hugo Heuzard)
  + Fix: support empty variant (#239) (Hugo Heuzard)
  + Fix: add missing attribute (#238) (Hugo Heuzard)
  + Fix: be more permissive with ppat_interval (#237) (Hugo Heuzard)
  + Improve: remove trailing ws (#210) (Hugo Heuzard)
  + Improve: attributes on type declarations (#232) (Josh Berdine)
  + Improve: breaking of infix Array and String get and set ops (#233) (Josh Berdine)
  + Fix: attributes and doc comments (#221) (Hugo Heuzard)
  + Improve: spacing of module unpack (#230) (Josh Berdine)
  + Improve: no parent for new (Hugo Heuzard)
  + Fix: Revert: Improve: remove redundant parens around application operators (Hugo Heuzard)
  + Improve: array alignment (#226) (Hugo Heuzard)
  + Improve: nested array infix ops (#225) (Hugo Heuzard)
  + Fix: is_adjacent and remove [~inclusive] from [Source.string_between] (Hugo Heuzard)
  + Fix: Cmts.CmtSet.split (Hugo Heuzard)
  + Improve: Allow comments inside empty delimited "things" (#223) (Hugo Heuzard)
  + Fix: Source.ends_line (#222) (Hugo Heuzard)
  + Improve: empty struct and sig (#217) (Hugo Heuzard)
  + Improve: support for toplevel files (#218) (Hugo Heuzard)
  + Fix: string literal, fix #214 (#219) (Hugo Heuzard)
  + Improve: more tuning for functors (Hugo Heuzard)
  + Improve: sugar for functor type with multiple args (Hugo Heuzard)
  + Improve: sugar for functors with multiple args (Hugo Heuzard)
  + Improve: module type with (Hugo Heuzard)
  + Improve: break before with/and type (Hugo Heuzard)
  + Improve: break between fun args (Hugo Heuzard)
  + Improve: module unpacking (#215) (Hugo Heuzard)
  + Improve: for & while loops (#211) (Hugo Heuzard)
  + Fix: attributes on ite (#209) (Hugo Heuzard)
  + Fix: partially applied (+) and (-) (#208) (Hugo Heuzard)
  + Fix: polymorphic variant (#202) (Hugo Heuzard)
  + Fix: parens with lazy pat (fix #199) (#201) (Hugo Heuzard)
  + Improve: omit excess indentation of `function` cases (Josh Berdine)
  + Improve: extensions with payloads of multiple structure items (Josh Berdine)
  + Improve: parenthesization and attribute placement of if-then-else (Josh Berdine)
  + Fix: do not attach comments to docstrings (Josh Berdine)
  + Fix: short syntax for extensions (#193) (Hugo Heuzard)
  + Fix: missing attrs for pcl_fun (Hugo Heuzard)
  + Fix: pos of attribute for functors (Hugo Heuzard)
  + Fix: () module only if not attrs (Hugo Heuzard)
  + Fix: missing attrs for object (Hugo Heuzard)
  + Fix: no short form of extension with attribs (Hugo Heuzard)
  + Fix: normalization for Pexp_poly and Pexp_constraint (#190) (Hugo Heuzard)
  + Fix: some parenthesization context checks (#189) (Hugo Heuzard)
  + Fix: attributes on fun expressions (Josh Berdine)
  + Fix: extensions with multiple module-level eval expressions (#185) (Josh Berdine)
  + Fix: functor & apply (#182) (Hugo Heuzard)
  + Fix: module rec with (Hugo Heuzard)
  + Fix: more parens in pat_constraint (Hugo Heuzard)
  + Improve: tuple & constraint (Hugo Heuzard)
  + Improve: empty module (#178) (Hugo Heuzard)
  + Fix: extensible variant (#177) (Hugo Heuzard)
  + Fix: index operator (#176) (Hugo Heuzard)
  + Improve: empty module sig (Hugo Heuzard)
  + Fix: add attributes to module signature (Hugo Heuzard)
  + Add: support for objects and classes (#173) (Hugo Heuzard)
  + Improve: remove some redundant parens around tuple types (Josh Berdine)
  + Fix: args in let bindings (Hugo Heuzard)
  + Improve: let module%ext (Hugo Heuzard)
  + Fix: infix op in alias (Hugo Heuzard)
  + Fix: extensions pat (Hugo Heuzard)
  + Fix: limit use of short syntax for extensions (Hugo Heuzard)
  + Improve: allow break after Psig_include (Josh Berdine)
  + Fix: { (a; b) with a; b } (Hugo Heuzard)
  + Fix: with type [longident] (Hugo Heuzard)
  + Fix: attributes on polymorphic variants (Hugo Heuzard)
  + Fix: attribute in let bindings (Hugo Heuzard)
  + Fix: private in extensible variant (Hugo Heuzard)
  + Fix: gadt in extensible variant (Hugo Heuzard)
  + Fix: missing parens in list pattern (Hugo Heuzard)
  + Improve: format [new e] like an apply (Hugo Heuzard)
  + Fix: parens for constraint (Hugo Heuzard)
  + Fix: avoid emitting `>]` which is an unparsable keyword (#171) (Hugo Heuzard)
  + Fix: misplaced comments on `module type of` (Josh Berdine)

  (plus many internal, build, test, etc. changes including contributions from
   Hugo Heuzard, Josh Berdine, Thomas Gazagnaire, and Sebastien Mondet)

### 0.6 (2018-04-29)

- Features
  + Add: option to align all infix ops (#150) (hhugo)
  + Add: option to attempt to indent the same as ocp-indent (#162)
  + Add: option for no discretionary parens for tuples (#157) (hhugo)
  + Add: alternative format for if-then-else construct (#155) (hhugo)
  + Add: option to customize position of doc comments (#153) (hhugo)

- Bug fixes
  + Fix: dropped item attributes on module expressions
  + Fix: toplevel let%ext (#167) (hhugo)
  + Fix: parens around type alias & empty object type (#166) (hhugo)
  + Fix: missing comments for [let open] (#165) (hhugo)
  + Fix: missing comments in ppat_record (#164) (hhugo)
  + Fix: check_typ wrt constraint on module type (#163) (hhugo)
  + Fix: let binding with constraint (#160) (hhugo)
  + Fix: handle generative functor type (#152) (hhugo)

- Formatting improvements
  + Improve: remove redundant parens around application operators
  + Improve: parenthesize and break infix constructors the same as infix ops
  + Improve: consider prefix ops and `not` to be trivial if their arg is
  + Improve: align arrow type args and do not wrap them (#161)
  + Improve: formatting for multiple attributes (#154) (hhugo)
  + Improve: keep the original string escaping (#159) (hhugo)
  + Improve: discretionary parens in patterns (#151) (hhugo)
  + Improve: breaking of infix op arguments
  + Improve: consider some extensions to be "simple"
  + Improve: punning (#158) (hhugo)
  + Improve: force break of let module/open/exception/pats (#149) (hhugo)

- Build, packaging, and testing
  + Add support for bisect (#169) (hhugo)
  + Exclude failing tests from `make -C test`

### 0.5 (2018-04-17)

- Features
  + Add: support for new%js (#136) (hhugo)
  + Add: support for Ptyp_object (#104) (Sebastien Mondet)
  + Use original filename when given in error messages. (#96) (Mathieu Barbin)

- Bug fixes
  + Fix: allow extensions in types (#143) (hhugo)
  + Fix: parens on symbol type constructor
  + Fix: parenthesization of '!=' partial application as a prefix op (#126) (hhugo)
  + Fix: parens around Ppat_constraint under Pexp_match or Pexp_try (#124) (hhugo)
  + Fix: parenthesization of tuple args of variant type declarations (#122) (hhugo)
  + Fix: missing parens around list inside Constr pattern (#123) (hhugo)
  + Fix: incorrect breaking of long strings (#130) (hhugo)
  + Fix: missing parens inside array literal (#129) (hhugo)
  + Fix: attributes on arguments of function (#121) (hhugo)
  + Fix: floating docstrings within a type declaration group
  + Fix: missing parens in sugared Array.set
  + Fix: missing attributes on patterns
  + Fix: is_prefix_id for != (#112) (hhugo)
  + Fix: missing parens around module value types in signatures (#108) (Hezekiah M. Carty)
  + Fix: floating docstrings within a value binding group
  + Fix: missing attributes on extension points (#102) (Hezekiah M. Carty)
  + Fix: extensible variants with aliases (#100) (Hezekiah M. Carty)
  + Fix: several issues with extension sequence expressions
  + Fix: generative functors
  + Fix: preserve files with an empty ast (instead of failing) (#92) (Mathieu Barbin)
  + Fix: missing extension on Pexp_sequence
  + Fix: missing docstrings and attributes on types
  + Fix: missing parens around sugared Array and String operations
  + Fix: missing parens around Pexp_newtype
  + Fix: missing parens around Ppat_constraint, Ppat_or, and Ppat_unpack
  + Fix: dropped space when string wrapped between spaces
  + Fix: repeated ppx extension on mutual/recursive let-bindings (#83) (Mathieu Barbin)
  + Fix: dropped comments on Pmty_typeof
  + Fix: missing parens around Ppat_unpack under Ppat_constraint

- Formatting improvements
  + Improve: two open lines following multiline definition only with --sparse (#144)
  + Improve: indent rhs of ref update (#139) (hhugo)
  + Improve: no parens around precedence 0 infix ops (refines #115) (#141) (hhugo)
  + Improve: support (type a b c) (#142) (hhugo)
  + Improve: no parens for { !e with a } (#138) (hhugo)
  + Improve: no parens for constr inside list pattern. (#140) (hhugo)
  + Improve: generative functor applications (#137) (hhugo)
  + Improve: omit parens around lists in local opens (#134) (hhugo)
  + Prepare for ocaml#1705 (#131) (hhugo)
  + Improve: comment wrapping for dangling close
  + Improve: if-then-else conditions that break
  + Improve: suppress spurious terminal line break in wrapped strings
  + Improve: parens for nested constructors in pattern (#125) (hhugo)
  + Improve: remove duplicate parens around Ptyp_package
  + Improve: indentation after comment within record type declaration
  + Improve: add discretionary parens on nested binops with different precedence
  + Improve: empty module as functor argument (#113) (hhugo)
  + Improve: indentation of multiple attributes
  + Improve: attributes on short structure items
  + Improve: attributes on type declarations
  + Improve: tuple attribute args
  + Improve: parenthesization of Ppat_or
  + Improve: determination of file kind based on provided name
  + Improve: extension on the let at toplevel: e.g. let%expect_test _ (#94) (Mathieu Barbin)
  + Improve: constraints in punned record fields (#93) (Mathieu Barbin)
  + Improve: nullary attributes
  + Improve: Ppat_tuple under Ppat_array with unnecessary but clearer parens
  + Improve: breaking of arguments following wrapped strings

- Build, packaging, and testing
  + Simplify using `(universe)` support in jbuilder 1.0+beta20
  + Add some regtests (#135) (hhugo)
  + Upgrade to Base v0.11.0 (#103) (Jérémie Dimino)
  + Add Travis CI script
  + Fix: build [make reason] (#97) (Mathieu Barbin)
  + Simplify Makefile due to jbuilder 1.0+beta18

### 0.4 (2018-02-24)

- Features
  + Wrap lines in string literals, comments and docstrings
  + Improve char escaping to ascii / uniform hexa / utf8 (#73)
  + Add support for `Pexp_new` expressions (#76) (Sebastien Mondet)
  + Add support for `Pexp_send _` expressions (#72) (Sebastien Mondet)
  + Add options to format chars and break strings (#70) (Sebastien Mondet)
  + Formatting of %ext on if/while/for/match/try/; (#63) (Hezekiah M. Carty)
  + Disable formatting with [@@@ocamlformat.disable] (#66) (Hezekiah M. Carty)

- Formatting improvements
  + Improve sequences under if-then-else with unnecessary but safer parens
  + Improve optional arguments with type constraints
  + Improve let-bound functions with type constraints
  + Improve newtype constraints in let-bindings
  + Improve placement of exception docstrings

- Bug fixes
  + Fix missing break hint before comment on sugared `[]`
  + Fix formatting of [%ext e1]; e2 (#75) (Hezekiah M. Carty)
  + Fix missing parens around let exception, let module, for, while under apply
  + Fix missing parens under alias patterns
  + Fix placement of attributes on extension constructors
  + Fix missing parens around unpack patterns
  + Fix let-bindings with pattern constraints
  + Fix mutually recursive signatures

### 0.3 (2017-12-21)

- Features
  + Output to stdout if output file omitted

- Bug fixes
  + Fix Ppat_any value bindings
  + Fix missing parens around variant patterns in fun arg
  + Fix position of comments attached to end of sugared lists
  + Fix missing comments on module names
  + Fix package type constraints
  + Fix first-class module alias patterns
  + Fix first-class module patterns in let bindings
  + Fix missing parens around Ptyp_package under Psig_type
  + Fix missing "as" in Ptyp_alias formatting (Hezekiah M. Carty)
  + Fix let bindings with constraints under 4.06

- Formatting improvements
  + Improve line breaking of or-patterns
  + Improve placement of comments within pattern matches
  + Improve clarity of aliased or-patterns with parens
  + Improve matches on aliased or-patterns
  + Improve infix applications in limbs of if-then-else
  + Improve final function arguments following other complex arguments
  + Improve consistency of paren spacing after Pexp_fun
  + Improve sugar for Pexp_let under Pexp_extension
  + Improve sugar for newtype
  + Improve first-class module expressions
  + Improve indentation when comments are sprinkled through types
  + Do not add open line after last binding in a structure

- Build and packaging
  + Simplify build and packaging, and adopt some common practices
  + Add Warnings.Errors argument for < 4.06 compatibility (Hezekiah M. Carty)
  + Update base to v0.10.0 (Hezekiah M. Carty)

### 0.2 (2017-11-09)

- Features
  + Check fatal warnings not only in inplace mode

- Documentation
  + Improve doc of --no-warn-error
  + Mention object language not implemented
  + Update documentation of --output

- Bug fixes
  + Colon instead of arrow before type for GADT constructors with no arguments (Mehdi Bouaziz)
  + Fix some dropped comments attached to idents
  + Fix missing parens around Ppat_alias under Ppat_variant
  + Fix module type constraints on functors
  + Fix broken record field punning
  + Fix broken docstring attachment with multiple docstrings
  + Fix missing parens around application operators
  + Fix missing parens around Ppat_or under Ppat_variant
  + Fix missing/excess parens around Pexp_open under Pexp_apply/Pexp_construct
  + Fix duplicated attributes on Pexp_function
  + Fix missing parens around Ptyp_package under Pstr_type
  + Add '#' to the list of infix operator prefix (octachron)
  + Do not add space between `[` and `<` or `>` in variant types
  + Add a break hint before "constraint" in a type def (Hezekiah M. Carty)

- Formatting improvements
  + Remove unnecessary parens around Pexp_tuple under Pexp_open
  + Improve single-case matches
  + Improve constructor arguments
  + Remove unnecessary parens around match, etc. with attributes
  + Fix missing parens around constraint arg of variant type
  + Fix missing parens on left arg of infix list constructor
  + Fix missing parens around arrow type args of variant constructors
  + Fix missing parens around type of constraints on module exps

- Build and packaging
  + Separate Format patch into ocamlformat_support package
  + Fix test script
  + Unbreak build of ocamlformat_reason.ml (Marshall Roch)
  + Improve opam installation (JacquesPa)
  + Install emacs support via opam package

### 0.1 (2017-10-19)

- Initial release.<|MERGE_RESOLUTION|>--- conflicted
+++ resolved
@@ -1,10 +1,7 @@
 ### (master)
 
-<<<<<<< HEAD
   + Fix: Fix closing quote exceeding the margin (#1096) (Jules Aguillon)
-=======
   + Improve: add a message when a config value is removed (#1089) (Etienne Millon)
->>>>>>> c3293e56
   + API: optional names for formatting boxes (#1083) (Guillaume Petiot)
   + Build: check ocamlformat error codes (#1084) (Etienne Millon)
   + Internal: clean Translation_unit (#1078) (Guillaume Petiot)
