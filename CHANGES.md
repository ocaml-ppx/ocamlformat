# Changelog

Items marked with an asterisk (\*) are changes that are likely to format
existing code differently from the previous release when using the default
profile. This started with version 0.26.0.

## unreleased

### Changed

- Documentation comments are now formatted by default (#2390, @Julow)
  Use the option `parse-docstrings = false` to disable.
- \* Janestreet profile: do not break `fun _ -> function` (#2460, @tdelvecchio-jsc)

### Fixed

- Remove trailing space inside a wrapping empty signature (#2443, @Julow)
- Fix extension-point spacing in structures (#2450, @Julow)
- \* Consistent break after string constant argument (#2453, @Julow)
- Fix invalid syntax generated with `ocp-indent-compat` (#2445, @Julow)
<<<<<<< HEAD
- \* Fix cinaps comment formatting to not change multiline string contents (#2463, @tdelvecchio-jsc)
=======
- Fixed bug with attributes on sub-expressions of infix operators (#2459, @tdelvecchio-jsc)
>>>>>>> 8f8c14f4

## 0.26.1 (2023-09-15)

### Changed

- Compatible with OCaml 5.1.0 (#2412, @Julow)
  The syntax of let-bindings changed sligthly in this version.
- Improved ocp-indent compatibility (#2428, @Julow)
- \* Removed extra break in constructor declaration with comment (#2429, @Julow)
- \* De-indent the `object` keyword in class types (#2425, @Julow)
- \* Consistent formatting of arrows in class types (#2422, @Julow)

### Fixed

- Fix dropped attributes on a begin-end in a match case (#2421, @Julow)
- Fix dropped attributes on begin-end in an if-then-else branch (#2436, @gpetiot)
- Fix non-stabilizing comments before a functor type argument (#2420, @Julow)
- Fix crash caused by module types with nested `with module` (#2419, @Julow)
- Fix ';;' formatting between doc-comments and toplevel directives (#2432, @gpetiot)

## 0.26.0 (2023-07-18)

### Removed

- Remove `--numeric` feature (#2333, #2357, @gpetiot)

### Deprecated

### Fixed

- Fix crash caused by `let f (type a) :> a M.u = ..` (#2399, @Julow)
- Fix crash caused by `module T = (val (x : (module S)))` (#2370, @Julow)
- Fix invalid formatting of `then begin end` (#2369, @Julow)
- Protect match after `fun _ : _ ->` (#2352, @Julow)
- Fix invalid formatting of `(::)` (#2347, @Julow)
- Fix indentation of module-expr extensions (#2323, @gpetiot)
- \* Remove double parentheses around tuples in a match (#2308, @Julow)
- \* Remove extra parentheses around module packs (#2305, @Julow, @gpetiot)
- Fix indentation of trailing double-semicolons (#2295, @gpetiot)
- Fix formatting of comments in "disable" chunks (#2279, @gpetiot)
- Fix non-stabilizing comments attached to private/virtual/mutable keywords (#2272, #2307, @gpetiot, @Julow)

### Changed

- Improve formatting of doc-comments (#2338, #2349, #2376, #2377, #2379, #2378, @Julow)
  Remove unnecessary escaping and preserve empty lines.
- \* Indent `as`-patterns that have parentheses (#2359, @Julow)
- Don't print warnings related to odoc code-blocks when '--quiet' is set (#2336, #2373, @gpetiot, @Julow)
- \* Improve formatting of module arguments (#2322, @Julow)
- \* Don't indent attributes after a let/val/external (#2317, @Julow)
- Consistent indentation of `@@ let+ x = ...` (#2315, #2396, @Julow)
  It was formatted differently than `@@ let x = ...`.
- \* Improve formatting of class expressions and signatures (#2301, #2328, #2387, @gpetiot, @Julow)
- \* Consistent indentation of `fun (type a) ->` following `fun x ->` (#2294, @Julow)
- \* Restore short-form formatting of record field aliases (#2282, #2388, @gpetiot, @Julow)
- \* Restore short-form for first-class modules: `((module M) : (module S))` is formatted as `(module M : S)`) (#2280, #2300, @gpetiot, @Julow)
- \* Improve indentation of `~label:(fun ...` (#2271, #2291, #2293, #2298, #2398, @Julow)
  The `fun` keyword is docked where possible and the arguments are indented to avoid confusion with the body.
- JaneStreet profile: treat comments as doc-comments (#2261, #2344, #2354, #2365, #2392, @gpetiot, @Julow)
- Tweaks the JaneStreet profile to be more consistent with ocp-indent (#2214, #2281, #2284, #2289, #2299, #2302, #2309, #2310, #2311, #2313, #2316, #2362, #2363, @gpetiot, @Julow)

### Added

- Handle short syntax for generative functor types (#2348, @gpetiot)
- Improved error reporting for unstable or dropped comments (#2292, @gpetiot)

## 0.25.1 (2023-03-06)

### Fixed

- Janestreet: Fix indentation of functions passed as labelled argument (#2259, @Julow)

## 0.25.0 (2023-02-24)

### Internal

- The declaration of options is a regular module instead of a functor. (#2193, @EmileTrotignon)

### Fixed

- Fix indentation when ocamlformat is disabled on an expression (#2129, @gpetiot)
- Reset max-indent when the `max-indent` option is not set (#2131, @hhugo, @gpetiot)
- Add missing parentheses around immediate objects having attributes attached in 4.14 (#2144, @gpetiot)
- Fix dropped comment attached to the identifier of an open-expression (#2155, @gpetiot)
- Correctly format chunks of file in presence of `enable`/`disable` floating attributes (#2156, @gpetiot)
- Remove abusive normalization in docstrings references (#2159, #2162, @EmileTrotignon)
- Fix parentheses around symbols in if-then-else branches (#2169, @gpetiot)
- Preserve position of comments around variant identifiers (#2179, @gpetiot)
- Fix parentheses around symbol identifiers (#2185, @gpetiot)
- Fix alignment inconsistency between let-binding and let-open (#2187, @gpetiot)
- Fix reporting of operational settings origin in presence of profiles (#2188, @EmileTrotignon)
- Fix alignment inconsistency of if-then-else in apply (#2203, @gpetiot)
- Fix automated Windows build (#2205, @nojb)
- Fix spacing between recursive module bindings and recursive module declarations (#2217, @gpetiot)
- ocamlformat-rpc: use binary mode for stdin/stdout (#2218, @rgrinberg)
- Fix interpretation of glob pattern in `.ocamlformat-ignore` under Windows (#2206, @nojb)
- Remove conf mutability, and correctly display the conventional profile when using print-config (#2233, @EmileTrotignon)
- Preserve position of comments around type alias (#2239, @EmileTrotignon)
- Preserve position of comments around constructor record (#2237, @EmileTrotignon)
- Preserve position of comments around external declaration strings (#2238, @EmileTrotignon, @gpetiot)
- Preserve position of comments around module pack expressions (#2234, @EmileTrotignon, @gpetiot)
- Correctly parenthesize array literals with attributes in argument positions (#2250, @ccasin)

### Changed

- Indent 2 columns after `initializer` keyword (#2145, @gpetiot)
- Preserve syntax of generative modules (`(struct end)` vs `()`) (#2135, #2146, @trefis, @gpetiot)
- Preserve syntax of module unpack with type constraint (`((module X) : (module Y))` vs `(module X : Y)`) (#2136, @trefis, @gpetiot)
- Normalize location format for warning and error messages (#2139, @gpetiot)
- Preserve syntax and improve readability of indexop-access expressions (#2150, @trefis, @gpetiot)
  + Break sequences containing indexop-access assignments
  + Remove unnecessary parentheses around indices
- Mute warnings for odoc code blocks whose syntax is not specified (#2151, @gpetiot)
- Improve formatting of odoc links (#2152, @gpetiot)
- Preserve sugared extension node attached to an `if` carrying attributes (#2167, @trefis, @gpetiot)
- Remove unnecessary parentheses around partially applied infix operators with attributes (#2198, @gpetiot)
- JaneStreet profile: doesn't align infix ops with open paren (#2204, @gpetiot)
- Re-use the type let_binding from the parser instead of value_binding, improve the spacing of let-bindings regarding of having extension or comments (#2219, @gpetiot)
- The `ocamlformat` package now only contains the binary, the library is available through the `ocamlformat-lib` package (#2230, @gpetiot)
- The position of module and module type attributes is now preserved. (#2451, #2455, @emiletrotignon)

### Added

- Add a `break-colon` option to decide whether to break before or after the `:` symbol in value binding declarations and type constraints. This behavior is no longer ensured by `ocp-indent-compat`. (#2149, @gpetiot)
- Format `.mld` files as odoc documentation files (#2008, @gpetiot)
- New value `vertical` for option `if-then-else` (#2174, @gpetiot)
- New value `vertical` for option `break-cases` (#2176, @gpetiot)
- New value `wrap-or-vertical` for option `break-infix` that only wraps high precedence infix ops (#1865, @gpetiot)

## 0.24.1 (2022-07-18)

### Added

- Support `odoc-parser.2.0.0` (#2123, @gpetiot)
  * Breaking change: incompatible with earlier versions of `odoc-parser`
  * New inline math elements `{m ...}` available in doc-comments
  * New block math elements `{math ...}` available in doc-comments

## 0.23.0 (2022-07-07)

### Removed

- `bench` binary is not distributed anymore to avoid name collisions (#2104, @gpetiot)

### Fixed

- Preserve comments around object open/close flag (#2097, @trefis, @gpetiot)
- Preserve comments around private/mutable/virtual keywords (#2098, @trefis, @gpetiot)
- Closing parentheses of local open now comply with `indicate-multiline-delimiters` (#2116, @gpetiot)
- emacs: fix byte-compile warnings (#2119, @syohex)

### Changed

- Use the API of ocp-indent to parse the `.ocp-indent` files (#2103, @gpetiot)
- JaneStreet profile: set `max-indent = 2` (#2099, @gpetiot)
- JaneStreet profile: align pattern-matching bar `|` under keyword instead of parenthesis (#2102, @gpetiot)

## 0.22.4 (2022-05-26)

### Removed

- Profiles `compact` and `sparse` are now removed (#2075, @gpetiot)
- Options `align-cases`, `align-constructors-decl` and `align-variants-decl` are now removed (#2076, @gpetiot)
- Option `disable-outside-detected-project` is now removed (#2077, @gpetiot)

### Deprecated

- Cancel the deprecations of options that are not set by the preset profiles (#2074, @gpetiot)

### Fixed

- emacs: Remove temp files in the event of an error (#2003, @gpetiot)
- Fix unstable comment formatting around prefix op (#2046, @gpetiot)

### Changed

- Qtest comments are not re-formatted (#2034, @gpetiot)
- ocamlformat-rpc is now distributed through the ocamlformat package (#2035, @Julow)
- Doc-comments code blocks with a language other than 'ocaml' (set in metadata) are not parsed as OCaml (#2037, @gpetiot)
- More comprehensible error message in case of version mismatch (#2042, @gpetiot)
- The global configuration file (`$XDG_CONFIG_HOME` or `$HOME/.config`) is only applied when no project is detected, `--enable-outside-detected-project` is set, and no applicable `.ocamlformat` file has been found. Global and local configurations are no longer used at the same time. (#2039, @gpetiot)
- Set `ocaml-version` to a fixed version (4.04.0) by default to avoid reproducibility issues and surprising behaviours (#2064, @kit-ty-kate)
- Split option `--numeric=X-Y` into `--range=X-Y` and `--numeric` (flag). For now `--range` can only be used with `--numeric`. (#2073, #2082, @gpetiot)

### Added

- New syntax `(*= ... *)` for verbatim comments (#2028, @gpetiot)
- Preserve the begin-end construction in the AST (#1785, @hhugo, @gpetiot)
- Preserve position of comments located after the semi-colon of the last element of lists/arrays/records (#2032, @gpetiot)
- Option `--print-config` displays a warning when an .ocamlformat file defines redundant options (already defined by a profile) (#2084, @gpetiot)

## 0.21.0 (2022-02-25)

### Fixed

- Add missing parentheses around variant class arguments (#1967, @gpetiot)
- Fix indentation of module binding RHS (#1969, @gpetiot)
- Fix position of `:=` when `assignment-operator=end-line` (#1985, @gpetiot)
- Fix position of comments attached to constructor decl (#1986, @gpetiot)
- Do not wrap docstrings, `wrap-comments` should only impact non-documentation comments, wrapping invalid docstrings would cause the whole file to not be formatted (#1988, @gpetiot)
- Do not break between 2 module items when the first one has a comment attached on the same line. Only a comment on the next line should induce a break to make it clear to which element it is attached to (#1989, @gpetiot)
- Preserve position of comments attached to the last node of a subtree (#1667, @gpetiot)
- Do not override the values of the following non-formatting options when a profile is set: `comment-check`, `disable`, `max-iters`, `ocaml-version`, and `quiet` (#1995, @gpetiot).
- Remove incorrect parentheses around polymorphic type constraint (#2002, @gpetiot)
- Handle cases where an attribute is added to a bind expression, e.g. `(x >>= (fun () -> ())) [@a]` (#2013, @emillon)
- Fix indentation of constraints of a package type pattern (#2025, @gpetiot)

### Changed

- More expressions are considered "simple" (not inducing a break e.g. as an argument of an application):
  + Variants with no argument (#1968, @gpetiot)
  + Empty or singleton arrays/lists (#1943, @gpetiot)
- Print odoc code block delimiters on their own line (#1980, @gpetiot)
- Make formatting of cons-list patterns consistent with cons-list expressions, (::) operators are aligned when possible, comments position also improved (#1983, @gpetiot)
- Apply 'sequence-style' to add a space before ';;' between toplevel items, consistently with the formatting of ';' in sequences (#2004, @gpetiot)

### Added

- Format toplevel phrases and their output (#1941, @Julow, @gpetiot).
  This feature is enabled with the flag `--parse-toplevel-phrases`.
  Toplevel phrases are supported when they are located in doc-comments blocks and cinaps comments.
  Whole input files can also be formatted as toplevel phrases with the flag `--repl-file`.

### RPC

- ocamlformat-rpc-lib is now functorized over the IO (#1975, @gpetiot).
  Now handles `Csexp.t` types instead of `Sexplib0.Sexp.t`.
- RPC v2 (#1935, @panglesd):
  Define a 'Format' command parameterized with optionnal arguments to set or override the config and path, to format in the style of a file.
- Prevent RPC to crash on version mismatch with `.ocamlformat` (#2011, @panglesd, @Julow)

## 0.20.1 (2021-12-13)

### Added

- Update to odoc-parser 1.0.0 (#1843, @Julow).
  New syntax: code blocks can carry metadata, e.g.:
  `{@ocaml kind=toplevel env=e1[ code ]}`

## 0.20.0 (2021-12-06)

### Deprecated

- Profiles `compact` and `sparse` are now deprecated and will be removed by version 1.0 (#1803, @gpetiot)
- Options that are not set by the preset profiles are now deprecated and will be removed by version 1.0:
  + `align-cases`, `align-constructors-decl` and `align-variants-decl` (#1793, @gpetiot)
  + `disambiguate-non-breaking-match` (#1805, @gpetiot)
  + `break-before-in` (#1888, @gpetiot)
  + `break-cases={toplevel,all}` (#1890, @gpetiot)
  + `break-collection-expressions` (#1891, @gpetiot)
  + `break-fun-decl=smart` (#1892, @gpetiot)
  + `break-fun-sig=smart` (#1893, @gpetiot)
  + `break-string-literals` (#1894, @gpetiot)
  + `break-struct` (#1895, @gpetiot)
  + `extension-indent` (#1896, @gpetiot)
  + `function-indent` (#1897, @gpetiot)
  + `function-indent-nested` (#1898, @gpetiot)
  + `if-then-else={fit-or-vertical,k-r}` (#1899, @gpetiot)
  + `indicate-multiline-delimiters=closing-on-separate-line` (#1900, @gpetiot)
  + `indent-after-in` (#1901, @gpetiot)
  + `let-binding-indent` (#1902, @gpetiot)
  + `let-binding-spacing=sparse` (#1903, @gpetiot)
  + `match-indent` (#1904, @gpetiot)
  + `match-indent-nested` (#1905, @gpetiot)
  + `module-item-spacing=preserve` (#1906, @gpetiot)
  + `nested-match` (#1907, @gpetiot)
  + `parens-tuple-patterns` (#1908, @gpetiot)
  + `sequence-style=before` (#1909, @gpetiot)
  + `stritem-extension-indent` (#1910, @gpetiot)
  + `type-decl-indent` (#1911, @gpetiot)

### Fixed

- Fix normalization of sequences of expressions (#1731, @gpetiot)
- Type constrained patterns are now always parenthesized, parentheses were missing in a class context (#1734, @gpetiot)
- Support sugared form of coercions in let bindings (#1739, @gpetiot)
- Add missing parentheses around constructor used as indexing op (#1740, @gpetiot)
- Honour .ocamlformat-ignore on Windows (#1752, @nojb)
- Avoid normalizing newlines inside quoted strings `{|...|}` (#1754, @nojb, @hhugo)
- Fix quadratic behavior when certain constructs are nested. This corresponds
  to the cases where a partial layout is triggered to determine if a construct
  fits on a single line for example. (#1750, #1766, @emillon)
- Fix non stabilizing comments after infix operators (`*`, `%`, `#`-ops) (#1776, @gpetiot)
- Fix excessive break and wrong indentation after a short-open when `indicate-multiline-delimiters=closing-on-separate-line` (#1786, @gpetiot)
- Add parentheses around type alias used as type constraint (#1801, @gpetiot)
- Fix alignment of comments inside a tuple pattern and remove incorrect linebreak.
  Fix formatting of labelled arguments containing comments. (#1797, @gpetiot)
- Emacs: only hook ocamlformat mode on tuareg/caml modes when ocamlformat is not disabled (#1814, @gpetiot)
- Fix boxing of labelled arguments, avoid having a linebreak after a label when the argument has a comment attached (#1830, #1885, @gpetiot)
- Add missing parentheses around application of prefix op when applied to other operands (#1825, @gpetiot)
- Fix application of a monadic binding when 'break-infix-before-func=false' (#1849, @gpetiot)
- Fix dropped comments attached to a sequence in a sugared extension node (#1853, @gpetiot)
- Fix formatting of exception types, and add missing parentheses (#1873, @gpetiot)
- Fix indentation of with-type constraints (#1883, @gpetiot)
- Preserve sugared syntax of extension points with attributes (#1913, @gpetiot)
- Improve comment attachment when followed but not preceded by a linebreak (#1926, @gpetiot)
- Fix position of comments preceding Pmod_ident (#1939, @gpetiot)
- Make the formatting of attributes and docstrings more consistent (#1929, @gpetiot)
- Fix stabilization of comments inside attributes (#1942, @gpetiot)

### Changed

- Set 'module-item-spacing=compact' in the default/conventional profile (#1848, @gpetiot)
- Preserve bracketed lists in the Parsetree (#1694, #1876, #1914, @gpetiot)
- Line directives now cause OCamlFormat to emit an error, they were previously silently ignored (#1845, @gpetiot)
- Apply option 'module-item-spacing' on mutually recursive type declarations for more consistency (#1854, @gpetiot)

### Added

- Handle merlin typed holes (#1698, @gpetiot)
- Handle punned labelled arguments with type constraint in function applications.
  For example, function application of the form `foo ~(x:int)` instead of the explicit `foo ~x:(x:int)`. (ocaml#10434) (#1756, #1759, @gpetiot).
  This syntax is only produced when the output syntax is at least OCaml 4.14.
- Allow explicit binders for type variables (ocaml#10437) (#1757, @gpetiot)
- Add a new `ocaml-version` option to select the version of OCaml syntax of the output (#1759, @gpetiot)
- Allow disambiguated global identifiers (like t/2) so they can be formatted by tools like OCaml-LSP (#1716, @let-def)
- Handle let operator punning uniformly with other punning forms.
  Normalizes let operator to the punned form where possible, if output syntax version is at least OCaml 4.13.0. (#1834, #1846, @jberdine)
- Remove unnecessary surrounding parentheses for immediate objects.
  This syntax is only produced when the output syntax is at least OCaml 4.14. (#1934, @gpetiot)

## 0.19.0 (2021-07-16)

### Fixed

- Fix formatting of odoc tags: the argument should be on the same line, indent description that wraps (#1634, #1635, @gpetiot)
- Consistently format let bindings and monadic let bindings, do not drop comments before monadic bindings (#1636, @gpetiot)
- Fix dropped comments attached to pattern constrained by polynewtype (#1645, @gpetiot)
- Fix comment attachment on infix operators (#1643, @gpetiot)
- Add missing spaces inside begin-end delimiting an ite branch (#1646, @gpetiot)
- Add missing parens around function at RHS of infix op (#1642, @gpetiot)
- Preserve begin-end keywords delimiting match cases (#1651, @gpetiot)
- Fix alignment of closing paren on separate line for anonymous functions (#1649, @gpetiot)
- Preserve begin-end keywords around infix operators (#1652, @gpetiot)
- Preserve `begin%ext` syntax for infix opererator expressions (#1653, @gpetiot)
- Consistently format comments attached to let-and bindings located at toplevel (#1663, @gpetiot)
- Remove double parens around a functor in a module application (#1681, @gpetiot)
- Improve breaking of comments to avoid violating the margin (#1676, @jberdine)
- Fix parentheses around successive unary operations (#1696, @gpetiot)
- Add missing break between pattern and attribute (#1711, @gpetiot)
- Add missing parentheses around expression having attributes or comments inside a shorthand let-open clause (#1708, @gpetiot)
- Do not consider leading star '*' when checking the diff of doc comments (#1712, @hhugo)
- Fix formatting of multiline non-wrapping comments (#1723, @gpetiot)
- Fix position of comments following a record field (#1945, @gpetiot)

### Changed

- Improve the diff of unstable docstrings displayed in error messages (#1654, @gpetiot)
- Use UTF8 length of strings, not only in wrapped comments (#1673, @jberdine)
- Improve position of `;;` tokens (#1688, @gpetiot)
- Depend on `odoc-parser` instead of `odoc` (#1683, #1713, @kit-ty-kate, @jonludlam, @julow).
  The parser from odoc has been split from the main odoc package and put into its own package, `odoc-parser`.
- Revert infix-form list formatting to pre-0.17.0 (#1717, @gpetiot)

### Added

- Implement OCaml 4.13 features (#1680, @gpetiot)
  + Named existentials in pattern-matching (ocaml#9584)
  + Let-punning (ocaml#10013)
  + Module type substitutions (ocaml#10133)
- Emacs integration (disabled for ocamlformat < 0.19.0):
  + Indent a line or a region with ocamlformat when pressing <TAB>
  + Break the line and reindent the cursor when pressing <ENTER>
  (#1639, #1685, @gpetiot) (#1687, @bcc32)
- Add 'line-endings=lf|crlf' option to specify the line endings used in the
  formatted output. (#1703, @nojb)

### Internal

- A script `tools/build-mingw64.sh` is provided to build a native Windows
  binary of `ocamlformat` using `mingw64` toolchain under Cygwin.

## 0.18.0 (2021-03-30)

### Fixed

- Fix extraneous parenthesis after `let open` with `closing-on-separate-line` (#1612, @Julow)
- Add missing break between polytype quantification and arrow-type body (#1615, @gpetiot)

### Changed

- Use dune instrumentation backend for `bisect_ppx` (#1550, @tmattio)
- Format objects and classes consistently with structure and signature items (#1569, @bikallem)

### Added

- Expose a RPC interface through a new binary `ocamlformat-rpc` and a new library `ocamlformat-rpc-lib` (#1586, @gpetiot, @voodoos)

## 0.17.0 (2021-02-15)

### Removed

- Remove the 'let-open' option, deprecated since 0.16.0 (#1563, @gpetiot)
- Remove support for OCaml 4.06 and 4.07, minimal version requirement bumped to OCaml 4.08 (#1549, @gpetiot)
- Remove the 'extension-sugar' option, deprecated since 0.14.0 (#1588, @gpetiot)

### Fixed

- Fix parsing of invalid file wrt original source handling (#1542, @hhugo)
- Preserve the syntax of infix set/get operators (#1528, @gpetiot).
  `String.get` and similar calls used to be automatically rewritten to their corresponding infix form `.()`, that was incorrect when using the `-unsafe` compilation flag. Now the concrete syntax of these calls is preserved.
- Add location of invalid docstring in warning messages (#1529, @gpetiot)
- Fix comments on the same line as prev and next elements (#1556, @gpetiot)
- Break or-patterns after comments and preserve their position at the end of line (#1555, @gpetiot)
- Fix linebreak between signature items of the same group (#1560, @gpetiot)
- Fix stack overflow on large string constants (#1562, @gpetiot)
- Fix comment position around list cons operator (#1567, @gpetiot)
- Fix the vertical alignment test to break down comment groups (#1575, @gpetiot)
- Preserve spacing of toplevel comments (#1554, @gpetiot)
- Support more sugared extension points (#1587, @gpetiot)

### Changed

- Add buffer filename in the logs when applying ocamlformat (#1557, @dannywillems)
- Improve comment position in pattern collection (#1576, @gpetiot)
- Consistent positioning of lambda return type annotations when no-break-infix-before-func and pre/post extensions (#1581, @gpetiot)

### Added

- Support injectivity type annotations (OCaml 4.12 feature) (#1523, @gpetiot)

## 0.16.0 (2020-11-16)

### Removed

- Remove the 'escape-chars' option, deprecated since 0.14.0 (#1462, @gpetiot)
- Remove the 'escape-strings' option, deprecated since 0.14.0 (#1463, @gpetiot)
- Remove the 'doc-comments-val' option, deprecated since 0.14.2 (#1461, @gpetiot)
- Removed options are now listed in the commandline manual (new REMOVED OPTIONS section) (#1469, @Julow)

### Changed

- Set 'indicate-multiline-delimiters=no' on default profile (#1452, @gpetiot)
- Option 'let-open' is now deprecated, concrete syntax will always be preserved starting from OCamlFormat v0.17.0, corresponding to the current 'let-open=preserve' behavior. (#1467, @gpetiot)
- Warnings printed by ocamlformat itself now use the 4.12 style with symbolic names (#1511, #1518, @emillon)
- Remove extension from executable name in error messages. On Windows, this means that messages now start with "ocamlformat: ..." instead of "ocamlformat.exe: ..." (#1531, @emillon)
- Using tokens instead of string manipulation when inspecting the original source (#1526, #1533, #1541 @hhugo) (#1532, @gpetiot)

### Fixed

- Allow a break after `if%ext` with `if-then-else=keyword-first` (#1419, #1543, @gpetiot)
- Fix parentheses around infix applications having attributes (#1464, @gpetiot)
- Fix parentheses around the index arg of a non-sugared index operation (#1465, @gpetiot)
- Preserve comment position around `match` and `try` keywords (#1458, @gpetiot)
- Add missing break in module statement (#1431, @gpetiot)
- Indent attributes attached to included modules better (#1468, @gpetiot)
- Clean up `ocamlformat.el` for submission to MELPA (#1476, #1495, @bcc32)
  + Added missing package metadata to `ocamlformat.el` (#1474, @bcc32)
  + Fix `ocamlformat.el` buffer replacement for MacOS Emacs (#1481, @juxd)
- Add missing parentheses around a pattern matching that is the left-hand part of a sequence when an attribute is attached (#1483, @gpetiot)
- Add missing parentheses around infix operator used to build a function (#1486, @gpetiot)
- Fix comments around desugared expression (#1487, @gpetiot)
- Fix invalid fragment delimiters of format-invalid-files recovery mode (#1485, @hhugo)
- Fix misalignment of cases in docked `function` match (#1498, @gpetiot)
- Preserve short-form extensions for structure item extensions (#1502, @gpetiot).
  For example `open%ext M` will not get rewritten to `[%%ext open M]`.
- Do not change the spaces within the code spans in docstrings (#1499, @gpetiot)
- Comments of type constrained label in record pattern have to be relocated in 4.12 (#1517, @gpetiot)
- Preserve functor syntax for OCaml 4.12 (#1514, @gpetiot)
- Fix inconsistencies of the closing parentheses with indicate-multiline-delimiters (#1377, #1540, @gpetiot)
- Fix position of comments around list constructor (::) (#1524, @gpetiot)
- Fix comments position in extensions (#1525, @gpetiot)
- Fix formatting of field override with constraint (#1544, @gpetiot)

### Added

## 0.15.1 (2020-11-02)

### Internal

- Use ppxlib instead of ocaml-migrate-parsetree 1.x. (#1482, @emillon)
  + No functional changes are expected.
  + Cherry picked commits: 219dc1e3a4614041e1bc5428d003c0af4e, 9e453b0ef87124e33827ee2423289deef8, 7ad1e575ffa4ce3022c71daba39954d3b9, eb49db6772a9adabe611982000465d0ad7, dc79052a085950cd88fdef0843f665a029, c06c544e21bd65b726cde8fee0f78a6248, ce94d2fa50ff276b5782070375a0b30ba1

## 0.15.0 (2020-08-06)

### Changed

- Do not break inline elements such as `{i blah}` in docstrings (#1346, @jberdine)
- Distinguish hash-getter from hash-comparison infix operators. Operators of the form `#**#` or `#**.` where `**` can be 0 or more operator chars are considered getter operators and are not surrounded by spaces, as opposed to regular infix operators (#1376, @gpetiot)
- Type constraint on return type of functions is now always printed before the function body (#1381, #1397, @gpetiot)

### Fixed

- Restore previous functionality for pre-post extension points (#1342, @jberdine)
- Fix extra break before `function` body of a `fun` (#1343, @jberdine)
- Indent further args of anonymous functions (#1440, @gpetiot)
- Do not clear the emacs `*compilation*` buffer on successful reformat (#1350, @jberdine)
- Fix disabling with attributes on OCaml < 4.08 (#1322, @emillon)
- Preserve unwrapped comments by not adding artificial breaks when `wrap-comments=false` and `ocp-indent-compat=true` are set to avoid interfering with ocp-indent indentation. (#1352, @gpetiot)
- Break long literal strings at the margin (#1367, @gpetiot)
- Break after a multiline argument in an argument list (#1360, @gpetiot)
- Remove unnecessary parens around object (#1379, @gpetiot)
- Fix placement of comments on constants (#1383, @gpetiot)
- Do not escape arguments of some Odoc tags (#1391, 1408, @gpetiot, @Julow).
  The characters `[]{}` must not be escaped in the arguments of `@raise`, `@author`, `@version` and others.
- Fix missing open line between multi-line let-binding with poly-typexpr (#1372, @jberdine)
- Remove trailing space after expression when followed by an attribute and break before attributes attached to multi-line phrases (#1382, @gpetiot)
- Do not add a space to minimal comments `(* *)`, `(** *)` and `(*$ *)` (#1407, @gpetiot)
- Fix attributes position in labelled arguments type (#1434, @gpetiot)
- Add missing parens around type annotation in anonymous function (#1433, @gpetiot)
- Fix alignment of 'then' keyword in parenthesised expression (#1421, @gpetiot)

### Added

- Support quoted extensions (added in ocaml 4.11) (#1405, @gpetiot)
- Recognise eliom file extensions (#1430, @jrochel)

## 0.14.3 (2020-07-22)

### Changed

- No functional changes from 0.14.2. The goal of this release is to be
  compatible with base and stdio v0.14.0.
- Backport the following PRs:
  + Update opam metadata (#1386)
  + Add compatibility with base.v0.14.0 (#1396)
  + Allow stdio.v0.14 (#1399)

## 0.14.2 (2020-05-11)

### Changed

- Merge `doc-comments-val` option with `doc-comments`. The placement of documentation comments on `val` and `external` items is now controled by `doc-comments`.
  + `doc-comments=after` becomes `doc-comments=after-when-possible` to take into account the technical limitations of ocamlformat;
  + `doc-comments=before` is unchanged;
  + `doc-comments-val` is now replaced with `doc-comments`.
    To reproduce the former behaviors
    * `doc-comments=before` + `doc-comments-val=before`: now use `doc-comments=before`;
    * `doc-comments=before` + `doc-comments-val=after`: now use `doc-comments=before-except-val`;
    * `doc-comments=after` + `doc-comments-val=before`: this behavior did not make much sense and is not available anymore;
    * `doc-comments=after` + `doc-comments-val=after`: now use `doc-comments=after-when-possible`.
 (#1358, @jberdine, @Julow, @gpetiot).
 This reverts changes introduced in 0.14.1 (#1335) and 0.14.0 (#1012).

## 0.14.1 (2020-04-14)

### Changed

- The default for `doc-comments` is changed to `after` (#1335, @Julow).
  This reverts a change introduced in 0.14.0 (#1012).
- Revert deprecation of the `doc-comments` option (#1331, @Julow).
  This reverts a change introduced in 0.14.0 (#1293).

## 0.14.0 (2020-04-02)

### Added

- Add an option `--format-invalid-files` to print unparsable parts of the input as verbatim text. This feature is still experimental. (#1026, @gpetiot)
- Support multi-indices extended indexing operators (#1279, #1277, @Julow, @gpetiot).
  This feature has been added in OCaml 4.10.0
- Handle OCaml 4.10.0 AST (#1276, @gpetiot)
- Preserve functor syntax for consistency (#1312, @gpetiot).
  Previously both functor syntax: `module M = functor (K : S) -> struct end` and `module M (K : S) = struct end` would be formatted as the latter, the original syntax is now preserved.

### Changed

- Add the option `doc-comments-val=before|after` (#1012, @Julow).
  This option set the placement of documentation comment on `val` and `external` only.
  It is set to `after` by default.
- The default for `doc-comments` is changed from `after` to `before` (#1012, #1325, @Julow).
  This affects both `conventional` (default) and `ocamlformat` profiles.
- Some options are now deprecated:
  + `doc-comments` (#1293, #1012).
    This option depends on a flawed heuristic.
    It is replaced by `doc-comments-val` for `val` and `external` declarations.
    There is no equivalent to this option in the general case.
  + `escape-chars`, `escape-strings` and `extension-sugar` (#1293).
    These options are rarely used and their default behavior is considered to be the right behavior.
- Add space between `row_field` attributes and the label or arguments, to be
  consistent with the non-polymorphic case. (#1299, @CraigFe)

### Fixed

- Fix missing parentheses around `let open` (#1229, @Julow).
  eg. `M.f (M.(x) [@attr])` would be formatted to `M.f M.(x) [@attr]`, which would crash OCamlformat
- Remove unecessary parentheses with attributes in some structure items:
  + extensions and eval items (#1230, @Julow).
    eg. the expression `[%ext (() [@attr])]` or the structure item `(() [@attr]) ;;`
  + `let _ = ...`  constructs (#1244, @emillon)
- Fix some bugs related to comments:
  + after a function on the rhs of an infix (#1231, @Julow).
    eg. the comment in `(x >>= fun y -> y (* A *))` would be dropped
  + in module unpack (#1309, @Julow).
    eg. in the module expression `module M = (val x : S (* A *))`
- Fix formatting of empty signature payload `[%a:]` (#1236, @emillon)
- Fix parenthesizing when accessing field of construct application (#1247, @gpetiot)
- Fix formatting of attributes on object overrides `{< >}` (#1238, @emillon)
- Fix attributes on coercion (#1239, @emillon)
- Fix formatting of attributes on packed modules (#1243, @emillon)
- Fix parens around binop operations with attributes (#1252, #1306, @gpetiot, @CraigFe)
- Remove unecessary parentheses in the argument of indexing operators (#1280, @Julow)
- Retain attributes on various AST nodes:
  + field set expressions, e.g. `(a.x <- b) [@a]` (#1284, @CraigFe)
  + instance variable set expressions, e.g. `(a <- b) [@a]` (#1288, @CraigFe)
  + indexing operators, e.g. `(a.(b)) [@a]` (#1300, @CraigFe)
  + sequences, e.g. `(a; b) [@a]` (#1291, @CraigFe)
- Avoid unnecessary spacing after object types inside records and polymorphic variants, e.g. `{foo : < .. > [@a]}` and `{ foo : < .. > }` (#1296, @CraigFe)
- Fix missing parentheses around tuples with attributes. (#1301, @CraigFe).
  Previously, `f ((0, 0) [@a])` would be formatted to `f (0, 0) [@a]`, crashing OCamlformat.
- Avoid emitting `>]` when an object type is contained in an extension point or attribute payload (#1298, @CraigFe)
- Fix crash on the expression `(0).*(0)` (#1304, @Julow).
  It was formatting to `0.*(0)` which parses as an other expression.
- Preserve empty doc-comments syntax. (#1311, @gpetiot).
  Previously `(**)` would be formatted to `(***)`.
- Do not crash when a comment contains just a newline (#1290, @emillon)
- Handle lazy patterns as arguments to `class` (#1289, @emillon)
- Preserve cinaps comments containing unparsable code (#1303, @Julow).
  Previously, OCamlformat would fallback to the "wrapping" logic, making the comment unreadable and crashing in some cases.
- Fix normalization of attributes, fixing the docstrings in attributes (#1314, @gpetiot)
- Add missing parentheses around OR-patterns with attributes (#1317, @gpetiot)
- Fix spacing inside parens for symbols when the spacing was handled by the englobing exp (#1316, @gpetiot)
- Fix invalid (unparsable) docstrings (#1315, @gpetiot).
  When parsing a comment raises an error in odoc, it is printed as-is.
- Fix parenthesizing of optional arguments rebound to non-variables, e.g.
  `let f ?a:(A) = ()` rather than the unparsable `let f ?a:A = ()` (#1305, @CraigFe)

## 0.13.0 (2020-01-28)

### Added

- Add an option `--margin-check` to emit a warning if the formatted output exceeds the margin (#1110, @gpetiot)
- Preserve comment indentation when `wrap-comments` is unset (#1138, #1159, @Julow)
- Improve error messages (#1147, @Julow)
- Display standard output in the emacs plugin even when ocamlformat does not fail (#1189, @gpetiot)

### Removed

- Remove `ocamlformat_reason` (#254, #1185, @emillon).
  This tool has never been released to opam, has no known users, and overlaps
  with what `refmt` can do.
- Remove `ocamlformat-diff` (#1205, @gpetiot).
  This tool has never been released to opam, has no known users, and overlaps
  with what `merge-fmt` can do.

### Packaging

- Work with base v0.13.0 (#1163, @Julow)

### Fixed

- Fix placement of comments just before a '|' (#1203, @Julow)
- Fix build version detection when building in the absence of a git root (#1198, @avsm)
- Fix wrapping of or-patterns in presence of comments with `break-cases=fit` (#1167, @Julow).
  This also fixes an unstable comment bug in or-patterns
- Fix an unstable comment bug in variant declarations (#1108, @Julow)
- Fix: break multiline comments (#1122, @gpetiot)
- Fix: types on named arguments were wrapped incorrectly when preceding comments (#1124, @gpetiot)
- Fix the indentation produced by max-indent (#1118, @gpetiot)
- Fix break after Psig_include depending on presence of docstring (#1125, @gpetiot)
- Remove some calls to if_newline and break_unless_newline and fix break before closing brackets (#1168, @gpetiot)
- Fix unstable cmt in or-pattern (#1173, @gpetiot)
- Fix location of comment attached to the underscore of an open record (#1208, @gpetiot)
- Fix parentheses around optional module parameter (#1212, @cbarcenas)
- Fix grouping of horizontally aligned comments (#1209, @gpetiot)
- Fix dropped comments around module pack expressions (#1214, @Julow)
- Fix regression of comment position in list patterns (#1141, @jberdine)
- Fix: adjust definition of Location.is_single_line to reflect margin (#1102, @jberdine)

### Documentation

- Fix documentation of option `version-check` (#1135, @Wilfred)
- Fix hint when using `break-separators=after-and-docked` (#1130, @gretay-js)

## 0.12 (2019-11-04)

### Changed

- Set "conventional" as the default profile (#1060, @gpetiot).
  This new profile is made to better match the most used style and is encouraged.
  To continue using the previous default, use `profile = ocamlformat` in your `.ocamlformat`.
- CLI: Allow both values of boolean options (#1062, @Julow).
  Now, both `--opt` and --no-opt` are available on the CLI for any boolean option "opt".
  Previously, only one of them were available depending on the default value.
- Auto mode for `break-string-literals` (#1057, @gpetiot).
  `wrap`, `newlines` and `newlines-and-wrap` values of `break-string-literals` are removed.
  `auto` replaces them, it is equivalent to `newlines-and-wrap`.
- Dock collection brackets (#1014, @gpetiot).
  `after-and-docked` value of `break-separators` is removed and is replaced by a new `dock-collection-brackets` option.
- Preserve `begin` and `end` keywords in if-then-else (#978, @Julow).
  Previously, `begin`/`end` keywords around if-then-else branches were turned into parentheses.

#### Added

- Give a hint when warning 50 is raised (#1111, @gpetiot)
- Add a message when a config value is removed (#1089, @emillon).
  Explain what replaces removed options and avoid printing a parsing error.
- Implement `sequence-blank-line=preserve-one` for let bindings (#1077, @Julow).
  Preserve a blank line after `let .. in` when `sequence-blank-line` set to `preserve-one`.
  Previously, only blank lines after `;` could be preserved.
- Parse toplevel directives (#1020, @Julow).
  Allow `#directives` in `.ml` files.
  Previously, files containing a directive needed to be parsed as "use file".
  The "use file" mode is removed and `--use-file` is now the same as `--impl`.
- Don't require `--name`, require kind, forbid `--inplace`, allow `--check`, make `--enable-outside-detected-project` implicit when reading from stdin (#1018, @gpetiot)
- Parse code in docstrings (#941, @gpetiot).
  Format OCaml code in cinaps-style comments `(*$ code *)` and code blocks in documentation comments `(** {[ code ]} *)`.
- Parse documentation comments with Odoc (#721, @Julow).
  Formatting of documentation comments is more robust and support newer Odoc syntaxes.
  Internally, Odoc replaces Octavius as the documentation parser.

#### Fixed

- Fix unstabilizing comments on assignments (#1093, @gpetiot)
- Fix the default value documentation for `max-indent` (#1105, @gpetiot)
- Fix closing parenthesis exceeding the margin in function application (#1098, @Julow)
- Missing break before attributes of `Pmty_with` (#1103, @jberdine)
- Fix closing quote exceeding the margin (#1096, @Julow)
- Fix break before the closing bracket of collections (exceeding the margin) (#1073, @gpetiot)
- Fix precedence of Dot wrt Hash (#1058, @gpetiot)
- Fix break in variant type definition to not exceed the margin (#1064, @gpetiot)
- Fix newlines and indentation in toplevel extension points (#1054, @gpetiot)
- Fix placement of doc comments around extensions (#1052, @Julow)
- Inline extensions that do not break (#1050, @gpetiot)
- Add missing cut before attributes in type declarations (#1051, @gpetiot)
- Fix alignment of cases (#1046, @gpetiot)
- Fix blank line after comments at the end of lists (#1045, @gpetiot)
- Fix indexing operators precedence (#1039, @Julow)
- Fix dropped comment after infix op (#1030, @gpetiot)
- No newline if the input is empty (#1031, @gpetiot)
- Fix unstable comments around attributes (#1029, @gpetiot)
- Fix extra blank line in sequence (#1021, @Julow)
- Check functor arguments when computing placement of doc comments (#1013, @Julow)
- Fix indentation of labelled args (#1006, @gpetiot)
- Fix linebreak between or-cases with comments when `break-cases=all` (#1002, @gpetiot)
- Fix unstable unattached doc comment in records (#998, @Julow)
- Fix string literal changed (#995, @Julow)
- Fix type variable (#996, @Julow)
- Fix crash on extension sequence (#992, @gpetiot)
- Fix position of expressions regarding of comments in infix-op expressions (#986, @gpetiot)
- Escape special characters in external declaration (#988, @Julow)
- Fix parens around constrained expr with attrs (#987, @gpetiot)
- Fix the margin, and correctly breaks comments (#957, @gpetiot)
- Fix formatting of custom indexing operators (#975, @gpetiot)
- Fix position of comments of labelled arrow types (#976, @gpetiot)
- No box around inline odoc styles (#971, @gpetiot)
- Fix boxing of collection expressions/patterns (#960, @gpetiot)
- Fix crash on record expr with pack fields (#963, @Julow)
- Fix letop in subexpr (#956, @hhugo)

### Internal

- Take file kind from --name when formatting stdin (#1119, @Julow)
- Make Fmt.t abstract (#1109, @Julow)
- Future-proof Fmt API in case Fmt.t goes abstract (#1106, @emillon)
- Future-proof `Fmt` API in case `Fmt.t` goes abstract (#1106, @emillon)
- Optional names for formatting boxes in debug output (#1083, @gpetiot)
- Check ocamlformat error codes in the testsuite (#1084, @emillon)
- Clean `Translation_unit` (#1078, @gpetiot)
- Use dune file generation in test/passing/dune (#1082, @emillon)
- CI: factorize tests and check reason build (#1079, @gpetiot)
- Use short form for action in src/dune (#1076, @emillon)
- Cleanup `sequence_blank_line` (#1075, @Julow)
- CI: use a script travis-ci.sh to simplify .travis.yml (#1063, @gpetiot)
- Remove utility functions from `Fmt_ast` (#1059, @gpetiot)
- CI: use opam-2.0.5 in Travis (#1044, @XVilka)
- CI: check the build with OCaml 4.07.1 and 4.08.0 (#1036, @Julow)
- Use the same sets of options for both branches by default in `test_branch.sh` (#1033, @gpetiot)
- Fix `test_branch.sh` and CI checking of CHANGES.md (#1032, #1034, @Julow)
- Fix flag of git-worktree in `test_branch.sh` and `bisect.sh` (#1027, @gpetiot)
- Remove the `bisect_ppx` dependency and clean the `Makefile` (#1005, @Julow)
- Use a `CHANGES.md` log file again (#1023, @gpetiot)
- Support OCaml 4.09.0 (add the odoc.1.4.2 dependency) (#1024, @gpetiot)
- Update labels of issue templates (#1017, @gpetiot)
- Update labels in `CONTRIBUTING.md` (#1007, @gpetiot)
- Allow to ignore invalid options (#984, @hhugo).
  The `--ignore-invalid-option` flag is added to ignore invalid options in `.ocamlformat` files.
- Improve the documentation of `--doc-comments` (#982, @Julow)
- Remove symbolic links and change naming convention of tests (#980, @gpetiot)
- Change the type of `fmt_code` (#974, @gpetiot)
- Simplify `Makefile` (#973, @hhugo)
- Dune should not be flagged as a build dep anymore (#954, @gpetiot)

## 0.11 (2019-08-07)

- Improve: generalize API of Config_option (#952, @gpetiot)
- Improve: new 'before' value for option 'sequence-style' (#947, @gpetiot)
- Project: create issue templates (#950, @gpetiot)
- Improve: tidying up Conf.ml (#951, @gpetiot)
- Improve: parse code in comments (#934, @gpetiot)
- Fix comments' placement (do not look at loc_stack) (#923, @gpetiot)
- Doc: setting flags in .ocamlformat (#944, @gpetiot)
- Doc: enable-outside-detected-project necessary for global conf file (#948, @gpetiot)
- Fix hashbang handling (#946, @hhugo)
- Improve: support Shell-style regular expressions in .ocamlformat-ignore and .ocamlformat-enable files (#937, @gpetiot)
- Improve: force break after an infix op only if followed by another one (#935, @gpetiot)
- Fix break-separators=after-and-docked for lists and arrays (#931, @gpetiot)
- Improve: deprecate option break-string-literals and change its default value (#932, @gpetiot)
- Improve: break with labeled arrow type (#933, @gpetiot)
- Improve: disambiguate non-breaking matching structures (#857, @gpetiot)
- Improve: warning 50 handled like an internal error (#930, @gpetiot)
- Fix break-separators=after-and-docked for record patterns (#929, @gpetiot)
- Fix closing parenthesis indentation when on separate line (#928, @gpetiot)
- Improve: split the Conf.ml file (#920, @gpetiot)
- Fix position of comments after anonymous functions (#919, @gpetiot)
- Fix: comments around disabled block (#918, @hhugo)
- Fix monadic bindings (new 4.08 syntax) (#911, @gpetiot)
- Fix attribute when break-infix-before-func=false (#916, @gpetiot)
- Improve: update ocamlformat_reason opam file to 2.0 format (#913, @avsm)
- Fix attributes of modules (#910, @gpetiot)
- Fix docstrings of exceptions (#909, @gpetiot)
- Fix attribute location in Normalization (#908, @gpetiot)
- Improve: add the 'ocamlformat-file-kind' argument to the emacs hook (#905, @gpetiot)
- Improve: dunify testsuite (#881, @trRefis)
- Improve: add trailing semicolon inside record when break-separators=after-and-docked (#899, @gpetiot)
- Fix compilation with 4.06 and 4.07 (#898, @gpetiot)
- Improve: add a new way to indicate multiline delimiters (#876, @trefis)
- Fix inconsistency of break-separators=after-and-docked for record expressions (#856, @gpetiot)

## 0.10 (2019-06-25)

- Improve: align cases horizontally (#883, @gpetiot)
- Improve: option exp-grouping (#828, @gpetiot)
- Improve: synchronize Format with upstream stdlib (#885, @gpetiot)
- Improve: break-string-literals=newlines-and-wrap (#896, @gpetiot)
- Improve: specify break hint in fits_breaks (#894, @gpetiot)
- Improve: option break-before-in (#892, @gpetiot)
- Fix break-string-literals=newlines (#887, @gpetiot)
- Improve: Implement break-fun-sig without Location.is_single_line (#886, @Julow)
- Format gen_version.ml (#893, @hhugo)
- Improve: switch to ast 4.08 (#831, @hhugo)
- Fix formatting of arguments when break-fun-decl=fit-or-vertical (#884, @gpetiot)
- Test: extend max_indent test (#878, @trefis)
- Test: break_cases_normal_indent.ml is a symlink on break_cases_fit.ml (#879, @gpetiot)
- Improve unicode text length computation (#816, @gpetiot)
- Add an option to control the indentation of nested matches (#870, @trefis)
- Fix: properly interpret indicate-multiline-delimiters for if-then-elses (#874, @trefis)
- Enable warning 9 (#875, @hhugo)
- Fix unstable comment in `let%ext` (#873, @gpetiot)
- Improve: option max-indent (#841, @gpetiot)
- Improve: option nested-match=align (#827, @gpetiot)
- Fix dropped attributes in with_constraints (#846, @gpetiot)
- Fix dropped comments in list patterns and module types  (#866, @gpetiot)
- Fix comment dropped in object (#849, @gpetiot)
- Fix inconsistency of break-separators for wildcards in match cases (#855, @gpetiot)
- Improve: new options to support 'with' and 'strict_with' (ocp-indent) (#853, @gpetiot)
- Improve: .ocamlformat-enable files listing files to format when ocamlformat is disabled (#854, @gpetiot)
- Check that all locations have been considered during formatting (#864, @hhugo)
- clean Hashtbl.Poly (#862, @hhugo)
- Fix: test.sh (#858, @hhugo)
- cleanup Cmts.ml (#861, @hhugo)
- Clean: Cleanup usage of Poly (#860, @hhugo)
- Fix: rename sexp_list into list (#859, @hhugo)
- Fix vim instructions (#852, @naartjie)
- Improve: options extension-indent and stritem-extension-indent (#840, @gpetiot)
- Fix comment dropped in field alias (#848, @gpetiot)
- Fix pro position for with_constraints (#847, @gpetiot)
- Improve: finer space-around-exp options (#837, @gpetiot)
- Improve: preserve blank lines in conventional and sparse profiles (#838, @gpetiot)
- Improve: don't fit tag-only comments after val declarations (#836, @Julow)
- Improve speed with ofday_unit_tests_v1.ml (#833, @hhugo)
- Fix exception when calling String.sub (#832, @gpetiot)
- Improve: implement doc-comments and doc-comments-tag-only for every items (#746, @Julow)
- Improve: Add field-space=tight-decl (#829, @Julow)
- Improve: make Sugar.list_exp and Sugar.list_pat tail-recursive (#823, @gpetiot)
- Improve: options 'let-binding-indent', 'type-decl-indent' and 'indent-after-in' (#822, @gpetiot)
- Fix: performance issue with deep asts (#826, @hhugo)
- Improve: preserve blank lines in sequences (#814, @gpetiot)
- Improve: tidying Fmt_ast.ml (#821, @gpetiot)
- Improve: space before type constraint in record (#819, @gpetiot)
- Improve: break-cases=fit-or-vertical (#820, @gpetiot)
- Improve: remove break before ending paren for anonymous functions (#818, @gpetiot)
- Improve: preserve the position of type annotation in bindings (#815, @gpetiot)
- Improve: preserve record type annot (#812, @gpetiot)
- Fix break before ending paren (#801, @gpetiot)
- Improve: better consistency between structures and signatures (#803, @gpetiot)
- Fix let module sparse (sparse mode only for module applications) (#809, @gpetiot)
- Improve: change formatting of newtypes (#811, @gpetiot)
- Improve: break-cases-all shouldn't break nested patterns (#810, @gpetiot)
- Fix: sugarized extensions (#805, @gpetiot)
- Improve: tidying Fmt_ast (#808, @gpetiot)
- Fix cmt in empty structure (#804, @gpetiot)
- Remove dead link to preset profiles (#806, @andschwa)
- Improve: break with type constraints (#797, @gpetiot)
- Fix colon break module type functor (#802, @gpetiot)
- Improve: K&R style for if-then-else (#787, @gpetiot)
- Improve: new option break-fun-sig (#785, @gpetiot)
- Improve: indentation consistency of '<-' and `:=` (#780, @gpetiot)
- Fix: functor application and break-struct wrap incorrectly (#786, @gpetiot)
- Break after anonymous function arrow after infix op (#781, @gpetiot)
- Fix: type extension (#782, @gpetiot)
- Improve: Fmt.noop (#784, @gpetiot)
- Fix extension of value binding (#779, @chrismamo1)
- Improve: less sensitivity to concrete syntax (#767, @gpetiot)
- Fix missing space before attribute on includes (#775, @Julow)
- Improve: new option let-module (#768, @gpetiot)
- Improve: --disable-outside-detected-project is set by default (#761, @gpetiot)
- Fix weird parens break (#751, @gpetiot)
- Fix: if $XDG_CONFIG_HOME is either not set or empty, use $HOME/.config (#758, @gpetiot)
- Fix: --use-file/--impl/--intf should override file extension (#774, @gpetiot)
- Improve: less breaks for break-cases=all but correctly breaks or-patterns (#762, @gpetiot)
- Remove unecessary break on module pack constraints with with-constraints (#739, @Julow)
- Fix inconsistent break before module signature (#755, @gpetiot)
- Fix indentation of functor argument (#773, @gpetiot)
- Tidying fmt ast (#748, @gpetiot)
- Fix nested parens with no break infix before func (#760, @gpetiot)
- Provide an mli for Compat (#772) (hhugo)
-Fix non-wrapping asterisk prefixed cmts (#759, @gpetiot)
- Support for OCaml 4.08 (#763, @hhugo)
- Fix module type functor (#716, @gpetiot)
- Small cleanup (#764, @hhugo)
- Fix: update ocamlformat-help.txt (follow up on #752) (#756, @gpetiot)
- Fix module pack and functor (#735, @Julow)
- Fix grammar: it's -> its (@anmonteiro)
- Improve: support --name with --inplace (#740, @jberdine)
- Fix: dropped comments for pexp_record (#743, @hhugo)
- Improve: comments arround attributes, fix #726 (#742, @hhugo)
- Update README for new profiles (#738, @jberdine)
- Remove deprecated 'default' profile (#736, @jberdine)
- Fix extra parens around ext match (#733, @gpetiot)
- Improve: factorize with compose_module (#729, @gpetiot)
- Test: exclude gen_version.ml from test (#732, @jberdine)
- Improve: make gen_version an ocaml script (#664, @hhugo)

## 0.9.1 (2019-06-24)

- Small cleanup (#764, @hhugo)
- Support for OCaml 4.08 (#763, @hhugo)

## 0.9 (2019-03-28)

- Admin: remove CHANGES.md that was essentially git log (@jberdine)
- Admin: simplify release procedure (@jberdine)
- Build: fix ocaml version constraint, need 4.06 (@jberdine)
- Improve: make gen_version an ocaml script (@hhugo)
- Improve: fix associativity of Pexp_setfield (#725, @jberdine)
- Improve: normalize setfield and setinstvar (#720, @gpetiot)
- Remove: deprecated config file syntax parsing (#715, @jberdine)
- Improve: put the equal first for ocp-indent-compat (#717, @gpetiot)
- Fix: parse docstrings once (#713, @gpetiot)
- Improve: new profiles conventional and ocamlformat (#663, @gpetiot)
- Revert module indentation (#714, @gpetiot)
- Fix infix wrap (#691, @gpetiot)
- Fix doc comments tag only when docstring parsing disabled (#711, @gpetiot)
- Fix missing space before closing paren around function (#705, @jberdine)
- Fix documentation of doc-comments-tag-only (#710, @gpetiot)
- Improve: module-item-spacing=preserve (#538, @gpetiot)
- Add a space in "Jane Street" (#703, @kevinji)
- Fix js_source.ml (#702, @gpetiot)
- Fix space-around-collection-expressions for record/variant definitions (#670, @Julow)
- Fix extra space ifthenelse (#700, @gpetiot)
- Improve split attribute in let binding for expect test with uncaught exn (#681, @gpetiot)
- Fix empty newline before equal (#701, @gpetiot)
- Fix double cmts (#678, @gpetiot)
- Fix value binding ocp indent compat (#694, @gpetiot)
- Fix ast changed when record ident constrained (#697, @gpetiot)
- Fix incorrect ocaml code (#698, @gpetiot)
- Fix fmt for CI (#693, @gpetiot)
- Fix record break (#689, @gpetiot)
- Fix break before parens no wrap fun args (#690, @gpetiot)
- Improve: disable conf in files and attributes (#684, @gpetiot)
- Fix space around tuples (#679, @gpetiot)
- Improve: break before in for let-module construct, because of ocp-indent (#685, @gpetiot)
- Improve debugging output (#677, @hhugo)
- Improve: group open/close of modules and fix indentation (#665, @gpetiot)
- Fix constrained match in record (#676, @gpetiot)
- Fix: formatting of end line comments (#662, @gpetiot)
- Fix cmt in fun when no break infix (#668, @gpetiot)
- Add the wrap-fun-decl option (#645, @Julow)
- Improve: break the list of 'with type' module constraints (#639, @gpetiot)
- Reduce the use of Poly comparisons (#661, @hhugo)
- Improve: check flag to check whether the input files already are formatted (#657, @gpetiot)
- Fix cmt placement infix op (#651, @gpetiot)
- Restore compat with base.v0.11 (@hhugo)
- Fix: disallow '-' with other inputs (#658, @hhugo)
- Fix build on OCaml 4.06.1 (#646, @Julow)
- Fix comments on record fields (#650, @Julow)
- Fix cmts in list (#654, @gpetiot)
- Improve: If-then-else = fit-or-vertical mode (#603, @gpetiot)
- Link to man page from readme (#648, @yawaramin)
- Fix indent match branches with cmts (#644, @gpetiot)
- Build: update to base v0.12 (#642, @jberdine)
- Fit tag-only doc comments (#637, @Julow)
- Fix try%lwt indent (#638, @gpetiot)
- Fix type manifest formatting (#616, @gpetiot)
- Fix: don't include ocamlformat_diff in ocamlformat (#636, @Khady)
- fix emacs setup (#631, @Khady)
- tools/update_tests.sh --all (#632, Julow)
- Fix: don't break line before wrapping comment (#634, @gpetiot)
- Fix ignored ocamlformat attribute (#615, @gpetiot)
- Include jsoo in the tests (#618, @hhugo)
- Fix missing break before comment (#613, @gpetiot)
- Do not rely on the file-system to format sources (#611, @hhugo)
- Ignore file in .ocamlformat-ignore (#606, @hhugo)
- Improve reason support (#608, @hhugo)
- Fix: fix fmt_ast wrt strings and chars when sources are not available (#607, @hhugo)
- Fix ocamlformat_reason (#604, @hhugo)
- Fix missing break for local open record patterns (#602, @gpetiot)
- Fix regression for variants with docstrings (#601, @gpetiot)
- Fix extra break in module pack type (#600, @Julow)
- Add the doc-comments-padding option (#575, @Julow)
- Improve: externalize Sugar functions from Fmt_ast.ml (#593, @gpetiot)
- Fix typedecl attribute (#595, @gpetiot)
- Improve: less linebreaks for break-cases=fit (#536, @gpetiot)
- fix #590 (#594, @hhugo)
- Make gen_version.sh use bash. (#592, @hhugo)
- Implement box debugging (#574, @Julow)
- Break closing bracket in polymorphic variants (#583, @Julow)
- Break comment record (#580, @Julow)
- missing headers (@hhugo)
- Improve: mishandling of field_space in record exps and patterns (#587, @jberdine)
- Add empty mli for executable (#591, @hhugo)
- tests: test ocamlformat when disabled (@hhugo)
- dont reformat if disabled (@hhugo)
- remove global ref in Transation_unit (@hhugo)
- Fix Emacs (>26.1) temporary buffer not killed (#567, @ludwigpacifici)
- Improve: opam file for ocamlformat_diff to remove the bos dependency (#579, @gpetiot)
- Fix: Require Octavius version 1.2.0 (#576, @Julow)
- Improve: record fields with type constraints (#565, @jberdine)
- Fix: comments attachment (#548, @gpetiot)
- Improve: parens around constrained any-pattern (#431, @gpetiot)
- Revise formatting of compact single case matches (#552, @jberdine)
- Fix typo in help text (#553) (Wilfred Hughes)
- Improve: calculate length of comment strings using UTF8 (#550, @jberdine)
- Admin: update travis versions of ocaml and opam (#551, @jberdine)
- Fix: missing break before `; _` (#549, @jberdine)
- Improve: module item spacing in sparse mode (#546, @jberdine)
- Improve: some simplifications (#542, @gpetiot)
- Improve: remove unnecessary parens when open module (#537, @gpetiot)
- Improve: not breaking after bind/map operators (#463, @gpetiot)
- Fix suboptimal docstring formatting (#540, @gpetiot)
- amend janestreet profile (#524, @mbarbin)
- Improve: option break-separators (#461, @gpetiot)
- Fix formatting of types with ocp-indent-compat=true (#525, @gpetiot)
- Preserve shebang (#533, @gpetiot)
- Fix: remove indented empty lines between comments (#531, @gpetiot)
- Improve: remove indented empty lines separating recursive modules (#528, @gpetiot)
- add update_tests.sh (#529, @gpetiot)
- Improve: space around collection expressions (#527, @gpetiot)
- Improve: remove more spaces inside parenthesized multiline constructs (#526, @gpetiot)
- Disable docstring parsing for external tests (#518, @gpetiot)
- Fix odoc normalize (#520, @gpetiot)
- Better docstring error msgs (#519, @gpetiot)
- Fix odoc seps (#511, @gpetiot)
- Improve: option 'single-case' (#426, @gpetiot)
- Add a parens-tuple-patterns configuration option (#498, @NathanReb)
- Fix: comments should not be parsed for diff (#509, @gpetiot)
- Fix: odoc refs (#510, @gpetiot)
- Fix formatting of or-patterns in try expressions (#503, @NathanReb)
- Test: improve test_branch.sh to allow different config for branch (#496, @jberdine)
- Improve: option 'parens-ite' (#430, @gpetiot)
- fix break-struct for toplevel items (not in a struct) (#497, @gpetiot)
- Fix: breaking of variant types (#486, @gpetiot)
- Improve: autocompletion of git branch names for test_branch.sh (#485, @gpetiot)
- Fix: Sanitize docstring check (#481, @gpetiot)
- Improve the formatting of lists in doc comments (#480, @jeremiedimino)
- Add PR test script and update contributing guidelines with expected usage (#479, @jberdine)
- Fix break struct natural (#443, @gpetiot)
- Fix: disable-outside-detected-project: disable ocamlformat when no .ocamlformat file is found (#475, @gpetiot)
- Improve: error message when docstrings move (#446, @gpetiot)
- Improve: print-config prints all options (#465, @gpetiot)
- Ocamldoc docstrings (#460, @gpetiot)
- Doc: disable-outside-detected-project (#468, @gpetiot)
- Improve: shorter output of regtests (#469, @gpetiot)
- Admin: add code of conduct and copyright headers to build and package system (@jberdine)
- Improve: add license header for tools/ocamlformat-diff/ocamlformat_diff.ml (#466, @gpetiot)
- Build: a few simplifications enabled by dune 1.1.1 (#457, @jberdine)
- Improve: record fields with attributes and docs in type definitions (#458, @jberdine)
- Fix exception comments (#459, @gpetiot)
- Ocamlformat diff tool (#450, @gpetiot)

## 0.8 (2018-10-09)

- Improve: set break-sequences in sparse and compact profiles (#455, @jberdine)
- Improve: keep a space inside tuples parens (#453, @gpetiot)
- Improve: --root option to isolate configuration files (#402, @gpetiot)
- Fix: missing parens around partially-applied `::` (#452, @jberdine)
- Fix: parens around expressions with attributes (#441, @gpetiot)
- Build: do not execute shell scripts directly in build (#448, @dra27)
- Add: read ocp indent config files (#445, @gpetiot)
- Improve: option 'break-sequences' (#434, @gpetiot)
- Improve: option 'no-indicate-multiline-delimiters' to have less whitespaces (#429, @gpetiot)
- Fix: outdent before arrow (#444, @gpetiot)
- Improve: User documentation (#449, @gpetiot)
- Improve: option 'cases-exp-indent' to adjust indent (#428, @gpetiot)
- Add: compact and sparse profiles (#408, @jberdine)
- Improve: explicit error message in case of 'permission denied' error (#425, @gpetiot)
- Fix: comment stabilization in Pexp_override (#422, @gpetiot)
- Fix: corner case while formatting type variables (#440, @hhugo)
- Fix: many missing comments (#418, @hhugo)
- Fix: asserts and attributes (#414, @hhugo)
- Fix: extension and attribute (#417, @hhugo)
- Improve: support for `function%ext` (#416, @hhugo)
- Fix: Inconsistent spacing around comments in signatures vs structures (#437, @gpetiot)
- Improve: better error with location when comment dropped (#401, @gpetiot)
- Fix doc comments (#413, @hhugo)
- Improve: use input_name for error messages (@hhugo)
- Improve: break after inherit (@hhugo)
- Fix: aliases inside constructor declaration (#424, @gpetiot)
- Fix: broken invariant for Pmod_unpack (#421, @gpetiot)
- Fix: print error details in debug mode only (#420, @hhugo)
- Fix: mark_parenzed_inner_nested_match (@hhugo)
- Improve: tune the janestreet profile (@hhugo)
- Improve: disable ocamlformat if no dot ocamlformat in the project (#391, @hhugo)
- Improve: new option to control spacing around let bindings (#344, @hhugo)
- Fix: prec of string/array sugar (#381, @hhugo)
- Fix: lost comment in constraint expression (#400, @gpetiot)
- Fix: lost cmt near functor (#399, @gpetiot)
- Improve: preset profiles (default & janestreet) (#390, @gpetiot)
- Improve: try to fit simple list/array elements on a single line (#375, @gpetiot)
- Fix: bad comment spacing with module-item-spacing=compact (#395, @gpetiot)
- Fix: dropped comment in revapply of extension (#394, @gpetiot)
- Improve: let-and structures spacing depends on module-item-spacing (#367, @gpetiot)
- Fix: consecutive prefix operator (#386, @hhugo)
- Fix: invalid (#383, @hhugo)
- Fix: lazy and alias (#388, @hhugo)
- Improve: main loop and error reporting (#389, @hhugo)
- Fix: exposed_left_typ (#385, @hhugo)
- Fix: rec functor (#382, @hhugo)
- Fix: `while%ext`/`for%ext` (@hhugo)
- Fix: more on class (@hhugo)
- Fix: invalid syntax on class (@hhugo)
- Improve: follow XDG for global config files (@gpetiot)
- Improve: add support for bigarray sugar index operator (@hhugo)
- Add: support reading input from stdin (#353, @bkase)
- Fix: the precedence of options (@gpetiot)
- Improve: doc of config option choice alternatives (#354, @jberdine)
- Improve: string formatting (@hhugo)

## 0.7 (2018-08-23)

- Improve: simplify setting option defaults, slight --help improvement (#350, @jberdine)
- Improve: update emacs mode to use replace-buffer-contents (#345, @hhugo)
- Improve: add option to not force-break structs (#346, @jberdine)
- Improve: move 'formatting' options into separate section (#348, @gpetiot)
- Improve: fun sugar (@hhugo)
- Improve: add option to omit open lines between one-line module items (#303, @gpetiot)
- Fix: infix ops (@hhugo)
- Improve: reformat files with no locations (@hhugo)
- Improve: better error when max-iters = 1 (@hhugo)
- Improve: breaking before arrows in pattern match cases (@jberdine)
- Improve: no parens for trailing 'not' (@hhugo)
- Improve: missing break hint, fix #331 (@hhugo)
- Improve: comments before match (#330, @jberdine)
- Fix: missing comments (@hhugo)
- Fix: missing attributes due to sugar (@hhugo)
- Fix: parens non trivial rhs for `#` infix ops (@hhugo)
- Improve: let-module-in break before `in` (#328, @jberdine)
- Improve: sugar for nestest module_with (@hhugo)
- Improve: attributes on let bindings (#324, @jberdine)
- Improve: wrapping of functor args in type declaration (#315, @gpetiot)
- Fix: comments attachment with infix ops (@hhugo)
- Fix: comments attachment with Pexp_fun (@hhugo)
- Fix: docstrings as attributes (@hhugo)
- Improve: refactor and improve documentation of options (#302, @gpetiot)
- Improve: error reporting in emacs integration (#304, @jberdine)
- Improve: pexp_open as final arg of infix op (#314, @jberdine)
- Fix: missing parens around labeled record pattern arg (@jberdine)
- Fix: missing attributes (@hhugo)
- Fix: duplicated (x3) attributes in pexp_letmodule (@hhugo)
- Improve: allow to locally disable ocamlformat (@hhugo)
- Improve: corner case indentation of fun -> function (#312, @jberdine)
- Improve: labeled, optional, and default args (@jberdine)
- Improve: punning default arg with type constraint (@jberdine)
- Improve: add options to controls various spaces (#284, @hhugo)
- Improve: add option to disable wrapping fun args (#283, @hhugo)
- Improve: add option --break-cases to break each pattern-matching case (#251, @gpetiot)
- Improve: rename --nested-parens option (@hhugo)
- Improve: ws before colon for constraint (#293, @hhugo)
- Improve: option to choose where to parens nested match (@hhugo)
- Improve: always parens nested match (even the right most one) (@hhugo)
- Improve: always break for let_and contruct (@hhugo)
- Fix: missing comments (@hhugo)
- Improve: Add option to preserve style of local module open (#267, @gpetiot)
- Improve: preserve extension point formatting (@hhugo)
- Improve: make double semi consistent between implementation and use_file (#292, @hhugo)
- Improve: configure ocamlformat using attributes (@hhugo)
- Improve: extension point (@hhugo)
- Improve: break in type declaration for variant and record (#280, @hhugo)
- Fix: memory leak (@hhugo)
- Test: add ocaml compiler to test suite, and improve `make -C test` (@jberdine)
- Fix: unary operator `+`/`-` (@hhugo)
- Fix: doc comments in class (@hhugo)
- Fix: ocaml bug, sort fields (@hhugo)
- Improve: empty mod with comments (@hhugo)
- Improve: disable warning generated by the lexer in quiet mode (@hhugo)
- Fix: record update (@hhugo)
- Fix: rec let binding and attribute (@hhugo)
- Fix: punning (@hhugo)
- Fix: let open and constraint (@hhugo)
- Fix: not extension sugar when attribute (@hhugo)
- Fix: no-comment-check missing case (@hhugo)
- Fix: string literal (@hhugo)
- Fix: format of infix in presence of `%;` (@hhugo)
- Fix: let binding and type annot (@hhugo)
- Fix: binding when lhs is an extension (@hhugo)
- Fix: pat constraint in payload (@hhugo)
- Fix: let rec with extension (@hhugo)
- Fix: comments (@hhugo)
- Fix: comments in fmt_case (@hhugo)
- Fix: comments around Longident (@hhugo)
- Fix: missing comment for pmty_with (@hhugo)
- Improve: add option to disambiguate infix precedence with parens (@jberdine)
- Improve: `not` when infix op arg (@jberdine)
- Improve: add a flag to skip all checks about comments (@hhugo)
- Improve: breaking of module ident/unpack/extension exps (#269, @jberdine)
- Fix: literal sub-exps with attributes (@jberdine)
- Fix: many fixes regarding attributes (@hhugo)
- Improve: preserve formatting of block comments (#255, @hhugo)
- Improve: breaking of applications with long literal list args (#258, @jberdine)
- Fix: sugar functor (@hhugo)
- Fix: type alias in variant (@hhugo)
- Improve: formatting of comments (@jberdine)
- Fix: prefix operators (@hhugo)
- Fix: exception declarations (@hhugo)
- Fix: doc comments in structure (#250, @hhugo)
- Fix: add parens around pat with trailing attr (@hhugo)
- Fix: let binding and Ppat_or (@hhugo)
- Fix: be more permissive with pattern (@hhugo)
- Fix: fix string_literal with when its location includes its attribute (#244, @hhugo)
- Improve: improve errors returned to the user. (#243, @hhugo)
- Fix: missing comments for Pexp_construct (#240, @hhugo)
- Fix: multiple fixes around classes (#242, @hhugo)
- Fix: comments in empty () and [] (#241, @hhugo)
- Fix: support empty variant (#239, @hhugo)
- Fix: add missing attribute (#238, @hhugo)
- Fix: be more permissive with ppat_interval (#237, @hhugo)
- Improve: remove trailing ws (#210, @hhugo)
- Improve: attributes on type declarations (#232, @jberdine)
- Improve: breaking of infix Array and String get and set ops (#233, @jberdine)
- Fix: attributes and doc comments (#221, @hhugo)
- Improve: spacing of module unpack (#230, @jberdine)
- Improve: no parent for new (@hhugo)
- Fix: Revert: Improve: remove redundant parens around application operators (@hhugo)
- Improve: array alignment (#226, @hhugo)
- Improve: nested array infix ops (#225, @hhugo)
- Fix: is_adjacent and remove [~inclusive] from [Source.string_between] (@hhugo)
- Fix: Cmts.CmtSet.split (@hhugo)
- Improve: Allow comments inside empty delimited "things" (#223, @hhugo)
- Fix: Source.ends_line (#222, @hhugo)
- Improve: empty struct and sig (#217, @hhugo)
- Improve: support for toplevel files (#218, @hhugo)
- Fix: string literal, fix #214 (#219, @hhugo)
- Improve: more tuning for functors (@hhugo)
- Improve: sugar for functor type with multiple args (@hhugo)
- Improve: sugar for functors with multiple args (@hhugo)
- Improve: module type with (@hhugo)
- Improve: break before with/and type (@hhugo)
- Improve: break between fun args (@hhugo)
- Improve: module unpacking (#215, @hhugo)
- Improve: for & while loops (#211, @hhugo)
- Fix: attributes on ite (#209, @hhugo)
- Fix: partially applied (+) and (-) (#208, @hhugo)
- Fix: polymorphic variant (#202, @hhugo)
- Fix: parens with lazy pat (fix #199) (#201, @hhugo)
- Improve: omit excess indentation of `function` cases (@jberdine)
- Improve: extensions with payloads of multiple structure items (@jberdine)
- Improve: parenthesization and attribute placement of if-then-else (@jberdine)
- Fix: do not attach comments to docstrings (@jberdine)
- Fix: short syntax for extensions (#193, @hhugo)
- Fix: missing attrs for pcl_fun (@hhugo)
- Fix: pos of attribute for functors (@hhugo)
- Fix: () module only if not attrs (@hhugo)
- Fix: missing attrs for object (@hhugo)
- Fix: no short form of extension with attribs (@hhugo)
- Fix: normalization for Pexp_poly and Pexp_constraint (#190, @hhugo)
- Fix: some parenthesization context checks (#189, @hhugo)
- Fix: attributes on fun expressions (@jberdine)
- Fix: extensions with multiple module-level eval expressions (#185, @jberdine)
- Fix: functor & apply (#182, @hhugo)
- Fix: module rec with (@hhugo)
- Fix: more parens in pat_constraint (@hhugo)
- Improve: tuple & constraint (@hhugo)
- Improve: empty module (#178, @hhugo)
- Fix: extensible variant (#177, @hhugo)
- Fix: index operator (#176, @hhugo)
- Improve: empty module sig (@hhugo)
- Fix: add attributes to module signature (@hhugo)
- Add: support for objects and classes (#173, @hhugo)
- Improve: remove some redundant parens around tuple types (@jberdine)
- Fix: args in let bindings (@hhugo)
- Improve: let module%ext (@hhugo)
- Fix: infix op in alias (@hhugo)
- Fix: extensions pat (@hhugo)
- Fix: limit use of short syntax for extensions (@hhugo)
- Improve: allow break after Psig_include (@jberdine)
- Fix: { (a; b) with a; b } (@hhugo)
- Fix: with type [longident] (@hhugo)
- Fix: attributes on polymorphic variants (@hhugo)
- Fix: attribute in let bindings (@hhugo)
- Fix: private in extensible variant (@hhugo)
- Fix: gadt in extensible variant (@hhugo)
- Fix: missing parens in list pattern (@hhugo)
- Improve: format [new e] like an apply (@hhugo)
- Fix: parens for constraint (@hhugo)
- Fix: avoid emitting `>]` which is an unparsable keyword (#171, @hhugo)
- Fix: misplaced comments on `module type of` (@jberdine)

## 0.6 (2018-04-29)

### Features

- Add: option to align all infix ops (#150, @hhugo)
- Add: option to attempt to indent the same as ocp-indent (#162)
- Add: option for no discretionary parens for tuples (#157, @hhugo)
- Add: alternative format for if-then-else construct (#155, @hhugo)
- Add: option to customize position of doc comments (#153, @hhugo)

### Fixed

- Fix: dropped item attributes on module expressions
- Fix: toplevel let%ext (#167, @hhugo)
- Fix: parens around type alias & empty object type (#166, @hhugo)
- Fix: missing comments for [let open] (#165, @hhugo)
- Fix: missing comments in ppat_record (#164, @hhugo)
- Fix: check_typ wrt constraint on module type (#163, @hhugo)
- Fix: let binding with constraint (#160, @hhugo)
- Fix: handle generative functor type (#152, @hhugo)

### Formatting improvements

- Improve: remove redundant parens around application operators
- Improve: parenthesize and break infix constructors the same as infix ops
- Improve: consider prefix ops and `not` to be trivial if their arg is
- Improve: align arrow type args and do not wrap them (#161)
- Improve: formatting for multiple attributes (#154, @hhugo)
- Improve: keep the original string escaping (#159, @hhugo)
- Improve: discretionary parens in patterns (#151, @hhugo)
- Improve: breaking of infix op arguments
- Improve: consider some extensions to be "simple"
- Improve: punning (#158, @hhugo)
- Improve: force break of let module/open/exception/pats (#149, @hhugo)

### Build, packaging, and testing

- Add support for bisect (#169, @hhugo)
- Exclude failing tests from `make -C test`

## 0.5 (2018-04-17)

### Features

- Add: support for `new%js` (#136, @hhugo)
- Add: support for Ptyp_object (#104, @smondet)
- Use original filename when given in error messages. (#96, @mbarbin)

### Fixed

- Fix: allow extensions in types (#143, @hhugo)
- Fix: parens on symbol type constructor
- Fix: parenthesization of '!=' partial application as a prefix op (#126, @hhugo)
- Fix: parens around Ppat_constraint under Pexp_match or Pexp_try (#124, @hhugo)
- Fix: parenthesization of tuple args of variant type declarations (#122, @hhugo)
- Fix: missing parens around list inside Constr pattern (#123, @hhugo)
- Fix: incorrect breaking of long strings (#130, @hhugo)
- Fix: missing parens inside array literal (#129, @hhugo)
- Fix: attributes on arguments of function (#121, @hhugo)
- Fix: floating docstrings within a type declaration group
- Fix: missing parens in sugared Array.set
- Fix: missing attributes on patterns
- Fix: is_prefix_id for != (#112, @hhugo)
- Fix: missing parens around module value types in signatures (#108, @hcarty)
- Fix: floating docstrings within a value binding group
- Fix: missing attributes on extension points (#102, @hcarty)
- Fix: extensible variants with aliases (#100, @hcarty)
- Fix: several issues with extension sequence expressions
- Fix: generative functors
- Fix: preserve files with an empty ast (instead of failing) (#92, @mbarbin)
- Fix: missing extension on Pexp_sequence
- Fix: missing docstrings and attributes on types
- Fix: missing parens around sugared Array and String operations
- Fix: missing parens around Pexp_newtype
- Fix: missing parens around Ppat_constraint, Ppat_or, and Ppat_unpack
- Fix: dropped space when string wrapped between spaces
- Fix: repeated ppx extension on mutual/recursive let-bindings (#83, @mbarbin)
- Fix: dropped comments on Pmty_typeof
- Fix: missing parens around Ppat_unpack under Ppat_constraint

### Formatting improvements

- Improve: two open lines following multiline definition only with --sparse (#144)
- Improve: indent rhs of ref update (#139, @hhugo)
- Improve: no parens around precedence 0 infix ops (refines #115) (#141, @hhugo)
- Improve: support `(type a b c)` (#142, hhugo)
- Improve: no parens for `{ !e with a }` (#138, @hhugo)
- Improve: no parens for constr inside list pattern. (#140, @hhugo)
- Improve: generative functor applications (#137, @hhugo)
- Improve: omit parens around lists in local opens (#134, @hhugo)
- Prepare for ocaml#1705 (#131, @hhugo)
- Improve: comment wrapping for dangling close
- Improve: if-then-else conditions that break
- Improve: suppress spurious terminal line break in wrapped strings
- Improve: parens for nested constructors in pattern (#125, @hhugo)
- Improve: remove duplicate parens around Ptyp_package
- Improve: indentation after comment within record type declaration
- Improve: add discretionary parens on nested binops with different precedence
- Improve: empty module as functor argument (#113, @hhugo)
- Improve: indentation of multiple attributes
- Improve: attributes on short structure items
- Improve: attributes on type declarations
- Improve: tuple attribute args
- Improve: parenthesization of Ppat_or
- Improve: determination of file kind based on provided name
- Improve: extension on the let at toplevel: e.g. let%expect_test _ (#94, @mbarbin)
- Improve: constraints in punned record fields (#93, @mbarbin)
- Improve: nullary attributes
- Improve: Ppat_tuple under Ppat_array with unnecessary but clearer parens
- Improve: breaking of arguments following wrapped strings

### Build, packaging, and testing

- Simplify using `(universe)` support in jbuilder 1.0+beta20
- Add some regtests (#135, @hhugo)
- Upgrade to Base v0.11.0 (#103, @jeremiedimino)
- Add Travis CI script
- Fix: build [make reason] (#97, @mbarbin)
- Simplify Makefile due to jbuilder 1.0+beta18

## 0.4 (2018-02-24)

### Features

- Wrap lines in string literals, comments and docstrings
- Improve char escaping to ascii / uniform hexa / utf8 (#73)
- Add support for `Pexp_new` expressions (#76, @smondet)
- Add support for `Pexp_send _` expressions (#72, @smondet)
- Add options to format chars and break strings (#70, @smondet)
- Formatting of %ext on if/while/for/match/try/; (#63, @hcarty)
- Disable formatting with [@@@ocamlformat.disable] (#66, @hcarty)

### Formatting improvements

- Improve sequences under if-then-else with unnecessary but safer parens
- Improve optional arguments with type constraints
- Improve let-bound functions with type constraints
- Improve newtype constraints in let-bindings
- Improve placement of exception docstrings

### Fixed

- Fix missing break hint before comment on sugared `[]`
- Fix formatting of [%ext e1]; e2 (#75, @hcarty)
- Fix missing parens around let exception, let module, for, while under apply
- Fix missing parens under alias patterns
- Fix placement of attributes on extension constructors
- Fix missing parens around unpack patterns
- Fix let-bindings with pattern constraints
- Fix mutually recursive signatures

## 0.3 (2017-12-21)

### Features

- Output to stdout if output file omitted

### Fixed

- Fix Ppat_any value bindings
- Fix missing parens around variant patterns in fun arg
- Fix position of comments attached to end of sugared lists
- Fix missing comments on module names
- Fix package type constraints
- Fix first-class module alias patterns
- Fix first-class module patterns in let bindings
- Fix missing parens around Ptyp_package under Psig_type
- Fix missing "as" in Ptyp_alias formatting (@hcarty)
- Fix let bindings with constraints under 4.06

### Formatting improvements

- Improve line breaking of or-patterns
- Improve placement of comments within pattern matches
- Improve clarity of aliased or-patterns with parens
- Improve matches on aliased or-patterns
- Improve infix applications in limbs of if-then-else
- Improve final function arguments following other complex arguments
- Improve consistency of paren spacing after Pexp_fun
- Improve sugar for Pexp_let under Pexp_extension
- Improve sugar for newtype
- Improve first-class module expressions
- Improve indentation when comments are sprinkled through types
- Do not add open line after last binding in a structure

### Build and packaging

- Simplify build and packaging, and adopt some common practices
- Add Warnings.Errors argument for < 4.06 compatibility (@hcarty)
- Update base to v0.10.0 (@hcarty)

## 0.2 (2017-11-09)

### Features

- Check fatal warnings not only in inplace mode

### Documentation

- Improve doc of --no-warn-error
- Mention object language not implemented
- Update documentation of --output

### Fixed

- Colon instead of arrow before type for GADT constructors with no arguments (@mbouaziz)
- Fix some dropped comments attached to idents
- Fix missing parens around Ppat_alias under Ppat_variant
- Fix module type constraints on functors
- Fix broken record field punning
- Fix broken docstring attachment with multiple docstrings
- Fix missing parens around application operators
- Fix missing parens around Ppat_or under Ppat_variant
- Fix missing/excess parens around Pexp_open under Pexp_apply/Pexp_construct
- Fix duplicated attributes on Pexp_function
- Fix missing parens around Ptyp_package under Pstr_type
- Add '#' to the list of infix operator prefix (@octachron)
- Do not add space between `[` and `<` or `>` in variant types
- Add a break hint before "constraint" in a type def (@hcarty)

### Formatting improvements

- Remove unnecessary parens around Pexp_tuple under Pexp_open
- Improve single-case matches
- Improve constructor arguments
- Remove unnecessary parens around match, etc. with attributes
- Fix missing parens around constraint arg of variant type
- Fix missing parens on left arg of infix list constructor
- Fix missing parens around arrow type args of variant constructors
- Fix missing parens around type of constraints on module exps

### Build and packaging

- Separate Format patch into ocamlformat_support package
- Fix test script
- Unbreak build of ocamlformat_reason.ml (@mroch)
- Improve opam installation (JacquesPa)
- Install emacs support via opam package

## 0.1 (2017-10-19)

- Initial release.<|MERGE_RESOLUTION|>--- conflicted
+++ resolved
@@ -18,11 +18,8 @@
 - Fix extension-point spacing in structures (#2450, @Julow)
 - \* Consistent break after string constant argument (#2453, @Julow)
 - Fix invalid syntax generated with `ocp-indent-compat` (#2445, @Julow)
-<<<<<<< HEAD
+- Fixed bug with attributes on sub-expressions of infix operators (#2459, @tdelvecchio-jsc)
 - \* Fix cinaps comment formatting to not change multiline string contents (#2463, @tdelvecchio-jsc)
-=======
-- Fixed bug with attributes on sub-expressions of infix operators (#2459, @tdelvecchio-jsc)
->>>>>>> 8f8c14f4
 
 ## 0.26.1 (2023-09-15)
 
