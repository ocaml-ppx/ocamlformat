### (unreleased)

#### New features

  + Add an option `--format-invalid-files` to print unparsable parts of the input as verbatim text. This feature is still experimental. (#1026) (Guillaume Petiot)

  + Support multi-indices extended indexing operators (#1279, #1277) (Jules Aguillon, Guillaume Petiot)
    This feature has been added in OCaml 4.10.0

  + Handle OCaml 4.10.0 AST (#1276) (Guillaume Petiot)

#### Changes

  + Add the option `doc-comments-val=before|after` (#1012) (Jules Aguillon)
    This option set the placement of documentation comment on `val` and `external` only.
    It is set to `after` by default.
    The default for `doc-comments` is changed from `after` to `before`, this
    option will be deleted in the future.

  + Add space between `row_field` attributes and the label or arguments, to be
    consistent with the non-polymorphic case. (#1299) (Craig Ferguson)

#### Bug fixes

  + Fix missing parentheses around `let open` (#1229) (Jules Aguillon)
    eg. `M.f (M.(x) [@attr])` would be formatted to `M.f M.(x) [@attr]`, which would crash OCamlformat

  + Remove unecessary parentheses with attributes in some structure items:
    * extensions and eval items (#1230) (Jules Aguillon)
      eg. the expression `[%ext (() [@attr])]` or the structure item `(() [@attr]) ;;`
    * `let _ = ...`  constructs (#1244) (Etienne Millon)

  + Fix some bugs related to comments:
    * after a function on the rhs of an infix (#1231) (Jules Aguillon)
      eg. the comment in `(x >>= fun y -> y (* A *))` would be dropped
    * in module unpack (#1309) (Jules Aguillon)
      eg. in the module expression `module M = (val x : S (* A *))`

  + Fix formatting of empty signature payload `[%a:]` (#1236) (Etienne Millon)

  + Fix parenthesizing when accessing field of construct application (#1247) (Guillaume Petiot)

  + Fix formatting of attributes on object overrides `{< >}` (#1238) (Etienne
    Millon)

  + Fix attributes on coercion (#1239) (Etienne Millon)

  + Fix formatting of attributes on packed modules (#1243) (Etienne Millon)

  + Fix parens around binop operations with attributes (#1252) (Guillaume Petiot)

  + Remove unecessary parentheses in the argument of indexing operators (#1280) (Jules Aguillon)

  + Retain attributes on various AST nodes:
    * field set expressions, e.g. `(a.x <- b) [@a]` (#1284) (Craig Ferguson)
    * instance variable set expressions, e.g. `(a <- b) [@a]` (#1288) (Craig Ferguson)
    * indexing operators, e.g. `(a.(b)) [@a]` (#1300) (Craig Ferguson)
    * sequences, e.g. `(a; b) [@a]` (#1291) (Craig Ferguson)

  + Avoid unnecessary spacing after object types inside records and polymorphic variants,
    e.g. `{foo : < .. > [@a]}` and `{ foo : < .. > }` (#1296) (Craig Ferguson)

  + Fix missing parentheses around tuples with attributes. (#1301) (Craig Ferguson)
    Previously, `f ((0, 0) [@a])` would be formatted to `f (0, 0) [@a]`, crashing OCamlformat.

  + Avoid emitting `>]` when an object type is contained in an extension point
    or attribute payload (#1298) (Craig Ferguson)

  + Fix crash on the expression `(0).*(0)` (#1304) (Jules Aguillon)
    It was formatting to `0.*(0)` which parses as an other expression.

  + Preserve empty doc-comments syntax. (#1311) (Guillaume Petiot)
    Previously `(**)` would be formatted to `(***)`.

  + Do not crash when a comment contains just a newline (#1290) (Etienne Millon)

<<<<<<< HEAD
  + Preserve cinaps comments containing unparsable code (#1303) (Jules Aguillon)
    Previously, OCamlformat would fallback to the "wrapping" logic, making the comment
    unreadable and crashing in some cases.
=======
  + Handle lazy patterns as arguments to `class` (#1289) (Etienne Millon)
>>>>>>> 65a11169

### 0.13.0 (2020-01-28)

#### New features

  + Add an option `--margin-check` to emit a warning if the formatted output exceeds the margin (#1110) (Guillaume Petiot)
  + Preserve comment indentation when `wrap-comments` is unset (#1138, #1159) (Jules Aguillon)
  + Improve error messages (#1147) (Jules Aguillon)
  + Display standard output in the emacs plugin even when ocamlformat does not fail (#1189) (Guillaume Petiot)

#### Removed

  + Remove `ocamlformat_reason` (#254, #1185) (Etienne Millon).
    This tool has never been released to opam, has no known users, and overlaps
    with what `refmt` can do.
  + Remove `ocamlformat-diff` (#1205) (Guillaume Petiot)
    This tool has never been released to opam, has no known users, and overlaps
    with what `merge-fmt` can do.

#### Packaging

  + Work with base v0.13.0 (#1163) (Jules Aguillon)

#### Bug fixes

  + Fix placement of comments just before a '|' (#1203) (Jules Aguillon)
  + Fix build version detection when building in the absence of a git root (#1198) (Anil Madhavapeddy)
  + Fix wrapping of or-patterns in presence of comments with `break-cases=fit` (#1167) (Jules Aguillon)
    This also fixes an unstable comment bug in or-patterns
  + Fix an unstable comment bug in variant declarations (#1108) (Jules Aguillon)
  + Fix: break multiline comments (#1122) (Guillaume Petiot)
  + Fix: types on named arguments were wrapped incorrectly when preceding comments (#1124) (Guillaume Petiot)
  + Fix the indentation produced by max-indent (#1118) (Guillaume Petiot)
  + Fix break after Psig_include depending on presence of docstring (#1125) (Guillaume Petiot)
  + Remove some calls to if_newline and break_unless_newline and fix break before closing brackets (#1168) (Guillaume Petiot)
  + Fix unstable cmt in or-pattern (#1173) (Guillaume Petiot)
  + Fix location of comment attached to the underscore of an open record (#1208) (Guillaume Petiot)
  + Fix parentheses around optional module parameter (#1212) (Christian Barcenas)
  + Fix grouping of horizontally aligned comments (#1209) (Guillaume Petiot)
  + Fix dropped comments around module pack expressions (#1214) (Jules Aguillon)
  + Fix regression of comment position in list patterns (#1141) (Josh Berdine)
  + Fix: adjust definition of Location.is_single_line to reflect margin (#1102) (Josh Berdine)

#### Documentation

  + Fix documentation of option `version-check` (#1135) (Wilfred Hughes)
  + Fix hint when using `break-separators=after-and-docked` (#1130) (Greta Yorsh)

### 0.12 (2019-11-04)

#### Changes

  + Set "conventional" as the default profile (#1060) (Guillaume Petiot)
    This new profile is made to better match the most used style and is encouraged.
    To continue using the previous default, use `profile = ocamlformat` in your `.ocamlformat`.
  + CLI: Allow both values of boolean options (#1062) (Jules Aguillon)
    Now, both `--opt` and --no-opt` are available on the CLI for any boolean option "opt".
    Previously, only one of them were available depending on the default value.
  + Auto mode for `break-string-literals` (#1057) (Guillaume Petiot)
    `wrap`, `newlines` and `newlines-and-wrap` values of `break-string-literals` are removed.
    `auto` replaces them, it is equivalent to `newlines-and-wrap`.
  + Dock collection brackets (#1014) (Guillaume Petiot)
    `after-and-docked` value of `break-separators` is removed and is replaced by a new `dock-collection-brackets` option.
  + Preserve `begin` and `end` keywords in if-then-else (#978) (Jules Aguillon)
    Previously, `begin`/`end` keywords around if-then-else branches were turned into parentheses.

#### New features

  + Give a hint when warning 50 is raised (#1111) (Guillaume Petiot)
  + Add a message when a config value is removed (#1089) (Etienne Millon)
    Explain what replaces removed options and avoid printing a parsing error.
  + Implement `sequence-blank-line=preserve-one` for let bindings (#1077) (Jules Aguillon)
    Preserve a blank line after `let .. in` when `sequence-blank-line` set to `preserve-one`.
    Previously, only blank lines after `;` could be preserved.
  + Parse toplevel directives (#1020) (Jules Aguillon)
    Allow `#directives` in `.ml` files.
    Previously, files containing a directive needed to be parsed as "use file".
    The "use file" mode is removed and `--use-file` is now the same as `--impl`.
  + Don't require `--name`, require kind, forbid `--inplace`, allow `--check`, make `--enable-outside-detected-project` implicit when reading from stdin (#1018) (Guillaume Petiot)
  + Parse code in docstrings (#941) (Guillaume Petiot)
    Format OCaml code in cinaps-style comments `(*$ code *)` and code blocks in documentation comments `(** {[ code ]} *)`.
  + Parse documentation comments with Odoc (#721) (Jules Aguillon)
    Formatting of documentation comments is more robust and support newer Odoc syntaxes.
    Internally, Odoc replaces Octavius as the documentation parser.

#### Bug fixes

  + Fix unstabilizing comments on assignments (#1093) (Guillaume Petiot)
  + Fix the default value documentation for `max-indent` (#1105) (Guillaume Petiot)
  + Fix closing parenthesis exceeding the margin in function application (#1098) (Jules Aguillon)
  + Missing break before attributes of `Pmty_with` (#1103) (Josh Berdine)
  + Fix closing quote exceeding the margin (#1096) (Jules Aguillon)
  + Fix break before the closing bracket of collections (exceeding the margin) (#1073) (Guillaume Petiot)
  + Fix precedence of Dot wrt Hash (#1058) (Guillaume Petiot)
  + Fix break in variant type definition to not exceed the margin (#1064) (Guillaume Petiot)
  + Fix newlines and indentation in toplevel extension points (#1054) (Guillaume Petiot)
  + Fix placement of doc comments around extensions (#1052) (Jules Aguillon)
  + Inline extensions that do not break (#1050) (Guillaume Petiot)
  + Add missing cut before attributes in type declarations (#1051) (Guillaume Petiot)
  + Fix alignment of cases (#1046) (Guillaume Petiot)
  + Fix blank line after comments at the end of lists (#1045) (Guillaume Petiot)
  + Fix indexing operators precedence (#1039) (Jules Aguillon)
  + Fix dropped comment after infix op (#1030) (Guillaume Petiot)
  + No newline if the input is empty (#1031) (Guillaume Petiot)
  + Fix unstable comments around attributes (#1029) (Guillaume Petiot)
  + Fix extra blank line in sequence (#1021) (Jules Aguillon)
  + Check functor arguments when computing placement of doc comments (#1013) (Jules Aguillon)
  + Fix indentation of labelled args (#1006) (Guillaume Petiot)
  + Fix linebreak between or-cases with comments when `break-cases=all` (#1002) (Guillaume Petiot)
  + Fix unstable unattached doc comment in records (#998) (Jules Aguillon)
  + Fix string literal changed (#995) (Jules Aguillon)
  + Fix type variable (#996) (Jules Aguillon)
  + Fix crash on extension sequence (#992) (Guillaume Petiot)
  + Fix position of expressions regarding of comments in infix-op expressions (#986) (Guillaume Petiot)
  + Escape special characters in external declaration (#988) (Jules Aguillon)
  + Fix parens around constrained expr with attrs (#987) (Guillaume Petiot)
  + Fix the margin, and correctly breaks comments (#957) (Guillaume Petiot)
  + Fix formatting of custom indexing operators (#975) (Guillaume Petiot)
  + Fix position of comments of labelled arrow types (#976) (Guillaume Petiot)
  + No box around inline odoc styles (#971) (Guillaume Petiot)
  + Fix boxing of collection expressions/patterns (#960) (Guillaume Petiot)
  + Fix crash on record expr with pack fields (#963) (Jules Aguillon)
  + Fix letop in subexpr (#956) (hhugo)

#### Internal

  + Take file kind from --name when formatting stdin (#1119) (Jules Aguillon)
  + Make Fmt.t abstract (#1109) (Jules Aguillon)
  + Future-proof Fmt API in case Fmt.t goes abstract (#1106) (Etienne Millon)
  + Future-proof `Fmt` API in case `Fmt.t` goes abstract (#1106) (Etienne Millon)
  + Optional names for formatting boxes in debug output (#1083) (Guillaume Petiot)
  + Check ocamlformat error codes in the testsuite (#1084) (Etienne Millon)
  + Clean `Translation_unit` (#1078) (Guillaume Petiot)
  + Use dune file generation in test/passing/dune (#1082) (Etienne Millon)
  + CI: factorize tests and check reason build (#1079) (Guillaume Petiot)
  + Use short form for action in src/dune (#1076) (Etienne Millon)
  + Cleanup `sequence_blank_line` (#1075) (Jules Aguillon)
  + CI: use a script travis-ci.sh to simplify .travis.yml (#1063) (Guillaume Petiot)
  + Remove utility functions from `Fmt_ast` (#1059) (Guillaume Petiot)
  + CI: use opam-2.0.5 in Travis (#1044) (Anton Kochkov)
  + CI: check the build with OCaml 4.07.1 and 4.08.0 (#1036) (Jules Aguillon)
  + Use the same sets of options for both branches by default in `test_branch.sh` (#1033) (Guillaume Petiot)
  + Fix `test_branch.sh` and CI checking of CHANGES.md (#1032, #1034) (Jules Aguillon)
  + Fix flag of git-worktree in `test_branch.sh` and `bisect.sh` (#1027) (Guillaume Petiot)
  + Remove the `bisect_ppx` dependency and clean the `Makefile` (#1005) (Jules Aguillon)
  + Use a `CHANGES.md` log file again (#1023) (Guillaume Petiot)
  + Support OCaml 4.09.0 (add the odoc.1.4.2 dependency) (#1024) (Guillaume Petiot)
  + Update labels of issue templates (#1017) (Guillaume Petiot)
  + Update labels in `CONTRIBUTING.md` (#1007) (Guillaume Petiot)
  + Allow to ignore invalid options (#984) (hhugo)
    The `--ignore-invalid-option` flag is added to ignore invalid options in `.ocamlformat` files.
  + Improve the documentation of `--doc-comments` (#982) (Jules Aguillon)
  + Remove symbolic links and change naming convention of tests (#980) (Guillaume Petiot)
  + Change the type of `fmt_code` (#974) (Guillaume Petiot)
  + Simplify `Makefile` (#973) (hhugo)
  + Dune should not be flagged as a build dep anymore (#954) (Guillaume Petiot)

### 0.11 (2019-08-07)

  + Improve: generalize API of Config_option (#952) (Guillaume Petiot)
  + Improve: new 'before' value for option 'sequence-style' (#947) (Guillaume Petiot)
  + Project: create issue templates (#950) (Guillaume Petiot)
  + Improve: tidying up Conf.ml (#951) (Guillaume Petiot)
  + Improve: parse code in comments (#934) (Guillaume Petiot)
  + Fix comments' placement (do not look at loc_stack) (#923) (Guillaume Petiot)
  + Doc: setting flags in .ocamlformat (#944) (Guillaume Petiot)
  + Doc: enable-outside-detected-project necessary for global conf file (#948) (Guillaume Petiot)
  + Fix hashbang handling (#946) (hhugo)
  + Improve: support Shell-style regular expressions in .ocamlformat-ignore and .ocamlformat-enable files (#937) (Guillaume Petiot)
  + Improve: force break after an infix op only if followed by another one (#935) (Guillaume Petiot)
  + Fix break-separators=after-and-docked for lists and arrays (#931) (Guillaume Petiot)
  + Improve: deprecate option break-string-literals and change its default value (#932) (Guillaume Petiot)
  + Improve: break with labeled arrow type (#933) (Guillaume Petiot)
  + Improve: disambiguate non-breaking matching structures (#857) (Guillaume Petiot)
  + Improve: warning 50 handled like an internal error (#930) (Guillaume Petiot)
  + Fix break-separators=after-and-docked for record patterns (#929) (Guillaume Petiot)
  + Fix closing parenthesis indentation when on separate line (#928) (Guillaume Petiot)
  + Improve: split the Conf.ml file (#920) (Guillaume Petiot)
  + Fix position of comments after anonymous functions (#919) (Guillaume Petiot)
  + Fix: comments around disabled block (#918) (hhugo)
  + Fix monadic bindings (new 4.08 syntax) (#911) (Guillaume Petiot)
  + Fix attribute when break-infix-before-func=false (#916) (Guillaume Petiot)
  + Improve: update ocamlformat_reason opam file to 2.0 format (#913) (Anil Madhavapeddy)
  + Fix attributes of modules (#910) (Guillaume Petiot)
  + Fix docstrings of exceptions (#909) (Guillaume Petiot)
  + Fix attribute location in Normalization (#908) (Guillaume Petiot)
  + Improve: add the 'ocamlformat-file-kind' argument to the emacs hook (#905) (Guillaume Petiot)
  + Improve: dunify testsuite (#881) (Thomas Refis)
  + Improve: add trailing semicolon inside record when break-separators=after-and-docked (#899) (Guillaume Petiot)
  + Fix compilation with 4.06 and 4.07 (#898) (Guillaume Petiot)
  + Improve: add a new way to indicate multiline delimiters (#876) (Thomas Refis)
  + Fix inconsistency of break-separators=after-and-docked for record expressions (#856) (Guillaume Petiot)

### 0.10 (2019-06-25)

  + Improve: align cases horizontally (#883) (Guillaume Petiot)
  + Improve: option exp-grouping (#828) (Guillaume Petiot)
  + Improve: synchronize Format with upstream stdlib (#885) (Guillaume Petiot)
  + Improve: break-string-literals=newlines-and-wrap (#896) (Guillaume Petiot)
  + Improve: specify break hint in fits_breaks (#894) (Guillaume Petiot)
  + Improve: option break-before-in (#892) (Guillaume Petiot)
  + Fix break-string-literals=newlines (#887) (Guillaume Petiot)
  + Improve: Implement break-fun-sig without Location.is_single_line (#886) (Jules Aguillon)
  + Format gen_version.ml (#893) (hhugo)
  + Improve: switch to ast 4.08 (#831) (hhugo)
  + Fix formatting of arguments when break-fun-decl=fit-or-vertical (#884) (Guillaume Petiot)
  + Test: extend max_indent test (#878) (Thomas Refis)
  + Test: break_cases_normal_indent.ml is a symlink on break_cases_fit.ml (#879) (Guillaume Petiot)
  + Improve unicode text length computation (#816) (Guillaume Petiot)
  + Add an option to control the indentation of nested matches (#870) (Thomas Refis)
  + Fix: properly interpret indicate-multiline-delimiters for if-then-elses (#874) (Thomas Refis)
  + Enable warning 9 (#875) (hhugo)
  + Fix unstable comment in let%ext (#873) (Guillaume Petiot)
  + Improve: option max-indent (#841) (Guillaume Petiot)
  + Improve: option nested-match=align (#827) (Guillaume Petiot)
  + Fix dropped attributes in with_constraints (#846) (Guillaume Petiot)
  + Fix dropped comments in list patterns and module types  (#866) (Guillaume Petiot)
  + Fix comment dropped in object (#849) (Guillaume Petiot)
  + Fix inconsistency of break-separators for wildcards in match cases (#855) (Guillaume Petiot)
  + Improve: new options to support 'with' and 'strict_with' (ocp-indent) (#853) (Guillaume Petiot)
  + Improve: .ocamlformat-enable files listing files to format when ocamlformat is disabled (#854) (Guillaume Petiot)
  + Check that all locations have been considered during formatting (#864) (hhugo)
  + clean Hashtbl.Poly (#862) (hhugo)
  + Fix: test.sh (#858) (hhugo)
  + cleanup Cmts.ml (#861) (hhugo)
  + Clean: Cleanup usage of Poly (#860) (hhugo)
  + Fix: rename sexp_list into list (#859) (hhugo)
  + Fix vim instructions (#852) (Marcin Jekot)
  + Improve: options extension-indent and stritem-extension-indent (#840) (Guillaume Petiot)
  + Fix comment dropped in field alias (#848) (Guillaume Petiot)
  + Fix pro position for with_constraints (#847) (Guillaume Petiot)
  + Improve: finer space-around-exp options (#837) (Guillaume Petiot)
  + Improve: preserve blank lines in conventional and sparse profiles (#838) (Guillaume Petiot)
  + Improve: don't fit tag-only comments after val declarations (#836) (Jules Aguillon)
  + Improve speed with ofday_unit_tests_v1.ml (#833) (hhugo)
  + Fix exception when calling String.sub (#832) (Guillaume Petiot)
  + Improve: implement doc-comments and doc-comments-tag-only for every items (#746) (Jules Aguillon)
  + Improve: Add field-space=tight-decl (#829) (Jules Aguillon)
  + Improve: make Sugar.list_exp and Sugar.list_pat tail-recursive (#823) (Guillaume Petiot)
  + Improve: options 'let-binding-indent', 'type-decl-indent' and 'indent-after-in' (#822) (Guillaume Petiot)
  + Fix: performance issue with deep asts (#826) (hhugo)
  + Improve: preserve blank lines in sequences (#814) (Guillaume Petiot)
  + Improve: tidying Fmt_ast.ml (#821) (Guillaume Petiot)
  + Improve: space before type constraint in record (#819) (Guillaume Petiot)
  + Improve: break-cases=fit-or-vertical (#820) (Guillaume Petiot)
  + Improve: remove break before ending paren for anonymous functions (#818) (Guillaume Petiot)
  + Improve: preserve the position of type annotation in bindings (#815) (Guillaume Petiot)
  + Improve: preserve record type annot (#812) (Guillaume Petiot)
  + Fix break before ending paren (#801) (Guillaume Petiot)
  + Improve: better consistency between structures and signatures (#803) (Guillaume Petiot)
  + Fix let module sparse (sparse mode only for module applications) (#809) (Guillaume Petiot)
  + Improve: change formatting of newtypes (#811) (Guillaume Petiot)
  + Improve: break-cases-all shouldn't break nested patterns (#810) (Guillaume Petiot)
  + Fix: sugarized extensions (#805) (Guillaume Petiot)
  + Improve: tidying Fmt_ast (#808) (Guillaume Petiot)
  + Fix cmt in empty structure (#804) (Guillaume Petiot)
  + Remove dead link to preset profiles (#806) (Andrew Schwartzmeyer)
  + Improve: break with type constraints (#797) (Guillaume Petiot)
  + Fix colon break module type functor (#802) (Guillaume Petiot)
  + Improve: K&R style for if-then-else (#787) (Guillaume Petiot)
  + Improve: new option break-fun-sig (#785) (Guillaume Petiot)
  + Improve: indentation consistency of '<-' and `:=` (#780) (Guillaume Petiot)
  + Fix: functor application and break-struct wrap incorrectly (#786) (Guillaume Petiot)
  + Break after anonymous function arrow after infix op (#781) (Guillaume Petiot)
  + Fix: type extension (#782) (Guillaume Petiot)
  + Improve: Fmt.noop (#784) (Guillaume Petiot)
  + Fix extension of value binding (#779) (chrismamo1)
  + Improve: less sensitivity to concrete syntax (#767) (Guillaume Petiot)
  + Fix missing space before attribute on includes (#775) (Jules Aguillon)
  + Improve: new option let-module (#768) (Guillaume Petiot)
  + Improve: --disable-outside-detected-project is set by default (#761) (Guillaume Petiot)
  + Fix weird parens break (#751) (Guillaume Petiot)
  + Fix: if $XDG_CONFIG_HOME is either not set or empty, use $HOME/.config (#758) (Guillaume Petiot)
  + Fix: --use-file/--impl/--intf should override file extension (#774) (Guillaume Petiot)
  + Improve: less breaks for break-cases=all but correctly breaks or-patterns (#762) (Guillaume Petiot)
  + Remove unecessary break on module pack constraints with with-constraints (#739) (Jules Aguillon)
  + Fix inconsistent break before module signature (#755) (Guillaume Petiot)
  + Fix indentation of functor argument (#773) (Guillaume Petiot)
  + Tidying fmt ast (#748) (Guillaume Petiot)
  + Fix nested parens with no break infix before func (#760) (Guillaume Petiot)
  + Provide an mli for Compat (#772) (hhugo)
  + Fix non-wrapping asterisk prefixed cmts (#759) (Guillaume Petiot)
  + Support for OCaml 4.08 (#763) (hhugo)
  + Fix module type functor (#716) (Guillaume Petiot)
  + Small cleanup (#764) (hhugo)
  + Fix: update ocamlformat-help.txt (follow up on #752) (#756) (Guillaume Petiot)
  + Fix module pack and functor (#735) (juloo)
  + Fix grammar: it's -> its (Antonio Nuno Monteiro)
  + Improve: support --name with --inplace (#740) (Josh Berdine)
  + Fix: dropped comments for pexp_record (#743) (hhugo)
  + Improve: comments arround attributes, fix #726 (#742) (hhugo)
  + Update README for new profiles (#738) (Josh Berdine)
  + Remove deprecated 'default' profile (#736) (Josh Berdine)
  + Fix extra parens around ext match (#733) (Guillaume Petiot)
  + Improve: factorize with compose_module (#729) (Guillaume Petiot)
  + Test: exclude gen_version.ml from test (#732) (Josh Berdine)
  + Improve: make gen_version an ocaml script (#664) (hhugo)

### 0.9.1 (2019-06-24)

  + Small cleanup (#764) (hhugo)
  + Support for OCaml 4.08 (#763) (hhugo)

### 0.9 (2019-03-28)

  + Admin: remove CHANGES.md that was essentially git log (Josh Berdine)
  + Admin: simplify release procedure (Josh Berdine)
  + Build: fix ocaml version constraint, need 4.06 (Josh Berdine)
  + Improve: make gen_version an ocaml script (Hugo Heuzard)
  + Improve: fix associativity of Pexp_setfield (#725) (Josh Berdine)
  + Improve: normalize setfield and setinstvar (#720) (Guillaume Petiot)
  + Remove: deprecated config file syntax parsing (#715) (Josh Berdine)
  + Improve: put the equal first for ocp-indent-compat (#717) (Guillaume Petiot)
  + Fix: parse docstrings once (#713) (Guillaume Petiot)
  + Improve: new profiles conventional and ocamlformat (#663) (Guillaume Petiot)
  + Revert module indentation (#714) (Guillaume Petiot)
  + Fix infix wrap (#691) (Guillaume Petiot)
  + Fix doc comments tag only when docstring parsing disabled (#711) (Guillaume Petiot)
  + Fix missing space before closing paren around function (#705) (Josh Berdine)
  + Fix documentation of doc-comments-tag-only (#710) (Guillaume Petiot)
  + Improve: module-item-spacing=preserve (#538) (Guillaume Petiot)
  + Add a space in "Jane Street" (#703) (Kevin Ji)
  + Fix js_source.ml (#702) (Guillaume Petiot)
  + Fix space-around-collection-expressions for record/variant definitions (#670) (juloo)
  + Fix extra space ifthenelse (#700) (Guillaume Petiot)
  + Improve split attribute in let binding for expect test with uncaught exn (#681) (Guillaume Petiot)
  + Fix empty newline before equal (#701) (Guillaume Petiot)
  + Fix double cmts (#678) (Guillaume Petiot)
  + Fix value binding ocp indent compat (#694) (Guillaume Petiot)
  + Fix ast changed when record ident constrained (#697) (Guillaume Petiot)
  + Fix incorrect ocaml code (#698) (Guillaume Petiot)
  + Fix fmt for CI (#693) (Guillaume Petiot)
  + Fix record break (#689) (Guillaume Petiot)
  + Fix break before parens no wrap fun args (#690) (Guillaume Petiot)
  + Improve: disable conf in files and attributes (#684) (Guillaume Petiot)
  + Fix space around tuples (#679) (Guillaume Petiot)
  + Improve: break before in for let-module construct, because of ocp-indent (#685) (Guillaume Petiot)
  + Improve debugging output (#677) (hhugo)
  + Improve: group open/close of modules and fix indentation (#665) (Guillaume Petiot)
  + Fix constrained match in record (#676) (Guillaume Petiot)
  + Fix: formatting of end line comments (#662) (Guillaume Petiot)
  + Fix cmt in fun when no break infix (#668) (Guillaume Petiot)
  + Add the wrap-fun-decl option (#645) (juloo)
  + Improve: break the list of 'with type' module constraints (#639) (Guillaume Petiot)
  + Reduce the use of Poly comparisons (#661) (hhugo)
  + Improve: check flag to check whether the input files already are formatted (#657) (Guillaume Petiot)
  + Fix cmt placement infix op (#651) (Guillaume Petiot)
  + Restore compat with base.v0.11 (Hugo Heuzard)
  + Fix: disallow '-' with other inputs (#658) (hhugo)
  + Fix build on OCaml 4.06.1 (#646) (juloo)
  + Fix comments on record fields (#650) (juloo)
  + Fix cmts in list (#654) (Guillaume Petiot)
  + Improve: If-then-else = fit-or-vertical mode (#603) (Guillaume Petiot)
  + Link to man page from readme (#648) (Yawar Amin)
  + Fix indent match branches with cmts (#644) (Guillaume Petiot)
  + Build: update to base v0.12 (#642) (Josh Berdine)
  + Fit tag-only doc comments (#637) (juloo)
  + Fix try%lwt indent (#638) (Guillaume Petiot)
  + Fix type manifest formatting (#616) (Guillaume Petiot)
  + Fix: don't include ocamlformat_diff in ocamlformat (#636) (Louis Roché)
  + fix emacs setup (#631) (Louis Roché)
  + tools/update_tests.sh --all (#632) (juloo)
  + Fix: don't break line before wrapping comment (#634) (Guillaume Petiot)
  + Fix ignored ocamlformat attribute (#615) (Guillaume Petiot)
  + Include jsoo in the tests (#618) (hhugo)
  + Fix missing break before comment (#613) (Guillaume Petiot)
  + Do not rely on the file-system to format sources (#611) (hhugo)
  + Ignore file in .ocamlformat-ignore (#606) (hhugo)
  + Improve reason support (#608) (hhugo)
  + Fix: fix fmt_ast wrt strings and chars when sources are not available (#607) (hhugo)
  + Fix ocamlformat_reason (#604) (hhugo)
  + Fix missing break for local open record patterns (#602) (Guillaume Petiot)
  + Fix regression for variants with docstrings (#601) (Guillaume Petiot)
  + Fix extra break in module pack type (#600) (juloo)
  + Add the doc-comments-padding option (#575) (juloo)
  + Improve: externalize Sugar functions from Fmt_ast.ml (#593) (Guillaume Petiot)
  + Fix typedecl attribute (#595) (Guillaume Petiot)
  + Improve: less linebreaks for break-cases=fit (#536) (Guillaume Petiot)
  + fix 590 (#594) (hhugo)
  + Make gen_version.sh use bash. (#592) (hhugo)
  + Implement box debugging (#574) (juloo)
  + Break closing bracket in polymorphic variants (#583) (juloo)
  + Break comment record (#580) (juloo)
  + missing headers (Hugo Heuzard)
  + Improve: mishandling of field_space in record exps and patterns (#587) (Josh Berdine)
  + Add empty mli for executable (#591) (hhugo)
  + tests: test ocamlformat when disabled (Hugo Heuzard)
  + dont reformat if disabled (Hugo Heuzard)
  + remove global ref in Transation_unit (Hugo Heuzard)
  + Fix Emacs (>26.1) temporary buffer not killed (#567) (Ludwig PACIFICI)
  + Improve: opam file for ocamlformat_diff to remove the bos dependency (#579) (Guillaume Petiot)
  + Fix: Require Octavius version 1.2.0 (#576) (juloo)
  + Improve: record fields with type constraints (#565) (Josh Berdine)
  + Fix: comments attachment (#548) (Guillaume Petiot)
  + Improve: parens around constrained any-pattern (#431) (Guillaume Petiot)
  + Revise formatting of compact single case matches (#552) (Josh Berdine)
  + Fix typo in help text (#553) (Wilfred Hughes)
  + Improve: calculate length of comment strings using UTF8 (#550) (Josh Berdine)
  + Admin: update travis versions of ocaml and opam (#551) (Josh Berdine)
  + Fix: missing break before `; _` (#549) (Josh Berdine)
  + Improve: module item spacing in sparse mode (#546) (Josh Berdine)
  + Improve: some simplifications (#542) (Guillaume Petiot)
  + Improve: remove unnecessary parens when open module (#537) (Guillaume Petiot)
  + Improve: not breaking after bind/map operators (#463) (Guillaume Petiot)
  + Fix suboptimal docstring formatting (#540) (Guillaume Petiot)
  + amend janestreet profile (#524) (Mathieu Barbin)
  + Improve: option break-separators (#461) (Guillaume Petiot)
  + Fix formatting of types with ocp-indent-compat=true (#525) (Guillaume Petiot)
  + Preserve shebang (#533) (Guillaume Petiot)
  + Fix: remove indented empty lines between comments (#531) (Guillaume Petiot)
  + Improve: remove indented empty lines separating recursive modules (#528) (Guillaume Petiot)
  + add update_tests.sh (#529) (Guillaume Petiot)
  + Improve: space around collection expressions (#527) (Guillaume Petiot)
  + Improve: remove more spaces inside parenthesized multiline constructs (#526) (Guillaume Petiot)
  + Disable docstring parsing for external tests (#518) (Guillaume Petiot)
  + Fix odoc normalize (#520) (Guillaume Petiot)
  + Better docstring error msgs (#519) (Guillaume Petiot)
  + Fix odoc seps (#511) (Guillaume Petiot)
  + Improve: option 'single-case' (#426) (Guillaume Petiot)
  + Add a parens-tuple-patterns configuration option (#498) (Nathan Rebours)
  + Fix: comments should not be parsed for diff (#509) (Guillaume Petiot)
  + Fix: odoc refs (#510) (Guillaume Petiot)
  + Fix formatting of or-patterns in try expressions (#503) (Nathan Rebours)
  + Test: improve test_branch.sh to allow different config for branch (#496) (Josh Berdine)
  + Improve: option 'parens-ite' (#430) (Guillaume Petiot)
  + fix break-struct for toplevel items (not in a struct) (#497) (Guillaume Petiot)
  + Fix: breaking of variant types (#486) (Guillaume Petiot)
  + Improve: autocompletion of git branch names for test_branch.sh (#485) (Guillaume Petiot)
  + Fix: Sanitize docstring check (#481) (Guillaume Petiot)
  + Improve the formatting of lists in doc comments (#480) (Jérémie Dimino)
  + Add PR test script and update contributing guidelines with expected usage (#479) (Josh Berdine)
  + Fix break struct natural (#443) (Guillaume Petiot)
  + Fix: disable-outside-detected-project: disable ocamlformat when no .ocamlformat file is found (#475) (Guillaume Petiot)
  + Improve: error message when docstrings move (#446) (Guillaume Petiot)
  + Improve: print-config prints all options (#465) (Guillaume Petiot)
  + Ocamldoc docstrings (#460) (Guillaume Petiot)
  + Doc: disable-outside-detected-project (#468) (Guillaume Petiot)
  + Improve: shorter output of regtests (#469) (Guillaume Petiot)
  + Admin: add code of conduct and copyright headers to build and package system (Josh Berdine)
  + Improve: add license header for tools/ocamlformat-diff/ocamlformat_diff.ml (#466) (Guillaume Petiot)
  + Build: a few simplifications enabled by dune 1.1.1 (#457) (Josh Berdine)
  + Improve: record fields with attributes and docs in type definitions (#458) (Josh Berdine)
  + Fix exception comments (#459) (Guillaume Petiot)
  + Ocamlformat diff tool (#450) (Guillaume Petiot)

### 0.8 (2018-10-09)

  + Improve: set break-sequences in sparse and compact profiles (#455) (Josh Berdine)
  + Improve: keep a space inside tuples parens (#453) (Guillaume Petiot)
  + Improve: --root option to isolate configuration files (#402) (Guillaume Petiot)
  + Fix: missing parens around partially-applied `::` (#452) (Josh Berdine)
  + Fix: parens around expressions with attributes (#441) (Guillaume Petiot)
  + Build: do not execute shell scripts directly in build (#448) (David Allsopp)
  + Add: read ocp indent config files (#445) (Guillaume Petiot)
  + Improve: option 'break-sequences' (#434) (Guillaume Petiot)
  + Improve: option 'no-indicate-multiline-delimiters' to have less whitespaces (#429) (Guillaume Petiot)
  + Fix: outdent before arrow (#444) (Guillaume Petiot)
  + Improve: User documentation (#449) (Guillaume Petiot)
  + Improve: option 'cases-exp-indent' to adjust indent (#428) (Guillaume Petiot)
  + Add: compact and sparse profiles (#408) (Josh Berdine)
  + Improve: explicit error message in case of 'permission denied' error (#425) (Guillaume Petiot)
  + Fix: comment stabilization in Pexp_override (#422) (Guillaume Petiot)
  + Fix: corner case while formatting type variables   (#440) (Hugo Heuzard)
  + Fix: many missing comments  (#418) (Hugo Heuzard)
  + Fix: asserts and attributes (#414) (Hugo Heuzard)
  + Fix: extension and attribute (#417) (Hugo Heuzard)
  + Improve: support for function%ext (#416) (Hugo Heuzard)
  + Fix: Inconsistent spacing around comments in signatures vs structures (#437) (Guillaume Petiot)
  + Improve: better error with location when comment dropped (#401) (Guillaume Petiot)
  + Fix doc comments (#413) (Hugo Heuzard)
  + Improve: use input_name for error messages (Hugo Heuzard)
  + Improve: break after inherit (Hugo Heuzard)
  + Fix: aliases inside constructor declaration (#424) (Guillaume Petiot)
  + Fix: broken invariant for Pmod_unpack (#421) (Guillaume Petiot)
  + Fix: print error details in debug mode only (#420) (Hugo Heuzard)
  + Fix: mark_parenzed_inner_nested_match (Hugo Heuzard)
  + Improve: tune the janestreet profile (Hugo Heuzard)
  + Improve: disable ocamlformat if no dot ocamlformat in the project (#391) (Hugo Heuzard)
  + Improve: new option to control spacing around let bindings (#344) (Hugo Heuzard)
  + Fix: prec of string/array sugar (#381) (Hugo Heuzard)
  + Fix: lost comment in constraint expression (#400) (Guillaume Petiot)
  + Fix: lost cmt near functor (#399) (Guillaume Petiot)
  + Improve: preset profiles (default & janestreet) (#390) (Guillaume Petiot)
  + Improve: try to fit simple list/array elements on a single line (#375) (Guillaume Petiot)
  + Fix: bad comment spacing with module-item-spacing=compact (#395) (Guillaume Petiot)
  + Fix: dropped comment in revapply of extension (#394) (Guillaume Petiot)
  + Improve: let-and structures spacing depends on module-item-spacing (#367) (Guillaume Petiot)
  + Fix: consecutive prefix operator (#386) (Hugo Heuzard)
  + Fix: invalid (#383) (Hugo Heuzard)
  + Fix: lazy and alias (#388) (Hugo Heuzard)
  + Improve: main loop and error reporting (#389) (Hugo Heuzard)
  + Fix: exposed_left_typ (#385) (Hugo Heuzard)
  + Fix: rec functor (#382) (Hugo Heuzard)
  + Fix: while%ext/for%ext (Hugo Heuzard)
  + Fix: more on class (Hugo Heuzard)
  + Fix: invalid syntax on class (Hugo Heuzard)
  + Improve: follow XDG for global config files (Guillaume Petiot)
  + Improve: add support for bigarray sugar index operator (Hugo Heuzard)
  + Add: support reading input from stdin (#353) (Brandon Kase)
  + Fix: the precedence of options (Guillaume Petiot)
  + Improve: doc of config option choice alternatives (#354) (Josh Berdine)
  + Improve: string formatting (Hugo Heuzard)

  (plus internal, build, test, etc. changes including contributions from
   Guillaume Petiot, Hugo Heuzard, Josh Berdine, David Allsopp, Anil Madhavapeddy)

### 0.7 (2018-08-23)

  + Improve: simplify setting option defaults, slight --help improvement (#350) (Josh Berdine)
  + Improve: update emacs mode to use replace-buffer-contents (#345) (Hugo Heuzard)
  + Improve: add option to not force-break structs (#346) (Josh Berdine)
  + Improve: move 'formatting' options into separate section (#348) (Guillaume Petiot)
  + Improve: fun sugar (Hugo Heuzard)
  + Improve: add option to omit open lines between one-line module items (#303) (Guillaume Petiot)
  + Fix: infix ops (Hugo Heuzard)
  + Improve: reformat files with no locations (Hugo Heuzard)
  + Improve: better error when max-iters = 1 (Hugo Heuzard)
  + Improve: breaking before arrows in pattern match casees (Josh Berdine)
  + Improve: no parens for trailing 'not' (Hugo Heuzard)
  + Improve: missing break hint, fix #331 (Hugo Heuzard)
  + Improve: comments before match (#330) (Josh Berdine)
  + Fix: missing comments (Hugo Heuzard)
  + Fix: missing attributes due to sugar (Hugo Heuzard)
  + Fix: parens non trivial rhs for # infix ops (Hugo Heuzard)
  + Improve: let-module-in break before `in` (#328) (Josh Berdine)
  + Improve: sugar for nestest module_with (Hugo Heuzard)
  + Improve: attributes on let bindings (#324) (Josh Berdine)
  + Improve: wrapping of functor args in type declaration (#315) (Guillaume Petiot)
  + Fix: comments attachment with infix ops (Hugo Heuzard)
  + Fix: comments attachment with Pexp_fun (Hugo Heuzard)
  + Fix: docstrings as attributes (Hugo Heuzard)
  + Improve: refactor and improve documentation of options (#302) (Guillaume Petiot)
  + Improve: error reporting in emacs integration (#304) (Josh Berdine)
  + Improve: pexp_open as final arg of infix op (#314) (Josh Berdine)
  + Fix: missing parens around labeled record pattern arg (Josh Berdine)
  + Fix: missing attributes (Hugo Heuzard)
  + Fix: duplicated (x3) attributes in pexp_letmodule (Hugo Heuzard)
  + Improve: allow to locally disable ocamlformat (Hugo Heuzard)
  + Improve: corner case indentation of fun -> function (#312) (Josh Berdine)
  + Improve: labeled, optional, and default args (Josh Berdine)
  + Improve: punning default arg with type constraint (Josh Berdine)
  + Improve: add options to controls various spaces (#284) (Hugo Heuzard)
  + Improve: add option to disable wrapping fun args (#283) (Hugo Heuzard)
  + Improve: add option --break-cases to break each pattern-matching case (#251) (Guillaume Petiot)
  + Improve: rename --nested-parens option (Hugo Heuzard)
  + Improve: ws before colon for constraint (#293) (Hugo Heuzard)
  + Improve: option to choose where to parens nested match (Hugo Heuzard)
  + Improve: always parens nested match (even the right most one) (Hugo Heuzard)
  + Improve: always break for let_and contruct (Hugo Heuzard)
  + Fix: missing comments (Hugo Heuzard)
  + Improve: Add option to preserve style of local module open (#267) (Guillaume Petiot)
  + Improve: preserve extension point formatting (Hugo Heuzard)
  + Improve: make double semi consistent between implementation and use_file (#292) (Hugo Heuzard)
  + Improve: configure ocamlformat using attributes (Hugo Heuzard)
  + Improve: extension point (Hugo Heuzard)
  + Improve: break in type declaration for variant and record (#280) (Hugo Heuzard)
  + Fix: memory leak (Hugo Heuzard)
  + Test: add ocaml compiler to test suite, and improve `make -C test` (Josh Berdine)
  + Fix: unary operator +/- (Hugo Heuzard)
  + Fix: doc comments in class (Hugo Heuzard)
  + Fix: ocaml bug, sort fields (Hugo Heuzard)
  + Improve: empty mod with comments (Hugo Heuzard)
  + Improve: disable warning generated by the lexer in quiet mode (Hugo Heuzard)
  + Fix: record update (Hugo Heuzard)
  + Fix: rec let binding and attribute (Hugo Heuzard)
  + Fix: punning (Hugo Heuzard)
  + Fix: let open and constraint (Hugo Heuzard)
  + Fix: not extension sugar when attribute (Hugo Heuzard)
  + Fix: no-comment-check missing case (Hugo Heuzard)
  + Fix: string literal (Hugo Heuzard)
  + Fix: format of infix in presence of %; (Hugo Heuzard)
  + Fix: let binding and type annot (Hugo Heuzard)
  + Fix: binding when lhs is an extension (Hugo Heuzard)
  + Fix: pat constraint in payload (Hugo Heuzard)
  + Fix: let rec with extension (Hugo Heuzard)
  + Fix: comments (Hugo Heuzard)
  + Fix: comments in fmt_case (Hugo Heuzard)
  + Fix: comments around Longident (Hugo Heuzard)
  + Fix: missing comment for pmty_with (Hugo Heuzard)
  + Improve: add option to disambiguate infix precedence with parens (Josh Berdine)
  + Improve: `not` when infix op arg (Josh Berdine)
  + Improve: add a flag to skip all checks about comments (Hugo Heuzard)
  + Improve: breaking of module ident/unpack/extension exps (#269) (Josh Berdine)
  + Fix: literal sub-exps with attributes (Josh Berdine)
  + Fix: many fixes regarding attributes (Hugo Heuzard)
  + Improve: preserve formatting of block comments (#255) (Hugo Heuzard)
  + Improve: breaking of applications with long literal list args (#258) (Josh Berdine)
  + Fix: sugar functor (Hugo Heuzard)
  + Fix: type alias in variant (Hugo Heuzard)
  + Improve: formatting of comments (Josh Berdine)
  + Fix: prefix operators (Hugo Heuzard)
  + Fix: exception declarations (Hugo Heuzard)
  + Fix: doc comments in structure (#250) (Hugo Heuzard)
  + Fix: add parens around pat with trailing attr (Hugo Heuzard)
  + Fix: let binding and Ppat_or (Hugo Heuzard)
  + Fix: be more permissive with pattern (Hugo Heuzard)
  + Fix: fix string_literal with when its location includes its attribute (#244) (Hugo Heuzard)
  + Improve: improve errors returned to the user. (#243) (Hugo Heuzard)
  + Fix: missing comments for Pexp_construct (#240) (Hugo Heuzard)
  + Fix: multiple fixes around classes (#242) (Hugo Heuzard)
  + Fix: comments in empty () and [] (#241) (Hugo Heuzard)
  + Fix: support empty variant (#239) (Hugo Heuzard)
  + Fix: add missing attribute (#238) (Hugo Heuzard)
  + Fix: be more permissive with ppat_interval (#237) (Hugo Heuzard)
  + Improve: remove trailing ws (#210) (Hugo Heuzard)
  + Improve: attributes on type declarations (#232) (Josh Berdine)
  + Improve: breaking of infix Array and String get and set ops (#233) (Josh Berdine)
  + Fix: attributes and doc comments (#221) (Hugo Heuzard)
  + Improve: spacing of module unpack (#230) (Josh Berdine)
  + Improve: no parent for new (Hugo Heuzard)
  + Fix: Revert: Improve: remove redundant parens around application operators (Hugo Heuzard)
  + Improve: array alignment (#226) (Hugo Heuzard)
  + Improve: nested array infix ops (#225) (Hugo Heuzard)
  + Fix: is_adjacent and remove [~inclusive] from [Source.string_between] (Hugo Heuzard)
  + Fix: Cmts.CmtSet.split (Hugo Heuzard)
  + Improve: Allow comments inside empty delimited "things" (#223) (Hugo Heuzard)
  + Fix: Source.ends_line (#222) (Hugo Heuzard)
  + Improve: empty struct and sig (#217) (Hugo Heuzard)
  + Improve: support for toplevel files (#218) (Hugo Heuzard)
  + Fix: string literal, fix #214 (#219) (Hugo Heuzard)
  + Improve: more tuning for functors (Hugo Heuzard)
  + Improve: sugar for functor type with multiple args (Hugo Heuzard)
  + Improve: sugar for functors with multiple args (Hugo Heuzard)
  + Improve: module type with (Hugo Heuzard)
  + Improve: break before with/and type (Hugo Heuzard)
  + Improve: break between fun args (Hugo Heuzard)
  + Improve: module unpacking (#215) (Hugo Heuzard)
  + Improve: for & while loops (#211) (Hugo Heuzard)
  + Fix: attributes on ite (#209) (Hugo Heuzard)
  + Fix: partially applied (+) and (-) (#208) (Hugo Heuzard)
  + Fix: polymorphic variant (#202) (Hugo Heuzard)
  + Fix: parens with lazy pat (fix #199) (#201) (Hugo Heuzard)
  + Improve: omit excess indentation of `function` cases (Josh Berdine)
  + Improve: extensions with payloads of multiple structure items (Josh Berdine)
  + Improve: parenthesization and attribute placement of if-then-else (Josh Berdine)
  + Fix: do not attach comments to docstrings (Josh Berdine)
  + Fix: short syntax for extensions (#193) (Hugo Heuzard)
  + Fix: missing attrs for pcl_fun (Hugo Heuzard)
  + Fix: pos of attribute for functors (Hugo Heuzard)
  + Fix: () module only if not attrs (Hugo Heuzard)
  + Fix: missing attrs for object (Hugo Heuzard)
  + Fix: no short form of extension with attribs (Hugo Heuzard)
  + Fix: normalization for Pexp_poly and Pexp_constraint (#190) (Hugo Heuzard)
  + Fix: some parenthesization context checks (#189) (Hugo Heuzard)
  + Fix: attributes on fun expressions (Josh Berdine)
  + Fix: extensions with multiple module-level eval expressions (#185) (Josh Berdine)
  + Fix: functor & apply (#182) (Hugo Heuzard)
  + Fix: module rec with (Hugo Heuzard)
  + Fix: more parens in pat_constraint (Hugo Heuzard)
  + Improve: tuple & constraint (Hugo Heuzard)
  + Improve: empty module (#178) (Hugo Heuzard)
  + Fix: extensible variant (#177) (Hugo Heuzard)
  + Fix: index operator (#176) (Hugo Heuzard)
  + Improve: empty module sig (Hugo Heuzard)
  + Fix: add attributes to module signature (Hugo Heuzard)
  + Add: support for objects and classes (#173) (Hugo Heuzard)
  + Improve: remove some redundant parens around tuple types (Josh Berdine)
  + Fix: args in let bindings (Hugo Heuzard)
  + Improve: let module%ext (Hugo Heuzard)
  + Fix: infix op in alias (Hugo Heuzard)
  + Fix: extensions pat (Hugo Heuzard)
  + Fix: limit use of short syntax for extensions (Hugo Heuzard)
  + Improve: allow break after Psig_include (Josh Berdine)
  + Fix: { (a; b) with a; b } (Hugo Heuzard)
  + Fix: with type [longident] (Hugo Heuzard)
  + Fix: attributes on polymorphic variants (Hugo Heuzard)
  + Fix: attribute in let bindings (Hugo Heuzard)
  + Fix: private in extensible variant (Hugo Heuzard)
  + Fix: gadt in extensible variant (Hugo Heuzard)
  + Fix: missing parens in list pattern (Hugo Heuzard)
  + Improve: format [new e] like an apply (Hugo Heuzard)
  + Fix: parens for constraint (Hugo Heuzard)
  + Fix: avoid emitting `>]` which is an unparsable keyword (#171) (Hugo Heuzard)
  + Fix: misplaced comments on `module type of` (Josh Berdine)

  (plus many internal, build, test, etc. changes including contributions from
   Hugo Heuzard, Josh Berdine, Thomas Gazagnaire, and Sebastien Mondet)

### 0.6 (2018-04-29)

- Features
  + Add: option to align all infix ops (#150) (hhugo)
  + Add: option to attempt to indent the same as ocp-indent (#162)
  + Add: option for no discretionary parens for tuples (#157) (hhugo)
  + Add: alternative format for if-then-else construct (#155) (hhugo)
  + Add: option to customize position of doc comments (#153) (hhugo)

- Bug fixes
  + Fix: dropped item attributes on module expressions
  + Fix: toplevel let%ext (#167) (hhugo)
  + Fix: parens around type alias & empty object type (#166) (hhugo)
  + Fix: missing comments for [let open] (#165) (hhugo)
  + Fix: missing comments in ppat_record (#164) (hhugo)
  + Fix: check_typ wrt constraint on module type (#163) (hhugo)
  + Fix: let binding with constraint (#160) (hhugo)
  + Fix: handle generative functor type (#152) (hhugo)

- Formatting improvements
  + Improve: remove redundant parens around application operators
  + Improve: parenthesize and break infix constructors the same as infix ops
  + Improve: consider prefix ops and `not` to be trivial if their arg is
  + Improve: align arrow type args and do not wrap them (#161)
  + Improve: formatting for multiple attributes (#154) (hhugo)
  + Improve: keep the original string escaping (#159) (hhugo)
  + Improve: discretionary parens in patterns (#151) (hhugo)
  + Improve: breaking of infix op arguments
  + Improve: consider some extensions to be "simple"
  + Improve: punning (#158) (hhugo)
  + Improve: force break of let module/open/exception/pats (#149) (hhugo)

- Build, packaging, and testing
  + Add support for bisect (#169) (hhugo)
  + Exclude failing tests from `make -C test`

### 0.5 (2018-04-17)

- Features
  + Add: support for new%js (#136) (hhugo)
  + Add: support for Ptyp_object (#104) (Sebastien Mondet)
  + Use original filename when given in error messages. (#96) (Mathieu Barbin)

- Bug fixes
  + Fix: allow extensions in types (#143) (hhugo)
  + Fix: parens on symbol type constructor
  + Fix: parenthesization of '!=' partial application as a prefix op (#126) (hhugo)
  + Fix: parens around Ppat_constraint under Pexp_match or Pexp_try (#124) (hhugo)
  + Fix: parenthesization of tuple args of variant type declarations (#122) (hhugo)
  + Fix: missing parens around list inside Constr pattern (#123) (hhugo)
  + Fix: incorrect breaking of long strings (#130) (hhugo)
  + Fix: missing parens inside array literal (#129) (hhugo)
  + Fix: attributes on arguments of function (#121) (hhugo)
  + Fix: floating docstrings within a type declaration group
  + Fix: missing parens in sugared Array.set
  + Fix: missing attributes on patterns
  + Fix: is_prefix_id for != (#112) (hhugo)
  + Fix: missing parens around module value types in signatures (#108) (Hezekiah M. Carty)
  + Fix: floating docstrings within a value binding group
  + Fix: missing attributes on extension points (#102) (Hezekiah M. Carty)
  + Fix: extensible variants with aliases (#100) (Hezekiah M. Carty)
  + Fix: several issues with extension sequence expressions
  + Fix: generative functors
  + Fix: preserve files with an empty ast (instead of failing) (#92) (Mathieu Barbin)
  + Fix: missing extension on Pexp_sequence
  + Fix: missing docstrings and attributes on types
  + Fix: missing parens around sugared Array and String operations
  + Fix: missing parens around Pexp_newtype
  + Fix: missing parens around Ppat_constraint, Ppat_or, and Ppat_unpack
  + Fix: dropped space when string wrapped between spaces
  + Fix: repeated ppx extension on mutual/recursive let-bindings (#83) (Mathieu Barbin)
  + Fix: dropped comments on Pmty_typeof
  + Fix: missing parens around Ppat_unpack under Ppat_constraint

- Formatting improvements
  + Improve: two open lines following multiline definition only with --sparse (#144)
  + Improve: indent rhs of ref update (#139) (hhugo)
  + Improve: no parens around precedence 0 infix ops (refines #115) (#141) (hhugo)
  + Improve: support (type a b c) (#142) (hhugo)
  + Improve: no parens for { !e with a } (#138) (hhugo)
  + Improve: no parens for constr inside list pattern. (#140) (hhugo)
  + Improve: generative functor applications (#137) (hhugo)
  + Improve: omit parens around lists in local opens (#134) (hhugo)
  + Prepare for ocaml#1705 (#131) (hhugo)
  + Improve: comment wrapping for dangling close
  + Improve: if-then-else conditions that break
  + Improve: suppress spurious terminal line break in wrapped strings
  + Improve: parens for nested constructors in pattern (#125) (hhugo)
  + Improve: remove duplicate parens around Ptyp_package
  + Improve: indentation after comment within record type declaration
  + Improve: add discretionary parens on nested binops with different precedence
  + Improve: empty module as functor argument (#113) (hhugo)
  + Improve: indentation of multiple attributes
  + Improve: attributes on short structure items
  + Improve: attributes on type declarations
  + Improve: tuple attribute args
  + Improve: parenthesization of Ppat_or
  + Improve: determination of file kind based on provided name
  + Improve: extension on the let at toplevel: e.g. let%expect_test _ (#94) (Mathieu Barbin)
  + Improve: constraints in punned record fields (#93) (Mathieu Barbin)
  + Improve: nullary attributes
  + Improve: Ppat_tuple under Ppat_array with unnecessary but clearer parens
  + Improve: breaking of arguments following wrapped strings

- Build, packaging, and testing
  + Simplify using `(universe)` support in jbuilder 1.0+beta20
  + Add some regtests (#135) (hhugo)
  + Upgrade to Base v0.11.0 (#103) (Jérémie Dimino)
  + Add Travis CI script
  + Fix: build [make reason] (#97) (Mathieu Barbin)
  + Simplify Makefile due to jbuilder 1.0+beta18

### 0.4 (2018-02-24)

- Features
  + Wrap lines in string literals, comments and docstrings
  + Improve char escaping to ascii / uniform hexa / utf8 (#73)
  + Add support for `Pexp_new` expressions (#76) (Sebastien Mondet)
  + Add support for `Pexp_send _` expressions (#72) (Sebastien Mondet)
  + Add options to format chars and break strings (#70) (Sebastien Mondet)
  + Formatting of %ext on if/while/for/match/try/; (#63) (Hezekiah M. Carty)
  + Disable formatting with [@@@ocamlformat.disable] (#66) (Hezekiah M. Carty)

- Formatting improvements
  + Improve sequences under if-then-else with unnecessary but safer parens
  + Improve optional arguments with type constraints
  + Improve let-bound functions with type constraints
  + Improve newtype constraints in let-bindings
  + Improve placement of exception docstrings

- Bug fixes
  + Fix missing break hint before comment on sugared `[]`
  + Fix formatting of [%ext e1]; e2 (#75) (Hezekiah M. Carty)
  + Fix missing parens around let exception, let module, for, while under apply
  + Fix missing parens under alias patterns
  + Fix placement of attributes on extension constructors
  + Fix missing parens around unpack patterns
  + Fix let-bindings with pattern constraints
  + Fix mutually recursive signatures

### 0.3 (2017-12-21)

- Features
  + Output to stdout if output file omitted

- Bug fixes
  + Fix Ppat_any value bindings
  + Fix missing parens around variant patterns in fun arg
  + Fix position of comments attached to end of sugared lists
  + Fix missing comments on module names
  + Fix package type constraints
  + Fix first-class module alias patterns
  + Fix first-class module patterns in let bindings
  + Fix missing parens around Ptyp_package under Psig_type
  + Fix missing "as" in Ptyp_alias formatting (Hezekiah M. Carty)
  + Fix let bindings with constraints under 4.06

- Formatting improvements
  + Improve line breaking of or-patterns
  + Improve placement of comments within pattern matches
  + Improve clarity of aliased or-patterns with parens
  + Improve matches on aliased or-patterns
  + Improve infix applications in limbs of if-then-else
  + Improve final function arguments following other complex arguments
  + Improve consistency of paren spacing after Pexp_fun
  + Improve sugar for Pexp_let under Pexp_extension
  + Improve sugar for newtype
  + Improve first-class module expressions
  + Improve indentation when comments are sprinkled through types
  + Do not add open line after last binding in a structure

- Build and packaging
  + Simplify build and packaging, and adopt some common practices
  + Add Warnings.Errors argument for < 4.06 compatibility (Hezekiah M. Carty)
  + Update base to v0.10.0 (Hezekiah M. Carty)

### 0.2 (2017-11-09)

- Features
  + Check fatal warnings not only in inplace mode

- Documentation
  + Improve doc of --no-warn-error
  + Mention object language not implemented
  + Update documentation of --output

- Bug fixes
  + Colon instead of arrow before type for GADT constructors with no arguments (Mehdi Bouaziz)
  + Fix some dropped comments attached to idents
  + Fix missing parens around Ppat_alias under Ppat_variant
  + Fix module type constraints on functors
  + Fix broken record field punning
  + Fix broken docstring attachment with multiple docstrings
  + Fix missing parens around application operators
  + Fix missing parens around Ppat_or under Ppat_variant
  + Fix missing/excess parens around Pexp_open under Pexp_apply/Pexp_construct
  + Fix duplicated attributes on Pexp_function
  + Fix missing parens around Ptyp_package under Pstr_type
  + Add '#' to the list of infix operator prefix (octachron)
  + Do not add space between `[` and `<` or `>` in variant types
  + Add a break hint before "constraint" in a type def (Hezekiah M. Carty)

- Formatting improvements
  + Remove unnecessary parens around Pexp_tuple under Pexp_open
  + Improve single-case matches
  + Improve constructor arguments
  + Remove unnecessary parens around match, etc. with attributes
  + Fix missing parens around constraint arg of variant type
  + Fix missing parens on left arg of infix list constructor
  + Fix missing parens around arrow type args of variant constructors
  + Fix missing parens around type of constraints on module exps

- Build and packaging
  + Separate Format patch into ocamlformat_support package
  + Fix test script
  + Unbreak build of ocamlformat_reason.ml (Marshall Roch)
  + Improve opam installation (JacquesPa)
  + Install emacs support via opam package

### 0.1 (2017-10-19)

- Initial release.<|MERGE_RESOLUTION|>--- conflicted
+++ resolved
@@ -74,13 +74,11 @@
 
   + Do not crash when a comment contains just a newline (#1290) (Etienne Millon)
 
-<<<<<<< HEAD
+  + Handle lazy patterns as arguments to `class` (#1289) (Etienne Millon)
+
   + Preserve cinaps comments containing unparsable code (#1303) (Jules Aguillon)
     Previously, OCamlformat would fallback to the "wrapping" logic, making the comment
     unreadable and crashing in some cases.
-=======
-  + Handle lazy patterns as arguments to `class` (#1289) (Etienne Millon)
->>>>>>> 65a11169
 
 ### 0.13.0 (2020-01-28)
 
