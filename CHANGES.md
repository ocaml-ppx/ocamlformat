## unreleased

### Removed

- Remove `--numeric` feature (#2333, #2357, @gpetiot)

### Deprecated

### Bug fixes

- Fix crash due to `module T = (val (x : (module S)))` (#2370, @Julow)
- Fix invalid formatting of `then begin end` (#2369, @Julow)
- Protect match after `fun _ : _ ->` (#2352, @Julow)
- Fix invalid formatting of `(::)` (#2347, @Julow)
- Fix formatting of string literals in code blocks (#2338, #2349, @Julow)
- Improve formatting of module arguments (#2322, @Julow)
- Consistent indentation of `@@ let+ x = ...` (#2315, @Julow)
- Remove double parenthesis around tuple in a match (#2308, @Julow)
- Consistent indentation of `fun (type a) ->` that follow `fun x ->` (#2294, @Julow)
- Avoid adding breaks inside `~label:(fun` and base the indentation on the label. (#2271, #2291, #2293, #2298, @Julow)
- Fix non-stabilizing comments attached to private/virtual/mutable keywords (#2272, #2307, @gpetiot, @Julow)
- Fix formatting of comments in "disable" chunks (#2279, @gpetiot)
- Fix indentation of trailing double-semicolons (#2295, @gpetiot)
- Remove extra parentheses around module packs (#2305, @Julow, @gpetiot)
- Fix identation of module-expr extensions (#2323, @gpetiot)
- Don't print warnings related to odoc code-blocks when '--quiet' is set (#2336, @gpetiot)

### Changes

<<<<<<< HEAD
- Improve formatting of doc-comments (#2376, #2377, #2378, @Julow)
=======
- Preserve empty lines in doc-comments (#2379, @Julow)
- Escape less in doc-comments when possible (#2376, #2377, @Julow)
>>>>>>> 8abe3177
- Disable reporting of deprecated alerts while formatting code blocks (#2373, @Julow)
- Improve indentation of `as`-patterns (#2359, @Julow)
- Restore short form for first-class modules: `((module M) : (module S))` is formatted as `(module M : S)`) (#2280, #2300, @gpetiot, @Julow)
- Restore short form formatting of record field aliases (#2282, @gpetiot)
- Tweaks the JaneStreet profile to be more consistent with ocp-indent (#2214, #2281, #2284, #2289, #2299, #2302, #2309, #2310, #2311, #2313, #2316, #2362, #2363, @gpetiot, @Julow)
- Improve formatting of class signatures (#2301, @gpetiot, @Julow)
- JaneStreet profile: treat comments as doc-comments (#2261, #2344, #2354, #2365, @gpetiot, @Julow)
- Don't indent attributes after a let/val/external (#2317, @Julow)
- Adjust indentation of class-expr function body (#2328, @gpetiot)

### New features

- Handle short syntax for generative functor types (#2348, @gpetiot)
- Improved error reporting for unstable or dropped comments (#2292, @gpetiot)

## 0.25.1 (2023-03-06)

### Bug fixes

- Janestreet: Fix indentation of functions passed as labelled argument (#2259, @Julow)

## 0.25.0 (2023-02-24)

### Library

- The declaration of options is a regular module instead of a functor. (#2193, @EmileTrotignon)

### Bug fixes

- Fix indentation when ocamlformat is disabled on an expression (#2129, @gpetiot)
- Reset max-indent when the `max-indent` option is not set (#2131, @hhugo, @gpetiot)
- Add missing parentheses around immediate objects having attributes attached in 4.14 (#2144, @gpetiot)
- Fix dropped comment attached to the identifier of an open-expression (#2155, @gpetiot)
- Correctly format chunks of file in presence of `enable`/`disable` floating attributes (#2156, @gpetiot)
- Remove abusive normalization in docstrings references (#2159, #2162, @EmileTrotignon)
- Fix parentheses around symbols in if-then-else branches (#2169, @gpetiot)
- Preserve position of comments around variant identifiers (#2179, @gpetiot)
- Fix parentheses around symbol identifiers (#2185, @gpetiot)
- Fix alignment inconsistency between let-binding and let-open (#2187, @gpetiot)
- Fix reporting of operational settings origin in presence of profiles (#2188, @EmileTrotignon)
- Fix alignment inconsistency of if-then-else in apply (#2203, @gpetiot)
- Fix automated Windows build (#2205, @nojb)
- Fix spacing between recursive module bindings and recursive module declarations (#2217, @gpetiot)
- ocamlformat-rpc: use binary mode for stdin/stdout (#2218, @rgrinberg)
- Fix interpretation of glob pattern in `.ocamlformat-ignore` under Windows (#2206, @nojb)
- Remove conf mutability, and correctly display the conventional profile when using print-config (#2233, @EmileTrotignon)
- Preserve position of comments around type alias (#2239, @EmileTrotignon)
- Preserve position of comments around constructor record (#2237, @EmileTrotignon)
- Preserve position of comments around external declaration strings (#2238, @EmileTrotignon, @gpetiot)
- Preserve position of comments around module pack expressions (#2234, @EmileTrotignon, @gpetiot)
- Correctly parenthesize array literals with attributes in argument positions (#2250, @ccasin)

### Changes

- Indent 2 columns after `initializer` keyword (#2145, @gpetiot)
- Preserve syntax of generative modules (`(struct end)` vs `()`) (#2135, #2146, @trefis, @gpetiot)
- Preserve syntax of module unpack with type constraint (`((module X) : (module Y))` vs `(module X : Y)`) (#2136, @trefis, @gpetiot)
- Normalize location format for warning and error messages (#2139, @gpetiot)
- Preserve syntax and improve readability of indexop-access expressions (#2150, @trefis, @gpetiot)
  + Break sequences containing indexop-access assignments
  + Remove unnecessary parentheses around indices
- Mute warnings for odoc code blocks whose syntax is not specified (#2151, @gpetiot)
- Improve formatting of odoc links (#2152, @gpetiot)
- Preserve sugared extension node attached to an `if` carrying attributes (#2167, @trefis, @gpetiot)
- Remove unnecessary parentheses around partially applied infix operators with attributes (#2198, @gpetiot)
- JaneStreet profile: doesn't align infix ops with open paren (#2204, @gpetiot)
- Re-use the type let_binding from the parser instead of value_binding, improve the spacing of let-bindings regarding of having extension or comments (#2219, @gpetiot)
- The `ocamlformat` package now only contains the binary, the library is available through the `ocamlformat-lib` package (#2230, @gpetiot)

### New features

- Add a `break-colon` option to decide whether to break before or after the `:` symbol in value binding declarations and type constraints. This behavior is no longer ensured by `ocp-indent-compat`. (#2149, @gpetiot)
- Format `.mld` files as odoc documentation files (#2008, @gpetiot)
- New value `vertical` for option `if-then-else` (#2174, @gpetiot)
- New value `vertical` for option `break-cases` (#2176, @gpetiot)
- New value `wrap-or-vertical` for option `break-infix` that only wraps high precedence infix ops (#1865, @gpetiot)

## 0.24.1 (2022-07-18)

### New features

- Support `odoc-parser.2.0.0` (#2123, @gpetiot)
  * Breaking change: incompatible with earlier versions of `odoc-parser`
  * New inline math elements `{m ...}` available in doc-comments
  * New block math elements `{math ...}` available in doc-comments

## 0.23.0 (2022-07-07)

### Removed

- `bench` binary is not distributed anymore to avoid name collisions (#2104, @gpetiot)

### Bug fixes

- Preserve comments around object open/close flag (#2097, @trefis, @gpetiot)
- Preserve comments around private/mutable/virtual keywords (#2098, @trefis, @gpetiot)
- Closing parentheses of local open now comply with `indicate-multiline-delimiters` (#2116, @gpetiot)
- emacs: fix byte-compile warnings (#2119, @syohex)

### Changes

- Use the API of ocp-indent to parse the `.ocp-indent` files (#2103, @gpetiot)
- JaneStreet profile: set `max-indent = 2` (#2099, @gpetiot)
- JaneStreet profile: align pattern-matching bar `|` under keyword instead of parenthesis (#2102, @gpetiot)

## 0.22.4 (2022-05-26)

### Removed

- Profiles `compact` and `sparse` are now removed (#2075, @gpetiot)
- Options `align-cases`, `align-constructors-decl` and `align-variants-decl` are now removed (#2076, @gpetiot)
- Option `disable-outside-detected-project` is now removed (#2077, @gpetiot)

### Deprecated

- Cancel the deprecations of options that are not set by the preset profiles (#2074, @gpetiot)

### Bug fixes

- emacs: Remove temp files in the event of an error (#2003, @gpetiot)
- Fix unstable comment formatting around prefix op (#2046, @gpetiot)

### Changes

- Qtest comments are not re-formatted (#2034, @gpetiot)
- ocamlformat-rpc is now distributed through the ocamlformat package (#2035, @Julow)
- Doc-comments code blocks with a language other than 'ocaml' (set in metadata) are not parsed as OCaml (#2037, @gpetiot)
- More comprehensible error message in case of version mismatch (#2042, @gpetiot)
- The global configuration file (`$XDG_CONFIG_HOME` or `$HOME/.config`) is only applied when no project is detected, `--enable-outside-detected-project` is set, and no applicable `.ocamlformat` file has been found. Global and local configurations are no longer used at the same time. (#2039, @gpetiot)
- Set `ocaml-version` to a fixed version (4.04.0) by default to avoid reproducibility issues and surprising behaviours (#2064, @kit-ty-kate)
- Split option `--numeric=X-Y` into `--range=X-Y` and `--numeric` (flag). For now `--range` can only be used with `--numeric`. (#2073, #2082, @gpetiot)

### New features

- New syntax `(*= ... *)` for verbatim comments (#2028, @gpetiot)
- Preserve the begin-end construction in the AST (#1785, @hhugo, @gpetiot)
- Preserve position of comments located after the semi-colon of the last element of lists/arrays/records (#2032, @gpetiot)
- Option `--print-config` displays a warning when an .ocamlformat file defines redundant options (already defined by a profile) (#2084, @gpetiot)

## 0.21.0 (2022-02-25)

### Bug fixes

- Add missing parentheses around variant class arguments (#1967, @gpetiot)
- Fix indentation of module binding RHS (#1969, @gpetiot)
- Fix position of `:=` when `assignment-operator=end-line` (#1985, @gpetiot)
- Fix position of comments attached to constructor decl (#1986, @gpetiot)
- Do not wrap docstrings, `wrap-comments` should only impact non-documentation comments, wrapping invalid docstrings would cause the whole file to not be formatted (#1988, @gpetiot)
- Do not break between 2 module items when the first one has a comment attached on the same line. Only a comment on the next line should induce a break to make it clear to which element it is attached to (#1989, @gpetiot)
- Preserve position of comments attached to the last node of a subtree (#1667, @gpetiot)
- Do not override the values of the following non-formatting options when a profile is set: `comment-check`, `disable`, `max-iters`, `ocaml-version`, and `quiet` (#1995, @gpetiot).
- Remove incorrect parentheses around polymorphic type constraint (#2002, @gpetiot)
- Handle cases where an attribute is added to a bind expression, e.g. `(x >>= (fun () -> ())) [@a]` (#2013, @emillon)
- Fix indentation of constraints of a package type pattern (#2025, @gpetiot)

### Changes

- More expressions are considered "simple" (not inducing a break e.g. as an argument of an application):
  + Variants with no argument (#1968, @gpetiot)
  + Empty or singleton arrays/lists (#1943, @gpetiot)
- Print odoc code block delimiters on their own line (#1980, @gpetiot)
- Make formatting of cons-list patterns consistent with cons-list expressions, (::) operators are aligned when possible, comments position also improved (#1983, @gpetiot)
- Apply 'sequence-style' to add a space before ';;' between toplevel items, consistently with the formatting of ';' in sequences (#2004, @gpetiot)

### New features

- Format toplevel phrases and their output (#1941, @Julow, @gpetiot).
  This feature is enabled with the flag `--parse-toplevel-phrases`.
  Toplevel phrases are supported when they are located in doc-comments blocks and cinaps comments.
  Whole input files can also be formatted as toplevel phrases with the flag `--repl-file`.

### RPC

- ocamlformat-rpc-lib is now functorized over the IO (#1975, @gpetiot).
  Now handles `Csexp.t` types instead of `Sexplib0.Sexp.t`.
- RPC v2 (#1935, @panglesd):
  Define a 'Format' command parameterized with optionnal arguments to set or override the config and path, to format in the style of a file.
- Prevent RPC to crash on version mismatch with `.ocamlformat` (#2011, @panglesd, @Julow)

## 0.20.1 (2021-12-13)

### New features

- Update to odoc-parser 1.0.0 (#1843, @Julow).
  New syntax: code blocks can carry metadata, e.g.:
  `{@ocaml kind=toplevel env=e1[ code ]}`

## 0.20.0 (2021-12-06)

### Deprecated

- Profiles `compact` and `sparse` are now deprecated and will be removed by version 1.0 (#1803, @gpetiot)
- Options that are not set by the preset profiles are now deprecated and will be removed by version 1.0:
  + `align-cases`, `align-constructors-decl` and `align-variants-decl` (#1793, @gpetiot)
  + `disambiguate-non-breaking-match` (#1805, @gpetiot)
  + `break-before-in` (#1888, @gpetiot)
  + `break-cases={toplevel,all}` (#1890, @gpetiot)
  + `break-collection-expressions` (#1891, @gpetiot)
  + `break-fun-decl=smart` (#1892, @gpetiot)
  + `break-fun-sig=smart` (#1893, @gpetiot)
  + `break-string-literals` (#1894, @gpetiot)
  + `break-struct` (#1895, @gpetiot)
  + `extension-indent` (#1896, @gpetiot)
  + `function-indent` (#1897, @gpetiot)
  + `function-indent-nested` (#1898, @gpetiot)
  + `if-then-else={fit-or-vertical,k-r}` (#1899, @gpetiot)
  + `indicate-multiline-delimiters=closing-on-separate-line` (#1900, @gpetiot)
  + `indent-after-in` (#1901, @gpetiot)
  + `let-binding-indent` (#1902, @gpetiot)
  + `let-binding-spacing=sparse` (#1903, @gpetiot)
  + `match-indent` (#1904, @gpetiot)
  + `match-indent-nested` (#1905, @gpetiot)
  + `module-item-spacing=preserve` (#1906, @gpetiot)
  + `nested-match` (#1907, @gpetiot)
  + `parens-tuple-patterns` (#1908, @gpetiot)
  + `sequence-style=before` (#1909, @gpetiot)
  + `stritem-extension-indent` (#1910, @gpetiot)
  + `type-decl-indent` (#1911, @gpetiot)

### Bug fixes

- Fix normalization of sequences of expressions (#1731, @gpetiot)
- Type constrained patterns are now always parenthesized, parentheses were missing in a class context (#1734, @gpetiot)
- Support sugared form of coercions in let bindings (#1739, @gpetiot)
- Add missing parentheses around constructor used as indexing op (#1740, @gpetiot)
- Honour .ocamlformat-ignore on Windows (#1752, @nojb)
- Avoid normalizing newlines inside quoted strings `{|...|}` (#1754, @nojb, @hhugo)
- Fix quadratic behavior when certain constructs are nested. This corresponds
  to the cases where a partial layout is triggered to determine if a construct
  fits on a single line for example. (#1750, #1766, @emillon)
- Fix non stabilizing comments after infix operators (`*`, `%`, `#`-ops) (#1776, @gpetiot)
- Fix excessive break and wrong indentation after a short-open when `indicate-multiline-delimiters=closing-on-separate-line` (#1786, @gpetiot)
- Add parentheses around type alias used as type constraint (#1801, @gpetiot)
- Fix alignment of comments inside a tuple pattern and remove incorrect linebreak.
  Fix formatting of labelled arguments containing comments. (#1797, @gpetiot)
- Emacs: only hook ocamlformat mode on tuareg/caml modes when ocamlformat is not disabled (#1814, @gpetiot)
- Fix boxing of labelled arguments, avoid having a linebreak after a label when the argument has a comment attached (#1830, #1885, @gpetiot)
- Add missing parentheses around application of prefix op when applied to other operands (#1825, @gpetiot)
- Fix application of a monadic binding when 'break-infix-before-func=false' (#1849, @gpetiot)
- Fix dropped comments attached to a sequence in a sugared extension node (#1853, @gpetiot)
- Fix formatting of exception types, and add missing parentheses (#1873, @gpetiot)
- Fix indentation of with-type constraints (#1883, @gpetiot)
- Preserve sugared syntax of extension points with attributes (#1913, @gpetiot)
- Improve comment attachment when followed but not preceded by a linebreak (#1926, @gpetiot)
- Fix position of comments preceding Pmod_ident (#1939, @gpetiot)
- Make the formatting of attributes and docstrings more consistent (#1929, @gpetiot)
- Fix stabilization of comments inside attributes (#1942, @gpetiot)

### Changes

- Set 'module-item-spacing=compact' in the default/conventional profile (#1848, @gpetiot)
- Preserve bracketed lists in the Parsetree (#1694, #1876, #1914, @gpetiot)
- Line directives now cause OCamlFormat to emit an error, they were previously silently ignored (#1845, @gpetiot)
- Apply option 'module-item-spacing' on mutually recursive type declarations for more consistency (#1854, @gpetiot)

### New features

- Handle merlin typed holes (#1698, @gpetiot)
- Handle punned labelled arguments with type constraint in function applications.
  For example, function application of the form `foo ~(x:int)` instead of the explicit `foo ~x:(x:int)`. (ocaml#10434) (#1756, #1759, @gpetiot).
  This syntax is only produced when the output syntax is at least OCaml 4.14.
- Allow explicit binders for type variables (ocaml#10437) (#1757, @gpetiot)
- Add a new `ocaml-version` option to select the version of OCaml syntax of the output (#1759, @gpetiot)
- Allow disambiguated global identifiers (like t/2) so they can be formatted by tools like OCaml-LSP (#1716, @let-def)
- Handle let operator punning uniformly with other punning forms.
  Normalizes let operator to the punned form where possible, if output syntax version is at least OCaml 4.13.0. (#1834, #1846, @jberdine)
- Remove unnecessary surrounding parentheses for immediate objects.
  This syntax is only produced when the output syntax is at least OCaml 4.14. (#1934, @gpetiot)

## 0.19.0 (2021-07-16)

### Bug fixes

- Fix formatting of odoc tags: the argument should be on the same line, indent description that wraps (#1634, #1635, @gpetiot)
- Consistently format let bindings and monadic let bindings, do not drop comments before monadic bindings (#1636, @gpetiot)
- Fix dropped comments attached to pattern constrained by polynewtype (#1645, @gpetiot)
- Fix comment attachment on infix operators (#1643, @gpetiot)
- Add missing spaces inside begin-end delimiting an ite branch (#1646, @gpetiot)
- Add missing parens around function at RHS of infix op (#1642, @gpetiot)
- Preserve begin-end keywords delimiting match cases (#1651, @gpetiot)
- Fix alignment of closing paren on separate line for anonymous functions (#1649, @gpetiot)
- Preserve begin-end keywords around infix operators (#1652, @gpetiot)
- Preserve `begin%ext` syntax for infix opererator expressions (#1653, @gpetiot)
- Consistently format comments attached to let-and bindings located at toplevel (#1663, @gpetiot)
- Remove double parens around a functor in a module application (#1681, @gpetiot)
- Improve breaking of comments to avoid violating the margin (#1676, @jberdine)
- Fix parentheses around successive unary operations (#1696, @gpetiot)
- Add missing break between pattern and attribute (#1711, @gpetiot)
- Add missing parentheses around expression having attributes or comments inside a shorthand let-open clause (#1708, @gpetiot)
- Do not consider leading star '*' when checking the diff of doc comments (#1712, @hhugo)
- Fix formatting of multiline non-wrapping comments (#1723, @gpetiot)
- Fix position of comments following a record field (#1945, @gpetiot)

### Changes

- Improve the diff of unstable docstrings displayed in error messages (#1654, @gpetiot)
- Use UTF8 length of strings, not only in wrapped comments (#1673, @jberdine)
- Improve position of `;;` tokens (#1688, @gpetiot)
- Depend on `odoc-parser` instead of `odoc` (#1683, #1713, @kit-ty-kate, @jonludlam, @julow).
  The parser from odoc has been split from the main odoc package and put into its own package, `odoc-parser`.
- Revert infix-form list formatting to pre-0.17.0 (#1717, @gpetiot)

### New features

- Implement OCaml 4.13 features (#1680, @gpetiot)
  + Named existentials in pattern-matching (ocaml#9584)
  + Let-punning (ocaml#10013)
  + Module type substitutions (ocaml#10133)
- Emacs integration (disabled for ocamlformat < 0.19.0):
  + Indent a line or a region with ocamlformat when pressing <TAB>
  + Break the line and reindent the cursor when pressing <ENTER>
  (#1639, #1685, @gpetiot) (#1687, @bcc32)
- Add 'line-endings=lf|crlf' option to specify the line endings used in the
  formatted output. (#1703, @nojb)

### Internal

- A script `tools/build-mingw64.sh` is provided to build a native Windows
  binary of `ocamlformat` using `mingw64` toolchain under Cygwin.

## 0.18.0 (2021-03-30)

### Bug fixes

- Fix extraneous parenthesis after `let open` with `closing-on-separate-line` (#1612, @Julow)
- Add missing break between polytype quantification and arrow-type body (#1615, @gpetiot)

### Changes

- Use dune instrumentation backend for `bisect_ppx` (#1550, @tmattio)
- Format objects and classes consistently with structure and signature items (#1569, @bikallem)

### New features

- Expose a RPC interface through a new binary `ocamlformat-rpc` and a new library `ocamlformat-rpc-lib` (#1586, @gpetiot, @voodoos)

## 0.17.0 (2021-02-15)

### Removed

- Remove the 'let-open' option, deprecated since 0.16.0 (#1563, @gpetiot)
- Remove support for OCaml 4.06 and 4.07, minimal version requirement bumped to OCaml 4.08 (#1549, @gpetiot)
- Remove the 'extension-sugar' option, deprecated since 0.14.0 (#1588, @gpetiot)

### Bug fixes

- Fix parsing of invalid file wrt original source handling (#1542, @hhugo)
- Preserve the syntax of infix set/get operators (#1528, @gpetiot).
  `String.get` and similar calls used to be automatically rewritten to their corresponding infix form `.()`, that was incorrect when using the `-unsafe` compilation flag. Now the concrete syntax of these calls is preserved.
- Add location of invalid docstring in warning messages (#1529, @gpetiot)
- Fix comments on the same line as prev and next elements (#1556, @gpetiot)
- Break or-patterns after comments and preserve their position at the end of line (#1555, @gpetiot)
- Fix linebreak between signature items of the same group (#1560, @gpetiot)
- Fix stack overflow on large string constants (#1562, @gpetiot)
- Fix comment position around list cons operator (#1567, @gpetiot)
- Fix the vertical alignment test to break down comment groups (#1575, @gpetiot)
- Preserve spacing of toplevel comments (#1554, @gpetiot)
- Support more sugared extension points (#1587, @gpetiot)

### Changes

- Add buffer filename in the logs when applying ocamlformat (#1557, @dannywillems)
- Improve comment position in pattern collection (#1576, @gpetiot)
- Consistent positioning of lambda return type annotations when no-break-infix-before-func and pre/post extensions (#1581, @gpetiot)

### New features

- Support injectivity type annotations (OCaml 4.12 feature) (#1523, @gpetiot)

## 0.16.0 (2020-11-16)

### Removed

- Remove the 'escape-chars' option, deprecated since 0.14.0 (#1462, @gpetiot)
- Remove the 'escape-strings' option, deprecated since 0.14.0 (#1463, @gpetiot)
- Remove the 'doc-comments-val' option, deprecated since 0.14.2 (#1461, @gpetiot)
- Removed options are now listed in the commandline manual (new REMOVED OPTIONS section) (#1469, @Julow)

### Changes

- Set 'indicate-multiline-delimiters=no' on default profile (#1452, @gpetiot)
- Option 'let-open' is now deprecated, concrete syntax will always be preserved starting from OCamlFormat v0.17.0, corresponding to the current 'let-open=preserve' behavior. (#1467, @gpetiot)
- Warnings printed by ocamlformat itself now use the 4.12 style with symbolic names (#1511, #1518, @emillon)
- Remove extension from executable name in error messages. On Windows, this means that messages now start with "ocamlformat: ..." instead of "ocamlformat.exe: ..." (#1531, @emillon)
- Using tokens instead of string manipulation when inspecting the original source (#1526, #1533, #1541 @hhugo) (#1532, @gpetiot)

### Bug fixes

- Allow a break after `if%ext` with `if-then-else=keyword-first` (#1419, #1543, @gpetiot)
- Fix parentheses around infix applications having attributes (#1464, @gpetiot)
- Fix parentheses around the index arg of a non-sugared index operation (#1465, @gpetiot)
- Preserve comment position around `match` and `try` keywords (#1458, @gpetiot)
- Add missing break in module statement (#1431, @gpetiot)
- Indent attributes attached to included modules better (#1468, @gpetiot)
- Clean up `ocamlformat.el` for submission to MELPA (#1476, #1495, @bcc32)
  + Added missing package metadata to `ocamlformat.el` (#1474, @bcc32)
  + Fix `ocamlformat.el` buffer replacement for MacOS Emacs (#1481, @juxd)
- Add missing parentheses around a pattern matching that is the left-hand part of a sequence when an attribute is attached (#1483, @gpetiot)
- Add missing parentheses around infix operator used to build a function (#1486, @gpetiot)
- Fix comments around desugared expression (#1487, @gpetiot)
- Fix invalid fragment delimiters of format-invalid-files recovery mode (#1485, @hhugo)
- Fix misalignment of cases in docked `function` match (#1498, @gpetiot)
- Preserve short-form extensions for structure item extensions (#1502, @gpetiot).
  For example `open%ext M` will not get rewritten to `[%%ext open M]`.
- Do not change the spaces within the code spans in docstrings (#1499, @gpetiot)
- Comments of type constrained label in record pattern have to be relocated in 4.12 (#1517, @gpetiot)
- Preserve functor syntax for OCaml 4.12 (#1514, @gpetiot)
- Fix inconsistencies of the closing parentheses with indicate-multiline-delimiters (#1377, #1540, @gpetiot)
- Fix position of comments around list constructor (::) (#1524, @gpetiot)
- Fix comments position in extensions (#1525, @gpetiot)
- Fix formatting of field override with constraint (#1544, @gpetiot)

### New features

## 0.15.1 (2020-11-02)

### Internal

- Use ppxlib instead of ocaml-migrate-parsetree 1.x. (#1482, @emillon)
  + No functional changes are expected.
  + Cherry picked commits: 219dc1e3a4614041e1bc5428d003c0af4e, 9e453b0ef87124e33827ee2423289deef8, 7ad1e575ffa4ce3022c71daba39954d3b9, eb49db6772a9adabe611982000465d0ad7, dc79052a085950cd88fdef0843f665a029, c06c544e21bd65b726cde8fee0f78a6248, ce94d2fa50ff276b5782070375a0b30ba1

## 0.15.0 (2020-08-06)

### Changes

- Do not break inline elements such as `{i blah}` in docstrings (#1346, @jberdine)
- Distinguish hash-getter from hash-comparison infix operators. Operators of the form `#**#` or `#**.` where `**` can be 0 or more operator chars are considered getter operators and are not surrounded by spaces, as opposed to regular infix operators (#1376, @gpetiot)
- Type constraint on return type of functions is now always printed before the function body (#1381, #1397, @gpetiot)

### Bug fixes

- Restore previous functionality for pre-post extension points (#1342, @jberdine)
- Fix extra break before `function` body of a `fun` (#1343, @jberdine)
- Indent further args of anonymous functions (#1440, @gpetiot)
- Do not clear the emacs `*compilation*` buffer on successful reformat (#1350, @jberdine)
- Fix disabling with attributes on OCaml < 4.08 (#1322, @emillon)
- Preserve unwrapped comments by not adding artificial breaks when `wrap-comments=false` and `ocp-indent-compat=true` are set to avoid interfering with ocp-indent indentation. (#1352, @gpetiot)
- Break long literal strings at the margin (#1367, @gpetiot)
- Break after a multiline argument in an argument list (#1360, @gpetiot)
- Remove unnecessary parens around object (#1379, @gpetiot)
- Fix placement of comments on constants (#1383, @gpetiot)
- Do not escape arguments of some Odoc tags (#1391, 1408, @gpetiot, @Julow).
  The characters `[]{}` must not be escaped in the arguments of `@raise`, `@author`, `@version` and others.
- Fix missing open line between multi-line let-binding with poly-typexpr (#1372, @jberdine)
- Remove trailing space after expression when followed by an attribute and break before attributes attached to multi-line phrases (#1382, @gpetiot)
- Do not add a space to minimal comments `(* *)`, `(** *)` and `(*$ *)` (#1407, @gpetiot)
- Fix attributes position in labelled arguments type (#1434, @gpetiot)
- Add missing parens around type annotation in anonymous function (#1433, @gpetiot)
- Fix alignment of 'then' keyword in parenthesised expression (#1421, @gpetiot)

### New features

- Support quoted extensions (added in ocaml 4.11) (#1405, @gpetiot)
- Recognise eliom file extensions (#1430, @jrochel)

## 0.14.3 (2020-07-22)

### Changes

- No functional changes from 0.14.2. The goal of this release is to be
  compatible with base and stdio v0.14.0.
- Backport the following PRs:
  + Update opam metadata (#1386)
  + Add compatibility with base.v0.14.0 (#1396)
  + Allow stdio.v0.14 (#1399)

## 0.14.2 (2020-05-11)

### Changes

- Merge `doc-comments-val` option with `doc-comments`. The placement of documentation comments on `val` and `external` items is now controled by `doc-comments`.
  + `doc-comments=after` becomes `doc-comments=after-when-possible` to take into account the technical limitations of ocamlformat;
  + `doc-comments=before` is unchanged;
  + `doc-comments-val` is now replaced with `doc-comments`.
    To reproduce the former behaviors
    * `doc-comments=before` + `doc-comments-val=before`: now use `doc-comments=before`;
    * `doc-comments=before` + `doc-comments-val=after`: now use `doc-comments=before-except-val`;
    * `doc-comments=after` + `doc-comments-val=before`: this behavior did not make much sense and is not available anymore;
    * `doc-comments=after` + `doc-comments-val=after`: now use `doc-comments=after-when-possible`.
 (#1358, @jberdine, @Julow, @gpetiot).
 This reverts changes introduced in 0.14.1 (#1335) and 0.14.0 (#1012).

## 0.14.1 (2020-04-14)

### Changes

- The default for `doc-comments` is changed to `after` (#1335, @Julow).
  This reverts a change introduced in 0.14.0 (#1012).
- Revert deprecation of the `doc-comments` option (#1331, @Julow).
  This reverts a change introduced in 0.14.0 (#1293).

## 0.14.0 (2020-04-02)

### New features

- Add an option `--format-invalid-files` to print unparsable parts of the input as verbatim text. This feature is still experimental. (#1026, @gpetiot)
- Support multi-indices extended indexing operators (#1279, #1277, @Julow, @gpetiot).
  This feature has been added in OCaml 4.10.0
- Handle OCaml 4.10.0 AST (#1276, @gpetiot)
- Preserve functor syntax for consistency (#1312, @gpetiot).
  Previously both functor syntax: `module M = functor (K : S) -> struct end` and `module M (K : S) = struct end` would be formatted as the latter, the original syntax is now preserved.

### Changes

- Add the option `doc-comments-val=before|after` (#1012, @Julow).
  This option set the placement of documentation comment on `val` and `external` only.
  It is set to `after` by default.
- The default for `doc-comments` is changed from `after` to `before` (#1012, #1325, @Julow).
  This affects both `conventional` (default) and `ocamlformat` profiles.
- Some options are now deprecated:
  + `doc-comments` (#1293, #1012).
    This option depends on a flawed heuristic.
    It is replaced by `doc-comments-val` for `val` and `external` declarations.
    There is no equivalent to this option in the general case.
  + `escape-chars`, `escape-strings` and `extension-sugar` (#1293).
    These options are rarely used and their default behavior is considered to be the right behavior.
- Add space between `row_field` attributes and the label or arguments, to be
  consistent with the non-polymorphic case. (#1299, @CraigFe)

### Bug fixes

- Fix missing parentheses around `let open` (#1229, @Julow).
  eg. `M.f (M.(x) [@attr])` would be formatted to `M.f M.(x) [@attr]`, which would crash OCamlformat
- Remove unecessary parentheses with attributes in some structure items:
  + extensions and eval items (#1230, @Julow).
    eg. the expression `[%ext (() [@attr])]` or the structure item `(() [@attr]) ;;`
  + `let _ = ...`  constructs (#1244, @emillon)
- Fix some bugs related to comments:
  + after a function on the rhs of an infix (#1231, @Julow).
    eg. the comment in `(x >>= fun y -> y (* A *))` would be dropped
  + in module unpack (#1309, @Julow).
    eg. in the module expression `module M = (val x : S (* A *))`
- Fix formatting of empty signature payload `[%a:]` (#1236, @emillon)
- Fix parenthesizing when accessing field of construct application (#1247, @gpetiot)
- Fix formatting of attributes on object overrides `{< >}` (#1238, @emillon)
- Fix attributes on coercion (#1239, @emillon)
- Fix formatting of attributes on packed modules (#1243, @emillon)
- Fix parens around binop operations with attributes (#1252, #1306, @gpetiot, @CraigFe)
- Remove unecessary parentheses in the argument of indexing operators (#1280, @Julow)
- Retain attributes on various AST nodes:
  + field set expressions, e.g. `(a.x <- b) [@a]` (#1284, @CraigFe)
  + instance variable set expressions, e.g. `(a <- b) [@a]` (#1288, @CraigFe)
  + indexing operators, e.g. `(a.(b)) [@a]` (#1300, @CraigFe)
  + sequences, e.g. `(a; b) [@a]` (#1291, @CraigFe)
- Avoid unnecessary spacing after object types inside records and polymorphic variants, e.g. `{foo : < .. > [@a]}` and `{ foo : < .. > }` (#1296, @CraigFe)
- Fix missing parentheses around tuples with attributes. (#1301, @CraigFe).
  Previously, `f ((0, 0) [@a])` would be formatted to `f (0, 0) [@a]`, crashing OCamlformat.
- Avoid emitting `>]` when an object type is contained in an extension point or attribute payload (#1298, @CraigFe)
- Fix crash on the expression `(0).*(0)` (#1304, @Julow).
  It was formatting to `0.*(0)` which parses as an other expression.
- Preserve empty doc-comments syntax. (#1311, @gpetiot).
  Previously `(**)` would be formatted to `(***)`.
- Do not crash when a comment contains just a newline (#1290, @emillon)
- Handle lazy patterns as arguments to `class` (#1289, @emillon)
- Preserve cinaps comments containing unparsable code (#1303, @Julow).
  Previously, OCamlformat would fallback to the "wrapping" logic, making the comment unreadable and crashing in some cases.
- Fix normalization of attributes, fixing the docstrings in attributes (#1314, @gpetiot)
- Add missing parentheses around OR-patterns with attributes (#1317, @gpetiot)
- Fix spacing inside parens for symbols when the spacing was handled by the englobing exp (#1316, @gpetiot)
- Fix invalid (unparsable) docstrings (#1315, @gpetiot).
  When parsing a comment raises an error in odoc, it is printed as-is.
- Fix parenthesizing of optional arguments rebound to non-variables, e.g.
  `let f ?a:(A) = ()` rather than the unparsable `let f ?a:A = ()` (#1305, @CraigFe)

## 0.13.0 (2020-01-28)

### New features

- Add an option `--margin-check` to emit a warning if the formatted output exceeds the margin (#1110, @gpetiot)
- Preserve comment indentation when `wrap-comments` is unset (#1138, #1159, @Julow)
- Improve error messages (#1147, @Julow)
- Display standard output in the emacs plugin even when ocamlformat does not fail (#1189, @gpetiot)

### Removed

- Remove `ocamlformat_reason` (#254, #1185, @emillon).
  This tool has never been released to opam, has no known users, and overlaps
  with what `refmt` can do.
- Remove `ocamlformat-diff` (#1205, @gpetiot).
  This tool has never been released to opam, has no known users, and overlaps
  with what `merge-fmt` can do.

### Packaging

- Work with base v0.13.0 (#1163, @Julow)

### Bug fixes

- Fix placement of comments just before a '|' (#1203, @Julow)
- Fix build version detection when building in the absence of a git root (#1198, @avsm)
- Fix wrapping of or-patterns in presence of comments with `break-cases=fit` (#1167, @Julow).
  This also fixes an unstable comment bug in or-patterns
- Fix an unstable comment bug in variant declarations (#1108, @Julow)
- Fix: break multiline comments (#1122, @gpetiot)
- Fix: types on named arguments were wrapped incorrectly when preceding comments (#1124, @gpetiot)
- Fix the indentation produced by max-indent (#1118, @gpetiot)
- Fix break after Psig_include depending on presence of docstring (#1125, @gpetiot)
- Remove some calls to if_newline and break_unless_newline and fix break before closing brackets (#1168, @gpetiot)
- Fix unstable cmt in or-pattern (#1173, @gpetiot)
- Fix location of comment attached to the underscore of an open record (#1208, @gpetiot)
- Fix parentheses around optional module parameter (#1212, @cbarcenas)
- Fix grouping of horizontally aligned comments (#1209, @gpetiot)
- Fix dropped comments around module pack expressions (#1214, @Julow)
- Fix regression of comment position in list patterns (#1141, @jberdine)
- Fix: adjust definition of Location.is_single_line to reflect margin (#1102, @jberdine)

### Documentation

- Fix documentation of option `version-check` (#1135, @Wilfred)
- Fix hint when using `break-separators=after-and-docked` (#1130, @gretay-js)

## 0.12 (2019-11-04)

### Changes

- Set "conventional" as the default profile (#1060, @gpetiot).
  This new profile is made to better match the most used style and is encouraged.
  To continue using the previous default, use `profile = ocamlformat` in your `.ocamlformat`.
- CLI: Allow both values of boolean options (#1062, @Julow).
  Now, both `--opt` and --no-opt` are available on the CLI for any boolean option "opt".
  Previously, only one of them were available depending on the default value.
- Auto mode for `break-string-literals` (#1057, @gpetiot).
  `wrap`, `newlines` and `newlines-and-wrap` values of `break-string-literals` are removed.
  `auto` replaces them, it is equivalent to `newlines-and-wrap`.
- Dock collection brackets (#1014, @gpetiot).
  `after-and-docked` value of `break-separators` is removed and is replaced by a new `dock-collection-brackets` option.
- Preserve `begin` and `end` keywords in if-then-else (#978, @Julow).
  Previously, `begin`/`end` keywords around if-then-else branches were turned into parentheses.

#### New features

- Give a hint when warning 50 is raised (#1111, @gpetiot)
- Add a message when a config value is removed (#1089, @emillon).
  Explain what replaces removed options and avoid printing a parsing error.
- Implement `sequence-blank-line=preserve-one` for let bindings (#1077, @Julow).
  Preserve a blank line after `let .. in` when `sequence-blank-line` set to `preserve-one`.
  Previously, only blank lines after `;` could be preserved.
- Parse toplevel directives (#1020, @Julow).
  Allow `#directives` in `.ml` files.
  Previously, files containing a directive needed to be parsed as "use file".
  The "use file" mode is removed and `--use-file` is now the same as `--impl`.
- Don't require `--name`, require kind, forbid `--inplace`, allow `--check`, make `--enable-outside-detected-project` implicit when reading from stdin (#1018, @gpetiot)
- Parse code in docstrings (#941, @gpetiot).
  Format OCaml code in cinaps-style comments `(*$ code *)` and code blocks in documentation comments `(** {[ code ]} *)`.
- Parse documentation comments with Odoc (#721, @Julow).
  Formatting of documentation comments is more robust and support newer Odoc syntaxes.
  Internally, Odoc replaces Octavius as the documentation parser.

#### Bug fixes

- Fix unstabilizing comments on assignments (#1093, @gpetiot)
- Fix the default value documentation for `max-indent` (#1105, @gpetiot)
- Fix closing parenthesis exceeding the margin in function application (#1098, @Julow)
- Missing break before attributes of `Pmty_with` (#1103, @jberdine)
- Fix closing quote exceeding the margin (#1096, @Julow)
- Fix break before the closing bracket of collections (exceeding the margin) (#1073, @gpetiot)
- Fix precedence of Dot wrt Hash (#1058, @gpetiot)
- Fix break in variant type definition to not exceed the margin (#1064, @gpetiot)
- Fix newlines and indentation in toplevel extension points (#1054, @gpetiot)
- Fix placement of doc comments around extensions (#1052, @Julow)
- Inline extensions that do not break (#1050, @gpetiot)
- Add missing cut before attributes in type declarations (#1051, @gpetiot)
- Fix alignment of cases (#1046, @gpetiot)
- Fix blank line after comments at the end of lists (#1045, @gpetiot)
- Fix indexing operators precedence (#1039, @Julow)
- Fix dropped comment after infix op (#1030, @gpetiot)
- No newline if the input is empty (#1031, @gpetiot)
- Fix unstable comments around attributes (#1029, @gpetiot)
- Fix extra blank line in sequence (#1021, @Julow)
- Check functor arguments when computing placement of doc comments (#1013, @Julow)
- Fix indentation of labelled args (#1006, @gpetiot)
- Fix linebreak between or-cases with comments when `break-cases=all` (#1002, @gpetiot)
- Fix unstable unattached doc comment in records (#998, @Julow)
- Fix string literal changed (#995, @Julow)
- Fix type variable (#996, @Julow)
- Fix crash on extension sequence (#992, @gpetiot)
- Fix position of expressions regarding of comments in infix-op expressions (#986, @gpetiot)
- Escape special characters in external declaration (#988, @Julow)
- Fix parens around constrained expr with attrs (#987, @gpetiot)
- Fix the margin, and correctly breaks comments (#957, @gpetiot)
- Fix formatting of custom indexing operators (#975, @gpetiot)
- Fix position of comments of labelled arrow types (#976, @gpetiot)
- No box around inline odoc styles (#971, @gpetiot)
- Fix boxing of collection expressions/patterns (#960, @gpetiot)
- Fix crash on record expr with pack fields (#963, @Julow)
- Fix letop in subexpr (#956, @hhugo)

### Internal

- Take file kind from --name when formatting stdin (#1119, @Julow)
- Make Fmt.t abstract (#1109, @Julow)
- Future-proof Fmt API in case Fmt.t goes abstract (#1106, @emillon)
- Future-proof `Fmt` API in case `Fmt.t` goes abstract (#1106, @emillon)
- Optional names for formatting boxes in debug output (#1083, @gpetiot)
- Check ocamlformat error codes in the testsuite (#1084, @emillon)
- Clean `Translation_unit` (#1078, @gpetiot)
- Use dune file generation in test/passing/dune (#1082, @emillon)
- CI: factorize tests and check reason build (#1079, @gpetiot)
- Use short form for action in src/dune (#1076, @emillon)
- Cleanup `sequence_blank_line` (#1075, @Julow)
- CI: use a script travis-ci.sh to simplify .travis.yml (#1063, @gpetiot)
- Remove utility functions from `Fmt_ast` (#1059, @gpetiot)
- CI: use opam-2.0.5 in Travis (#1044, @XVilka)
- CI: check the build with OCaml 4.07.1 and 4.08.0 (#1036, @Julow)
- Use the same sets of options for both branches by default in `test_branch.sh` (#1033, @gpetiot)
- Fix `test_branch.sh` and CI checking of CHANGES.md (#1032, #1034, @Julow)
- Fix flag of git-worktree in `test_branch.sh` and `bisect.sh` (#1027, @gpetiot)
- Remove the `bisect_ppx` dependency and clean the `Makefile` (#1005, @Julow)
- Use a `CHANGES.md` log file again (#1023, @gpetiot)
- Support OCaml 4.09.0 (add the odoc.1.4.2 dependency) (#1024, @gpetiot)
- Update labels of issue templates (#1017, @gpetiot)
- Update labels in `CONTRIBUTING.md` (#1007, @gpetiot)
- Allow to ignore invalid options (#984, @hhugo).
  The `--ignore-invalid-option` flag is added to ignore invalid options in `.ocamlformat` files.
- Improve the documentation of `--doc-comments` (#982, @Julow)
- Remove symbolic links and change naming convention of tests (#980, @gpetiot)
- Change the type of `fmt_code` (#974, @gpetiot)
- Simplify `Makefile` (#973, @hhugo)
- Dune should not be flagged as a build dep anymore (#954, @gpetiot)

## 0.11 (2019-08-07)

- Improve: generalize API of Config_option (#952, @gpetiot)
- Improve: new 'before' value for option 'sequence-style' (#947, @gpetiot)
- Project: create issue templates (#950, @gpetiot)
- Improve: tidying up Conf.ml (#951, @gpetiot)
- Improve: parse code in comments (#934, @gpetiot)
- Fix comments' placement (do not look at loc_stack) (#923, @gpetiot)
- Doc: setting flags in .ocamlformat (#944, @gpetiot)
- Doc: enable-outside-detected-project necessary for global conf file (#948, @gpetiot)
- Fix hashbang handling (#946, @hhugo)
- Improve: support Shell-style regular expressions in .ocamlformat-ignore and .ocamlformat-enable files (#937, @gpetiot)
- Improve: force break after an infix op only if followed by another one (#935, @gpetiot)
- Fix break-separators=after-and-docked for lists and arrays (#931, @gpetiot)
- Improve: deprecate option break-string-literals and change its default value (#932, @gpetiot)
- Improve: break with labeled arrow type (#933, @gpetiot)
- Improve: disambiguate non-breaking matching structures (#857, @gpetiot)
- Improve: warning 50 handled like an internal error (#930, @gpetiot)
- Fix break-separators=after-and-docked for record patterns (#929, @gpetiot)
- Fix closing parenthesis indentation when on separate line (#928, @gpetiot)
- Improve: split the Conf.ml file (#920, @gpetiot)
- Fix position of comments after anonymous functions (#919, @gpetiot)
- Fix: comments around disabled block (#918, @hhugo)
- Fix monadic bindings (new 4.08 syntax) (#911, @gpetiot)
- Fix attribute when break-infix-before-func=false (#916, @gpetiot)
- Improve: update ocamlformat_reason opam file to 2.0 format (#913, @avsm)
- Fix attributes of modules (#910, @gpetiot)
- Fix docstrings of exceptions (#909, @gpetiot)
- Fix attribute location in Normalization (#908, @gpetiot)
- Improve: add the 'ocamlformat-file-kind' argument to the emacs hook (#905, @gpetiot)
- Improve: dunify testsuite (#881, @trRefis)
- Improve: add trailing semicolon inside record when break-separators=after-and-docked (#899, @gpetiot)
- Fix compilation with 4.06 and 4.07 (#898, @gpetiot)
- Improve: add a new way to indicate multiline delimiters (#876, @trefis)
- Fix inconsistency of break-separators=after-and-docked for record expressions (#856, @gpetiot)

## 0.10 (2019-06-25)

- Improve: align cases horizontally (#883, @gpetiot)
- Improve: option exp-grouping (#828, @gpetiot)
- Improve: synchronize Format with upstream stdlib (#885, @gpetiot)
- Improve: break-string-literals=newlines-and-wrap (#896, @gpetiot)
- Improve: specify break hint in fits_breaks (#894, @gpetiot)
- Improve: option break-before-in (#892, @gpetiot)
- Fix break-string-literals=newlines (#887, @gpetiot)
- Improve: Implement break-fun-sig without Location.is_single_line (#886, @Julow)
- Format gen_version.ml (#893, @hhugo)
- Improve: switch to ast 4.08 (#831, @hhugo)
- Fix formatting of arguments when break-fun-decl=fit-or-vertical (#884, @gpetiot)
- Test: extend max_indent test (#878, @trefis)
- Test: break_cases_normal_indent.ml is a symlink on break_cases_fit.ml (#879, @gpetiot)
- Improve unicode text length computation (#816, @gpetiot)
- Add an option to control the indentation of nested matches (#870, @trefis)
- Fix: properly interpret indicate-multiline-delimiters for if-then-elses (#874, @trefis)
- Enable warning 9 (#875, @hhugo)
- Fix unstable comment in `let%ext` (#873, @gpetiot)
- Improve: option max-indent (#841, @gpetiot)
- Improve: option nested-match=align (#827, @gpetiot)
- Fix dropped attributes in with_constraints (#846, @gpetiot)
- Fix dropped comments in list patterns and module types  (#866, @gpetiot)
- Fix comment dropped in object (#849, @gpetiot)
- Fix inconsistency of break-separators for wildcards in match cases (#855, @gpetiot)
- Improve: new options to support 'with' and 'strict_with' (ocp-indent) (#853, @gpetiot)
- Improve: .ocamlformat-enable files listing files to format when ocamlformat is disabled (#854, @gpetiot)
- Check that all locations have been considered during formatting (#864, @hhugo)
- clean Hashtbl.Poly (#862, @hhugo)
- Fix: test.sh (#858, @hhugo)
- cleanup Cmts.ml (#861, @hhugo)
- Clean: Cleanup usage of Poly (#860, @hhugo)
- Fix: rename sexp_list into list (#859, @hhugo)
- Fix vim instructions (#852, @naartjie)
- Improve: options extension-indent and stritem-extension-indent (#840, @gpetiot)
- Fix comment dropped in field alias (#848, @gpetiot)
- Fix pro position for with_constraints (#847, @gpetiot)
- Improve: finer space-around-exp options (#837, @gpetiot)
- Improve: preserve blank lines in conventional and sparse profiles (#838, @gpetiot)
- Improve: don't fit tag-only comments after val declarations (#836, @Julow)
- Improve speed with ofday_unit_tests_v1.ml (#833, @hhugo)
- Fix exception when calling String.sub (#832, @gpetiot)
- Improve: implement doc-comments and doc-comments-tag-only for every items (#746, @Julow)
- Improve: Add field-space=tight-decl (#829, @Julow)
- Improve: make Sugar.list_exp and Sugar.list_pat tail-recursive (#823, @gpetiot)
- Improve: options 'let-binding-indent', 'type-decl-indent' and 'indent-after-in' (#822, @gpetiot)
- Fix: performance issue with deep asts (#826, @hhugo)
- Improve: preserve blank lines in sequences (#814, @gpetiot)
- Improve: tidying Fmt_ast.ml (#821, @gpetiot)
- Improve: space before type constraint in record (#819, @gpetiot)
- Improve: break-cases=fit-or-vertical (#820, @gpetiot)
- Improve: remove break before ending paren for anonymous functions (#818, @gpetiot)
- Improve: preserve the position of type annotation in bindings (#815, @gpetiot)
- Improve: preserve record type annot (#812, @gpetiot)
- Fix break before ending paren (#801, @gpetiot)
- Improve: better consistency between structures and signatures (#803, @gpetiot)
- Fix let module sparse (sparse mode only for module applications) (#809, @gpetiot)
- Improve: change formatting of newtypes (#811, @gpetiot)
- Improve: break-cases-all shouldn't break nested patterns (#810, @gpetiot)
- Fix: sugarized extensions (#805, @gpetiot)
- Improve: tidying Fmt_ast (#808, @gpetiot)
- Fix cmt in empty structure (#804, @gpetiot)
- Remove dead link to preset profiles (#806, @andschwa)
- Improve: break with type constraints (#797, @gpetiot)
- Fix colon break module type functor (#802, @gpetiot)
- Improve: K&R style for if-then-else (#787, @gpetiot)
- Improve: new option break-fun-sig (#785, @gpetiot)
- Improve: indentation consistency of '<-' and `:=` (#780, @gpetiot)
- Fix: functor application and break-struct wrap incorrectly (#786, @gpetiot)
- Break after anonymous function arrow after infix op (#781, @gpetiot)
- Fix: type extension (#782, @gpetiot)
- Improve: Fmt.noop (#784, @gpetiot)
- Fix extension of value binding (#779, @chrismamo1)
- Improve: less sensitivity to concrete syntax (#767, @gpetiot)
- Fix missing space before attribute on includes (#775, @Julow)
- Improve: new option let-module (#768, @gpetiot)
- Improve: --disable-outside-detected-project is set by default (#761, @gpetiot)
- Fix weird parens break (#751, @gpetiot)
- Fix: if $XDG_CONFIG_HOME is either not set or empty, use $HOME/.config (#758, @gpetiot)
- Fix: --use-file/--impl/--intf should override file extension (#774, @gpetiot)
- Improve: less breaks for break-cases=all but correctly breaks or-patterns (#762, @gpetiot)
- Remove unecessary break on module pack constraints with with-constraints (#739, @Julow)
- Fix inconsistent break before module signature (#755, @gpetiot)
- Fix indentation of functor argument (#773, @gpetiot)
- Tidying fmt ast (#748, @gpetiot)
- Fix nested parens with no break infix before func (#760, @gpetiot)
- Provide an mli for Compat (#772) (hhugo)
-Fix non-wrapping asterisk prefixed cmts (#759, @gpetiot)
- Support for OCaml 4.08 (#763, @hhugo)
- Fix module type functor (#716, @gpetiot)
- Small cleanup (#764, @hhugo)
- Fix: update ocamlformat-help.txt (follow up on #752) (#756, @gpetiot)
- Fix module pack and functor (#735, @Julow)
- Fix grammar: it's -> its (@anmonteiro)
- Improve: support --name with --inplace (#740, @jberdine)
- Fix: dropped comments for pexp_record (#743, @hhugo)
- Improve: comments arround attributes, fix #726 (#742, @hhugo)
- Update README for new profiles (#738, @jberdine)
- Remove deprecated 'default' profile (#736, @jberdine)
- Fix extra parens around ext match (#733, @gpetiot)
- Improve: factorize with compose_module (#729, @gpetiot)
- Test: exclude gen_version.ml from test (#732, @jberdine)
- Improve: make gen_version an ocaml script (#664, @hhugo)

## 0.9.1 (2019-06-24)

- Small cleanup (#764, @hhugo)
- Support for OCaml 4.08 (#763, @hhugo)

## 0.9 (2019-03-28)

- Admin: remove CHANGES.md that was essentially git log (@jberdine)
- Admin: simplify release procedure (@jberdine)
- Build: fix ocaml version constraint, need 4.06 (@jberdine)
- Improve: make gen_version an ocaml script (@hhugo)
- Improve: fix associativity of Pexp_setfield (#725, @jberdine)
- Improve: normalize setfield and setinstvar (#720, @gpetiot)
- Remove: deprecated config file syntax parsing (#715, @jberdine)
- Improve: put the equal first for ocp-indent-compat (#717, @gpetiot)
- Fix: parse docstrings once (#713, @gpetiot)
- Improve: new profiles conventional and ocamlformat (#663, @gpetiot)
- Revert module indentation (#714, @gpetiot)
- Fix infix wrap (#691, @gpetiot)
- Fix doc comments tag only when docstring parsing disabled (#711, @gpetiot)
- Fix missing space before closing paren around function (#705, @jberdine)
- Fix documentation of doc-comments-tag-only (#710, @gpetiot)
- Improve: module-item-spacing=preserve (#538, @gpetiot)
- Add a space in "Jane Street" (#703, @kevinji)
- Fix js_source.ml (#702, @gpetiot)
- Fix space-around-collection-expressions for record/variant definitions (#670, @Julow)
- Fix extra space ifthenelse (#700, @gpetiot)
- Improve split attribute in let binding for expect test with uncaught exn (#681, @gpetiot)
- Fix empty newline before equal (#701, @gpetiot)
- Fix double cmts (#678, @gpetiot)
- Fix value binding ocp indent compat (#694, @gpetiot)
- Fix ast changed when record ident constrained (#697, @gpetiot)
- Fix incorrect ocaml code (#698, @gpetiot)
- Fix fmt for CI (#693, @gpetiot)
- Fix record break (#689, @gpetiot)
- Fix break before parens no wrap fun args (#690, @gpetiot)
- Improve: disable conf in files and attributes (#684, @gpetiot)
- Fix space around tuples (#679, @gpetiot)
- Improve: break before in for let-module construct, because of ocp-indent (#685, @gpetiot)
- Improve debugging output (#677, @hhugo)
- Improve: group open/close of modules and fix indentation (#665, @gpetiot)
- Fix constrained match in record (#676, @gpetiot)
- Fix: formatting of end line comments (#662, @gpetiot)
- Fix cmt in fun when no break infix (#668, @gpetiot)
- Add the wrap-fun-decl option (#645, @Julow)
- Improve: break the list of 'with type' module constraints (#639, @gpetiot)
- Reduce the use of Poly comparisons (#661, @hhugo)
- Improve: check flag to check whether the input files already are formatted (#657, @gpetiot)
- Fix cmt placement infix op (#651, @gpetiot)
- Restore compat with base.v0.11 (@hhugo)
- Fix: disallow '-' with other inputs (#658, @hhugo)
- Fix build on OCaml 4.06.1 (#646, @Julow)
- Fix comments on record fields (#650, @Julow)
- Fix cmts in list (#654, @gpetiot)
- Improve: If-then-else = fit-or-vertical mode (#603, @gpetiot)
- Link to man page from readme (#648, @yawaramin)
- Fix indent match branches with cmts (#644, @gpetiot)
- Build: update to base v0.12 (#642, @jberdine)
- Fit tag-only doc comments (#637, @Julow)
- Fix try%lwt indent (#638, @gpetiot)
- Fix type manifest formatting (#616, @gpetiot)
- Fix: don't include ocamlformat_diff in ocamlformat (#636, @Khady)
- fix emacs setup (#631, @Khady)
- tools/update_tests.sh --all (#632, Julow)
- Fix: don't break line before wrapping comment (#634, @gpetiot)
- Fix ignored ocamlformat attribute (#615, @gpetiot)
- Include jsoo in the tests (#618, @hhugo)
- Fix missing break before comment (#613, @gpetiot)
- Do not rely on the file-system to format sources (#611, @hhugo)
- Ignore file in .ocamlformat-ignore (#606, @hhugo)
- Improve reason support (#608, @hhugo)
- Fix: fix fmt_ast wrt strings and chars when sources are not available (#607, @hhugo)
- Fix ocamlformat_reason (#604, @hhugo)
- Fix missing break for local open record patterns (#602, @gpetiot)
- Fix regression for variants with docstrings (#601, @gpetiot)
- Fix extra break in module pack type (#600, @Julow)
- Add the doc-comments-padding option (#575, @Julow)
- Improve: externalize Sugar functions from Fmt_ast.ml (#593, @gpetiot)
- Fix typedecl attribute (#595, @gpetiot)
- Improve: less linebreaks for break-cases=fit (#536, @gpetiot)
- fix #590 (#594, @hhugo)
- Make gen_version.sh use bash. (#592, @hhugo)
- Implement box debugging (#574, @Julow)
- Break closing bracket in polymorphic variants (#583, @Julow)
- Break comment record (#580, @Julow)
- missing headers (@hhugo)
- Improve: mishandling of field_space in record exps and patterns (#587, @jberdine)
- Add empty mli for executable (#591, @hhugo)
- tests: test ocamlformat when disabled (@hhugo)
- dont reformat if disabled (@hhugo)
- remove global ref in Transation_unit (@hhugo)
- Fix Emacs (>26.1) temporary buffer not killed (#567, @ludwigpacifici)
- Improve: opam file for ocamlformat_diff to remove the bos dependency (#579, @gpetiot)
- Fix: Require Octavius version 1.2.0 (#576, @Julow)
- Improve: record fields with type constraints (#565, @jberdine)
- Fix: comments attachment (#548, @gpetiot)
- Improve: parens around constrained any-pattern (#431, @gpetiot)
- Revise formatting of compact single case matches (#552, @jberdine)
- Fix typo in help text (#553) (Wilfred Hughes)
- Improve: calculate length of comment strings using UTF8 (#550, @jberdine)
- Admin: update travis versions of ocaml and opam (#551, @jberdine)
- Fix: missing break before `; _` (#549, @jberdine)
- Improve: module item spacing in sparse mode (#546, @jberdine)
- Improve: some simplifications (#542, @gpetiot)
- Improve: remove unnecessary parens when open module (#537, @gpetiot)
- Improve: not breaking after bind/map operators (#463, @gpetiot)
- Fix suboptimal docstring formatting (#540, @gpetiot)
- amend janestreet profile (#524, @mbarbin)
- Improve: option break-separators (#461, @gpetiot)
- Fix formatting of types with ocp-indent-compat=true (#525, @gpetiot)
- Preserve shebang (#533, @gpetiot)
- Fix: remove indented empty lines between comments (#531, @gpetiot)
- Improve: remove indented empty lines separating recursive modules (#528, @gpetiot)
- add update_tests.sh (#529, @gpetiot)
- Improve: space around collection expressions (#527, @gpetiot)
- Improve: remove more spaces inside parenthesized multiline constructs (#526, @gpetiot)
- Disable docstring parsing for external tests (#518, @gpetiot)
- Fix odoc normalize (#520, @gpetiot)
- Better docstring error msgs (#519, @gpetiot)
- Fix odoc seps (#511, @gpetiot)
- Improve: option 'single-case' (#426, @gpetiot)
- Add a parens-tuple-patterns configuration option (#498, @NathanReb)
- Fix: comments should not be parsed for diff (#509, @gpetiot)
- Fix: odoc refs (#510, @gpetiot)
- Fix formatting of or-patterns in try expressions (#503, @NathanReb)
- Test: improve test_branch.sh to allow different config for branch (#496, @jberdine)
- Improve: option 'parens-ite' (#430, @gpetiot)
- fix break-struct for toplevel items (not in a struct) (#497, @gpetiot)
- Fix: breaking of variant types (#486, @gpetiot)
- Improve: autocompletion of git branch names for test_branch.sh (#485, @gpetiot)
- Fix: Sanitize docstring check (#481, @gpetiot)
- Improve the formatting of lists in doc comments (#480, @jeremiedimino)
- Add PR test script and update contributing guidelines with expected usage (#479, @jberdine)
- Fix break struct natural (#443, @gpetiot)
- Fix: disable-outside-detected-project: disable ocamlformat when no .ocamlformat file is found (#475, @gpetiot)
- Improve: error message when docstrings move (#446, @gpetiot)
- Improve: print-config prints all options (#465, @gpetiot)
- Ocamldoc docstrings (#460, @gpetiot)
- Doc: disable-outside-detected-project (#468, @gpetiot)
- Improve: shorter output of regtests (#469, @gpetiot)
- Admin: add code of conduct and copyright headers to build and package system (@jberdine)
- Improve: add license header for tools/ocamlformat-diff/ocamlformat_diff.ml (#466, @gpetiot)
- Build: a few simplifications enabled by dune 1.1.1 (#457, @jberdine)
- Improve: record fields with attributes and docs in type definitions (#458, @jberdine)
- Fix exception comments (#459, @gpetiot)
- Ocamlformat diff tool (#450, @gpetiot)

## 0.8 (2018-10-09)

- Improve: set break-sequences in sparse and compact profiles (#455, @jberdine)
- Improve: keep a space inside tuples parens (#453, @gpetiot)
- Improve: --root option to isolate configuration files (#402, @gpetiot)
- Fix: missing parens around partially-applied `::` (#452, @jberdine)
- Fix: parens around expressions with attributes (#441, @gpetiot)
- Build: do not execute shell scripts directly in build (#448, @dra27)
- Add: read ocp indent config files (#445, @gpetiot)
- Improve: option 'break-sequences' (#434, @gpetiot)
- Improve: option 'no-indicate-multiline-delimiters' to have less whitespaces (#429, @gpetiot)
- Fix: outdent before arrow (#444, @gpetiot)
- Improve: User documentation (#449, @gpetiot)
- Improve: option 'cases-exp-indent' to adjust indent (#428, @gpetiot)
- Add: compact and sparse profiles (#408, @jberdine)
- Improve: explicit error message in case of 'permission denied' error (#425, @gpetiot)
- Fix: comment stabilization in Pexp_override (#422, @gpetiot)
- Fix: corner case while formatting type variables (#440, @hhugo)
- Fix: many missing comments (#418, @hhugo)
- Fix: asserts and attributes (#414, @hhugo)
- Fix: extension and attribute (#417, @hhugo)
- Improve: support for `function%ext` (#416, @hhugo)
- Fix: Inconsistent spacing around comments in signatures vs structures (#437, @gpetiot)
- Improve: better error with location when comment dropped (#401, @gpetiot)
- Fix doc comments (#413, @hhugo)
- Improve: use input_name for error messages (@hhugo)
- Improve: break after inherit (@hhugo)
- Fix: aliases inside constructor declaration (#424, @gpetiot)
- Fix: broken invariant for Pmod_unpack (#421, @gpetiot)
- Fix: print error details in debug mode only (#420, @hhugo)
- Fix: mark_parenzed_inner_nested_match (@hhugo)
- Improve: tune the janestreet profile (@hhugo)
- Improve: disable ocamlformat if no dot ocamlformat in the project (#391, @hhugo)
- Improve: new option to control spacing around let bindings (#344, @hhugo)
- Fix: prec of string/array sugar (#381, @hhugo)
- Fix: lost comment in constraint expression (#400, @gpetiot)
- Fix: lost cmt near functor (#399, @gpetiot)
- Improve: preset profiles (default & janestreet) (#390, @gpetiot)
- Improve: try to fit simple list/array elements on a single line (#375, @gpetiot)
- Fix: bad comment spacing with module-item-spacing=compact (#395, @gpetiot)
- Fix: dropped comment in revapply of extension (#394, @gpetiot)
- Improve: let-and structures spacing depends on module-item-spacing (#367, @gpetiot)
- Fix: consecutive prefix operator (#386, @hhugo)
- Fix: invalid (#383, @hhugo)
- Fix: lazy and alias (#388, @hhugo)
- Improve: main loop and error reporting (#389, @hhugo)
- Fix: exposed_left_typ (#385, @hhugo)
- Fix: rec functor (#382, @hhugo)
- Fix: `while%ext`/`for%ext` (@hhugo)
- Fix: more on class (@hhugo)
- Fix: invalid syntax on class (@hhugo)
- Improve: follow XDG for global config files (@gpetiot)
- Improve: add support for bigarray sugar index operator (@hhugo)
- Add: support reading input from stdin (#353, @bkase)
- Fix: the precedence of options (@gpetiot)
- Improve: doc of config option choice alternatives (#354, @jberdine)
- Improve: string formatting (@hhugo)

## 0.7 (2018-08-23)

- Improve: simplify setting option defaults, slight --help improvement (#350, @jberdine)
- Improve: update emacs mode to use replace-buffer-contents (#345, @hhugo)
- Improve: add option to not force-break structs (#346, @jberdine)
- Improve: move 'formatting' options into separate section (#348, @gpetiot)
- Improve: fun sugar (@hhugo)
- Improve: add option to omit open lines between one-line module items (#303, @gpetiot)
- Fix: infix ops (@hhugo)
- Improve: reformat files with no locations (@hhugo)
- Improve: better error when max-iters = 1 (@hhugo)
- Improve: breaking before arrows in pattern match cases (@jberdine)
- Improve: no parens for trailing 'not' (@hhugo)
- Improve: missing break hint, fix #331 (@hhugo)
- Improve: comments before match (#330, @jberdine)
- Fix: missing comments (@hhugo)
- Fix: missing attributes due to sugar (@hhugo)
- Fix: parens non trivial rhs for `#` infix ops (@hhugo)
- Improve: let-module-in break before `in` (#328, @jberdine)
- Improve: sugar for nestest module_with (@hhugo)
- Improve: attributes on let bindings (#324, @jberdine)
- Improve: wrapping of functor args in type declaration (#315, @gpetiot)
- Fix: comments attachment with infix ops (@hhugo)
- Fix: comments attachment with Pexp_fun (@hhugo)
- Fix: docstrings as attributes (@hhugo)
- Improve: refactor and improve documentation of options (#302, @gpetiot)
- Improve: error reporting in emacs integration (#304, @jberdine)
- Improve: pexp_open as final arg of infix op (#314, @jberdine)
- Fix: missing parens around labeled record pattern arg (@jberdine)
- Fix: missing attributes (@hhugo)
- Fix: duplicated (x3) attributes in pexp_letmodule (@hhugo)
- Improve: allow to locally disable ocamlformat (@hhugo)
- Improve: corner case indentation of fun -> function (#312, @jberdine)
- Improve: labeled, optional, and default args (@jberdine)
- Improve: punning default arg with type constraint (@jberdine)
- Improve: add options to controls various spaces (#284, @hhugo)
- Improve: add option to disable wrapping fun args (#283, @hhugo)
- Improve: add option --break-cases to break each pattern-matching case (#251, @gpetiot)
- Improve: rename --nested-parens option (@hhugo)
- Improve: ws before colon for constraint (#293, @hhugo)
- Improve: option to choose where to parens nested match (@hhugo)
- Improve: always parens nested match (even the right most one) (@hhugo)
- Improve: always break for let_and contruct (@hhugo)
- Fix: missing comments (@hhugo)
- Improve: Add option to preserve style of local module open (#267, @gpetiot)
- Improve: preserve extension point formatting (@hhugo)
- Improve: make double semi consistent between implementation and use_file (#292, @hhugo)
- Improve: configure ocamlformat using attributes (@hhugo)
- Improve: extension point (@hhugo)
- Improve: break in type declaration for variant and record (#280, @hhugo)
- Fix: memory leak (@hhugo)
- Test: add ocaml compiler to test suite, and improve `make -C test` (@jberdine)
- Fix: unary operator `+`/`-` (@hhugo)
- Fix: doc comments in class (@hhugo)
- Fix: ocaml bug, sort fields (@hhugo)
- Improve: empty mod with comments (@hhugo)
- Improve: disable warning generated by the lexer in quiet mode (@hhugo)
- Fix: record update (@hhugo)
- Fix: rec let binding and attribute (@hhugo)
- Fix: punning (@hhugo)
- Fix: let open and constraint (@hhugo)
- Fix: not extension sugar when attribute (@hhugo)
- Fix: no-comment-check missing case (@hhugo)
- Fix: string literal (@hhugo)
- Fix: format of infix in presence of `%;` (@hhugo)
- Fix: let binding and type annot (@hhugo)
- Fix: binding when lhs is an extension (@hhugo)
- Fix: pat constraint in payload (@hhugo)
- Fix: let rec with extension (@hhugo)
- Fix: comments (@hhugo)
- Fix: comments in fmt_case (@hhugo)
- Fix: comments around Longident (@hhugo)
- Fix: missing comment for pmty_with (@hhugo)
- Improve: add option to disambiguate infix precedence with parens (@jberdine)
- Improve: `not` when infix op arg (@jberdine)
- Improve: add a flag to skip all checks about comments (@hhugo)
- Improve: breaking of module ident/unpack/extension exps (#269, @jberdine)
- Fix: literal sub-exps with attributes (@jberdine)
- Fix: many fixes regarding attributes (@hhugo)
- Improve: preserve formatting of block comments (#255, @hhugo)
- Improve: breaking of applications with long literal list args (#258, @jberdine)
- Fix: sugar functor (@hhugo)
- Fix: type alias in variant (@hhugo)
- Improve: formatting of comments (@jberdine)
- Fix: prefix operators (@hhugo)
- Fix: exception declarations (@hhugo)
- Fix: doc comments in structure (#250, @hhugo)
- Fix: add parens around pat with trailing attr (@hhugo)
- Fix: let binding and Ppat_or (@hhugo)
- Fix: be more permissive with pattern (@hhugo)
- Fix: fix string_literal with when its location includes its attribute (#244, @hhugo)
- Improve: improve errors returned to the user. (#243, @hhugo)
- Fix: missing comments for Pexp_construct (#240, @hhugo)
- Fix: multiple fixes around classes (#242, @hhugo)
- Fix: comments in empty () and [] (#241, @hhugo)
- Fix: support empty variant (#239, @hhugo)
- Fix: add missing attribute (#238, @hhugo)
- Fix: be more permissive with ppat_interval (#237, @hhugo)
- Improve: remove trailing ws (#210, @hhugo)
- Improve: attributes on type declarations (#232, @jberdine)
- Improve: breaking of infix Array and String get and set ops (#233, @jberdine)
- Fix: attributes and doc comments (#221, @hhugo)
- Improve: spacing of module unpack (#230, @jberdine)
- Improve: no parent for new (@hhugo)
- Fix: Revert: Improve: remove redundant parens around application operators (@hhugo)
- Improve: array alignment (#226, @hhugo)
- Improve: nested array infix ops (#225, @hhugo)
- Fix: is_adjacent and remove [~inclusive] from [Source.string_between] (@hhugo)
- Fix: Cmts.CmtSet.split (@hhugo)
- Improve: Allow comments inside empty delimited "things" (#223, @hhugo)
- Fix: Source.ends_line (#222, @hhugo)
- Improve: empty struct and sig (#217, @hhugo)
- Improve: support for toplevel files (#218, @hhugo)
- Fix: string literal, fix #214 (#219, @hhugo)
- Improve: more tuning for functors (@hhugo)
- Improve: sugar for functor type with multiple args (@hhugo)
- Improve: sugar for functors with multiple args (@hhugo)
- Improve: module type with (@hhugo)
- Improve: break before with/and type (@hhugo)
- Improve: break between fun args (@hhugo)
- Improve: module unpacking (#215, @hhugo)
- Improve: for & while loops (#211, @hhugo)
- Fix: attributes on ite (#209, @hhugo)
- Fix: partially applied (+) and (-) (#208, @hhugo)
- Fix: polymorphic variant (#202, @hhugo)
- Fix: parens with lazy pat (fix #199) (#201, @hhugo)
- Improve: omit excess indentation of `function` cases (@jberdine)
- Improve: extensions with payloads of multiple structure items (@jberdine)
- Improve: parenthesization and attribute placement of if-then-else (@jberdine)
- Fix: do not attach comments to docstrings (@jberdine)
- Fix: short syntax for extensions (#193, @hhugo)
- Fix: missing attrs for pcl_fun (@hhugo)
- Fix: pos of attribute for functors (@hhugo)
- Fix: () module only if not attrs (@hhugo)
- Fix: missing attrs for object (@hhugo)
- Fix: no short form of extension with attribs (@hhugo)
- Fix: normalization for Pexp_poly and Pexp_constraint (#190, @hhugo)
- Fix: some parenthesization context checks (#189, @hhugo)
- Fix: attributes on fun expressions (@jberdine)
- Fix: extensions with multiple module-level eval expressions (#185, @jberdine)
- Fix: functor & apply (#182, @hhugo)
- Fix: module rec with (@hhugo)
- Fix: more parens in pat_constraint (@hhugo)
- Improve: tuple & constraint (@hhugo)
- Improve: empty module (#178, @hhugo)
- Fix: extensible variant (#177, @hhugo)
- Fix: index operator (#176, @hhugo)
- Improve: empty module sig (@hhugo)
- Fix: add attributes to module signature (@hhugo)
- Add: support for objects and classes (#173, @hhugo)
- Improve: remove some redundant parens around tuple types (@jberdine)
- Fix: args in let bindings (@hhugo)
- Improve: let module%ext (@hhugo)
- Fix: infix op in alias (@hhugo)
- Fix: extensions pat (@hhugo)
- Fix: limit use of short syntax for extensions (@hhugo)
- Improve: allow break after Psig_include (@jberdine)
- Fix: { (a; b) with a; b } (@hhugo)
- Fix: with type [longident] (@hhugo)
- Fix: attributes on polymorphic variants (@hhugo)
- Fix: attribute in let bindings (@hhugo)
- Fix: private in extensible variant (@hhugo)
- Fix: gadt in extensible variant (@hhugo)
- Fix: missing parens in list pattern (@hhugo)
- Improve: format [new e] like an apply (@hhugo)
- Fix: parens for constraint (@hhugo)
- Fix: avoid emitting `>]` which is an unparsable keyword (#171, @hhugo)
- Fix: misplaced comments on `module type of` (@jberdine)

## 0.6 (2018-04-29)

### Features

- Add: option to align all infix ops (#150, @hhugo)
- Add: option to attempt to indent the same as ocp-indent (#162)
- Add: option for no discretionary parens for tuples (#157, @hhugo)
- Add: alternative format for if-then-else construct (#155, @hhugo)
- Add: option to customize position of doc comments (#153, @hhugo)

### Bug fixes

- Fix: dropped item attributes on module expressions
- Fix: toplevel let%ext (#167, @hhugo)
- Fix: parens around type alias & empty object type (#166, @hhugo)
- Fix: missing comments for [let open] (#165, @hhugo)
- Fix: missing comments in ppat_record (#164, @hhugo)
- Fix: check_typ wrt constraint on module type (#163, @hhugo)
- Fix: let binding with constraint (#160, @hhugo)
- Fix: handle generative functor type (#152, @hhugo)

### Formatting improvements

- Improve: remove redundant parens around application operators
- Improve: parenthesize and break infix constructors the same as infix ops
- Improve: consider prefix ops and `not` to be trivial if their arg is
- Improve: align arrow type args and do not wrap them (#161)
- Improve: formatting for multiple attributes (#154, @hhugo)
- Improve: keep the original string escaping (#159, @hhugo)
- Improve: discretionary parens in patterns (#151, @hhugo)
- Improve: breaking of infix op arguments
- Improve: consider some extensions to be "simple"
- Improve: punning (#158, @hhugo)
- Improve: force break of let module/open/exception/pats (#149, @hhugo)

### Build, packaging, and testing

- Add support for bisect (#169, @hhugo)
- Exclude failing tests from `make -C test`

## 0.5 (2018-04-17)

### Features

- Add: support for `new%js` (#136, @hhugo)
- Add: support for Ptyp_object (#104, @smondet)
- Use original filename when given in error messages. (#96, @mbarbin)

### Bug fixes

- Fix: allow extensions in types (#143, @hhugo)
- Fix: parens on symbol type constructor
- Fix: parenthesization of '!=' partial application as a prefix op (#126, @hhugo)
- Fix: parens around Ppat_constraint under Pexp_match or Pexp_try (#124, @hhugo)
- Fix: parenthesization of tuple args of variant type declarations (#122, @hhugo)
- Fix: missing parens around list inside Constr pattern (#123, @hhugo)
- Fix: incorrect breaking of long strings (#130, @hhugo)
- Fix: missing parens inside array literal (#129, @hhugo)
- Fix: attributes on arguments of function (#121, @hhugo)
- Fix: floating docstrings within a type declaration group
- Fix: missing parens in sugared Array.set
- Fix: missing attributes on patterns
- Fix: is_prefix_id for != (#112, @hhugo)
- Fix: missing parens around module value types in signatures (#108, @hcarty)
- Fix: floating docstrings within a value binding group
- Fix: missing attributes on extension points (#102, @hcarty)
- Fix: extensible variants with aliases (#100, @hcarty)
- Fix: several issues with extension sequence expressions
- Fix: generative functors
- Fix: preserve files with an empty ast (instead of failing) (#92, @mbarbin)
- Fix: missing extension on Pexp_sequence
- Fix: missing docstrings and attributes on types
- Fix: missing parens around sugared Array and String operations
- Fix: missing parens around Pexp_newtype
- Fix: missing parens around Ppat_constraint, Ppat_or, and Ppat_unpack
- Fix: dropped space when string wrapped between spaces
- Fix: repeated ppx extension on mutual/recursive let-bindings (#83, @mbarbin)
- Fix: dropped comments on Pmty_typeof
- Fix: missing parens around Ppat_unpack under Ppat_constraint

### Formatting improvements

- Improve: two open lines following multiline definition only with --sparse (#144)
- Improve: indent rhs of ref update (#139, @hhugo)
- Improve: no parens around precedence 0 infix ops (refines #115) (#141, @hhugo)
- Improve: support `(type a b c)` (#142, hhugo)
- Improve: no parens for `{ !e with a }` (#138, @hhugo)
- Improve: no parens for constr inside list pattern. (#140, @hhugo)
- Improve: generative functor applications (#137, @hhugo)
- Improve: omit parens around lists in local opens (#134, @hhugo)
- Prepare for ocaml#1705 (#131, @hhugo)
- Improve: comment wrapping for dangling close
- Improve: if-then-else conditions that break
- Improve: suppress spurious terminal line break in wrapped strings
- Improve: parens for nested constructors in pattern (#125, @hhugo)
- Improve: remove duplicate parens around Ptyp_package
- Improve: indentation after comment within record type declaration
- Improve: add discretionary parens on nested binops with different precedence
- Improve: empty module as functor argument (#113, @hhugo)
- Improve: indentation of multiple attributes
- Improve: attributes on short structure items
- Improve: attributes on type declarations
- Improve: tuple attribute args
- Improve: parenthesization of Ppat_or
- Improve: determination of file kind based on provided name
- Improve: extension on the let at toplevel: e.g. let%expect_test _ (#94, @mbarbin)
- Improve: constraints in punned record fields (#93, @mbarbin)
- Improve: nullary attributes
- Improve: Ppat_tuple under Ppat_array with unnecessary but clearer parens
- Improve: breaking of arguments following wrapped strings

### Build, packaging, and testing

- Simplify using `(universe)` support in jbuilder 1.0+beta20
- Add some regtests (#135, @hhugo)
- Upgrade to Base v0.11.0 (#103, @jeremiedimino)
- Add Travis CI script
- Fix: build [make reason] (#97, @mbarbin)
- Simplify Makefile due to jbuilder 1.0+beta18

## 0.4 (2018-02-24)

### Features

- Wrap lines in string literals, comments and docstrings
- Improve char escaping to ascii / uniform hexa / utf8 (#73)
- Add support for `Pexp_new` expressions (#76, @smondet)
- Add support for `Pexp_send _` expressions (#72, @smondet)
- Add options to format chars and break strings (#70, @smondet)
- Formatting of %ext on if/while/for/match/try/; (#63, @hcarty)
- Disable formatting with [@@@ocamlformat.disable] (#66, @hcarty)

### Formatting improvements

- Improve sequences under if-then-else with unnecessary but safer parens
- Improve optional arguments with type constraints
- Improve let-bound functions with type constraints
- Improve newtype constraints in let-bindings
- Improve placement of exception docstrings

### Bug fixes

- Fix missing break hint before comment on sugared `[]`
- Fix formatting of [%ext e1]; e2 (#75, @hcarty)
- Fix missing parens around let exception, let module, for, while under apply
- Fix missing parens under alias patterns
- Fix placement of attributes on extension constructors
- Fix missing parens around unpack patterns
- Fix let-bindings with pattern constraints
- Fix mutually recursive signatures

## 0.3 (2017-12-21)

### Features

- Output to stdout if output file omitted

### Bug fixes

- Fix Ppat_any value bindings
- Fix missing parens around variant patterns in fun arg
- Fix position of comments attached to end of sugared lists
- Fix missing comments on module names
- Fix package type constraints
- Fix first-class module alias patterns
- Fix first-class module patterns in let bindings
- Fix missing parens around Ptyp_package under Psig_type
- Fix missing "as" in Ptyp_alias formatting (@hcarty)
- Fix let bindings with constraints under 4.06

### Formatting improvements

- Improve line breaking of or-patterns
- Improve placement of comments within pattern matches
- Improve clarity of aliased or-patterns with parens
- Improve matches on aliased or-patterns
- Improve infix applications in limbs of if-then-else
- Improve final function arguments following other complex arguments
- Improve consistency of paren spacing after Pexp_fun
- Improve sugar for Pexp_let under Pexp_extension
- Improve sugar for newtype
- Improve first-class module expressions
- Improve indentation when comments are sprinkled through types
- Do not add open line after last binding in a structure

### Build and packaging

- Simplify build and packaging, and adopt some common practices
- Add Warnings.Errors argument for < 4.06 compatibility (@hcarty)
- Update base to v0.10.0 (@hcarty)

## 0.2 (2017-11-09)

### Features

- Check fatal warnings not only in inplace mode

### Documentation

- Improve doc of --no-warn-error
- Mention object language not implemented
- Update documentation of --output

### Bug fixes

- Colon instead of arrow before type for GADT constructors with no arguments (@mbouaziz)
- Fix some dropped comments attached to idents
- Fix missing parens around Ppat_alias under Ppat_variant
- Fix module type constraints on functors
- Fix broken record field punning
- Fix broken docstring attachment with multiple docstrings
- Fix missing parens around application operators
- Fix missing parens around Ppat_or under Ppat_variant
- Fix missing/excess parens around Pexp_open under Pexp_apply/Pexp_construct
- Fix duplicated attributes on Pexp_function
- Fix missing parens around Ptyp_package under Pstr_type
- Add '#' to the list of infix operator prefix (@octachron)
- Do not add space between `[` and `<` or `>` in variant types
- Add a break hint before "constraint" in a type def (@hcarty)

### Formatting improvements

- Remove unnecessary parens around Pexp_tuple under Pexp_open
- Improve single-case matches
- Improve constructor arguments
- Remove unnecessary parens around match, etc. with attributes
- Fix missing parens around constraint arg of variant type
- Fix missing parens on left arg of infix list constructor
- Fix missing parens around arrow type args of variant constructors
- Fix missing parens around type of constraints on module exps

### Build and packaging

- Separate Format patch into ocamlformat_support package
- Fix test script
- Unbreak build of ocamlformat_reason.ml (@mroch)
- Improve opam installation (JacquesPa)
- Install emacs support via opam package

## 0.1 (2017-10-19)

- Initial release.<|MERGE_RESOLUTION|>--- conflicted
+++ resolved
@@ -27,12 +27,7 @@
 
 ### Changes
 
-<<<<<<< HEAD
-- Improve formatting of doc-comments (#2376, #2377, #2378, @Julow)
-=======
-- Preserve empty lines in doc-comments (#2379, @Julow)
-- Escape less in doc-comments when possible (#2376, #2377, @Julow)
->>>>>>> 8abe3177
+- Improve formatting of doc-comments (#2376, #2377, #2379, #2378, @Julow)
 - Disable reporting of deprecated alerts while formatting code blocks (#2373, @Julow)
 - Improve indentation of `as`-patterns (#2359, @Julow)
 - Restore short form for first-class modules: `((module M) : (module S))` is formatted as `(module M : S)`) (#2280, #2300, @gpetiot, @Julow)
