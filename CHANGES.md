## unreleased

### Removed

- Remove `--numeric` feature (#2333, #2357, @gpetiot)

### Deprecated

### Bug fixes

- Protect match after `fun _ : _ ->` (#2352, @Julow)
- Fix invalid formatting of `(::)` (#2347, @Julow)
- Fix formatting of string literals in code blocks (#2338, #2349, @Julow)
- Improve formatting of module arguments (#2322, @Julow)
- Consistent indentation of `@@ let+ x = ...` (#2315, @Julow)
- Remove double parenthesis around tuple in a match (#2308, @Julow)
- Consistent indentation of `fun (type a) ->` that follow `fun x ->` (#2294, @Julow)
- Avoid adding breaks inside `~label:(fun` and base the indentation on the label. (#2271, #2291, #2293, #2298, @Julow)
- Fix non-stabilizing comments attached to private/virtual/mutable keywords (#2272, #2307, @gpetiot, @Julow)
- Fix formatting of comments in "disable" chunks (#2279, @gpetiot)
- Fix indentation of trailing double-semicolons (#2295, @gpetiot)
- Remove extra parentheses around module packs (#2305, @Julow, @gpetiot)
- Fix identation of module-expr extensions (#2323, @gpetiot)
- Don't print warnings related to odoc code-blocks when '--quiet' is set (#2336, @gpetiot)

### Changes

- Improve indentation of `as`-patterns (#2359, @Julow)
- Restore short form for first-class modules: `((module M) : (module S))` is formatted as `(module M : S)`) (#2280, #2300, @gpetiot, @Julow)
- Restore short form formatting of record field aliases (#2282, @gpetiot)
<<<<<<< HEAD
- Tweaks the JaneStreet profile to be more consistent with ocp-indent (#2214, #2281, #2284, #2289, #2299, #2302, #2309, #2310, #2311, #2313, #2316, #2363, @gpetiot, @Julow)
=======
- Tweaks the JaneStreet profile to be more consistent with ocp-indent (#2214, #2281, #2284, #2289, #2299, #2302, #2309, #2310, #2311, #2313, #2316, #2362, @gpetiot, @Julow)
>>>>>>> 3d62b584
- Improve formatting of class signatures (#2301, @gpetiot, @Julow)
- JaneStreet profile: treat comments as doc-comments (#2261, #2344, #2354, @gpetiot, @Julow)
- Don't indent attributes after a let/val/external (#2317, @Julow)
- Adjust indentation of class-expr function body (#2328, @gpetiot)

### New features

- Improved error reporting for unstable or dropped comments (#2292, @gpetiot)

## 0.25.1 (2023-03-06)

### Bug fixes

- Janestreet: Fix indentation of functions passed as labelled argument (#2259, @Julow)

## 0.25.0 (2023-02-24)

### Library

- The declaration of options is a regular module instead of a functor. (#2193, @EmileTrotignon)

### Bug fixes

- Fix indentation when ocamlformat is disabled on an expression (#2129, @gpetiot)
- Reset max-indent when the `max-indent` option is not set (#2131, @hhugo, @gpetiot)
- Add missing parentheses around immediate objects having attributes attached in 4.14 (#2144, @gpetiot)
- Fix dropped comment attached to the identifier of an open-expression (#2155, @gpetiot)
- Correctly format chunks of file in presence of `enable`/`disable` floating attributes (#2156, @gpetiot)
- Remove abusive normalization in docstrings references (#2159, #2162, @EmileTrotignon)
- Fix parentheses around symbols in if-then-else branches (#2169, @gpetiot)
- Preserve position of comments around variant identifiers (#2179, @gpetiot)
- Fix parentheses around symbol identifiers (#2185, @gpetiot)
- Fix alignment inconsistency between let-binding and let-open (#2187, @gpetiot)
- Fix reporting of operational settings origin in presence of profiles (#2188, @EmileTrotignon)
- Fix alignment inconsistency of if-then-else in apply (#2203, @gpetiot)
- Fix automated Windows build (#2205, @nojb)
- Fix spacing between recursive module bindings and recursive module declarations (#2217, @gpetiot)
- ocamlformat-rpc: use binary mode for stdin/stdout (#2218, @rgrinberg)
- Fix interpretation of glob pattern in `.ocamlformat-ignore` under Windows (#2206, @nojb)
- Remove conf mutability, and correctly display the conventional profile when using print-config (#2233, @EmileTrotignon)
- Preserve position of comments around type alias (#2239, @EmileTrotignon)
- Preserve position of comments around constructor record (#2237, @EmileTrotignon)
- Preserve position of comments around external declaration strings (#2238, @EmileTrotignon, @gpetiot)
- Preserve position of comments around module pack expressions (#2234, @EmileTrotignon, @gpetiot)
- Correctly parenthesize array literals with attributes in argument positions (#2250, @ccasin)

### Changes

- Indent 2 columns after `initializer` keyword (#2145, @gpetiot)
- Preserve syntax of generative modules (`(struct end)` vs `()`) (#2135, #2146, @trefis, @gpetiot)
- Preserve syntax of module unpack with type constraint (`((module X) : (module Y))` vs `(module X : Y)`) (#2136, @trefis, @gpetiot)
- Normalize location format for warning and error messages (#2139, @gpetiot)
- Preserve syntax and improve readability of indexop-access expressions (#2150, @trefis, @gpetiot)
  + Break sequences containing indexop-access assignments
  + Remove unnecessary parentheses around indices
- Mute warnings for odoc code blocks whose syntax is not specified (#2151, @gpetiot)
- Improve formatting of odoc links (#2152, @gpetiot)
- Preserve sugared extension node attached to an `if` carrying attributes (#2167, @trefis, @gpetiot)
- Remove unnecessary parentheses around partially applied infix operators with attributes (#2198, @gpetiot)
- JaneStreet profile: doesn't align infix ops with open paren (#2204, @gpetiot)
- Re-use the type let_binding from the parser instead of value_binding, improve the spacing of let-bindings regarding of having extension or comments (#2219, @gpetiot)
- The `ocamlformat` package now only contains the binary, the library is available through the `ocamlformat-lib` package (#2230, @gpetiot)

### New features

- Add a `break-colon` option to decide whether to break before or after the `:` symbol in value binding declarations and type constraints. This behavior is no longer ensured by `ocp-indent-compat`. (#2149, @gpetiot)
- Format `.mld` files as odoc documentation files (#2008, @gpetiot)
- New value `vertical` for option `if-then-else` (#2174, @gpetiot)
- New value `vertical` for option `break-cases` (#2176, @gpetiot)
- New value `wrap-or-vertical` for option `break-infix` that only wraps high precedence infix ops (#1865, @gpetiot)

## 0.24.1 (2022-07-18)

### New features

- Support `odoc-parser.2.0.0` (#2123, @gpetiot)
  * Breaking change: incompatible with earlier versions of `odoc-parser`
  * New inline math elements `{m ...}` available in doc-comments
  * New block math elements `{math ...}` available in doc-comments

## 0.23.0 (2022-07-07)

### Removed

- `bench` binary is not distributed anymore to avoid name collisions (#2104, @gpetiot)

### Bug fixes

- Preserve comments around object open/close flag (#2097, @trefis, @gpetiot)
- Preserve comments around private/mutable/virtual keywords (#2098, @trefis, @gpetiot)
- Closing parentheses of local open now comply with `indicate-multiline-delimiters` (#2116, @gpetiot)
- emacs: fix byte-compile warnings (#2119, @syohex)

### Changes

- Use the API of ocp-indent to parse the `.ocp-indent` files (#2103, @gpetiot)
- JaneStreet profile: set `max-indent = 2` (#2099, @gpetiot)
- JaneStreet profile: align pattern-matching bar `|` under keyword instead of parenthesis (#2102, @gpetiot)

## 0.22.4 (2022-05-26)

### Removed

- Profiles `compact` and `sparse` are now removed (#2075, @gpetiot)
- Options `align-cases`, `align-constructors-decl` and `align-variants-decl` are now removed (#2076, @gpetiot)
- Option `disable-outside-detected-project` is now removed (#2077, @gpetiot)

### Deprecated

- Cancel the deprecations of options that are not set by the preset profiles (#2074, @gpetiot)

### Bug fixes

- emacs: Remove temp files in the event of an error (#2003, @gpetiot)
- Fix unstable comment formatting around prefix op (#2046, @gpetiot)

### Changes

- Qtest comments are not re-formatted (#2034, @gpetiot)
- ocamlformat-rpc is now distributed through the ocamlformat package (#2035, @Julow)
- Doc-comments code blocks with a language other than 'ocaml' (set in metadata) are not parsed as OCaml (#2037, @gpetiot)
- More comprehensible error message in case of version mismatch (#2042, @gpetiot)
- The global configuration file (`$XDG_CONFIG_HOME` or `$HOME/.config`) is only applied when no project is detected, `--enable-outside-detected-project` is set, and no applicable `.ocamlformat` file has been found. Global and local configurations are no longer used at the same time. (#2039, @gpetiot)
- Set `ocaml-version` to a fixed version (4.04.0) by default to avoid reproducibility issues and surprising behaviours (#2064, @kit-ty-kate)
- Split option `--numeric=X-Y` into `--range=X-Y` and `--numeric` (flag). For now `--range` can only be used with `--numeric`. (#2073, #2082, @gpetiot)

### New features

- New syntax `(*= ... *)` for verbatim comments (#2028, @gpetiot)
- Preserve the begin-end construction in the AST (#1785, @hhugo, @gpetiot)
- Preserve position of comments located after the semi-colon of the last element of lists/arrays/records (#2032, @gpetiot)
- Option `--print-config` displays a warning when an .ocamlformat file defines redundant options (already defined by a profile) (#2084, @gpetiot)

## 0.21.0 (2022-02-25)

### Bug fixes

- Add missing parentheses around variant class arguments (#1967, @gpetiot)
- Fix indentation of module binding RHS (#1969, @gpetiot)
- Fix position of `:=` when `assignment-operator=end-line` (#1985, @gpetiot)
- Fix position of comments attached to constructor decl (#1986, @gpetiot)
- Do not wrap docstrings, `wrap-comments` should only impact non-documentation comments, wrapping invalid docstrings would cause the whole file to not be formatted (#1988, @gpetiot)
- Do not break between 2 module items when the first one has a comment attached on the same line. Only a comment on the next line should induce a break to make it clear to which element it is attached to (#1989, @gpetiot)
- Preserve position of comments attached to the last node of a subtree (#1667, @gpetiot)
- Do not override the values of the following non-formatting options when a profile is set: `comment-check`, `disable`, `max-iters`, `ocaml-version`, and `quiet` (#1995, @gpetiot).
- Remove incorrect parentheses around polymorphic type constraint (#2002, @gpetiot)
- Handle cases where an attribute is added to a bind expression, e.g. `(x >>= (fun () -> ())) [@a]` (#2013, @emillon)
- Fix indentation of constraints of a package type pattern (#2025, @gpetiot)

### Changes

- More expressions are considered "simple" (not inducing a break e.g. as an argument of an application):
  + Variants with no argument (#1968, @gpetiot)
  + Empty or singleton arrays/lists (#1943, @gpetiot)
- Print odoc code block delimiters on their own line (#1980, @gpetiot)
- Make formatting of cons-list patterns consistent with cons-list expressions, (::) operators are aligned when possible, comments position also improved (#1983, @gpetiot)
- Apply 'sequence-style' to add a space before ';;' between toplevel items, consistently with the formatting of ';' in sequences (#2004, @gpetiot)

### New features

- Format toplevel phrases and their output (#1941, @Julow, @gpetiot).
  This feature is enabled with the flag `--parse-toplevel-phrases`.
  Toplevel phrases are supported when they are located in doc-comments blocks and cinaps comments.
  Whole input files can also be formatted as toplevel phrases with the flag `--repl-file`.

### RPC

- ocamlformat-rpc-lib is now functorized over the IO (#1975, @gpetiot).
  Now handles `Csexp.t` types instead of `Sexplib0.Sexp.t`.
- RPC v2 (#1935, @panglesd):
  Define a 'Format' command parameterized with optionnal arguments to set or override the config and path, to format in the style of a file.
- Prevent RPC to crash on version mismatch with `.ocamlformat` (#2011, @panglesd, @Julow)

## 0.20.1 (2021-12-13)

### New features

- Update to odoc-parser 1.0.0 (#1843, @Julow).
  New syntax: code blocks can carry metadata, e.g.:
  `{@ocaml kind=toplevel env=e1[ code ]}`

## 0.20.0 (2021-12-06)

### Deprecated

- Profiles `compact` and `sparse` are now deprecated and will be removed by version 1.0 (#1803, @gpetiot)
- Options that are not set by the preset profiles are now deprecated and will be removed by version 1.0:
  + `align-cases`, `align-constructors-decl` and `align-variants-decl` (#1793, @gpetiot)
  + `disambiguate-non-breaking-match` (#1805, @gpetiot)
  + `break-before-in` (#1888, @gpetiot)
  + `break-cases={toplevel,all}` (#1890, @gpetiot)
  + `break-collection-expressions` (#1891, @gpetiot)
  + `break-fun-decl=smart` (#1892, @gpetiot)
  + `break-fun-sig=smart` (#1893, @gpetiot)
  + `break-string-literals` (#1894, @gpetiot)
  + `break-struct` (#1895, @gpetiot)
  + `extension-indent` (#1896, @gpetiot)
  + `function-indent` (#1897, @gpetiot)
  + `function-indent-nested` (#1898, @gpetiot)
  + `if-then-else={fit-or-vertical,k-r}` (#1899, @gpetiot)
  + `indicate-multiline-delimiters=closing-on-separate-line` (#1900, @gpetiot)
  + `indent-after-in` (#1901, @gpetiot)
  + `let-binding-indent` (#1902, @gpetiot)
  + `let-binding-spacing=sparse` (#1903, @gpetiot)
  + `match-indent` (#1904, @gpetiot)
  + `match-indent-nested` (#1905, @gpetiot)
  + `module-item-spacing=preserve` (#1906, @gpetiot)
  + `nested-match` (#1907, @gpetiot)
  + `parens-tuple-patterns` (#1908, @gpetiot)
  + `sequence-style=before` (#1909, @gpetiot)
  + `stritem-extension-indent` (#1910, @gpetiot)
  + `type-decl-indent` (#1911, @gpetiot)

### Bug fixes

- Fix normalization of sequences of expressions (#1731, @gpetiot)
- Type constrained patterns are now always parenthesized, parentheses were missing in a class context (#1734, @gpetiot)
- Support sugared form of coercions in let bindings (#1739, @gpetiot)
- Add missing parentheses around constructor used as indexing op (#1740, @gpetiot)
- Honour .ocamlformat-ignore on Windows (#1752, @nojb)
- Avoid normalizing newlines inside quoted strings `{|...|}` (#1754, @nojb, @hhugo)
- Fix quadratic behavior when certain constructs are nested. This corresponds
  to the cases where a partial layout is triggered to determine if a construct
  fits on a single line for example. (#1750, #1766, @emillon)
- Fix non stabilizing comments after infix operators (`*`, `%`, `#`-ops) (#1776, @gpetiot)
- Fix excessive break and wrong indentation after a short-open when `indicate-multiline-delimiters=closing-on-separate-line` (#1786, @gpetiot)
- Add parentheses around type alias used as type constraint (#1801, @gpetiot)
- Fix alignment of comments inside a tuple pattern and remove incorrect linebreak.
  Fix formatting of labelled arguments containing comments. (#1797, @gpetiot)
- Emacs: only hook ocamlformat mode on tuareg/caml modes when ocamlformat is not disabled (#1814, @gpetiot)
- Fix boxing of labelled arguments, avoid having a linebreak after a label when the argument has a comment attached (#1830, #1885, @gpetiot)
- Add missing parentheses around application of prefix op when applied to other operands (#1825, @gpetiot)
- Fix application of a monadic binding when 'break-infix-before-func=false' (#1849, @gpetiot)
- Fix dropped comments attached to a sequence in a sugared extension node (#1853, @gpetiot)
- Fix formatting of exception types, and add missing parentheses (#1873, @gpetiot)
- Fix indentation of with-type constraints (#1883, @gpetiot)
- Preserve sugared syntax of extension points with attributes (#1913, @gpetiot)
- Improve comment attachment when followed but not preceded by a linebreak (#1926, @gpetiot)
- Fix position of comments preceding Pmod_ident (#1939, @gpetiot)
- Make the formatting of attributes and docstrings more consistent (#1929, @gpetiot)
- Fix stabilization of comments inside attributes (#1942, @gpetiot)

### Changes

- Set 'module-item-spacing=compact' in the default/conventional profile (#1848, @gpetiot)
- Preserve bracketed lists in the Parsetree (#1694, #1876, #1914, @gpetiot)
- Line directives now cause OCamlFormat to emit an error, they were previously silently ignored (#1845, @gpetiot)
- Apply option 'module-item-spacing' on mutually recursive type declarations for more consistency (#1854, @gpetiot)

### New features

- Handle merlin typed holes (#1698, @gpetiot)
- Handle punned labelled arguments with type constraint in function applications.
  For example, function application of the form `foo ~(x:int)` instead of the explicit `foo ~x:(x:int)`. (ocaml#10434) (#1756, #1759, @gpetiot).
  This syntax is only produced when the output syntax is at least OCaml 4.14.
- Allow explicit binders for type variables (ocaml#10437) (#1757, @gpetiot)
- Add a new `ocaml-version` option to select the version of OCaml syntax of the output (#1759, @gpetiot)
- Allow disambiguated global identifiers (like t/2) so they can be formatted by tools like OCaml-LSP (#1716, @let-def)
- Handle let operator punning uniformly with other punning forms.
  Normalizes let operator to the punned form where possible, if output syntax version is at least OCaml 4.13.0. (#1834, #1846, @jberdine)
- Remove unnecessary surrounding parentheses for immediate objects.
  This syntax is only produced when the output syntax is at least OCaml 4.14. (#1934, @gpetiot)

## 0.19.0 (2021-07-16)

### Bug fixes

- Fix formatting of odoc tags: the argument should be on the same line, indent description that wraps (#1634, #1635, @gpetiot)
- Consistently format let bindings and monadic let bindings, do not drop comments before monadic bindings (#1636, @gpetiot)
- Fix dropped comments attached to pattern constrained by polynewtype (#1645, @gpetiot)
- Fix comment attachment on infix operators (#1643, @gpetiot)
- Add missing spaces inside begin-end delimiting an ite branch (#1646, @gpetiot)
- Add missing parens around function at RHS of infix op (#1642, @gpetiot)
- Preserve begin-end keywords delimiting match cases (#1651, @gpetiot)
- Fix alignment of closing paren on separate line for anonymous functions (#1649, @gpetiot)
- Preserve begin-end keywords around infix operators (#1652, @gpetiot)
- Preserve `begin%ext` syntax for infix opererator expressions (#1653, @gpetiot)
- Consistently format comments attached to let-and bindings located at toplevel (#1663, @gpetiot)
- Remove double parens around a functor in a module application (#1681, @gpetiot)
- Improve breaking of comments to avoid violating the margin (#1676, @jberdine)
- Fix parentheses around successive unary operations (#1696, @gpetiot)
- Add missing break between pattern and attribute (#1711, @gpetiot)
- Add missing parentheses around expression having attributes or comments inside a shorthand let-open clause (#1708, @gpetiot)
- Do not consider leading star '*' when checking the diff of doc comments (#1712, @hhugo)
- Fix formatting of multiline non-wrapping comments (#1723, @gpetiot)
- Fix position of comments following a record field (#1945, @gpetiot)

### Changes

- Improve the diff of unstable docstrings displayed in error messages (#1654, @gpetiot)
- Use UTF8 length of strings, not only in wrapped comments (#1673, @jberdine)
- Improve position of `;;` tokens (#1688, @gpetiot)
- Depend on `odoc-parser` instead of `odoc` (#1683, #1713, @kit-ty-kate, @jonludlam, @julow).
  The parser from odoc has been split from the main odoc package and put into its own package, `odoc-parser`.
- Revert infix-form list formatting to pre-0.17.0 (#1717, @gpetiot)

### New features

- Implement OCaml 4.13 features (#1680, @gpetiot)
  + Named existentials in pattern-matching (ocaml#9584)
  + Let-punning (ocaml#10013)
  + Module type substitutions (ocaml#10133)
- Emacs integration (disabled for ocamlformat < 0.19.0):
  + Indent a line or a region with ocamlformat when pressing <TAB>
  + Break the line and reindent the cursor when pressing <ENTER>
  (#1639, #1685, @gpetiot) (#1687, @bcc32)
- Add 'line-endings=lf|crlf' option to specify the line endings used in the
  formatted output. (#1703, @nojb)

### Internal

- A script `tools/build-mingw64.sh` is provided to build a native Windows
  binary of `ocamlformat` using `mingw64` toolchain under Cygwin.

## 0.18.0 (2021-03-30)

### Bug fixes

- Fix extraneous parenthesis after `let open` with `closing-on-separate-line` (#1612, @Julow)
- Add missing break between polytype quantification and arrow-type body (#1615, @gpetiot)

### Changes

- Use dune instrumentation backend for `bisect_ppx` (#1550, @tmattio)
- Format objects and classes consistently with structure and signature items (#1569, @bikallem)

### New features

- Expose a RPC interface through a new binary `ocamlformat-rpc` and a new library `ocamlformat-rpc-lib` (#1586, @gpetiot, @voodoos)

## 0.17.0 (2021-02-15)

### Removed

- Remove the 'let-open' option, deprecated since 0.16.0 (#1563, @gpetiot)
- Remove support for OCaml 4.06 and 4.07, minimal version requirement bumped to OCaml 4.08 (#1549, @gpetiot)
- Remove the 'extension-sugar' option, deprecated since 0.14.0 (#1588, @gpetiot)

### Bug fixes

- Fix parsing of invalid file wrt original source handling (#1542, @hhugo)
- Preserve the syntax of infix set/get operators (#1528, @gpetiot).
  `String.get` and similar calls used to be automatically rewritten to their corresponding infix form `.()`, that was incorrect when using the `-unsafe` compilation flag. Now the concrete syntax of these calls is preserved.
- Add location of invalid docstring in warning messages (#1529, @gpetiot)
- Fix comments on the same line as prev and next elements (#1556, @gpetiot)
- Break or-patterns after comments and preserve their position at the end of line (#1555, @gpetiot)
- Fix linebreak between signature items of the same group (#1560, @gpetiot)
- Fix stack overflow on large string constants (#1562, @gpetiot)
- Fix comment position around list cons operator (#1567, @gpetiot)
- Fix the vertical alignment test to break down comment groups (#1575, @gpetiot)
- Preserve spacing of toplevel comments (#1554, @gpetiot)
- Support more sugared extension points (#1587, @gpetiot)

### Changes

- Add buffer filename in the logs when applying ocamlformat (#1557, @dannywillems)
- Improve comment position in pattern collection (#1576, @gpetiot)
- Consistent positioning of lambda return type annotations when no-break-infix-before-func and pre/post extensions (#1581, @gpetiot)

### New features

- Support injectivity type annotations (OCaml 4.12 feature) (#1523, @gpetiot)

## 0.16.0 (2020-11-16)

### Removed

- Remove the 'escape-chars' option, deprecated since 0.14.0 (#1462, @gpetiot)
- Remove the 'escape-strings' option, deprecated since 0.14.0 (#1463, @gpetiot)
- Remove the 'doc-comments-val' option, deprecated since 0.14.2 (#1461, @gpetiot)
- Removed options are now listed in the commandline manual (new REMOVED OPTIONS section) (#1469, @Julow)

### Changes

- Set 'indicate-multiline-delimiters=no' on default profile (#1452, @gpetiot)
- Option 'let-open' is now deprecated, concrete syntax will always be preserved starting from OCamlFormat v0.17.0, corresponding to the current 'let-open=preserve' behavior. (#1467, @gpetiot)
- Warnings printed by ocamlformat itself now use the 4.12 style with symbolic names (#1511, #1518, @emillon)
- Remove extension from executable name in error messages. On Windows, this means that messages now start with "ocamlformat: ..." instead of "ocamlformat.exe: ..." (#1531, @emillon)
- Using tokens instead of string manipulation when inspecting the original source (#1526, #1533, #1541 @hhugo) (#1532, @gpetiot)

### Bug fixes

- Allow a break after `if%ext` with `if-then-else=keyword-first` (#1419, #1543, @gpetiot)
- Fix parentheses around infix applications having attributes (#1464, @gpetiot)
- Fix parentheses around the index arg of a non-sugared index operation (#1465, @gpetiot)
- Preserve comment position around `match` and `try` keywords (#1458, @gpetiot)
- Add missing break in module statement (#1431, @gpetiot)
- Indent attributes attached to included modules better (#1468, @gpetiot)
- Clean up `ocamlformat.el` for submission to MELPA (#1476, #1495, @bcc32)
  + Added missing package metadata to `ocamlformat.el` (#1474, @bcc32)
  + Fix `ocamlformat.el` buffer replacement for MacOS Emacs (#1481, @juxd)
- Add missing parentheses around a pattern matching that is the left-hand part of a sequence when an attribute is attached (#1483, @gpetiot)
- Add missing parentheses around infix operator used to build a function (#1486, @gpetiot)
- Fix comments around desugared expression (#1487, @gpetiot)
- Fix invalid fragment delimiters of format-invalid-files recovery mode (#1485, @hhugo)
- Fix misalignment of cases in docked `function` match (#1498, @gpetiot)
- Preserve short-form extensions for structure item extensions (#1502, @gpetiot).
  For example `open%ext M` will not get rewritten to `[%%ext open M]`.
- Do not change the spaces within the code spans in docstrings (#1499, @gpetiot)
- Comments of type constrained label in record pattern have to be relocated in 4.12 (#1517, @gpetiot)
- Preserve functor syntax for OCaml 4.12 (#1514, @gpetiot)
- Fix inconsistencies of the closing parentheses with indicate-multiline-delimiters (#1377, #1540, @gpetiot)
- Fix position of comments around list constructor (::) (#1524, @gpetiot)
- Fix comments position in extensions (#1525, @gpetiot)
- Fix formatting of field override with constraint (#1544, @gpetiot)

### New features

## 0.15.1 (2020-11-02)

### Internal

- Use ppxlib instead of ocaml-migrate-parsetree 1.x. (#1482, @emillon)
  + No functional changes are expected.
  + Cherry picked commits: 219dc1e3a4614041e1bc5428d003c0af4e, 9e453b0ef87124e33827ee2423289deef8, 7ad1e575ffa4ce3022c71daba39954d3b9, eb49db6772a9adabe611982000465d0ad7, dc79052a085950cd88fdef0843f665a029, c06c544e21bd65b726cde8fee0f78a6248, ce94d2fa50ff276b5782070375a0b30ba1

## 0.15.0 (2020-08-06)

### Changes

- Do not break inline elements such as `{i blah}` in docstrings (#1346, @jberdine)
- Distinguish hash-getter from hash-comparison infix operators. Operators of the form `#**#` or `#**.` where `**` can be 0 or more operator chars are considered getter operators and are not surrounded by spaces, as opposed to regular infix operators (#1376, @gpetiot)
- Type constraint on return type of functions is now always printed before the function body (#1381, #1397, @gpetiot)

### Bug fixes

- Restore previous functionality for pre-post extension points (#1342, @jberdine)
- Fix extra break before `function` body of a `fun` (#1343, @jberdine)
- Indent further args of anonymous functions (#1440, @gpetiot)
- Do not clear the emacs `*compilation*` buffer on successful reformat (#1350, @jberdine)
- Fix disabling with attributes on OCaml < 4.08 (#1322, @emillon)
- Preserve unwrapped comments by not adding artificial breaks when `wrap-comments=false` and `ocp-indent-compat=true` are set to avoid interfering with ocp-indent indentation. (#1352, @gpetiot)
- Break long literal strings at the margin (#1367, @gpetiot)
- Break after a multiline argument in an argument list (#1360, @gpetiot)
- Remove unnecessary parens around object (#1379, @gpetiot)
- Fix placement of comments on constants (#1383, @gpetiot)
- Do not escape arguments of some Odoc tags (#1391, 1408, @gpetiot, @Julow).
  The characters `[]{}` must not be escaped in the arguments of `@raise`, `@author`, `@version` and others.
- Fix missing open line between multi-line let-binding with poly-typexpr (#1372, @jberdine)
- Remove trailing space after expression when followed by an attribute and break before attributes attached to multi-line phrases (#1382, @gpetiot)
- Do not add a space to minimal comments `(* *)`, `(** *)` and `(*$ *)` (#1407, @gpetiot)
- Fix attributes position in labelled arguments type (#1434, @gpetiot)
- Add missing parens around type annotation in anonymous function (#1433, @gpetiot)
- Fix alignment of 'then' keyword in parenthesised expression (#1421, @gpetiot)

### New features

- Support quoted extensions (added in ocaml 4.11) (#1405, @gpetiot)
- Recognise eliom file extensions (#1430, @jrochel)

## 0.14.3 (2020-07-22)

### Changes

- No functional changes from 0.14.2. The goal of this release is to be
  compatible with base and stdio v0.14.0.
- Backport the following PRs:
  + Update opam metadata (#1386)
  + Add compatibility with base.v0.14.0 (#1396)
  + Allow stdio.v0.14 (#1399)

## 0.14.2 (2020-05-11)

### Changes

- Merge `doc-comments-val` option with `doc-comments`. The placement of documentation comments on `val` and `external` items is now controled by `doc-comments`.
  + `doc-comments=after` becomes `doc-comments=after-when-possible` to take into account the technical limitations of ocamlformat;
  + `doc-comments=before` is unchanged;
  + `doc-comments-val` is now replaced with `doc-comments`.
    To reproduce the former behaviors
    * `doc-comments=before` + `doc-comments-val=before`: now use `doc-comments=before`;
    * `doc-comments=before` + `doc-comments-val=after`: now use `doc-comments=before-except-val`;
    * `doc-comments=after` + `doc-comments-val=before`: this behavior did not make much sense and is not available anymore;
    * `doc-comments=after` + `doc-comments-val=after`: now use `doc-comments=after-when-possible`.
 (#1358, @jberdine, @Julow, @gpetiot).
 This reverts changes introduced in 0.14.1 (#1335) and 0.14.0 (#1012).

## 0.14.1 (2020-04-14)

### Changes

- The default for `doc-comments` is changed to `after` (#1335, @Julow).
  This reverts a change introduced in 0.14.0 (#1012).
- Revert deprecation of the `doc-comments` option (#1331, @Julow).
  This reverts a change introduced in 0.14.0 (#1293).

## 0.14.0 (2020-04-02)

### New features

- Add an option `--format-invalid-files` to print unparsable parts of the input as verbatim text. This feature is still experimental. (#1026, @gpetiot)
- Support multi-indices extended indexing operators (#1279, #1277, @Julow, @gpetiot).
  This feature has been added in OCaml 4.10.0
- Handle OCaml 4.10.0 AST (#1276, @gpetiot)
- Preserve functor syntax for consistency (#1312, @gpetiot).
  Previously both functor syntax: `module M = functor (K : S) -> struct end` and `module M (K : S) = struct end` would be formatted as the latter, the original syntax is now preserved.

### Changes

- Add the option `doc-comments-val=before|after` (#1012, @Julow).
  This option set the placement of documentation comment on `val` and `external` only.
  It is set to `after` by default.
- The default for `doc-comments` is changed from `after` to `before` (#1012, #1325, @Julow).
  This affects both `conventional` (default) and `ocamlformat` profiles.
- Some options are now deprecated:
  + `doc-comments` (#1293, #1012).
    This option depends on a flawed heuristic.
    It is replaced by `doc-comments-val` for `val` and `external` declarations.
    There is no equivalent to this option in the general case.
  + `escape-chars`, `escape-strings` and `extension-sugar` (#1293).
    These options are rarely used and their default behavior is considered to be the right behavior.
- Add space between `row_field` attributes and the label or arguments, to be
  consistent with the non-polymorphic case. (#1299, @CraigFe)

### Bug fixes

- Fix missing parentheses around `let open` (#1229, @Julow).
  eg. `M.f (M.(x) [@attr])` would be formatted to `M.f M.(x) [@attr]`, which would crash OCamlformat
- Remove unecessary parentheses with attributes in some structure items:
  + extensions and eval items (#1230, @Julow).
    eg. the expression `[%ext (() [@attr])]` or the structure item `(() [@attr]) ;;`
  + `let _ = ...`  constructs (#1244, @emillon)
- Fix some bugs related to comments:
  + after a function on the rhs of an infix (#1231, @Julow).
    eg. the comment in `(x >>= fun y -> y (* A *))` would be dropped
  + in module unpack (#1309, @Julow).
    eg. in the module expression `module M = (val x : S (* A *))`
- Fix formatting of empty signature payload `[%a:]` (#1236, @emillon)
- Fix parenthesizing when accessing field of construct application (#1247, @gpetiot)
- Fix formatting of attributes on object overrides `{< >}` (#1238, @emillon)
- Fix attributes on coercion (#1239, @emillon)
- Fix formatting of attributes on packed modules (#1243, @emillon)
- Fix parens around binop operations with attributes (#1252, #1306, @gpetiot, @CraigFe)
- Remove unecessary parentheses in the argument of indexing operators (#1280, @Julow)
- Retain attributes on various AST nodes:
  + field set expressions, e.g. `(a.x <- b) [@a]` (#1284, @CraigFe)
  + instance variable set expressions, e.g. `(a <- b) [@a]` (#1288, @CraigFe)
  + indexing operators, e.g. `(a.(b)) [@a]` (#1300, @CraigFe)
  + sequences, e.g. `(a; b) [@a]` (#1291, @CraigFe)
- Avoid unnecessary spacing after object types inside records and polymorphic variants, e.g. `{foo : < .. > [@a]}` and `{ foo : < .. > }` (#1296, @CraigFe)
- Fix missing parentheses around tuples with attributes. (#1301, @CraigFe).
  Previously, `f ((0, 0) [@a])` would be formatted to `f (0, 0) [@a]`, crashing OCamlformat.
- Avoid emitting `>]` when an object type is contained in an extension point or attribute payload (#1298, @CraigFe)
- Fix crash on the expression `(0).*(0)` (#1304, @Julow).
  It was formatting to `0.*(0)` which parses as an other expression.
- Preserve empty doc-comments syntax. (#1311, @gpetiot).
  Previously `(**)` would be formatted to `(***)`.
- Do not crash when a comment contains just a newline (#1290, @emillon)
- Handle lazy patterns as arguments to `class` (#1289, @emillon)
- Preserve cinaps comments containing unparsable code (#1303, @Julow).
  Previously, OCamlformat would fallback to the "wrapping" logic, making the comment unreadable and crashing in some cases.
- Fix normalization of attributes, fixing the docstrings in attributes (#1314, @gpetiot)
- Add missing parentheses around OR-patterns with attributes (#1317, @gpetiot)
- Fix spacing inside parens for symbols when the spacing was handled by the englobing exp (#1316, @gpetiot)
- Fix invalid (unparsable) docstrings (#1315, @gpetiot).
  When parsing a comment raises an error in odoc, it is printed as-is.
- Fix parenthesizing of optional arguments rebound to non-variables, e.g.
  `let f ?a:(A) = ()` rather than the unparsable `let f ?a:A = ()` (#1305, @CraigFe)

## 0.13.0 (2020-01-28)

### New features

- Add an option `--margin-check` to emit a warning if the formatted output exceeds the margin (#1110, @gpetiot)
- Preserve comment indentation when `wrap-comments` is unset (#1138, #1159, @Julow)
- Improve error messages (#1147, @Julow)
- Display standard output in the emacs plugin even when ocamlformat does not fail (#1189, @gpetiot)

### Removed

- Remove `ocamlformat_reason` (#254, #1185, @emillon).
  This tool has never been released to opam, has no known users, and overlaps
  with what `refmt` can do.
- Remove `ocamlformat-diff` (#1205, @gpetiot).
  This tool has never been released to opam, has no known users, and overlaps
  with what `merge-fmt` can do.

### Packaging

- Work with base v0.13.0 (#1163, @Julow)

### Bug fixes

- Fix placement of comments just before a '|' (#1203, @Julow)
- Fix build version detection when building in the absence of a git root (#1198, @avsm)
- Fix wrapping of or-patterns in presence of comments with `break-cases=fit` (#1167, @Julow).
  This also fixes an unstable comment bug in or-patterns
- Fix an unstable comment bug in variant declarations (#1108, @Julow)
- Fix: break multiline comments (#1122, @gpetiot)
- Fix: types on named arguments were wrapped incorrectly when preceding comments (#1124, @gpetiot)
- Fix the indentation produced by max-indent (#1118, @gpetiot)
- Fix break after Psig_include depending on presence of docstring (#1125, @gpetiot)
- Remove some calls to if_newline and break_unless_newline and fix break before closing brackets (#1168, @gpetiot)
- Fix unstable cmt in or-pattern (#1173, @gpetiot)
- Fix location of comment attached to the underscore of an open record (#1208, @gpetiot)
- Fix parentheses around optional module parameter (#1212, @cbarcenas)
- Fix grouping of horizontally aligned comments (#1209, @gpetiot)
- Fix dropped comments around module pack expressions (#1214, @Julow)
- Fix regression of comment position in list patterns (#1141, @jberdine)
- Fix: adjust definition of Location.is_single_line to reflect margin (#1102, @jberdine)

### Documentation

- Fix documentation of option `version-check` (#1135, @Wilfred)
- Fix hint when using `break-separators=after-and-docked` (#1130, @gretay-js)

## 0.12 (2019-11-04)

### Changes

- Set "conventional" as the default profile (#1060, @gpetiot).
  This new profile is made to better match the most used style and is encouraged.
  To continue using the previous default, use `profile = ocamlformat` in your `.ocamlformat`.
- CLI: Allow both values of boolean options (#1062, @Julow).
  Now, both `--opt` and --no-opt` are available on the CLI for any boolean option "opt".
  Previously, only one of them were available depending on the default value.
- Auto mode for `break-string-literals` (#1057, @gpetiot).
  `wrap`, `newlines` and `newlines-and-wrap` values of `break-string-literals` are removed.
  `auto` replaces them, it is equivalent to `newlines-and-wrap`.
- Dock collection brackets (#1014, @gpetiot).
  `after-and-docked` value of `break-separators` is removed and is replaced by a new `dock-collection-brackets` option.
- Preserve `begin` and `end` keywords in if-then-else (#978, @Julow).
  Previously, `begin`/`end` keywords around if-then-else branches were turned into parentheses.

#### New features

- Give a hint when warning 50 is raised (#1111, @gpetiot)
- Add a message when a config value is removed (#1089, @emillon).
  Explain what replaces removed options and avoid printing a parsing error.
- Implement `sequence-blank-line=preserve-one` for let bindings (#1077, @Julow).
  Preserve a blank line after `let .. in` when `sequence-blank-line` set to `preserve-one`.
  Previously, only blank lines after `;` could be preserved.
- Parse toplevel directives (#1020, @Julow).
  Allow `#directives` in `.ml` files.
  Previously, files containing a directive needed to be parsed as "use file".
  The "use file" mode is removed and `--use-file` is now the same as `--impl`.
- Don't require `--name`, require kind, forbid `--inplace`, allow `--check`, make `--enable-outside-detected-project` implicit when reading from stdin (#1018, @gpetiot)
- Parse code in docstrings (#941, @gpetiot).
  Format OCaml code in cinaps-style comments `(*$ code *)` and code blocks in documentation comments `(** {[ code ]} *)`.
- Parse documentation comments with Odoc (#721, @Julow).
  Formatting of documentation comments is more robust and support newer Odoc syntaxes.
  Internally, Odoc replaces Octavius as the documentation parser.

#### Bug fixes

- Fix unstabilizing comments on assignments (#1093, @gpetiot)
- Fix the default value documentation for `max-indent` (#1105, @gpetiot)
- Fix closing parenthesis exceeding the margin in function application (#1098, @Julow)
- Missing break before attributes of `Pmty_with` (#1103, @jberdine)
- Fix closing quote exceeding the margin (#1096, @Julow)
- Fix break before the closing bracket of collections (exceeding the margin) (#1073, @gpetiot)
- Fix precedence of Dot wrt Hash (#1058, @gpetiot)
- Fix break in variant type definition to not exceed the margin (#1064, @gpetiot)
- Fix newlines and indentation in toplevel extension points (#1054, @gpetiot)
- Fix placement of doc comments around extensions (#1052, @Julow)
- Inline extensions that do not break (#1050, @gpetiot)
- Add missing cut before attributes in type declarations (#1051, @gpetiot)
- Fix alignment of cases (#1046, @gpetiot)
- Fix blank line after comments at the end of lists (#1045, @gpetiot)
- Fix indexing operators precedence (#1039, @Julow)
- Fix dropped comment after infix op (#1030, @gpetiot)
- No newline if the input is empty (#1031, @gpetiot)
- Fix unstable comments around attributes (#1029, @gpetiot)
- Fix extra blank line in sequence (#1021, @Julow)
- Check functor arguments when computing placement of doc comments (#1013, @Julow)
- Fix indentation of labelled args (#1006, @gpetiot)
- Fix linebreak between or-cases with comments when `break-cases=all` (#1002, @gpetiot)
- Fix unstable unattached doc comment in records (#998, @Julow)
- Fix string literal changed (#995, @Julow)
- Fix type variable (#996, @Julow)
- Fix crash on extension sequence (#992, @gpetiot)
- Fix position of expressions regarding of comments in infix-op expressions (#986, @gpetiot)
- Escape special characters in external declaration (#988, @Julow)
- Fix parens around constrained expr with attrs (#987, @gpetiot)
- Fix the margin, and correctly breaks comments (#957, @gpetiot)
- Fix formatting of custom indexing operators (#975, @gpetiot)
- Fix position of comments of labelled arrow types (#976, @gpetiot)
- No box around inline odoc styles (#971, @gpetiot)
- Fix boxing of collection expressions/patterns (#960, @gpetiot)
- Fix crash on record expr with pack fields (#963, @Julow)
- Fix letop in subexpr (#956, @hhugo)

### Internal

- Take file kind from --name when formatting stdin (#1119, @Julow)
- Make Fmt.t abstract (#1109, @Julow)
- Future-proof Fmt API in case Fmt.t goes abstract (#1106, @emillon)
- Future-proof `Fmt` API in case `Fmt.t` goes abstract (#1106, @emillon)
- Optional names for formatting boxes in debug output (#1083, @gpetiot)
- Check ocamlformat error codes in the testsuite (#1084, @emillon)
- Clean `Translation_unit` (#1078, @gpetiot)
- Use dune file generation in test/passing/dune (#1082, @emillon)
- CI: factorize tests and check reason build (#1079, @gpetiot)
- Use short form for action in src/dune (#1076, @emillon)
- Cleanup `sequence_blank_line` (#1075, @Julow)
- CI: use a script travis-ci.sh to simplify .travis.yml (#1063, @gpetiot)
- Remove utility functions from `Fmt_ast` (#1059, @gpetiot)
- CI: use opam-2.0.5 in Travis (#1044, @XVilka)
- CI: check the build with OCaml 4.07.1 and 4.08.0 (#1036, @Julow)
- Use the same sets of options for both branches by default in `test_branch.sh` (#1033, @gpetiot)
- Fix `test_branch.sh` and CI checking of CHANGES.md (#1032, #1034, @Julow)
- Fix flag of git-worktree in `test_branch.sh` and `bisect.sh` (#1027, @gpetiot)
- Remove the `bisect_ppx` dependency and clean the `Makefile` (#1005, @Julow)
- Use a `CHANGES.md` log file again (#1023, @gpetiot)
- Support OCaml 4.09.0 (add the odoc.1.4.2 dependency) (#1024, @gpetiot)
- Update labels of issue templates (#1017, @gpetiot)
- Update labels in `CONTRIBUTING.md` (#1007, @gpetiot)
- Allow to ignore invalid options (#984, @hhugo).
  The `--ignore-invalid-option` flag is added to ignore invalid options in `.ocamlformat` files.
- Improve the documentation of `--doc-comments` (#982, @Julow)
- Remove symbolic links and change naming convention of tests (#980, @gpetiot)
- Change the type of `fmt_code` (#974, @gpetiot)
- Simplify `Makefile` (#973, @hhugo)
- Dune should not be flagged as a build dep anymore (#954, @gpetiot)

## 0.11 (2019-08-07)

- Improve: generalize API of Config_option (#952, @gpetiot)
- Improve: new 'before' value for option 'sequence-style' (#947, @gpetiot)
- Project: create issue templates (#950, @gpetiot)
- Improve: tidying up Conf.ml (#951, @gpetiot)
- Improve: parse code in comments (#934, @gpetiot)
- Fix comments' placement (do not look at loc_stack) (#923, @gpetiot)
- Doc: setting flags in .ocamlformat (#944, @gpetiot)
- Doc: enable-outside-detected-project necessary for global conf file (#948, @gpetiot)
- Fix hashbang handling (#946, @hhugo)
- Improve: support Shell-style regular expressions in .ocamlformat-ignore and .ocamlformat-enable files (#937, @gpetiot)
- Improve: force break after an infix op only if followed by another one (#935, @gpetiot)
- Fix break-separators=after-and-docked for lists and arrays (#931, @gpetiot)
- Improve: deprecate option break-string-literals and change its default value (#932, @gpetiot)
- Improve: break with labeled arrow type (#933, @gpetiot)
- Improve: disambiguate non-breaking matching structures (#857, @gpetiot)
- Improve: warning 50 handled like an internal error (#930, @gpetiot)
- Fix break-separators=after-and-docked for record patterns (#929, @gpetiot)
- Fix closing parenthesis indentation when on separate line (#928, @gpetiot)
- Improve: split the Conf.ml file (#920, @gpetiot)
- Fix position of comments after anonymous functions (#919, @gpetiot)
- Fix: comments around disabled block (#918, @hhugo)
- Fix monadic bindings (new 4.08 syntax) (#911, @gpetiot)
- Fix attribute when break-infix-before-func=false (#916, @gpetiot)
- Improve: update ocamlformat_reason opam file to 2.0 format (#913, @avsm)
- Fix attributes of modules (#910, @gpetiot)
- Fix docstrings of exceptions (#909, @gpetiot)
- Fix attribute location in Normalization (#908, @gpetiot)
- Improve: add the 'ocamlformat-file-kind' argument to the emacs hook (#905, @gpetiot)
- Improve: dunify testsuite (#881, @trRefis)
- Improve: add trailing semicolon inside record when break-separators=after-and-docked (#899, @gpetiot)
- Fix compilation with 4.06 and 4.07 (#898, @gpetiot)
- Improve: add a new way to indicate multiline delimiters (#876, @trefis)
- Fix inconsistency of break-separators=after-and-docked for record expressions (#856, @gpetiot)

## 0.10 (2019-06-25)

- Improve: align cases horizontally (#883, @gpetiot)
- Improve: option exp-grouping (#828, @gpetiot)
- Improve: synchronize Format with upstream stdlib (#885, @gpetiot)
- Improve: break-string-literals=newlines-and-wrap (#896, @gpetiot)
- Improve: specify break hint in fits_breaks (#894, @gpetiot)
- Improve: option break-before-in (#892, @gpetiot)
- Fix break-string-literals=newlines (#887, @gpetiot)
- Improve: Implement break-fun-sig without Location.is_single_line (#886, @Julow)
- Format gen_version.ml (#893, @hhugo)
- Improve: switch to ast 4.08 (#831, @hhugo)
- Fix formatting of arguments when break-fun-decl=fit-or-vertical (#884, @gpetiot)
- Test: extend max_indent test (#878, @trefis)
- Test: break_cases_normal_indent.ml is a symlink on break_cases_fit.ml (#879, @gpetiot)
- Improve unicode text length computation (#816, @gpetiot)
- Add an option to control the indentation of nested matches (#870, @trefis)
- Fix: properly interpret indicate-multiline-delimiters for if-then-elses (#874, @trefis)
- Enable warning 9 (#875, @hhugo)
- Fix unstable comment in `let%ext` (#873, @gpetiot)
- Improve: option max-indent (#841, @gpetiot)
- Improve: option nested-match=align (#827, @gpetiot)
- Fix dropped attributes in with_constraints (#846, @gpetiot)
- Fix dropped comments in list patterns and module types  (#866, @gpetiot)
- Fix comment dropped in object (#849, @gpetiot)
- Fix inconsistency of break-separators for wildcards in match cases (#855, @gpetiot)
- Improve: new options to support 'with' and 'strict_with' (ocp-indent) (#853, @gpetiot)
- Improve: .ocamlformat-enable files listing files to format when ocamlformat is disabled (#854, @gpetiot)
- Check that all locations have been considered during formatting (#864, @hhugo)
- clean Hashtbl.Poly (#862, @hhugo)
- Fix: test.sh (#858, @hhugo)
- cleanup Cmts.ml (#861, @hhugo)
- Clean: Cleanup usage of Poly (#860, @hhugo)
- Fix: rename sexp_list into list (#859, @hhugo)
- Fix vim instructions (#852, @naartjie)
- Improve: options extension-indent and stritem-extension-indent (#840, @gpetiot)
- Fix comment dropped in field alias (#848, @gpetiot)
- Fix pro position for with_constraints (#847, @gpetiot)
- Improve: finer space-around-exp options (#837, @gpetiot)
- Improve: preserve blank lines in conventional and sparse profiles (#838, @gpetiot)
- Improve: don't fit tag-only comments after val declarations (#836, @Julow)
- Improve speed with ofday_unit_tests_v1.ml (#833, @hhugo)
- Fix exception when calling String.sub (#832, @gpetiot)
- Improve: implement doc-comments and doc-comments-tag-only for every items (#746, @Julow)
- Improve: Add field-space=tight-decl (#829, @Julow)
- Improve: make Sugar.list_exp and Sugar.list_pat tail-recursive (#823, @gpetiot)
- Improve: options 'let-binding-indent', 'type-decl-indent' and 'indent-after-in' (#822, @gpetiot)
- Fix: performance issue with deep asts (#826, @hhugo)
- Improve: preserve blank lines in sequences (#814, @gpetiot)
- Improve: tidying Fmt_ast.ml (#821, @gpetiot)
- Improve: space before type constraint in record (#819, @gpetiot)
- Improve: break-cases=fit-or-vertical (#820, @gpetiot)
- Improve: remove break before ending paren for anonymous functions (#818, @gpetiot)
- Improve: preserve the position of type annotation in bindings (#815, @gpetiot)
- Improve: preserve record type annot (#812, @gpetiot)
- Fix break before ending paren (#801, @gpetiot)
- Improve: better consistency between structures and signatures (#803, @gpetiot)
- Fix let module sparse (sparse mode only for module applications) (#809, @gpetiot)
- Improve: change formatting of newtypes (#811, @gpetiot)
- Improve: break-cases-all shouldn't break nested patterns (#810, @gpetiot)
- Fix: sugarized extensions (#805, @gpetiot)
- Improve: tidying Fmt_ast (#808, @gpetiot)
- Fix cmt in empty structure (#804, @gpetiot)
- Remove dead link to preset profiles (#806, @andschwa)
- Improve: break with type constraints (#797, @gpetiot)
- Fix colon break module type functor (#802, @gpetiot)
- Improve: K&R style for if-then-else (#787, @gpetiot)
- Improve: new option break-fun-sig (#785, @gpetiot)
- Improve: indentation consistency of '<-' and `:=` (#780, @gpetiot)
- Fix: functor application and break-struct wrap incorrectly (#786, @gpetiot)
- Break after anonymous function arrow after infix op (#781, @gpetiot)
- Fix: type extension (#782, @gpetiot)
- Improve: Fmt.noop (#784, @gpetiot)
- Fix extension of value binding (#779, @chrismamo1)
- Improve: less sensitivity to concrete syntax (#767, @gpetiot)
- Fix missing space before attribute on includes (#775, @Julow)
- Improve: new option let-module (#768, @gpetiot)
- Improve: --disable-outside-detected-project is set by default (#761, @gpetiot)
- Fix weird parens break (#751, @gpetiot)
- Fix: if $XDG_CONFIG_HOME is either not set or empty, use $HOME/.config (#758, @gpetiot)
- Fix: --use-file/--impl/--intf should override file extension (#774, @gpetiot)
- Improve: less breaks for break-cases=all but correctly breaks or-patterns (#762, @gpetiot)
- Remove unecessary break on module pack constraints with with-constraints (#739, @Julow)
- Fix inconsistent break before module signature (#755, @gpetiot)
- Fix indentation of functor argument (#773, @gpetiot)
- Tidying fmt ast (#748, @gpetiot)
- Fix nested parens with no break infix before func (#760, @gpetiot)
- Provide an mli for Compat (#772) (hhugo)
-Fix non-wrapping asterisk prefixed cmts (#759, @gpetiot)
- Support for OCaml 4.08 (#763, @hhugo)
- Fix module type functor (#716, @gpetiot)
- Small cleanup (#764, @hhugo)
- Fix: update ocamlformat-help.txt (follow up on #752) (#756, @gpetiot)
- Fix module pack and functor (#735, @Julow)
- Fix grammar: it's -> its (@anmonteiro)
- Improve: support --name with --inplace (#740, @jberdine)
- Fix: dropped comments for pexp_record (#743, @hhugo)
- Improve: comments arround attributes, fix #726 (#742, @hhugo)
- Update README for new profiles (#738, @jberdine)
- Remove deprecated 'default' profile (#736, @jberdine)
- Fix extra parens around ext match (#733, @gpetiot)
- Improve: factorize with compose_module (#729, @gpetiot)
- Test: exclude gen_version.ml from test (#732, @jberdine)
- Improve: make gen_version an ocaml script (#664, @hhugo)

## 0.9.1 (2019-06-24)

- Small cleanup (#764, @hhugo)
- Support for OCaml 4.08 (#763, @hhugo)

## 0.9 (2019-03-28)

- Admin: remove CHANGES.md that was essentially git log (@jberdine)
- Admin: simplify release procedure (@jberdine)
- Build: fix ocaml version constraint, need 4.06 (@jberdine)
- Improve: make gen_version an ocaml script (@hhugo)
- Improve: fix associativity of Pexp_setfield (#725, @jberdine)
- Improve: normalize setfield and setinstvar (#720, @gpetiot)
- Remove: deprecated config file syntax parsing (#715, @jberdine)
- Improve: put the equal first for ocp-indent-compat (#717, @gpetiot)
- Fix: parse docstrings once (#713, @gpetiot)
- Improve: new profiles conventional and ocamlformat (#663, @gpetiot)
- Revert module indentation (#714, @gpetiot)
- Fix infix wrap (#691, @gpetiot)
- Fix doc comments tag only when docstring parsing disabled (#711, @gpetiot)
- Fix missing space before closing paren around function (#705, @jberdine)
- Fix documentation of doc-comments-tag-only (#710, @gpetiot)
- Improve: module-item-spacing=preserve (#538, @gpetiot)
- Add a space in "Jane Street" (#703, @kevinji)
- Fix js_source.ml (#702, @gpetiot)
- Fix space-around-collection-expressions for record/variant definitions (#670, @Julow)
- Fix extra space ifthenelse (#700, @gpetiot)
- Improve split attribute in let binding for expect test with uncaught exn (#681, @gpetiot)
- Fix empty newline before equal (#701, @gpetiot)
- Fix double cmts (#678, @gpetiot)
- Fix value binding ocp indent compat (#694, @gpetiot)
- Fix ast changed when record ident constrained (#697, @gpetiot)
- Fix incorrect ocaml code (#698, @gpetiot)
- Fix fmt for CI (#693, @gpetiot)
- Fix record break (#689, @gpetiot)
- Fix break before parens no wrap fun args (#690, @gpetiot)
- Improve: disable conf in files and attributes (#684, @gpetiot)
- Fix space around tuples (#679, @gpetiot)
- Improve: break before in for let-module construct, because of ocp-indent (#685, @gpetiot)
- Improve debugging output (#677, @hhugo)
- Improve: group open/close of modules and fix indentation (#665, @gpetiot)
- Fix constrained match in record (#676, @gpetiot)
- Fix: formatting of end line comments (#662, @gpetiot)
- Fix cmt in fun when no break infix (#668, @gpetiot)
- Add the wrap-fun-decl option (#645, @Julow)
- Improve: break the list of 'with type' module constraints (#639, @gpetiot)
- Reduce the use of Poly comparisons (#661, @hhugo)
- Improve: check flag to check whether the input files already are formatted (#657, @gpetiot)
- Fix cmt placement infix op (#651, @gpetiot)
- Restore compat with base.v0.11 (@hhugo)
- Fix: disallow '-' with other inputs (#658, @hhugo)
- Fix build on OCaml 4.06.1 (#646, @Julow)
- Fix comments on record fields (#650, @Julow)
- Fix cmts in list (#654, @gpetiot)
- Improve: If-then-else = fit-or-vertical mode (#603, @gpetiot)
- Link to man page from readme (#648, @yawaramin)
- Fix indent match branches with cmts (#644, @gpetiot)
- Build: update to base v0.12 (#642, @jberdine)
- Fit tag-only doc comments (#637, @Julow)
- Fix try%lwt indent (#638, @gpetiot)
- Fix type manifest formatting (#616, @gpetiot)
- Fix: don't include ocamlformat_diff in ocamlformat (#636, @Khady)
- fix emacs setup (#631, @Khady)
- tools/update_tests.sh --all (#632, Julow)
- Fix: don't break line before wrapping comment (#634, @gpetiot)
- Fix ignored ocamlformat attribute (#615, @gpetiot)
- Include jsoo in the tests (#618, @hhugo)
- Fix missing break before comment (#613, @gpetiot)
- Do not rely on the file-system to format sources (#611, @hhugo)
- Ignore file in .ocamlformat-ignore (#606, @hhugo)
- Improve reason support (#608, @hhugo)
- Fix: fix fmt_ast wrt strings and chars when sources are not available (#607, @hhugo)
- Fix ocamlformat_reason (#604, @hhugo)
- Fix missing break for local open record patterns (#602, @gpetiot)
- Fix regression for variants with docstrings (#601, @gpetiot)
- Fix extra break in module pack type (#600, @Julow)
- Add the doc-comments-padding option (#575, @Julow)
- Improve: externalize Sugar functions from Fmt_ast.ml (#593, @gpetiot)
- Fix typedecl attribute (#595, @gpetiot)
- Improve: less linebreaks for break-cases=fit (#536, @gpetiot)
- fix #590 (#594, @hhugo)
- Make gen_version.sh use bash. (#592, @hhugo)
- Implement box debugging (#574, @Julow)
- Break closing bracket in polymorphic variants (#583, @Julow)
- Break comment record (#580, @Julow)
- missing headers (@hhugo)
- Improve: mishandling of field_space in record exps and patterns (#587, @jberdine)
- Add empty mli for executable (#591, @hhugo)
- tests: test ocamlformat when disabled (@hhugo)
- dont reformat if disabled (@hhugo)
- remove global ref in Transation_unit (@hhugo)
- Fix Emacs (>26.1) temporary buffer not killed (#567, @ludwigpacifici)
- Improve: opam file for ocamlformat_diff to remove the bos dependency (#579, @gpetiot)
- Fix: Require Octavius version 1.2.0 (#576, @Julow)
- Improve: record fields with type constraints (#565, @jberdine)
- Fix: comments attachment (#548, @gpetiot)
- Improve: parens around constrained any-pattern (#431, @gpetiot)
- Revise formatting of compact single case matches (#552, @jberdine)
- Fix typo in help text (#553) (Wilfred Hughes)
- Improve: calculate length of comment strings using UTF8 (#550, @jberdine)
- Admin: update travis versions of ocaml and opam (#551, @jberdine)
- Fix: missing break before `; _` (#549, @jberdine)
- Improve: module item spacing in sparse mode (#546, @jberdine)
- Improve: some simplifications (#542, @gpetiot)
- Improve: remove unnecessary parens when open module (#537, @gpetiot)
- Improve: not breaking after bind/map operators (#463, @gpetiot)
- Fix suboptimal docstring formatting (#540, @gpetiot)
- amend janestreet profile (#524, @mbarbin)
- Improve: option break-separators (#461, @gpetiot)
- Fix formatting of types with ocp-indent-compat=true (#525, @gpetiot)
- Preserve shebang (#533, @gpetiot)
- Fix: remove indented empty lines between comments (#531, @gpetiot)
- Improve: remove indented empty lines separating recursive modules (#528, @gpetiot)
- add update_tests.sh (#529, @gpetiot)
- Improve: space around collection expressions (#527, @gpetiot)
- Improve: remove more spaces inside parenthesized multiline constructs (#526, @gpetiot)
- Disable docstring parsing for external tests (#518, @gpetiot)
- Fix odoc normalize (#520, @gpetiot)
- Better docstring error msgs (#519, @gpetiot)
- Fix odoc seps (#511, @gpetiot)
- Improve: option 'single-case' (#426, @gpetiot)
- Add a parens-tuple-patterns configuration option (#498, @NathanReb)
- Fix: comments should not be parsed for diff (#509, @gpetiot)
- Fix: odoc refs (#510, @gpetiot)
- Fix formatting of or-patterns in try expressions (#503, @NathanReb)
- Test: improve test_branch.sh to allow different config for branch (#496, @jberdine)
- Improve: option 'parens-ite' (#430, @gpetiot)
- fix break-struct for toplevel items (not in a struct) (#497, @gpetiot)
- Fix: breaking of variant types (#486, @gpetiot)
- Improve: autocompletion of git branch names for test_branch.sh (#485, @gpetiot)
- Fix: Sanitize docstring check (#481, @gpetiot)
- Improve the formatting of lists in doc comments (#480, @jeremiedimino)
- Add PR test script and update contributing guidelines with expected usage (#479, @jberdine)
- Fix break struct natural (#443, @gpetiot)
- Fix: disable-outside-detected-project: disable ocamlformat when no .ocamlformat file is found (#475, @gpetiot)
- Improve: error message when docstrings move (#446, @gpetiot)
- Improve: print-config prints all options (#465, @gpetiot)
- Ocamldoc docstrings (#460, @gpetiot)
- Doc: disable-outside-detected-project (#468, @gpetiot)
- Improve: shorter output of regtests (#469, @gpetiot)
- Admin: add code of conduct and copyright headers to build and package system (@jberdine)
- Improve: add license header for tools/ocamlformat-diff/ocamlformat_diff.ml (#466, @gpetiot)
- Build: a few simplifications enabled by dune 1.1.1 (#457, @jberdine)
- Improve: record fields with attributes and docs in type definitions (#458, @jberdine)
- Fix exception comments (#459, @gpetiot)
- Ocamlformat diff tool (#450, @gpetiot)

## 0.8 (2018-10-09)

- Improve: set break-sequences in sparse and compact profiles (#455, @jberdine)
- Improve: keep a space inside tuples parens (#453, @gpetiot)
- Improve: --root option to isolate configuration files (#402, @gpetiot)
- Fix: missing parens around partially-applied `::` (#452, @jberdine)
- Fix: parens around expressions with attributes (#441, @gpetiot)
- Build: do not execute shell scripts directly in build (#448, @dra27)
- Add: read ocp indent config files (#445, @gpetiot)
- Improve: option 'break-sequences' (#434, @gpetiot)
- Improve: option 'no-indicate-multiline-delimiters' to have less whitespaces (#429, @gpetiot)
- Fix: outdent before arrow (#444, @gpetiot)
- Improve: User documentation (#449, @gpetiot)
- Improve: option 'cases-exp-indent' to adjust indent (#428, @gpetiot)
- Add: compact and sparse profiles (#408, @jberdine)
- Improve: explicit error message in case of 'permission denied' error (#425, @gpetiot)
- Fix: comment stabilization in Pexp_override (#422, @gpetiot)
- Fix: corner case while formatting type variables (#440, @hhugo)
- Fix: many missing comments (#418, @hhugo)
- Fix: asserts and attributes (#414, @hhugo)
- Fix: extension and attribute (#417, @hhugo)
- Improve: support for `function%ext` (#416, @hhugo)
- Fix: Inconsistent spacing around comments in signatures vs structures (#437, @gpetiot)
- Improve: better error with location when comment dropped (#401, @gpetiot)
- Fix doc comments (#413, @hhugo)
- Improve: use input_name for error messages (@hhugo)
- Improve: break after inherit (@hhugo)
- Fix: aliases inside constructor declaration (#424, @gpetiot)
- Fix: broken invariant for Pmod_unpack (#421, @gpetiot)
- Fix: print error details in debug mode only (#420, @hhugo)
- Fix: mark_parenzed_inner_nested_match (@hhugo)
- Improve: tune the janestreet profile (@hhugo)
- Improve: disable ocamlformat if no dot ocamlformat in the project (#391, @hhugo)
- Improve: new option to control spacing around let bindings (#344, @hhugo)
- Fix: prec of string/array sugar (#381, @hhugo)
- Fix: lost comment in constraint expression (#400, @gpetiot)
- Fix: lost cmt near functor (#399, @gpetiot)
- Improve: preset profiles (default & janestreet) (#390, @gpetiot)
- Improve: try to fit simple list/array elements on a single line (#375, @gpetiot)
- Fix: bad comment spacing with module-item-spacing=compact (#395, @gpetiot)
- Fix: dropped comment in revapply of extension (#394, @gpetiot)
- Improve: let-and structures spacing depends on module-item-spacing (#367, @gpetiot)
- Fix: consecutive prefix operator (#386, @hhugo)
- Fix: invalid (#383, @hhugo)
- Fix: lazy and alias (#388, @hhugo)
- Improve: main loop and error reporting (#389, @hhugo)
- Fix: exposed_left_typ (#385, @hhugo)
- Fix: rec functor (#382, @hhugo)
- Fix: `while%ext`/`for%ext` (@hhugo)
- Fix: more on class (@hhugo)
- Fix: invalid syntax on class (@hhugo)
- Improve: follow XDG for global config files (@gpetiot)
- Improve: add support for bigarray sugar index operator (@hhugo)
- Add: support reading input from stdin (#353, @bkase)
- Fix: the precedence of options (@gpetiot)
- Improve: doc of config option choice alternatives (#354, @jberdine)
- Improve: string formatting (@hhugo)

## 0.7 (2018-08-23)

- Improve: simplify setting option defaults, slight --help improvement (#350, @jberdine)
- Improve: update emacs mode to use replace-buffer-contents (#345, @hhugo)
- Improve: add option to not force-break structs (#346, @jberdine)
- Improve: move 'formatting' options into separate section (#348, @gpetiot)
- Improve: fun sugar (@hhugo)
- Improve: add option to omit open lines between one-line module items (#303, @gpetiot)
- Fix: infix ops (@hhugo)
- Improve: reformat files with no locations (@hhugo)
- Improve: better error when max-iters = 1 (@hhugo)
- Improve: breaking before arrows in pattern match cases (@jberdine)
- Improve: no parens for trailing 'not' (@hhugo)
- Improve: missing break hint, fix #331 (@hhugo)
- Improve: comments before match (#330, @jberdine)
- Fix: missing comments (@hhugo)
- Fix: missing attributes due to sugar (@hhugo)
- Fix: parens non trivial rhs for `#` infix ops (@hhugo)
- Improve: let-module-in break before `in` (#328, @jberdine)
- Improve: sugar for nestest module_with (@hhugo)
- Improve: attributes on let bindings (#324, @jberdine)
- Improve: wrapping of functor args in type declaration (#315, @gpetiot)
- Fix: comments attachment with infix ops (@hhugo)
- Fix: comments attachment with Pexp_fun (@hhugo)
- Fix: docstrings as attributes (@hhugo)
- Improve: refactor and improve documentation of options (#302, @gpetiot)
- Improve: error reporting in emacs integration (#304, @jberdine)
- Improve: pexp_open as final arg of infix op (#314, @jberdine)
- Fix: missing parens around labeled record pattern arg (@jberdine)
- Fix: missing attributes (@hhugo)
- Fix: duplicated (x3) attributes in pexp_letmodule (@hhugo)
- Improve: allow to locally disable ocamlformat (@hhugo)
- Improve: corner case indentation of fun -> function (#312, @jberdine)
- Improve: labeled, optional, and default args (@jberdine)
- Improve: punning default arg with type constraint (@jberdine)
- Improve: add options to controls various spaces (#284, @hhugo)
- Improve: add option to disable wrapping fun args (#283, @hhugo)
- Improve: add option --break-cases to break each pattern-matching case (#251, @gpetiot)
- Improve: rename --nested-parens option (@hhugo)
- Improve: ws before colon for constraint (#293, @hhugo)
- Improve: option to choose where to parens nested match (@hhugo)
- Improve: always parens nested match (even the right most one) (@hhugo)
- Improve: always break for let_and contruct (@hhugo)
- Fix: missing comments (@hhugo)
- Improve: Add option to preserve style of local module open (#267, @gpetiot)
- Improve: preserve extension point formatting (@hhugo)
- Improve: make double semi consistent between implementation and use_file (#292, @hhugo)
- Improve: configure ocamlformat using attributes (@hhugo)
- Improve: extension point (@hhugo)
- Improve: break in type declaration for variant and record (#280, @hhugo)
- Fix: memory leak (@hhugo)
- Test: add ocaml compiler to test suite, and improve `make -C test` (@jberdine)
- Fix: unary operator `+`/`-` (@hhugo)
- Fix: doc comments in class (@hhugo)
- Fix: ocaml bug, sort fields (@hhugo)
- Improve: empty mod with comments (@hhugo)
- Improve: disable warning generated by the lexer in quiet mode (@hhugo)
- Fix: record update (@hhugo)
- Fix: rec let binding and attribute (@hhugo)
- Fix: punning (@hhugo)
- Fix: let open and constraint (@hhugo)
- Fix: not extension sugar when attribute (@hhugo)
- Fix: no-comment-check missing case (@hhugo)
- Fix: string literal (@hhugo)
- Fix: format of infix in presence of `%;` (@hhugo)
- Fix: let binding and type annot (@hhugo)
- Fix: binding when lhs is an extension (@hhugo)
- Fix: pat constraint in payload (@hhugo)
- Fix: let rec with extension (@hhugo)
- Fix: comments (@hhugo)
- Fix: comments in fmt_case (@hhugo)
- Fix: comments around Longident (@hhugo)
- Fix: missing comment for pmty_with (@hhugo)
- Improve: add option to disambiguate infix precedence with parens (@jberdine)
- Improve: `not` when infix op arg (@jberdine)
- Improve: add a flag to skip all checks about comments (@hhugo)
- Improve: breaking of module ident/unpack/extension exps (#269, @jberdine)
- Fix: literal sub-exps with attributes (@jberdine)
- Fix: many fixes regarding attributes (@hhugo)
- Improve: preserve formatting of block comments (#255, @hhugo)
- Improve: breaking of applications with long literal list args (#258, @jberdine)
- Fix: sugar functor (@hhugo)
- Fix: type alias in variant (@hhugo)
- Improve: formatting of comments (@jberdine)
- Fix: prefix operators (@hhugo)
- Fix: exception declarations (@hhugo)
- Fix: doc comments in structure (#250, @hhugo)
- Fix: add parens around pat with trailing attr (@hhugo)
- Fix: let binding and Ppat_or (@hhugo)
- Fix: be more permissive with pattern (@hhugo)
- Fix: fix string_literal with when its location includes its attribute (#244, @hhugo)
- Improve: improve errors returned to the user. (#243, @hhugo)
- Fix: missing comments for Pexp_construct (#240, @hhugo)
- Fix: multiple fixes around classes (#242, @hhugo)
- Fix: comments in empty () and [] (#241, @hhugo)
- Fix: support empty variant (#239, @hhugo)
- Fix: add missing attribute (#238, @hhugo)
- Fix: be more permissive with ppat_interval (#237, @hhugo)
- Improve: remove trailing ws (#210, @hhugo)
- Improve: attributes on type declarations (#232, @jberdine)
- Improve: breaking of infix Array and String get and set ops (#233, @jberdine)
- Fix: attributes and doc comments (#221, @hhugo)
- Improve: spacing of module unpack (#230, @jberdine)
- Improve: no parent for new (@hhugo)
- Fix: Revert: Improve: remove redundant parens around application operators (@hhugo)
- Improve: array alignment (#226, @hhugo)
- Improve: nested array infix ops (#225, @hhugo)
- Fix: is_adjacent and remove [~inclusive] from [Source.string_between] (@hhugo)
- Fix: Cmts.CmtSet.split (@hhugo)
- Improve: Allow comments inside empty delimited "things" (#223, @hhugo)
- Fix: Source.ends_line (#222, @hhugo)
- Improve: empty struct and sig (#217, @hhugo)
- Improve: support for toplevel files (#218, @hhugo)
- Fix: string literal, fix #214 (#219, @hhugo)
- Improve: more tuning for functors (@hhugo)
- Improve: sugar for functor type with multiple args (@hhugo)
- Improve: sugar for functors with multiple args (@hhugo)
- Improve: module type with (@hhugo)
- Improve: break before with/and type (@hhugo)
- Improve: break between fun args (@hhugo)
- Improve: module unpacking (#215, @hhugo)
- Improve: for & while loops (#211, @hhugo)
- Fix: attributes on ite (#209, @hhugo)
- Fix: partially applied (+) and (-) (#208, @hhugo)
- Fix: polymorphic variant (#202, @hhugo)
- Fix: parens with lazy pat (fix #199) (#201, @hhugo)
- Improve: omit excess indentation of `function` cases (@jberdine)
- Improve: extensions with payloads of multiple structure items (@jberdine)
- Improve: parenthesization and attribute placement of if-then-else (@jberdine)
- Fix: do not attach comments to docstrings (@jberdine)
- Fix: short syntax for extensions (#193, @hhugo)
- Fix: missing attrs for pcl_fun (@hhugo)
- Fix: pos of attribute for functors (@hhugo)
- Fix: () module only if not attrs (@hhugo)
- Fix: missing attrs for object (@hhugo)
- Fix: no short form of extension with attribs (@hhugo)
- Fix: normalization for Pexp_poly and Pexp_constraint (#190, @hhugo)
- Fix: some parenthesization context checks (#189, @hhugo)
- Fix: attributes on fun expressions (@jberdine)
- Fix: extensions with multiple module-level eval expressions (#185, @jberdine)
- Fix: functor & apply (#182, @hhugo)
- Fix: module rec with (@hhugo)
- Fix: more parens in pat_constraint (@hhugo)
- Improve: tuple & constraint (@hhugo)
- Improve: empty module (#178, @hhugo)
- Fix: extensible variant (#177, @hhugo)
- Fix: index operator (#176, @hhugo)
- Improve: empty module sig (@hhugo)
- Fix: add attributes to module signature (@hhugo)
- Add: support for objects and classes (#173, @hhugo)
- Improve: remove some redundant parens around tuple types (@jberdine)
- Fix: args in let bindings (@hhugo)
- Improve: let module%ext (@hhugo)
- Fix: infix op in alias (@hhugo)
- Fix: extensions pat (@hhugo)
- Fix: limit use of short syntax for extensions (@hhugo)
- Improve: allow break after Psig_include (@jberdine)
- Fix: { (a; b) with a; b } (@hhugo)
- Fix: with type [longident] (@hhugo)
- Fix: attributes on polymorphic variants (@hhugo)
- Fix: attribute in let bindings (@hhugo)
- Fix: private in extensible variant (@hhugo)
- Fix: gadt in extensible variant (@hhugo)
- Fix: missing parens in list pattern (@hhugo)
- Improve: format [new e] like an apply (@hhugo)
- Fix: parens for constraint (@hhugo)
- Fix: avoid emitting `>]` which is an unparsable keyword (#171, @hhugo)
- Fix: misplaced comments on `module type of` (@jberdine)

## 0.6 (2018-04-29)

### Features

- Add: option to align all infix ops (#150, @hhugo)
- Add: option to attempt to indent the same as ocp-indent (#162)
- Add: option for no discretionary parens for tuples (#157, @hhugo)
- Add: alternative format for if-then-else construct (#155, @hhugo)
- Add: option to customize position of doc comments (#153, @hhugo)

### Bug fixes

- Fix: dropped item attributes on module expressions
- Fix: toplevel let%ext (#167, @hhugo)
- Fix: parens around type alias & empty object type (#166, @hhugo)
- Fix: missing comments for [let open] (#165, @hhugo)
- Fix: missing comments in ppat_record (#164, @hhugo)
- Fix: check_typ wrt constraint on module type (#163, @hhugo)
- Fix: let binding with constraint (#160, @hhugo)
- Fix: handle generative functor type (#152, @hhugo)

### Formatting improvements

- Improve: remove redundant parens around application operators
- Improve: parenthesize and break infix constructors the same as infix ops
- Improve: consider prefix ops and `not` to be trivial if their arg is
- Improve: align arrow type args and do not wrap them (#161)
- Improve: formatting for multiple attributes (#154, @hhugo)
- Improve: keep the original string escaping (#159, @hhugo)
- Improve: discretionary parens in patterns (#151, @hhugo)
- Improve: breaking of infix op arguments
- Improve: consider some extensions to be "simple"
- Improve: punning (#158, @hhugo)
- Improve: force break of let module/open/exception/pats (#149, @hhugo)

### Build, packaging, and testing

- Add support for bisect (#169, @hhugo)
- Exclude failing tests from `make -C test`

## 0.5 (2018-04-17)

### Features

- Add: support for `new%js` (#136, @hhugo)
- Add: support for Ptyp_object (#104, @smondet)
- Use original filename when given in error messages. (#96, @mbarbin)

### Bug fixes

- Fix: allow extensions in types (#143, @hhugo)
- Fix: parens on symbol type constructor
- Fix: parenthesization of '!=' partial application as a prefix op (#126, @hhugo)
- Fix: parens around Ppat_constraint under Pexp_match or Pexp_try (#124, @hhugo)
- Fix: parenthesization of tuple args of variant type declarations (#122, @hhugo)
- Fix: missing parens around list inside Constr pattern (#123, @hhugo)
- Fix: incorrect breaking of long strings (#130, @hhugo)
- Fix: missing parens inside array literal (#129, @hhugo)
- Fix: attributes on arguments of function (#121, @hhugo)
- Fix: floating docstrings within a type declaration group
- Fix: missing parens in sugared Array.set
- Fix: missing attributes on patterns
- Fix: is_prefix_id for != (#112, @hhugo)
- Fix: missing parens around module value types in signatures (#108, @hcarty)
- Fix: floating docstrings within a value binding group
- Fix: missing attributes on extension points (#102, @hcarty)
- Fix: extensible variants with aliases (#100, @hcarty)
- Fix: several issues with extension sequence expressions
- Fix: generative functors
- Fix: preserve files with an empty ast (instead of failing) (#92, @mbarbin)
- Fix: missing extension on Pexp_sequence
- Fix: missing docstrings and attributes on types
- Fix: missing parens around sugared Array and String operations
- Fix: missing parens around Pexp_newtype
- Fix: missing parens around Ppat_constraint, Ppat_or, and Ppat_unpack
- Fix: dropped space when string wrapped between spaces
- Fix: repeated ppx extension on mutual/recursive let-bindings (#83, @mbarbin)
- Fix: dropped comments on Pmty_typeof
- Fix: missing parens around Ppat_unpack under Ppat_constraint

### Formatting improvements

- Improve: two open lines following multiline definition only with --sparse (#144)
- Improve: indent rhs of ref update (#139, @hhugo)
- Improve: no parens around precedence 0 infix ops (refines #115) (#141, @hhugo)
- Improve: support `(type a b c)` (#142, hhugo)
- Improve: no parens for `{ !e with a }` (#138, @hhugo)
- Improve: no parens for constr inside list pattern. (#140, @hhugo)
- Improve: generative functor applications (#137, @hhugo)
- Improve: omit parens around lists in local opens (#134, @hhugo)
- Prepare for ocaml#1705 (#131, @hhugo)
- Improve: comment wrapping for dangling close
- Improve: if-then-else conditions that break
- Improve: suppress spurious terminal line break in wrapped strings
- Improve: parens for nested constructors in pattern (#125, @hhugo)
- Improve: remove duplicate parens around Ptyp_package
- Improve: indentation after comment within record type declaration
- Improve: add discretionary parens on nested binops with different precedence
- Improve: empty module as functor argument (#113, @hhugo)
- Improve: indentation of multiple attributes
- Improve: attributes on short structure items
- Improve: attributes on type declarations
- Improve: tuple attribute args
- Improve: parenthesization of Ppat_or
- Improve: determination of file kind based on provided name
- Improve: extension on the let at toplevel: e.g. let%expect_test _ (#94, @mbarbin)
- Improve: constraints in punned record fields (#93, @mbarbin)
- Improve: nullary attributes
- Improve: Ppat_tuple under Ppat_array with unnecessary but clearer parens
- Improve: breaking of arguments following wrapped strings

### Build, packaging, and testing

- Simplify using `(universe)` support in jbuilder 1.0+beta20
- Add some regtests (#135, @hhugo)
- Upgrade to Base v0.11.0 (#103, @jeremiedimino)
- Add Travis CI script
- Fix: build [make reason] (#97, @mbarbin)
- Simplify Makefile due to jbuilder 1.0+beta18

## 0.4 (2018-02-24)

### Features

- Wrap lines in string literals, comments and docstrings
- Improve char escaping to ascii / uniform hexa / utf8 (#73)
- Add support for `Pexp_new` expressions (#76, @smondet)
- Add support for `Pexp_send _` expressions (#72, @smondet)
- Add options to format chars and break strings (#70, @smondet)
- Formatting of %ext on if/while/for/match/try/; (#63, @hcarty)
- Disable formatting with [@@@ocamlformat.disable] (#66, @hcarty)

### Formatting improvements

- Improve sequences under if-then-else with unnecessary but safer parens
- Improve optional arguments with type constraints
- Improve let-bound functions with type constraints
- Improve newtype constraints in let-bindings
- Improve placement of exception docstrings

### Bug fixes

- Fix missing break hint before comment on sugared `[]`
- Fix formatting of [%ext e1]; e2 (#75, @hcarty)
- Fix missing parens around let exception, let module, for, while under apply
- Fix missing parens under alias patterns
- Fix placement of attributes on extension constructors
- Fix missing parens around unpack patterns
- Fix let-bindings with pattern constraints
- Fix mutually recursive signatures

## 0.3 (2017-12-21)

### Features

- Output to stdout if output file omitted

### Bug fixes

- Fix Ppat_any value bindings
- Fix missing parens around variant patterns in fun arg
- Fix position of comments attached to end of sugared lists
- Fix missing comments on module names
- Fix package type constraints
- Fix first-class module alias patterns
- Fix first-class module patterns in let bindings
- Fix missing parens around Ptyp_package under Psig_type
- Fix missing "as" in Ptyp_alias formatting (@hcarty)
- Fix let bindings with constraints under 4.06

### Formatting improvements

- Improve line breaking of or-patterns
- Improve placement of comments within pattern matches
- Improve clarity of aliased or-patterns with parens
- Improve matches on aliased or-patterns
- Improve infix applications in limbs of if-then-else
- Improve final function arguments following other complex arguments
- Improve consistency of paren spacing after Pexp_fun
- Improve sugar for Pexp_let under Pexp_extension
- Improve sugar for newtype
- Improve first-class module expressions
- Improve indentation when comments are sprinkled through types
- Do not add open line after last binding in a structure

### Build and packaging

- Simplify build and packaging, and adopt some common practices
- Add Warnings.Errors argument for < 4.06 compatibility (@hcarty)
- Update base to v0.10.0 (@hcarty)

## 0.2 (2017-11-09)

### Features

- Check fatal warnings not only in inplace mode

### Documentation

- Improve doc of --no-warn-error
- Mention object language not implemented
- Update documentation of --output

### Bug fixes

- Colon instead of arrow before type for GADT constructors with no arguments (@mbouaziz)
- Fix some dropped comments attached to idents
- Fix missing parens around Ppat_alias under Ppat_variant
- Fix module type constraints on functors
- Fix broken record field punning
- Fix broken docstring attachment with multiple docstrings
- Fix missing parens around application operators
- Fix missing parens around Ppat_or under Ppat_variant
- Fix missing/excess parens around Pexp_open under Pexp_apply/Pexp_construct
- Fix duplicated attributes on Pexp_function
- Fix missing parens around Ptyp_package under Pstr_type
- Add '#' to the list of infix operator prefix (@octachron)
- Do not add space between `[` and `<` or `>` in variant types
- Add a break hint before "constraint" in a type def (@hcarty)

### Formatting improvements

- Remove unnecessary parens around Pexp_tuple under Pexp_open
- Improve single-case matches
- Improve constructor arguments
- Remove unnecessary parens around match, etc. with attributes
- Fix missing parens around constraint arg of variant type
- Fix missing parens on left arg of infix list constructor
- Fix missing parens around arrow type args of variant constructors
- Fix missing parens around type of constraints on module exps

### Build and packaging

- Separate Format patch into ocamlformat_support package
- Fix test script
- Unbreak build of ocamlformat_reason.ml (@mroch)
- Improve opam installation (JacquesPa)
- Install emacs support via opam package

## 0.1 (2017-10-19)

- Initial release.<|MERGE_RESOLUTION|>--- conflicted
+++ resolved
@@ -28,11 +28,7 @@
 - Improve indentation of `as`-patterns (#2359, @Julow)
 - Restore short form for first-class modules: `((module M) : (module S))` is formatted as `(module M : S)`) (#2280, #2300, @gpetiot, @Julow)
 - Restore short form formatting of record field aliases (#2282, @gpetiot)
-<<<<<<< HEAD
-- Tweaks the JaneStreet profile to be more consistent with ocp-indent (#2214, #2281, #2284, #2289, #2299, #2302, #2309, #2310, #2311, #2313, #2316, #2363, @gpetiot, @Julow)
-=======
-- Tweaks the JaneStreet profile to be more consistent with ocp-indent (#2214, #2281, #2284, #2289, #2299, #2302, #2309, #2310, #2311, #2313, #2316, #2362, @gpetiot, @Julow)
->>>>>>> 3d62b584
+- Tweaks the JaneStreet profile to be more consistent with ocp-indent (#2214, #2281, #2284, #2289, #2299, #2302, #2309, #2310, #2311, #2313, #2316, #2362, #2363, @gpetiot, @Julow)
 - Improve formatting of class signatures (#2301, @gpetiot, @Julow)
 - JaneStreet profile: treat comments as doc-comments (#2261, #2344, #2354, @gpetiot, @Julow)
 - Don't indent attributes after a let/val/external (#2317, @Julow)
