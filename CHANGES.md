### unreleased

#### Bug fixes

  + Fix parsing of invalid file wrt original source handling (#1542, @hhugo)

  + Preserve the syntax of infix set/get operators (#1528, @gpetiot)
    `String.get` and similar calls used to be automatically rewritten to their corresponding infix form `.()`, that was incorrect when using the `-unsafe` compilation flag. Now the concrete syntax of these calls is preserved.

<<<<<<< HEAD

#### Changes

  + Add buffer filename in the logs when applying ocamlformat (@dannywillems)

=======
  + Add location of invalid docstring in warning messages (#1529, @gpetiot)

  + Fix comments on the same line as prev and next elements (#1556, @gpetiot)

  + Break or-patterns after comments and preserve their position at the end of line (#1555, @gpetiot)
>>>>>>> 6ed279d7

### 0.16.0 (2020-11-16)

#### Removed

  + Remove the 'escape-chars' option, deprecated since 0.14.0 (#1462, @gpetiot)

  + Remove the 'escape-strings' option, deprecated since 0.14.0 (#1463, @gpetiot)

  + Remove the 'doc-comments-val' option, deprecated since 0.14.2 (#1461, @gpetiot)

  + Removed options are now listed in the commandline manual (new REMOVED OPTIONS section) (#1469, @Julow)

#### Changes

  + Set 'indicate-multiline-delimiters=no' on default profile (#1452, @gpetiot)

  + Option 'let-open' is now deprecated, concrete syntax will always be preserved starting from OCamlFormat v0.17.0, corresponding to the current 'let-open=preserve' behavior. (#1467, @gpetiot)

  + Warnings printed by ocamlformat itself now use the 4.12 style with symbolic names (#1511, #1518, @emillon)

  + Remove extension from executable name in error messages. On Windows, this means that messages now start with "ocamlformat: ..." instead of "ocamlformat.exe: ..." (#1531, @emillon)

  + Using tokens instead of string manipulation when inspecting the original source (#1526, #1533, #1541 @hhugo) (#1532, @gpetiot)

#### Bug fixes

  + Allow a break after `if%ext` with `if-then-else=keyword-first` (#1419, #1543, @gpetiot)

  + Fix parentheses around infix applications having attributes (#1464, @gpetiot)

  + Fix parentheses around the index arg of a non-sugared index operation (#1465, @gpetiot)

  + Preserve comment position around `match` and `try` keywords (#1458, @gpetiot)

  + Add missing break in module statement (#1431, @gpetiot)

  + Indent attributes attached to included modules better (#1468, @gpetiot)

  + Clean up `ocamlformat.el` for submission to MELPA (#1476, #1495, @bcc32)
    - Added missing package metadata to `ocamlformat.el` (#1474, @bcc32)
    - Fix `ocamlformat.el` buffer replacement for MacOS Emacs (#1481, @juxd)

  + Add missing parentheses around a pattern matching that is the left-hand part of a sequence when an attribute is attached (#1483, @gpetiot)

  + Add missing parentheses around infix operator used to build a function (#1486, @gpetiot)

  + Fix comments around desugared expression (#1487, @gpetiot)

  + Fix invalid fragment delimiters of format-invalid-files recovery mode (#1485, @hhugo)

  + Fix misalignment of cases in docked `function` match (#1498, @gpetiot)

  + Preserve short-form extensions for structure item extensions (#1502, @gpetiot)
    For example `open%ext M` will not get rewritten to `[%%ext open M]`.

  + Do not change the spaces within the code spans in docstrings (#1499, @gpetiot)

  + Comments of type constrained label in record pattern have to be relocated in 4.12 (#1517, @gpetiot)

  + Preserve functor syntax for OCaml 4.12 (#1514, @gpetiot)

  + Fix inconsistencies of the closing parentheses with indicate-multiline-delimiters (#1377, #1540, @gpetiot)

  + Fix position of comments around list constructor (::) (#1524, @gpetiot)

  + Fix comments position in extensions (#1525, @gpetiot)

  + Fix formatting of field override with constraint (#1544, @gpetiot)

#### New features

### 0.15.1 (2020-11-02)

#### Internal

  + Use ppxlib instead of ocaml-migrate-parsetree 1.x. (#1482, @emillon)
    * No functional changes are expected.
    * Cherry picked commits: 219dc1e3a4614041e1bc5428d003c0af4e, 9e453b0ef87124e33827ee2423289deef8, 7ad1e575ffa4ce3022c71daba39954d3b9, eb49db6772a9adabe611982000465d0ad7, dc79052a085950cd88fdef0843f665a029, c06c544e21bd65b726cde8fee0f78a6248, ce94d2fa50ff276b5782070375a0b30ba1

### 0.15.0 (2020-08-06)

#### Changes

  + Do not break inline elements such as `{i blah}` in docstrings (#1346, @jberdine)

  + Distinguish hash-getter from hash-comparison infix operators. Operators of the form `#**#` or `#**.` where `**` can be 0 or more operator chars are considered getter operators and are not surrounded by spaces, as opposed to regular infix operators (#1376, @gpetiot)

  + Type constraint on return type of functions is now always printed before the function body (#1381, #1397, @gpetiot)

#### Bug fixes

  + Restore previous functionality for pre-post extension points (#1342, @jberdine)

  + Fix extra break before `function` body of a `fun` (#1343, @jberdine)
    Indent further args of anonymous functions (#1440, @gpetiot)

  + Do not clear the emacs `*compilation*` buffer on successful reformat (#1350, @jberdine)

  + Fix disabling with attributes on OCaml < 4.08 (#1322, @emillon)

  + Preserve unwrapped comments by not adding artificial breaks when `wrap-comments=false` and `ocp-indent-compat=true` are set to avoid interfering with ocp-indent indentation. (#1352, @gpetiot)

  + Break long literal strings at the margin (#1367, @gpetiot)

  + Break after a multiline argument in an argument list (#1360, @gpetiot)

  + Remove unnecessary parens around object (#1379, @gpetiot)

  + Fix placement of comments on constants (#1383, @gpetiot)

  + Do not escape arguments of some Odoc tags (#1391, 1408, @gpetiot, @Julow)
    The characters `[]{}` must not be escaped in the arguments of `@raise`, `@author`, `@version` and others.

  + Fix missing open line between multi-line let-binding with poly-typexpr (#1372, @jberdine)

  + Remove trailing space after expression when followed by an attribute and break before attributes attached to multi-line phrases (#1382, @gpetiot)

  + Do not add a space to minimal comments `(* *)`, `(** *)` and `(*$ *)` (#1407, @gpetiot)

  + Fix attributes position in labelled arguments type (#1434, @gpetiot)

  + Add missing parens around type annotation in anonymous function (#1433, @gpetiot)

  + Fix alignment of 'then' keyword in parenthesised expression (#1421, @gpetiot)

#### New features

  + Support quoted extensions (added in ocaml 4.11) (#1405, @gpetiot)

  + Recognise eliom file extensions (#1430, @jrochel)

### 0.14.3 (2020-07-22)

#### Changes

  + No functional changes from 0.14.2. The goal of this release is to be
    compatible with base and stdio v0.14.0.

  + Backport the following PRs:
    - #1386 - Update opam metadata
    - #1396 - Add compatibility with base.v0.14.0
    - #1399 - Allow stdio.v0.14

### 0.14.2 (2020-05-11)

#### Changes

  + Merge `doc-comments-val` option with `doc-comments`. The placement of documentation comments on `val` and `external` items is now controled by `doc-comments`.

    - `doc-comments=after` becomes `doc-comments=after-when-possible` to take into account the technical limitations of ocamlformat;
    - `doc-comments=before` is unchanged;
    - `doc-comments-val` is now replaced with `doc-comments`
      To reproduce the former behaviors
      * `doc-comments=before` + `doc-comments-val=before`: now use `doc-comments=before`;
      * `doc-comments=before` + `doc-comments-val=after`: now use `doc-comments=before-except-val`;
      * `doc-comments=after` + `doc-comments-val=before`: this behavior did not make much sense and is not available anymore;
      * `doc-comments=after` + `doc-comments-val=after`: now use `doc-comments=after-when-possible`.

   (#1358) (Josh Berdine, Jules Aguillon, Guillaume Petiot)

   This reverts changes introduced in 0.14.1 (#1335) and 0.14.0 (#1012).

### 0.14.1 (2020-04-14)

#### Changes

  + The default for `doc-comments` is changed to `after` (#1335) (Jules Aguillon)
    This reverts a change introduced in 0.14.0 (#1012).

  + Revert deprecation of the `doc-comments` option (#1331) (Jules Aguillon)
    This reverts a change introduced in 0.14.0 (#1293).

### 0.14.0 (2020-04-02)

#### New features

  + Add an option `--format-invalid-files` to print unparsable parts of the input as verbatim text. This feature is still experimental. (#1026) (Guillaume Petiot)

  + Support multi-indices extended indexing operators (#1279, #1277) (Jules Aguillon, Guillaume Petiot)
    This feature has been added in OCaml 4.10.0

  + Handle OCaml 4.10.0 AST (#1276) (Guillaume Petiot)

  + Preserve functor syntax for consistency (#1312) (Guillaume Petiot)
    Previously both functor syntax: `module M = functor (K : S) -> struct end` and `module M (K : S) = struct end` would be formatted as the latter, the original syntax is now preserved.

#### Changes

  + Add the option `doc-comments-val=before|after` (#1012) (Jules Aguillon)
    This option set the placement of documentation comment on `val` and `external` only.
    It is set to `after` by default.

  + The default for `doc-comments` is changed from `after` to `before` (#1012, #1325) (Jules Aguillon)
    This affects both `conventional` (default) and `ocamlformat` profiles.

  + Some options are now deprecated:
    * `doc-comments` (#1293, #1012)
      This option depends on a flawed heuristic.
      It is replaced by `doc-comments-val` for `val` and `external` declarations.
      There is no equivalent to this option in the general case.
    * `escape-chars`, `escape-strings` and `extension-sugar` (#1293)
      These options are rarely used and their default behavior is considered to be the right behavior.

  + Add space between `row_field` attributes and the label or arguments, to be
    consistent with the non-polymorphic case. (#1299) (Craig Ferguson)

#### Bug fixes

  + Fix missing parentheses around `let open` (#1229) (Jules Aguillon)
    eg. `M.f (M.(x) [@attr])` would be formatted to `M.f M.(x) [@attr]`, which would crash OCamlformat

  + Remove unecessary parentheses with attributes in some structure items:
    * extensions and eval items (#1230) (Jules Aguillon)
      eg. the expression `[%ext (() [@attr])]` or the structure item `(() [@attr]) ;;`
    * `let _ = ...`  constructs (#1244) (Etienne Millon)

  + Fix some bugs related to comments:
    * after a function on the rhs of an infix (#1231) (Jules Aguillon)
      eg. the comment in `(x >>= fun y -> y (* A *))` would be dropped
    * in module unpack (#1309) (Jules Aguillon)
      eg. in the module expression `module M = (val x : S (* A *))`

  + Fix formatting of empty signature payload `[%a:]` (#1236) (Etienne Millon)

  + Fix parenthesizing when accessing field of construct application (#1247) (Guillaume Petiot)

  + Fix formatting of attributes on object overrides `{< >}` (#1238) (Etienne
    Millon)

  + Fix attributes on coercion (#1239) (Etienne Millon)

  + Fix formatting of attributes on packed modules (#1243) (Etienne Millon)

  + Fix parens around binop operations with attributes (#1252, #1306) (Guillaume Petiot, Craig Ferguson)

  + Remove unecessary parentheses in the argument of indexing operators (#1280) (Jules Aguillon)

  + Retain attributes on various AST nodes:
    * field set expressions, e.g. `(a.x <- b) [@a]` (#1284) (Craig Ferguson)
    * instance variable set expressions, e.g. `(a <- b) [@a]` (#1288) (Craig Ferguson)
    * indexing operators, e.g. `(a.(b)) [@a]` (#1300) (Craig Ferguson)
    * sequences, e.g. `(a; b) [@a]` (#1291) (Craig Ferguson)

  + Avoid unnecessary spacing after object types inside records and polymorphic variants,
    e.g. `{foo : < .. > [@a]}` and `{ foo : < .. > }` (#1296) (Craig Ferguson)

  + Fix missing parentheses around tuples with attributes. (#1301) (Craig Ferguson)
    Previously, `f ((0, 0) [@a])` would be formatted to `f (0, 0) [@a]`, crashing OCamlformat.

  + Avoid emitting `>]` when an object type is contained in an extension point
    or attribute payload (#1298) (Craig Ferguson)

  + Fix crash on the expression `(0).*(0)` (#1304) (Jules Aguillon)
    It was formatting to `0.*(0)` which parses as an other expression.

  + Preserve empty doc-comments syntax. (#1311) (Guillaume Petiot)
    Previously `(**)` would be formatted to `(***)`.

  + Do not crash when a comment contains just a newline (#1290) (Etienne Millon)

  + Handle lazy patterns as arguments to `class` (#1289) (Etienne Millon)

  + Preserve cinaps comments containing unparsable code (#1303) (Jules Aguillon)
    Previously, OCamlformat would fallback to the "wrapping" logic, making the comment
    unreadable and crashing in some cases.

  + Fix normalization of attributes, fixing the docstrings in attributes (#1314) (Guillaume Petiot)

  + Add missing parentheses around OR-patterns with attributes (#1317) (Guillaume Petiot)

  + Fix spacing inside parens for symbols when the spacing was handled by the englobing exp (#1316) (Guillaume Petiot)

  + Fix invalid (unparsable) docstrings (#1315) (Guillaume Petiot)
    When parsing a comment raises an error in odoc, it is printed as-is.

  + Fix parenthesizing of optional arguments rebound to non-variables, e.g. `let
    f ?a:(A) = ()` rather than the unparsable `let f ?a:A = ()` (#1305) (Craig Ferguson)

### 0.13.0 (2020-01-28)

#### New features

  + Add an option `--margin-check` to emit a warning if the formatted output exceeds the margin (#1110) (Guillaume Petiot)
  + Preserve comment indentation when `wrap-comments` is unset (#1138, #1159) (Jules Aguillon)
  + Improve error messages (#1147) (Jules Aguillon)
  + Display standard output in the emacs plugin even when ocamlformat does not fail (#1189) (Guillaume Petiot)

#### Removed

  + Remove `ocamlformat_reason` (#254, #1185) (Etienne Millon).
    This tool has never been released to opam, has no known users, and overlaps
    with what `refmt` can do.
  + Remove `ocamlformat-diff` (#1205) (Guillaume Petiot)
    This tool has never been released to opam, has no known users, and overlaps
    with what `merge-fmt` can do.

#### Packaging

  + Work with base v0.13.0 (#1163) (Jules Aguillon)

#### Bug fixes

  + Fix placement of comments just before a '|' (#1203) (Jules Aguillon)
  + Fix build version detection when building in the absence of a git root (#1198) (Anil Madhavapeddy)
  + Fix wrapping of or-patterns in presence of comments with `break-cases=fit` (#1167) (Jules Aguillon)
    This also fixes an unstable comment bug in or-patterns
  + Fix an unstable comment bug in variant declarations (#1108) (Jules Aguillon)
  + Fix: break multiline comments (#1122) (Guillaume Petiot)
  + Fix: types on named arguments were wrapped incorrectly when preceding comments (#1124) (Guillaume Petiot)
  + Fix the indentation produced by max-indent (#1118) (Guillaume Petiot)
  + Fix break after Psig_include depending on presence of docstring (#1125) (Guillaume Petiot)
  + Remove some calls to if_newline and break_unless_newline and fix break before closing brackets (#1168) (Guillaume Petiot)
  + Fix unstable cmt in or-pattern (#1173) (Guillaume Petiot)
  + Fix location of comment attached to the underscore of an open record (#1208) (Guillaume Petiot)
  + Fix parentheses around optional module parameter (#1212) (Christian Barcenas)
  + Fix grouping of horizontally aligned comments (#1209) (Guillaume Petiot)
  + Fix dropped comments around module pack expressions (#1214) (Jules Aguillon)
  + Fix regression of comment position in list patterns (#1141) (Josh Berdine)
  + Fix: adjust definition of Location.is_single_line to reflect margin (#1102) (Josh Berdine)

#### Documentation

  + Fix documentation of option `version-check` (#1135) (Wilfred Hughes)
  + Fix hint when using `break-separators=after-and-docked` (#1130) (Greta Yorsh)

### 0.12 (2019-11-04)

#### Changes

  + Set "conventional" as the default profile (#1060) (Guillaume Petiot)
    This new profile is made to better match the most used style and is encouraged.
    To continue using the previous default, use `profile = ocamlformat` in your `.ocamlformat`.
  + CLI: Allow both values of boolean options (#1062) (Jules Aguillon)
    Now, both `--opt` and --no-opt` are available on the CLI for any boolean option "opt".
    Previously, only one of them were available depending on the default value.
  + Auto mode for `break-string-literals` (#1057) (Guillaume Petiot)
    `wrap`, `newlines` and `newlines-and-wrap` values of `break-string-literals` are removed.
    `auto` replaces them, it is equivalent to `newlines-and-wrap`.
  + Dock collection brackets (#1014) (Guillaume Petiot)
    `after-and-docked` value of `break-separators` is removed and is replaced by a new `dock-collection-brackets` option.
  + Preserve `begin` and `end` keywords in if-then-else (#978) (Jules Aguillon)
    Previously, `begin`/`end` keywords around if-then-else branches were turned into parentheses.

#### New features

  + Give a hint when warning 50 is raised (#1111) (Guillaume Petiot)
  + Add a message when a config value is removed (#1089) (Etienne Millon)
    Explain what replaces removed options and avoid printing a parsing error.
  + Implement `sequence-blank-line=preserve-one` for let bindings (#1077) (Jules Aguillon)
    Preserve a blank line after `let .. in` when `sequence-blank-line` set to `preserve-one`.
    Previously, only blank lines after `;` could be preserved.
  + Parse toplevel directives (#1020) (Jules Aguillon)
    Allow `#directives` in `.ml` files.
    Previously, files containing a directive needed to be parsed as "use file".
    The "use file" mode is removed and `--use-file` is now the same as `--impl`.
  + Don't require `--name`, require kind, forbid `--inplace`, allow `--check`, make `--enable-outside-detected-project` implicit when reading from stdin (#1018) (Guillaume Petiot)
  + Parse code in docstrings (#941) (Guillaume Petiot)
    Format OCaml code in cinaps-style comments `(*$ code *)` and code blocks in documentation comments `(** {[ code ]} *)`.
  + Parse documentation comments with Odoc (#721) (Jules Aguillon)
    Formatting of documentation comments is more robust and support newer Odoc syntaxes.
    Internally, Odoc replaces Octavius as the documentation parser.

#### Bug fixes

  + Fix unstabilizing comments on assignments (#1093) (Guillaume Petiot)
  + Fix the default value documentation for `max-indent` (#1105) (Guillaume Petiot)
  + Fix closing parenthesis exceeding the margin in function application (#1098) (Jules Aguillon)
  + Missing break before attributes of `Pmty_with` (#1103) (Josh Berdine)
  + Fix closing quote exceeding the margin (#1096) (Jules Aguillon)
  + Fix break before the closing bracket of collections (exceeding the margin) (#1073) (Guillaume Petiot)
  + Fix precedence of Dot wrt Hash (#1058) (Guillaume Petiot)
  + Fix break in variant type definition to not exceed the margin (#1064) (Guillaume Petiot)
  + Fix newlines and indentation in toplevel extension points (#1054) (Guillaume Petiot)
  + Fix placement of doc comments around extensions (#1052) (Jules Aguillon)
  + Inline extensions that do not break (#1050) (Guillaume Petiot)
  + Add missing cut before attributes in type declarations (#1051) (Guillaume Petiot)
  + Fix alignment of cases (#1046) (Guillaume Petiot)
  + Fix blank line after comments at the end of lists (#1045) (Guillaume Petiot)
  + Fix indexing operators precedence (#1039) (Jules Aguillon)
  + Fix dropped comment after infix op (#1030) (Guillaume Petiot)
  + No newline if the input is empty (#1031) (Guillaume Petiot)
  + Fix unstable comments around attributes (#1029) (Guillaume Petiot)
  + Fix extra blank line in sequence (#1021) (Jules Aguillon)
  + Check functor arguments when computing placement of doc comments (#1013) (Jules Aguillon)
  + Fix indentation of labelled args (#1006) (Guillaume Petiot)
  + Fix linebreak between or-cases with comments when `break-cases=all` (#1002) (Guillaume Petiot)
  + Fix unstable unattached doc comment in records (#998) (Jules Aguillon)
  + Fix string literal changed (#995) (Jules Aguillon)
  + Fix type variable (#996) (Jules Aguillon)
  + Fix crash on extension sequence (#992) (Guillaume Petiot)
  + Fix position of expressions regarding of comments in infix-op expressions (#986) (Guillaume Petiot)
  + Escape special characters in external declaration (#988) (Jules Aguillon)
  + Fix parens around constrained expr with attrs (#987) (Guillaume Petiot)
  + Fix the margin, and correctly breaks comments (#957) (Guillaume Petiot)
  + Fix formatting of custom indexing operators (#975) (Guillaume Petiot)
  + Fix position of comments of labelled arrow types (#976) (Guillaume Petiot)
  + No box around inline odoc styles (#971) (Guillaume Petiot)
  + Fix boxing of collection expressions/patterns (#960) (Guillaume Petiot)
  + Fix crash on record expr with pack fields (#963) (Jules Aguillon)
  + Fix letop in subexpr (#956) (hhugo)

#### Internal

  + Take file kind from --name when formatting stdin (#1119) (Jules Aguillon)
  + Make Fmt.t abstract (#1109) (Jules Aguillon)
  + Future-proof Fmt API in case Fmt.t goes abstract (#1106) (Etienne Millon)
  + Future-proof `Fmt` API in case `Fmt.t` goes abstract (#1106) (Etienne Millon)
  + Optional names for formatting boxes in debug output (#1083) (Guillaume Petiot)
  + Check ocamlformat error codes in the testsuite (#1084) (Etienne Millon)
  + Clean `Translation_unit` (#1078) (Guillaume Petiot)
  + Use dune file generation in test/passing/dune (#1082) (Etienne Millon)
  + CI: factorize tests and check reason build (#1079) (Guillaume Petiot)
  + Use short form for action in src/dune (#1076) (Etienne Millon)
  + Cleanup `sequence_blank_line` (#1075) (Jules Aguillon)
  + CI: use a script travis-ci.sh to simplify .travis.yml (#1063) (Guillaume Petiot)
  + Remove utility functions from `Fmt_ast` (#1059) (Guillaume Petiot)
  + CI: use opam-2.0.5 in Travis (#1044) (Anton Kochkov)
  + CI: check the build with OCaml 4.07.1 and 4.08.0 (#1036) (Jules Aguillon)
  + Use the same sets of options for both branches by default in `test_branch.sh` (#1033) (Guillaume Petiot)
  + Fix `test_branch.sh` and CI checking of CHANGES.md (#1032, #1034) (Jules Aguillon)
  + Fix flag of git-worktree in `test_branch.sh` and `bisect.sh` (#1027) (Guillaume Petiot)
  + Remove the `bisect_ppx` dependency and clean the `Makefile` (#1005) (Jules Aguillon)
  + Use a `CHANGES.md` log file again (#1023) (Guillaume Petiot)
  + Support OCaml 4.09.0 (add the odoc.1.4.2 dependency) (#1024) (Guillaume Petiot)
  + Update labels of issue templates (#1017) (Guillaume Petiot)
  + Update labels in `CONTRIBUTING.md` (#1007) (Guillaume Petiot)
  + Allow to ignore invalid options (#984) (hhugo)
    The `--ignore-invalid-option` flag is added to ignore invalid options in `.ocamlformat` files.
  + Improve the documentation of `--doc-comments` (#982) (Jules Aguillon)
  + Remove symbolic links and change naming convention of tests (#980) (Guillaume Petiot)
  + Change the type of `fmt_code` (#974) (Guillaume Petiot)
  + Simplify `Makefile` (#973) (hhugo)
  + Dune should not be flagged as a build dep anymore (#954) (Guillaume Petiot)

### 0.11 (2019-08-07)

  + Improve: generalize API of Config_option (#952) (Guillaume Petiot)
  + Improve: new 'before' value for option 'sequence-style' (#947) (Guillaume Petiot)
  + Project: create issue templates (#950) (Guillaume Petiot)
  + Improve: tidying up Conf.ml (#951) (Guillaume Petiot)
  + Improve: parse code in comments (#934) (Guillaume Petiot)
  + Fix comments' placement (do not look at loc_stack) (#923) (Guillaume Petiot)
  + Doc: setting flags in .ocamlformat (#944) (Guillaume Petiot)
  + Doc: enable-outside-detected-project necessary for global conf file (#948) (Guillaume Petiot)
  + Fix hashbang handling (#946) (hhugo)
  + Improve: support Shell-style regular expressions in .ocamlformat-ignore and .ocamlformat-enable files (#937) (Guillaume Petiot)
  + Improve: force break after an infix op only if followed by another one (#935) (Guillaume Petiot)
  + Fix break-separators=after-and-docked for lists and arrays (#931) (Guillaume Petiot)
  + Improve: deprecate option break-string-literals and change its default value (#932) (Guillaume Petiot)
  + Improve: break with labeled arrow type (#933) (Guillaume Petiot)
  + Improve: disambiguate non-breaking matching structures (#857) (Guillaume Petiot)
  + Improve: warning 50 handled like an internal error (#930) (Guillaume Petiot)
  + Fix break-separators=after-and-docked for record patterns (#929) (Guillaume Petiot)
  + Fix closing parenthesis indentation when on separate line (#928) (Guillaume Petiot)
  + Improve: split the Conf.ml file (#920) (Guillaume Petiot)
  + Fix position of comments after anonymous functions (#919) (Guillaume Petiot)
  + Fix: comments around disabled block (#918) (hhugo)
  + Fix monadic bindings (new 4.08 syntax) (#911) (Guillaume Petiot)
  + Fix attribute when break-infix-before-func=false (#916) (Guillaume Petiot)
  + Improve: update ocamlformat_reason opam file to 2.0 format (#913) (Anil Madhavapeddy)
  + Fix attributes of modules (#910) (Guillaume Petiot)
  + Fix docstrings of exceptions (#909) (Guillaume Petiot)
  + Fix attribute location in Normalization (#908) (Guillaume Petiot)
  + Improve: add the 'ocamlformat-file-kind' argument to the emacs hook (#905) (Guillaume Petiot)
  + Improve: dunify testsuite (#881) (Thomas Refis)
  + Improve: add trailing semicolon inside record when break-separators=after-and-docked (#899) (Guillaume Petiot)
  + Fix compilation with 4.06 and 4.07 (#898) (Guillaume Petiot)
  + Improve: add a new way to indicate multiline delimiters (#876) (Thomas Refis)
  + Fix inconsistency of break-separators=after-and-docked for record expressions (#856) (Guillaume Petiot)

### 0.10 (2019-06-25)

  + Improve: align cases horizontally (#883) (Guillaume Petiot)
  + Improve: option exp-grouping (#828) (Guillaume Petiot)
  + Improve: synchronize Format with upstream stdlib (#885) (Guillaume Petiot)
  + Improve: break-string-literals=newlines-and-wrap (#896) (Guillaume Petiot)
  + Improve: specify break hint in fits_breaks (#894) (Guillaume Petiot)
  + Improve: option break-before-in (#892) (Guillaume Petiot)
  + Fix break-string-literals=newlines (#887) (Guillaume Petiot)
  + Improve: Implement break-fun-sig without Location.is_single_line (#886) (Jules Aguillon)
  + Format gen_version.ml (#893) (hhugo)
  + Improve: switch to ast 4.08 (#831) (hhugo)
  + Fix formatting of arguments when break-fun-decl=fit-or-vertical (#884) (Guillaume Petiot)
  + Test: extend max_indent test (#878) (Thomas Refis)
  + Test: break_cases_normal_indent.ml is a symlink on break_cases_fit.ml (#879) (Guillaume Petiot)
  + Improve unicode text length computation (#816) (Guillaume Petiot)
  + Add an option to control the indentation of nested matches (#870) (Thomas Refis)
  + Fix: properly interpret indicate-multiline-delimiters for if-then-elses (#874) (Thomas Refis)
  + Enable warning 9 (#875) (hhugo)
  + Fix unstable comment in let%ext (#873) (Guillaume Petiot)
  + Improve: option max-indent (#841) (Guillaume Petiot)
  + Improve: option nested-match=align (#827) (Guillaume Petiot)
  + Fix dropped attributes in with_constraints (#846) (Guillaume Petiot)
  + Fix dropped comments in list patterns and module types  (#866) (Guillaume Petiot)
  + Fix comment dropped in object (#849) (Guillaume Petiot)
  + Fix inconsistency of break-separators for wildcards in match cases (#855) (Guillaume Petiot)
  + Improve: new options to support 'with' and 'strict_with' (ocp-indent) (#853) (Guillaume Petiot)
  + Improve: .ocamlformat-enable files listing files to format when ocamlformat is disabled (#854) (Guillaume Petiot)
  + Check that all locations have been considered during formatting (#864) (hhugo)
  + clean Hashtbl.Poly (#862) (hhugo)
  + Fix: test.sh (#858) (hhugo)
  + cleanup Cmts.ml (#861) (hhugo)
  + Clean: Cleanup usage of Poly (#860) (hhugo)
  + Fix: rename sexp_list into list (#859) (hhugo)
  + Fix vim instructions (#852) (Marcin Jekot)
  + Improve: options extension-indent and stritem-extension-indent (#840) (Guillaume Petiot)
  + Fix comment dropped in field alias (#848) (Guillaume Petiot)
  + Fix pro position for with_constraints (#847) (Guillaume Petiot)
  + Improve: finer space-around-exp options (#837) (Guillaume Petiot)
  + Improve: preserve blank lines in conventional and sparse profiles (#838) (Guillaume Petiot)
  + Improve: don't fit tag-only comments after val declarations (#836) (Jules Aguillon)
  + Improve speed with ofday_unit_tests_v1.ml (#833) (hhugo)
  + Fix exception when calling String.sub (#832) (Guillaume Petiot)
  + Improve: implement doc-comments and doc-comments-tag-only for every items (#746) (Jules Aguillon)
  + Improve: Add field-space=tight-decl (#829) (Jules Aguillon)
  + Improve: make Sugar.list_exp and Sugar.list_pat tail-recursive (#823) (Guillaume Petiot)
  + Improve: options 'let-binding-indent', 'type-decl-indent' and 'indent-after-in' (#822) (Guillaume Petiot)
  + Fix: performance issue with deep asts (#826) (hhugo)
  + Improve: preserve blank lines in sequences (#814) (Guillaume Petiot)
  + Improve: tidying Fmt_ast.ml (#821) (Guillaume Petiot)
  + Improve: space before type constraint in record (#819) (Guillaume Petiot)
  + Improve: break-cases=fit-or-vertical (#820) (Guillaume Petiot)
  + Improve: remove break before ending paren for anonymous functions (#818) (Guillaume Petiot)
  + Improve: preserve the position of type annotation in bindings (#815) (Guillaume Petiot)
  + Improve: preserve record type annot (#812) (Guillaume Petiot)
  + Fix break before ending paren (#801) (Guillaume Petiot)
  + Improve: better consistency between structures and signatures (#803) (Guillaume Petiot)
  + Fix let module sparse (sparse mode only for module applications) (#809) (Guillaume Petiot)
  + Improve: change formatting of newtypes (#811) (Guillaume Petiot)
  + Improve: break-cases-all shouldn't break nested patterns (#810) (Guillaume Petiot)
  + Fix: sugarized extensions (#805) (Guillaume Petiot)
  + Improve: tidying Fmt_ast (#808) (Guillaume Petiot)
  + Fix cmt in empty structure (#804) (Guillaume Petiot)
  + Remove dead link to preset profiles (#806) (Andrew Schwartzmeyer)
  + Improve: break with type constraints (#797) (Guillaume Petiot)
  + Fix colon break module type functor (#802) (Guillaume Petiot)
  + Improve: K&R style for if-then-else (#787) (Guillaume Petiot)
  + Improve: new option break-fun-sig (#785) (Guillaume Petiot)
  + Improve: indentation consistency of '<-' and `:=` (#780) (Guillaume Petiot)
  + Fix: functor application and break-struct wrap incorrectly (#786) (Guillaume Petiot)
  + Break after anonymous function arrow after infix op (#781) (Guillaume Petiot)
  + Fix: type extension (#782) (Guillaume Petiot)
  + Improve: Fmt.noop (#784) (Guillaume Petiot)
  + Fix extension of value binding (#779) (chrismamo1)
  + Improve: less sensitivity to concrete syntax (#767) (Guillaume Petiot)
  + Fix missing space before attribute on includes (#775) (Jules Aguillon)
  + Improve: new option let-module (#768) (Guillaume Petiot)
  + Improve: --disable-outside-detected-project is set by default (#761) (Guillaume Petiot)
  + Fix weird parens break (#751) (Guillaume Petiot)
  + Fix: if $XDG_CONFIG_HOME is either not set or empty, use $HOME/.config (#758) (Guillaume Petiot)
  + Fix: --use-file/--impl/--intf should override file extension (#774) (Guillaume Petiot)
  + Improve: less breaks for break-cases=all but correctly breaks or-patterns (#762) (Guillaume Petiot)
  + Remove unecessary break on module pack constraints with with-constraints (#739) (Jules Aguillon)
  + Fix inconsistent break before module signature (#755) (Guillaume Petiot)
  + Fix indentation of functor argument (#773) (Guillaume Petiot)
  + Tidying fmt ast (#748) (Guillaume Petiot)
  + Fix nested parens with no break infix before func (#760) (Guillaume Petiot)
  + Provide an mli for Compat (#772) (hhugo)
  + Fix non-wrapping asterisk prefixed cmts (#759) (Guillaume Petiot)
  + Support for OCaml 4.08 (#763) (hhugo)
  + Fix module type functor (#716) (Guillaume Petiot)
  + Small cleanup (#764) (hhugo)
  + Fix: update ocamlformat-help.txt (follow up on #752) (#756) (Guillaume Petiot)
  + Fix module pack and functor (#735) (juloo)
  + Fix grammar: it's -> its (Antonio Nuno Monteiro)
  + Improve: support --name with --inplace (#740) (Josh Berdine)
  + Fix: dropped comments for pexp_record (#743) (hhugo)
  + Improve: comments arround attributes, fix #726 (#742) (hhugo)
  + Update README for new profiles (#738) (Josh Berdine)
  + Remove deprecated 'default' profile (#736) (Josh Berdine)
  + Fix extra parens around ext match (#733) (Guillaume Petiot)
  + Improve: factorize with compose_module (#729) (Guillaume Petiot)
  + Test: exclude gen_version.ml from test (#732) (Josh Berdine)
  + Improve: make gen_version an ocaml script (#664) (hhugo)

### 0.9.1 (2019-06-24)

  + Small cleanup (#764) (hhugo)
  + Support for OCaml 4.08 (#763) (hhugo)

### 0.9 (2019-03-28)

  + Admin: remove CHANGES.md that was essentially git log (Josh Berdine)
  + Admin: simplify release procedure (Josh Berdine)
  + Build: fix ocaml version constraint, need 4.06 (Josh Berdine)
  + Improve: make gen_version an ocaml script (Hugo Heuzard)
  + Improve: fix associativity of Pexp_setfield (#725) (Josh Berdine)
  + Improve: normalize setfield and setinstvar (#720) (Guillaume Petiot)
  + Remove: deprecated config file syntax parsing (#715) (Josh Berdine)
  + Improve: put the equal first for ocp-indent-compat (#717) (Guillaume Petiot)
  + Fix: parse docstrings once (#713) (Guillaume Petiot)
  + Improve: new profiles conventional and ocamlformat (#663) (Guillaume Petiot)
  + Revert module indentation (#714) (Guillaume Petiot)
  + Fix infix wrap (#691) (Guillaume Petiot)
  + Fix doc comments tag only when docstring parsing disabled (#711) (Guillaume Petiot)
  + Fix missing space before closing paren around function (#705) (Josh Berdine)
  + Fix documentation of doc-comments-tag-only (#710) (Guillaume Petiot)
  + Improve: module-item-spacing=preserve (#538) (Guillaume Petiot)
  + Add a space in "Jane Street" (#703) (Kevin Ji)
  + Fix js_source.ml (#702) (Guillaume Petiot)
  + Fix space-around-collection-expressions for record/variant definitions (#670) (juloo)
  + Fix extra space ifthenelse (#700) (Guillaume Petiot)
  + Improve split attribute in let binding for expect test with uncaught exn (#681) (Guillaume Petiot)
  + Fix empty newline before equal (#701) (Guillaume Petiot)
  + Fix double cmts (#678) (Guillaume Petiot)
  + Fix value binding ocp indent compat (#694) (Guillaume Petiot)
  + Fix ast changed when record ident constrained (#697) (Guillaume Petiot)
  + Fix incorrect ocaml code (#698) (Guillaume Petiot)
  + Fix fmt for CI (#693) (Guillaume Petiot)
  + Fix record break (#689) (Guillaume Petiot)
  + Fix break before parens no wrap fun args (#690) (Guillaume Petiot)
  + Improve: disable conf in files and attributes (#684) (Guillaume Petiot)
  + Fix space around tuples (#679) (Guillaume Petiot)
  + Improve: break before in for let-module construct, because of ocp-indent (#685) (Guillaume Petiot)
  + Improve debugging output (#677) (hhugo)
  + Improve: group open/close of modules and fix indentation (#665) (Guillaume Petiot)
  + Fix constrained match in record (#676) (Guillaume Petiot)
  + Fix: formatting of end line comments (#662) (Guillaume Petiot)
  + Fix cmt in fun when no break infix (#668) (Guillaume Petiot)
  + Add the wrap-fun-decl option (#645) (juloo)
  + Improve: break the list of 'with type' module constraints (#639) (Guillaume Petiot)
  + Reduce the use of Poly comparisons (#661) (hhugo)
  + Improve: check flag to check whether the input files already are formatted (#657) (Guillaume Petiot)
  + Fix cmt placement infix op (#651) (Guillaume Petiot)
  + Restore compat with base.v0.11 (Hugo Heuzard)
  + Fix: disallow '-' with other inputs (#658) (hhugo)
  + Fix build on OCaml 4.06.1 (#646) (juloo)
  + Fix comments on record fields (#650) (juloo)
  + Fix cmts in list (#654) (Guillaume Petiot)
  + Improve: If-then-else = fit-or-vertical mode (#603) (Guillaume Petiot)
  + Link to man page from readme (#648) (Yawar Amin)
  + Fix indent match branches with cmts (#644) (Guillaume Petiot)
  + Build: update to base v0.12 (#642) (Josh Berdine)
  + Fit tag-only doc comments (#637) (juloo)
  + Fix try%lwt indent (#638) (Guillaume Petiot)
  + Fix type manifest formatting (#616) (Guillaume Petiot)
  + Fix: don't include ocamlformat_diff in ocamlformat (#636) (Louis Roché)
  + fix emacs setup (#631) (Louis Roché)
  + tools/update_tests.sh --all (#632) (juloo)
  + Fix: don't break line before wrapping comment (#634) (Guillaume Petiot)
  + Fix ignored ocamlformat attribute (#615) (Guillaume Petiot)
  + Include jsoo in the tests (#618) (hhugo)
  + Fix missing break before comment (#613) (Guillaume Petiot)
  + Do not rely on the file-system to format sources (#611) (hhugo)
  + Ignore file in .ocamlformat-ignore (#606) (hhugo)
  + Improve reason support (#608) (hhugo)
  + Fix: fix fmt_ast wrt strings and chars when sources are not available (#607) (hhugo)
  + Fix ocamlformat_reason (#604) (hhugo)
  + Fix missing break for local open record patterns (#602) (Guillaume Petiot)
  + Fix regression for variants with docstrings (#601) (Guillaume Petiot)
  + Fix extra break in module pack type (#600) (juloo)
  + Add the doc-comments-padding option (#575) (juloo)
  + Improve: externalize Sugar functions from Fmt_ast.ml (#593) (Guillaume Petiot)
  + Fix typedecl attribute (#595) (Guillaume Petiot)
  + Improve: less linebreaks for break-cases=fit (#536) (Guillaume Petiot)
  + fix 590 (#594) (hhugo)
  + Make gen_version.sh use bash. (#592) (hhugo)
  + Implement box debugging (#574) (juloo)
  + Break closing bracket in polymorphic variants (#583) (juloo)
  + Break comment record (#580) (juloo)
  + missing headers (Hugo Heuzard)
  + Improve: mishandling of field_space in record exps and patterns (#587) (Josh Berdine)
  + Add empty mli for executable (#591) (hhugo)
  + tests: test ocamlformat when disabled (Hugo Heuzard)
  + dont reformat if disabled (Hugo Heuzard)
  + remove global ref in Transation_unit (Hugo Heuzard)
  + Fix Emacs (>26.1) temporary buffer not killed (#567) (Ludwig PACIFICI)
  + Improve: opam file for ocamlformat_diff to remove the bos dependency (#579) (Guillaume Petiot)
  + Fix: Require Octavius version 1.2.0 (#576) (juloo)
  + Improve: record fields with type constraints (#565) (Josh Berdine)
  + Fix: comments attachment (#548) (Guillaume Petiot)
  + Improve: parens around constrained any-pattern (#431) (Guillaume Petiot)
  + Revise formatting of compact single case matches (#552) (Josh Berdine)
  + Fix typo in help text (#553) (Wilfred Hughes)
  + Improve: calculate length of comment strings using UTF8 (#550) (Josh Berdine)
  + Admin: update travis versions of ocaml and opam (#551) (Josh Berdine)
  + Fix: missing break before `; _` (#549) (Josh Berdine)
  + Improve: module item spacing in sparse mode (#546) (Josh Berdine)
  + Improve: some simplifications (#542) (Guillaume Petiot)
  + Improve: remove unnecessary parens when open module (#537) (Guillaume Petiot)
  + Improve: not breaking after bind/map operators (#463) (Guillaume Petiot)
  + Fix suboptimal docstring formatting (#540) (Guillaume Petiot)
  + amend janestreet profile (#524) (Mathieu Barbin)
  + Improve: option break-separators (#461) (Guillaume Petiot)
  + Fix formatting of types with ocp-indent-compat=true (#525) (Guillaume Petiot)
  + Preserve shebang (#533) (Guillaume Petiot)
  + Fix: remove indented empty lines between comments (#531) (Guillaume Petiot)
  + Improve: remove indented empty lines separating recursive modules (#528) (Guillaume Petiot)
  + add update_tests.sh (#529) (Guillaume Petiot)
  + Improve: space around collection expressions (#527) (Guillaume Petiot)
  + Improve: remove more spaces inside parenthesized multiline constructs (#526) (Guillaume Petiot)
  + Disable docstring parsing for external tests (#518) (Guillaume Petiot)
  + Fix odoc normalize (#520) (Guillaume Petiot)
  + Better docstring error msgs (#519) (Guillaume Petiot)
  + Fix odoc seps (#511) (Guillaume Petiot)
  + Improve: option 'single-case' (#426) (Guillaume Petiot)
  + Add a parens-tuple-patterns configuration option (#498) (Nathan Rebours)
  + Fix: comments should not be parsed for diff (#509) (Guillaume Petiot)
  + Fix: odoc refs (#510) (Guillaume Petiot)
  + Fix formatting of or-patterns in try expressions (#503) (Nathan Rebours)
  + Test: improve test_branch.sh to allow different config for branch (#496) (Josh Berdine)
  + Improve: option 'parens-ite' (#430) (Guillaume Petiot)
  + fix break-struct for toplevel items (not in a struct) (#497) (Guillaume Petiot)
  + Fix: breaking of variant types (#486) (Guillaume Petiot)
  + Improve: autocompletion of git branch names for test_branch.sh (#485) (Guillaume Petiot)
  + Fix: Sanitize docstring check (#481) (Guillaume Petiot)
  + Improve the formatting of lists in doc comments (#480) (Jérémie Dimino)
  + Add PR test script and update contributing guidelines with expected usage (#479) (Josh Berdine)
  + Fix break struct natural (#443) (Guillaume Petiot)
  + Fix: disable-outside-detected-project: disable ocamlformat when no .ocamlformat file is found (#475) (Guillaume Petiot)
  + Improve: error message when docstrings move (#446) (Guillaume Petiot)
  + Improve: print-config prints all options (#465) (Guillaume Petiot)
  + Ocamldoc docstrings (#460) (Guillaume Petiot)
  + Doc: disable-outside-detected-project (#468) (Guillaume Petiot)
  + Improve: shorter output of regtests (#469) (Guillaume Petiot)
  + Admin: add code of conduct and copyright headers to build and package system (Josh Berdine)
  + Improve: add license header for tools/ocamlformat-diff/ocamlformat_diff.ml (#466) (Guillaume Petiot)
  + Build: a few simplifications enabled by dune 1.1.1 (#457) (Josh Berdine)
  + Improve: record fields with attributes and docs in type definitions (#458) (Josh Berdine)
  + Fix exception comments (#459) (Guillaume Petiot)
  + Ocamlformat diff tool (#450) (Guillaume Petiot)

### 0.8 (2018-10-09)

  + Improve: set break-sequences in sparse and compact profiles (#455) (Josh Berdine)
  + Improve: keep a space inside tuples parens (#453) (Guillaume Petiot)
  + Improve: --root option to isolate configuration files (#402) (Guillaume Petiot)
  + Fix: missing parens around partially-applied `::` (#452) (Josh Berdine)
  + Fix: parens around expressions with attributes (#441) (Guillaume Petiot)
  + Build: do not execute shell scripts directly in build (#448) (David Allsopp)
  + Add: read ocp indent config files (#445) (Guillaume Petiot)
  + Improve: option 'break-sequences' (#434) (Guillaume Petiot)
  + Improve: option 'no-indicate-multiline-delimiters' to have less whitespaces (#429) (Guillaume Petiot)
  + Fix: outdent before arrow (#444) (Guillaume Petiot)
  + Improve: User documentation (#449) (Guillaume Petiot)
  + Improve: option 'cases-exp-indent' to adjust indent (#428) (Guillaume Petiot)
  + Add: compact and sparse profiles (#408) (Josh Berdine)
  + Improve: explicit error message in case of 'permission denied' error (#425) (Guillaume Petiot)
  + Fix: comment stabilization in Pexp_override (#422) (Guillaume Petiot)
  + Fix: corner case while formatting type variables   (#440) (Hugo Heuzard)
  + Fix: many missing comments  (#418) (Hugo Heuzard)
  + Fix: asserts and attributes (#414) (Hugo Heuzard)
  + Fix: extension and attribute (#417) (Hugo Heuzard)
  + Improve: support for function%ext (#416) (Hugo Heuzard)
  + Fix: Inconsistent spacing around comments in signatures vs structures (#437) (Guillaume Petiot)
  + Improve: better error with location when comment dropped (#401) (Guillaume Petiot)
  + Fix doc comments (#413) (Hugo Heuzard)
  + Improve: use input_name for error messages (Hugo Heuzard)
  + Improve: break after inherit (Hugo Heuzard)
  + Fix: aliases inside constructor declaration (#424) (Guillaume Petiot)
  + Fix: broken invariant for Pmod_unpack (#421) (Guillaume Petiot)
  + Fix: print error details in debug mode only (#420) (Hugo Heuzard)
  + Fix: mark_parenzed_inner_nested_match (Hugo Heuzard)
  + Improve: tune the janestreet profile (Hugo Heuzard)
  + Improve: disable ocamlformat if no dot ocamlformat in the project (#391) (Hugo Heuzard)
  + Improve: new option to control spacing around let bindings (#344) (Hugo Heuzard)
  + Fix: prec of string/array sugar (#381) (Hugo Heuzard)
  + Fix: lost comment in constraint expression (#400) (Guillaume Petiot)
  + Fix: lost cmt near functor (#399) (Guillaume Petiot)
  + Improve: preset profiles (default & janestreet) (#390) (Guillaume Petiot)
  + Improve: try to fit simple list/array elements on a single line (#375) (Guillaume Petiot)
  + Fix: bad comment spacing with module-item-spacing=compact (#395) (Guillaume Petiot)
  + Fix: dropped comment in revapply of extension (#394) (Guillaume Petiot)
  + Improve: let-and structures spacing depends on module-item-spacing (#367) (Guillaume Petiot)
  + Fix: consecutive prefix operator (#386) (Hugo Heuzard)
  + Fix: invalid (#383) (Hugo Heuzard)
  + Fix: lazy and alias (#388) (Hugo Heuzard)
  + Improve: main loop and error reporting (#389) (Hugo Heuzard)
  + Fix: exposed_left_typ (#385) (Hugo Heuzard)
  + Fix: rec functor (#382) (Hugo Heuzard)
  + Fix: while%ext/for%ext (Hugo Heuzard)
  + Fix: more on class (Hugo Heuzard)
  + Fix: invalid syntax on class (Hugo Heuzard)
  + Improve: follow XDG for global config files (Guillaume Petiot)
  + Improve: add support for bigarray sugar index operator (Hugo Heuzard)
  + Add: support reading input from stdin (#353) (Brandon Kase)
  + Fix: the precedence of options (Guillaume Petiot)
  + Improve: doc of config option choice alternatives (#354) (Josh Berdine)
  + Improve: string formatting (Hugo Heuzard)

  (plus internal, build, test, etc. changes including contributions from
   Guillaume Petiot, Hugo Heuzard, Josh Berdine, David Allsopp, Anil Madhavapeddy)

### 0.7 (2018-08-23)

  + Improve: simplify setting option defaults, slight --help improvement (#350) (Josh Berdine)
  + Improve: update emacs mode to use replace-buffer-contents (#345) (Hugo Heuzard)
  + Improve: add option to not force-break structs (#346) (Josh Berdine)
  + Improve: move 'formatting' options into separate section (#348) (Guillaume Petiot)
  + Improve: fun sugar (Hugo Heuzard)
  + Improve: add option to omit open lines between one-line module items (#303) (Guillaume Petiot)
  + Fix: infix ops (Hugo Heuzard)
  + Improve: reformat files with no locations (Hugo Heuzard)
  + Improve: better error when max-iters = 1 (Hugo Heuzard)
  + Improve: breaking before arrows in pattern match casees (Josh Berdine)
  + Improve: no parens for trailing 'not' (Hugo Heuzard)
  + Improve: missing break hint, fix #331 (Hugo Heuzard)
  + Improve: comments before match (#330) (Josh Berdine)
  + Fix: missing comments (Hugo Heuzard)
  + Fix: missing attributes due to sugar (Hugo Heuzard)
  + Fix: parens non trivial rhs for # infix ops (Hugo Heuzard)
  + Improve: let-module-in break before `in` (#328) (Josh Berdine)
  + Improve: sugar for nestest module_with (Hugo Heuzard)
  + Improve: attributes on let bindings (#324) (Josh Berdine)
  + Improve: wrapping of functor args in type declaration (#315) (Guillaume Petiot)
  + Fix: comments attachment with infix ops (Hugo Heuzard)
  + Fix: comments attachment with Pexp_fun (Hugo Heuzard)
  + Fix: docstrings as attributes (Hugo Heuzard)
  + Improve: refactor and improve documentation of options (#302) (Guillaume Petiot)
  + Improve: error reporting in emacs integration (#304) (Josh Berdine)
  + Improve: pexp_open as final arg of infix op (#314) (Josh Berdine)
  + Fix: missing parens around labeled record pattern arg (Josh Berdine)
  + Fix: missing attributes (Hugo Heuzard)
  + Fix: duplicated (x3) attributes in pexp_letmodule (Hugo Heuzard)
  + Improve: allow to locally disable ocamlformat (Hugo Heuzard)
  + Improve: corner case indentation of fun -> function (#312) (Josh Berdine)
  + Improve: labeled, optional, and default args (Josh Berdine)
  + Improve: punning default arg with type constraint (Josh Berdine)
  + Improve: add options to controls various spaces (#284) (Hugo Heuzard)
  + Improve: add option to disable wrapping fun args (#283) (Hugo Heuzard)
  + Improve: add option --break-cases to break each pattern-matching case (#251) (Guillaume Petiot)
  + Improve: rename --nested-parens option (Hugo Heuzard)
  + Improve: ws before colon for constraint (#293) (Hugo Heuzard)
  + Improve: option to choose where to parens nested match (Hugo Heuzard)
  + Improve: always parens nested match (even the right most one) (Hugo Heuzard)
  + Improve: always break for let_and contruct (Hugo Heuzard)
  + Fix: missing comments (Hugo Heuzard)
  + Improve: Add option to preserve style of local module open (#267) (Guillaume Petiot)
  + Improve: preserve extension point formatting (Hugo Heuzard)
  + Improve: make double semi consistent between implementation and use_file (#292) (Hugo Heuzard)
  + Improve: configure ocamlformat using attributes (Hugo Heuzard)
  + Improve: extension point (Hugo Heuzard)
  + Improve: break in type declaration for variant and record (#280) (Hugo Heuzard)
  + Fix: memory leak (Hugo Heuzard)
  + Test: add ocaml compiler to test suite, and improve `make -C test` (Josh Berdine)
  + Fix: unary operator +/- (Hugo Heuzard)
  + Fix: doc comments in class (Hugo Heuzard)
  + Fix: ocaml bug, sort fields (Hugo Heuzard)
  + Improve: empty mod with comments (Hugo Heuzard)
  + Improve: disable warning generated by the lexer in quiet mode (Hugo Heuzard)
  + Fix: record update (Hugo Heuzard)
  + Fix: rec let binding and attribute (Hugo Heuzard)
  + Fix: punning (Hugo Heuzard)
  + Fix: let open and constraint (Hugo Heuzard)
  + Fix: not extension sugar when attribute (Hugo Heuzard)
  + Fix: no-comment-check missing case (Hugo Heuzard)
  + Fix: string literal (Hugo Heuzard)
  + Fix: format of infix in presence of %; (Hugo Heuzard)
  + Fix: let binding and type annot (Hugo Heuzard)
  + Fix: binding when lhs is an extension (Hugo Heuzard)
  + Fix: pat constraint in payload (Hugo Heuzard)
  + Fix: let rec with extension (Hugo Heuzard)
  + Fix: comments (Hugo Heuzard)
  + Fix: comments in fmt_case (Hugo Heuzard)
  + Fix: comments around Longident (Hugo Heuzard)
  + Fix: missing comment for pmty_with (Hugo Heuzard)
  + Improve: add option to disambiguate infix precedence with parens (Josh Berdine)
  + Improve: `not` when infix op arg (Josh Berdine)
  + Improve: add a flag to skip all checks about comments (Hugo Heuzard)
  + Improve: breaking of module ident/unpack/extension exps (#269) (Josh Berdine)
  + Fix: literal sub-exps with attributes (Josh Berdine)
  + Fix: many fixes regarding attributes (Hugo Heuzard)
  + Improve: preserve formatting of block comments (#255) (Hugo Heuzard)
  + Improve: breaking of applications with long literal list args (#258) (Josh Berdine)
  + Fix: sugar functor (Hugo Heuzard)
  + Fix: type alias in variant (Hugo Heuzard)
  + Improve: formatting of comments (Josh Berdine)
  + Fix: prefix operators (Hugo Heuzard)
  + Fix: exception declarations (Hugo Heuzard)
  + Fix: doc comments in structure (#250) (Hugo Heuzard)
  + Fix: add parens around pat with trailing attr (Hugo Heuzard)
  + Fix: let binding and Ppat_or (Hugo Heuzard)
  + Fix: be more permissive with pattern (Hugo Heuzard)
  + Fix: fix string_literal with when its location includes its attribute (#244) (Hugo Heuzard)
  + Improve: improve errors returned to the user. (#243) (Hugo Heuzard)
  + Fix: missing comments for Pexp_construct (#240) (Hugo Heuzard)
  + Fix: multiple fixes around classes (#242) (Hugo Heuzard)
  + Fix: comments in empty () and [] (#241) (Hugo Heuzard)
  + Fix: support empty variant (#239) (Hugo Heuzard)
  + Fix: add missing attribute (#238) (Hugo Heuzard)
  + Fix: be more permissive with ppat_interval (#237) (Hugo Heuzard)
  + Improve: remove trailing ws (#210) (Hugo Heuzard)
  + Improve: attributes on type declarations (#232) (Josh Berdine)
  + Improve: breaking of infix Array and String get and set ops (#233) (Josh Berdine)
  + Fix: attributes and doc comments (#221) (Hugo Heuzard)
  + Improve: spacing of module unpack (#230) (Josh Berdine)
  + Improve: no parent for new (Hugo Heuzard)
  + Fix: Revert: Improve: remove redundant parens around application operators (Hugo Heuzard)
  + Improve: array alignment (#226) (Hugo Heuzard)
  + Improve: nested array infix ops (#225) (Hugo Heuzard)
  + Fix: is_adjacent and remove [~inclusive] from [Source.string_between] (Hugo Heuzard)
  + Fix: Cmts.CmtSet.split (Hugo Heuzard)
  + Improve: Allow comments inside empty delimited "things" (#223) (Hugo Heuzard)
  + Fix: Source.ends_line (#222) (Hugo Heuzard)
  + Improve: empty struct and sig (#217) (Hugo Heuzard)
  + Improve: support for toplevel files (#218) (Hugo Heuzard)
  + Fix: string literal, fix #214 (#219) (Hugo Heuzard)
  + Improve: more tuning for functors (Hugo Heuzard)
  + Improve: sugar for functor type with multiple args (Hugo Heuzard)
  + Improve: sugar for functors with multiple args (Hugo Heuzard)
  + Improve: module type with (Hugo Heuzard)
  + Improve: break before with/and type (Hugo Heuzard)
  + Improve: break between fun args (Hugo Heuzard)
  + Improve: module unpacking (#215) (Hugo Heuzard)
  + Improve: for & while loops (#211) (Hugo Heuzard)
  + Fix: attributes on ite (#209) (Hugo Heuzard)
  + Fix: partially applied (+) and (-) (#208) (Hugo Heuzard)
  + Fix: polymorphic variant (#202) (Hugo Heuzard)
  + Fix: parens with lazy pat (fix #199) (#201) (Hugo Heuzard)
  + Improve: omit excess indentation of `function` cases (Josh Berdine)
  + Improve: extensions with payloads of multiple structure items (Josh Berdine)
  + Improve: parenthesization and attribute placement of if-then-else (Josh Berdine)
  + Fix: do not attach comments to docstrings (Josh Berdine)
  + Fix: short syntax for extensions (#193) (Hugo Heuzard)
  + Fix: missing attrs for pcl_fun (Hugo Heuzard)
  + Fix: pos of attribute for functors (Hugo Heuzard)
  + Fix: () module only if not attrs (Hugo Heuzard)
  + Fix: missing attrs for object (Hugo Heuzard)
  + Fix: no short form of extension with attribs (Hugo Heuzard)
  + Fix: normalization for Pexp_poly and Pexp_constraint (#190) (Hugo Heuzard)
  + Fix: some parenthesization context checks (#189) (Hugo Heuzard)
  + Fix: attributes on fun expressions (Josh Berdine)
  + Fix: extensions with multiple module-level eval expressions (#185) (Josh Berdine)
  + Fix: functor & apply (#182) (Hugo Heuzard)
  + Fix: module rec with (Hugo Heuzard)
  + Fix: more parens in pat_constraint (Hugo Heuzard)
  + Improve: tuple & constraint (Hugo Heuzard)
  + Improve: empty module (#178) (Hugo Heuzard)
  + Fix: extensible variant (#177) (Hugo Heuzard)
  + Fix: index operator (#176) (Hugo Heuzard)
  + Improve: empty module sig (Hugo Heuzard)
  + Fix: add attributes to module signature (Hugo Heuzard)
  + Add: support for objects and classes (#173) (Hugo Heuzard)
  + Improve: remove some redundant parens around tuple types (Josh Berdine)
  + Fix: args in let bindings (Hugo Heuzard)
  + Improve: let module%ext (Hugo Heuzard)
  + Fix: infix op in alias (Hugo Heuzard)
  + Fix: extensions pat (Hugo Heuzard)
  + Fix: limit use of short syntax for extensions (Hugo Heuzard)
  + Improve: allow break after Psig_include (Josh Berdine)
  + Fix: { (a; b) with a; b } (Hugo Heuzard)
  + Fix: with type [longident] (Hugo Heuzard)
  + Fix: attributes on polymorphic variants (Hugo Heuzard)
  + Fix: attribute in let bindings (Hugo Heuzard)
  + Fix: private in extensible variant (Hugo Heuzard)
  + Fix: gadt in extensible variant (Hugo Heuzard)
  + Fix: missing parens in list pattern (Hugo Heuzard)
  + Improve: format [new e] like an apply (Hugo Heuzard)
  + Fix: parens for constraint (Hugo Heuzard)
  + Fix: avoid emitting `>]` which is an unparsable keyword (#171) (Hugo Heuzard)
  + Fix: misplaced comments on `module type of` (Josh Berdine)

  (plus many internal, build, test, etc. changes including contributions from
   Hugo Heuzard, Josh Berdine, Thomas Gazagnaire, and Sebastien Mondet)

### 0.6 (2018-04-29)

- Features
  + Add: option to align all infix ops (#150) (hhugo)
  + Add: option to attempt to indent the same as ocp-indent (#162)
  + Add: option for no discretionary parens for tuples (#157) (hhugo)
  + Add: alternative format for if-then-else construct (#155) (hhugo)
  + Add: option to customize position of doc comments (#153) (hhugo)

- Bug fixes
  + Fix: dropped item attributes on module expressions
  + Fix: toplevel let%ext (#167) (hhugo)
  + Fix: parens around type alias & empty object type (#166) (hhugo)
  + Fix: missing comments for [let open] (#165) (hhugo)
  + Fix: missing comments in ppat_record (#164) (hhugo)
  + Fix: check_typ wrt constraint on module type (#163) (hhugo)
  + Fix: let binding with constraint (#160) (hhugo)
  + Fix: handle generative functor type (#152) (hhugo)

- Formatting improvements
  + Improve: remove redundant parens around application operators
  + Improve: parenthesize and break infix constructors the same as infix ops
  + Improve: consider prefix ops and `not` to be trivial if their arg is
  + Improve: align arrow type args and do not wrap them (#161)
  + Improve: formatting for multiple attributes (#154) (hhugo)
  + Improve: keep the original string escaping (#159) (hhugo)
  + Improve: discretionary parens in patterns (#151) (hhugo)
  + Improve: breaking of infix op arguments
  + Improve: consider some extensions to be "simple"
  + Improve: punning (#158) (hhugo)
  + Improve: force break of let module/open/exception/pats (#149) (hhugo)

- Build, packaging, and testing
  + Add support for bisect (#169) (hhugo)
  + Exclude failing tests from `make -C test`

### 0.5 (2018-04-17)

- Features
  + Add: support for new%js (#136) (hhugo)
  + Add: support for Ptyp_object (#104) (Sebastien Mondet)
  + Use original filename when given in error messages. (#96) (Mathieu Barbin)

- Bug fixes
  + Fix: allow extensions in types (#143) (hhugo)
  + Fix: parens on symbol type constructor
  + Fix: parenthesization of '!=' partial application as a prefix op (#126) (hhugo)
  + Fix: parens around Ppat_constraint under Pexp_match or Pexp_try (#124) (hhugo)
  + Fix: parenthesization of tuple args of variant type declarations (#122) (hhugo)
  + Fix: missing parens around list inside Constr pattern (#123) (hhugo)
  + Fix: incorrect breaking of long strings (#130) (hhugo)
  + Fix: missing parens inside array literal (#129) (hhugo)
  + Fix: attributes on arguments of function (#121) (hhugo)
  + Fix: floating docstrings within a type declaration group
  + Fix: missing parens in sugared Array.set
  + Fix: missing attributes on patterns
  + Fix: is_prefix_id for != (#112) (hhugo)
  + Fix: missing parens around module value types in signatures (#108) (Hezekiah M. Carty)
  + Fix: floating docstrings within a value binding group
  + Fix: missing attributes on extension points (#102) (Hezekiah M. Carty)
  + Fix: extensible variants with aliases (#100) (Hezekiah M. Carty)
  + Fix: several issues with extension sequence expressions
  + Fix: generative functors
  + Fix: preserve files with an empty ast (instead of failing) (#92) (Mathieu Barbin)
  + Fix: missing extension on Pexp_sequence
  + Fix: missing docstrings and attributes on types
  + Fix: missing parens around sugared Array and String operations
  + Fix: missing parens around Pexp_newtype
  + Fix: missing parens around Ppat_constraint, Ppat_or, and Ppat_unpack
  + Fix: dropped space when string wrapped between spaces
  + Fix: repeated ppx extension on mutual/recursive let-bindings (#83) (Mathieu Barbin)
  + Fix: dropped comments on Pmty_typeof
  + Fix: missing parens around Ppat_unpack under Ppat_constraint

- Formatting improvements
  + Improve: two open lines following multiline definition only with --sparse (#144)
  + Improve: indent rhs of ref update (#139) (hhugo)
  + Improve: no parens around precedence 0 infix ops (refines #115) (#141) (hhugo)
  + Improve: support (type a b c) (#142) (hhugo)
  + Improve: no parens for { !e with a } (#138) (hhugo)
  + Improve: no parens for constr inside list pattern. (#140) (hhugo)
  + Improve: generative functor applications (#137) (hhugo)
  + Improve: omit parens around lists in local opens (#134) (hhugo)
  + Prepare for ocaml#1705 (#131) (hhugo)
  + Improve: comment wrapping for dangling close
  + Improve: if-then-else conditions that break
  + Improve: suppress spurious terminal line break in wrapped strings
  + Improve: parens for nested constructors in pattern (#125) (hhugo)
  + Improve: remove duplicate parens around Ptyp_package
  + Improve: indentation after comment within record type declaration
  + Improve: add discretionary parens on nested binops with different precedence
  + Improve: empty module as functor argument (#113) (hhugo)
  + Improve: indentation of multiple attributes
  + Improve: attributes on short structure items
  + Improve: attributes on type declarations
  + Improve: tuple attribute args
  + Improve: parenthesization of Ppat_or
  + Improve: determination of file kind based on provided name
  + Improve: extension on the let at toplevel: e.g. let%expect_test _ (#94) (Mathieu Barbin)
  + Improve: constraints in punned record fields (#93) (Mathieu Barbin)
  + Improve: nullary attributes
  + Improve: Ppat_tuple under Ppat_array with unnecessary but clearer parens
  + Improve: breaking of arguments following wrapped strings

- Build, packaging, and testing
  + Simplify using `(universe)` support in jbuilder 1.0+beta20
  + Add some regtests (#135) (hhugo)
  + Upgrade to Base v0.11.0 (#103) (Jérémie Dimino)
  + Add Travis CI script
  + Fix: build [make reason] (#97) (Mathieu Barbin)
  + Simplify Makefile due to jbuilder 1.0+beta18

### 0.4 (2018-02-24)

- Features
  + Wrap lines in string literals, comments and docstrings
  + Improve char escaping to ascii / uniform hexa / utf8 (#73)
  + Add support for `Pexp_new` expressions (#76) (Sebastien Mondet)
  + Add support for `Pexp_send _` expressions (#72) (Sebastien Mondet)
  + Add options to format chars and break strings (#70) (Sebastien Mondet)
  + Formatting of %ext on if/while/for/match/try/; (#63) (Hezekiah M. Carty)
  + Disable formatting with [@@@ocamlformat.disable] (#66) (Hezekiah M. Carty)

- Formatting improvements
  + Improve sequences under if-then-else with unnecessary but safer parens
  + Improve optional arguments with type constraints
  + Improve let-bound functions with type constraints
  + Improve newtype constraints in let-bindings
  + Improve placement of exception docstrings

- Bug fixes
  + Fix missing break hint before comment on sugared `[]`
  + Fix formatting of [%ext e1]; e2 (#75) (Hezekiah M. Carty)
  + Fix missing parens around let exception, let module, for, while under apply
  + Fix missing parens under alias patterns
  + Fix placement of attributes on extension constructors
  + Fix missing parens around unpack patterns
  + Fix let-bindings with pattern constraints
  + Fix mutually recursive signatures

### 0.3 (2017-12-21)

- Features
  + Output to stdout if output file omitted

- Bug fixes
  + Fix Ppat_any value bindings
  + Fix missing parens around variant patterns in fun arg
  + Fix position of comments attached to end of sugared lists
  + Fix missing comments on module names
  + Fix package type constraints
  + Fix first-class module alias patterns
  + Fix first-class module patterns in let bindings
  + Fix missing parens around Ptyp_package under Psig_type
  + Fix missing "as" in Ptyp_alias formatting (Hezekiah M. Carty)
  + Fix let bindings with constraints under 4.06

- Formatting improvements
  + Improve line breaking of or-patterns
  + Improve placement of comments within pattern matches
  + Improve clarity of aliased or-patterns with parens
  + Improve matches on aliased or-patterns
  + Improve infix applications in limbs of if-then-else
  + Improve final function arguments following other complex arguments
  + Improve consistency of paren spacing after Pexp_fun
  + Improve sugar for Pexp_let under Pexp_extension
  + Improve sugar for newtype
  + Improve first-class module expressions
  + Improve indentation when comments are sprinkled through types
  + Do not add open line after last binding in a structure

- Build and packaging
  + Simplify build and packaging, and adopt some common practices
  + Add Warnings.Errors argument for < 4.06 compatibility (Hezekiah M. Carty)
  + Update base to v0.10.0 (Hezekiah M. Carty)

### 0.2 (2017-11-09)

- Features
  + Check fatal warnings not only in inplace mode

- Documentation
  + Improve doc of --no-warn-error
  + Mention object language not implemented
  + Update documentation of --output

- Bug fixes
  + Colon instead of arrow before type for GADT constructors with no arguments (Mehdi Bouaziz)
  + Fix some dropped comments attached to idents
  + Fix missing parens around Ppat_alias under Ppat_variant
  + Fix module type constraints on functors
  + Fix broken record field punning
  + Fix broken docstring attachment with multiple docstrings
  + Fix missing parens around application operators
  + Fix missing parens around Ppat_or under Ppat_variant
  + Fix missing/excess parens around Pexp_open under Pexp_apply/Pexp_construct
  + Fix duplicated attributes on Pexp_function
  + Fix missing parens around Ptyp_package under Pstr_type
  + Add '#' to the list of infix operator prefix (octachron)
  + Do not add space between `[` and `<` or `>` in variant types
  + Add a break hint before "constraint" in a type def (Hezekiah M. Carty)

- Formatting improvements
  + Remove unnecessary parens around Pexp_tuple under Pexp_open
  + Improve single-case matches
  + Improve constructor arguments
  + Remove unnecessary parens around match, etc. with attributes
  + Fix missing parens around constraint arg of variant type
  + Fix missing parens on left arg of infix list constructor
  + Fix missing parens around arrow type args of variant constructors
  + Fix missing parens around type of constraints on module exps

- Build and packaging
  + Separate Format patch into ocamlformat_support package
  + Fix test script
  + Unbreak build of ocamlformat_reason.ml (Marshall Roch)
  + Improve opam installation (JacquesPa)
  + Install emacs support via opam package

### 0.1 (2017-10-19)

- Initial release.<|MERGE_RESOLUTION|>--- conflicted
+++ resolved
@@ -7,19 +7,15 @@
   + Preserve the syntax of infix set/get operators (#1528, @gpetiot)
     `String.get` and similar calls used to be automatically rewritten to their corresponding infix form `.()`, that was incorrect when using the `-unsafe` compilation flag. Now the concrete syntax of these calls is preserved.
 
-<<<<<<< HEAD
+  + Add location of invalid docstring in warning messages (#1529, @gpetiot)
+
+  + Fix comments on the same line as prev and next elements (#1556, @gpetiot)
+
+  + Break or-patterns after comments and preserve their position at the end of line (#1555, @gpetiot)
 
 #### Changes
 
-  + Add buffer filename in the logs when applying ocamlformat (@dannywillems)
-
-=======
-  + Add location of invalid docstring in warning messages (#1529, @gpetiot)
-
-  + Fix comments on the same line as prev and next elements (#1556, @gpetiot)
-
-  + Break or-patterns after comments and preserve their position at the end of line (#1555, @gpetiot)
->>>>>>> 6ed279d7
+  + Add buffer filename in the logs when applying ocamlformat (#1557, @dannywillems)
 
 ### 0.16.0 (2020-11-16)
 
