--- conflicted
+++ resolved
@@ -58,12 +58,9 @@
   The attribute is moved from `begin .. end [@attr]` to `begin [@attr] .. end`.
 - Fix missing parentheses around `let .. in [@attr]` (#2564, @Julow)
 - Display `a##b` instead of `a ## b` and similarly for operators that start with # (#2580, @v-gb)
-<<<<<<< HEAD
-- Fix missing parentheses around a let in class expressions (#2599, @Julow)
-=======
 - \* Fix arrow type indentation with `break-separators=before` (#2598, @Julow)
 - Fix formatting of short `fun` expressions with the janestreet profile (#2593, @Julow)
->>>>>>> cd80d558
+- Fix missing parentheses around a let in class expressions (#2599, @Julow)
 
 ### Changes
 - The location of attributes for structure items is now tracked and preserved. (#2247, @EmileTrotignon)
