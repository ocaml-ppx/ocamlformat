### unreleased

#### Bug fixes

  + Fix parsing of invalid file wrt original source handling (#1542, @hhugo)

  + Preserve the syntax of infix set/get operators (#1528, @gpetiot)
    `String.get` and similar calls used to be automatically rewritten to their corresponding infix form `.()`, that was incorrect when using the `-unsafe` compilation flag. Now the concrete syntax of these calls is preserved.

<<<<<<< HEAD
  + Break or-patterns after comments and preserve their position at the end of line (#1555, @gpetiot)
=======
  + Add location of invalid docstring in warning messages (#1529, @gpetiot)

  + Fix comments on the same line as prev and next elements (#1556, @gpetiot)
>>>>>>> 8ccb6aea

### 0.16.0 (2020-11-16)

#### Removed

  + Remove the 'escape-chars' option, deprecated since 0.14.0 (#1462, @gpetiot)

  + Remove the 'escape-strings' option, deprecated since 0.14.0 (#1463, @gpetiot)

  + Remove the 'doc-comments-val' option, deprecated since 0.14.2 (#1461, @gpetiot)

  + Removed options are now listed in the commandline manual (new REMOVED OPTIONS section) (#1469, @Julow)

#### Changes

  + Set 'indicate-multiline-delimiters=no' on default profile (#1452, @gpetiot)

  + Option 'let-open' is now deprecated, concrete syntax will always be preserved starting from OCamlFormat v0.17.0, corresponding to the current 'let-open=preserve' behavior. (#1467, @gpetiot)

  + Warnings printed by ocamlformat itself now use the 4.12 style with symbolic names (#1511, #1518, @emillon)

  + Remove extension from executable name in error messages. On Windows, this means that messages now start with "ocamlformat: ..." instead of "ocamlformat.exe: ..." (#1531, @emillon)

  + Using tokens instead of string manipulation when inspecting the original source (#1526, #1533, #1541 @hhugo) (#1532, @gpetiot)

#### Bug fixes

  + Allow a break after `if%ext` with `if-then-else=keyword-first` (#1419, #1543, @gpetiot)

  + Fix parentheses around infix applications having attributes (#1464, @gpetiot)

  + Fix parentheses around the index arg of a non-sugared index operation (#1465, @gpetiot)

  + Preserve comment position around `match` and `try` keywords (#1458, @gpetiot)

  + Add missing break in module statement (#1431, @gpetiot)

  + Indent attributes attached to included modules better (#1468, @gpetiot)

  + Clean up `ocamlformat.el` for submission to MELPA (#1476, #1495, @bcc32)
    - Added missing package metadata to `ocamlformat.el` (#1474, @bcc32)
    - Fix `ocamlformat.el` buffer replacement for MacOS Emacs (#1481, @juxd)

  + Add missing parentheses around a pattern matching that is the left-hand part of a sequence when an attribute is attached (#1483, @gpetiot)

  + Add missing parentheses around infix operator used to build a function (#1486, @gpetiot)

  + Fix comments around desugared expression (#1487, @gpetiot)

  + Fix invalid fragment delimiters of format-invalid-files recovery mode (#1485, @hhugo)

  + Fix misalignment of cases in docked `function` match (#1498, @gpetiot)

  + Preserve short-form extensions for structure item extensions (#1502, @gpetiot)
    For example `open%ext M` will not get rewritten to `[%%ext open M]`.

  + Do not change the spaces within the code spans in docstrings (#1499, @gpetiot)

  + Comments of type constrained label in record pattern have to be relocated in 4.12 (#1517, @gpetiot)

  + Preserve functor syntax for OCaml 4.12 (#1514, @gpetiot)

  + Fix inconsistencies of the closing parentheses with indicate-multiline-delimiters (#1377, #1540, @gpetiot)

  + Fix position of comments around list constructor (::) (#1524, @gpetiot)

  + Fix comments position in extensions (#1525, @gpetiot)

  + Fix formatting of field override with constraint (#1544, @gpetiot)

#### New features

### 0.15.1 (2020-11-02)

#### Internal

  + Use ppxlib instead of ocaml-migrate-parsetree 1.x. (#1482, @emillon)
    * No functional changes are expected.
    * Cherry picked commits: 219dc1e3a4614041e1bc5428d003c0af4e, 9e453b0ef87124e33827ee2423289deef8, 7ad1e575ffa4ce3022c71daba39954d3b9, eb49db6772a9adabe611982000465d0ad7, dc79052a085950cd88fdef0843f665a029, c06c544e21bd65b726cde8fee0f78a6248, ce94d2fa50ff276b5782070375a0b30ba1

### 0.15.0 (2020-08-06)

#### Changes

  + Do not break inline elements such as `{i blah}` in docstrings (#1346, @jberdine)

  + Distinguish hash-getter from hash-comparison infix operators. Operators of the form `#**#` or `#**.` where `**` can be 0 or more operator chars are considered getter operators and are not surrounded by spaces, as opposed to regular infix operators (#1376, @gpetiot)

  + Type constraint on return type of functions is now always printed before the function body (#1381, #1397, @gpetiot)

#### Bug fixes

  + Restore previous functionality for pre-post extension points (#1342, @jberdine)

  + Fix extra break before `function` body of a `fun` (#1343, @jberdine)
    Indent further args of anonymous functions (#1440, @gpetiot)

  + Do not clear the emacs `*compilation*` buffer on successful reformat (#1350, @jberdine)

  + Fix disabling with attributes on OCaml < 4.08 (#1322, @emillon)

  + Preserve unwrapped comments by not adding artificial breaks when `wrap-comments=false` and `ocp-indent-compat=true` are set to avoid interfering with ocp-indent indentation. (#1352, @gpetiot)

  + Break long literal strings at the margin (#1367, @gpetiot)

  + Break after a multiline argument in an argument list (#1360, @gpetiot)

  + Remove unnecessary parens around object (#1379, @gpetiot)

  + Fix placement of comments on constants (#1383, @gpetiot)

  + Do not escape arguments of some Odoc tags (#1391, 1408, @gpetiot, @Julow)
    The characters `[]{}` must not be escaped in the arguments of `@raise`, `@author`, `@version` and others.

  + Fix missing open line between multi-line let-binding with poly-typexpr (#1372, @jberdine)

  + Remove trailing space after expression when followed by an attribute and break before attributes attached to multi-line phrases (#1382, @gpetiot)

  + Do not add a space to minimal comments `(* *)`, `(** *)` and `(*$ *)` (#1407, @gpetiot)

  + Fix attributes position in labelled arguments type (#1434, @gpetiot)

  + Add missing parens around type annotation in anonymous function (#1433, @gpetiot)

  + Fix alignment of 'then' keyword in parenthesised expression (#1421, @gpetiot)

#### New features

  + Support quoted extensions (added in ocaml 4.11) (#1405, @gpetiot)

  + Recognise eliom file extensions (#1430, @jrochel)

### 0.14.3 (2020-07-22)

#### Changes

  + No functional changes from 0.14.2. The goal of this release is to be
    compatible with base and stdio v0.14.0.

  + Backport the following PRs:
    - #1386 - Update opam metadata
    - #1396 - Add compatibility with base.v0.14.0
    - #1399 - Allow stdio.v0.14

### 0.14.2 (2020-05-11)

#### Changes

  + Merge `doc-comments-val` option with `doc-comments`. The placement of documentation comments on `val` and `external` items is now controled by `doc-comments`.

    - `doc-comments=after` becomes `doc-comments=after-when-possible` to take into account the technical limitations of ocamlformat;
    - `doc-comments=before` is unchanged;
    - `doc-comments-val` is now replaced with `doc-comments`
      To reproduce the former behaviors
      * `doc-comments=before` + `doc-comments-val=before`: now use `doc-comments=before`;
      * `doc-comments=before` + `doc-comments-val=after`: now use `doc-comments=before-except-val`;
      * `doc-comments=after` + `doc-comments-val=before`: this behavior did not make much sense and is not available anymore;
      * `doc-comments=after` + `doc-comments-val=after`: now use `doc-comments=after-when-possible`.

   (#1358) (Josh Berdine, Jules Aguillon, Guillaume Petiot)

   This reverts changes introduced in 0.14.1 (#1335) and 0.14.0 (#1012).

### 0.14.1 (2020-04-14)

#### Changes

  + The default for `doc-comments` is changed to `after` (#1335) (Jules Aguillon)
    This reverts a change introduced in 0.14.0 (#1012).

  + Revert deprecation of the `doc-comments` option (#1331) (Jules Aguillon)
    This reverts a change introduced in 0.14.0 (#1293).

### 0.14.0 (2020-04-02)

#### New features

  + Add an option `--format-invalid-files` to print unparsable parts of the input as verbatim text. This feature is still experimental. (#1026) (Guillaume Petiot)

  + Support multi-indices extended indexing operators (#1279, #1277) (Jules Aguillon, Guillaume Petiot)
    This feature has been added in OCaml 4.10.0

  + Handle OCaml 4.10.0 AST (#1276) (Guillaume Petiot)

  + Preserve functor syntax for consistency (#1312) (Guillaume Petiot)
    Previously both functor syntax: `module M = functor (K : S) -> struct end` and `module M (K : S) = struct end` would be formatted as the latter, the original syntax is now preserved.

#### Changes

  + Add the option `doc-comments-val=before|after` (#1012) (Jules Aguillon)
    This option set the placement of documentation comment on `val` and `external` only.
    It is set to `after` by default.

  + The default for `doc-comments` is changed from `after` to `before` (#1012, #1325) (Jules Aguillon)
    This affects both `conventional` (default) and `ocamlformat` profiles.

  + Some options are now deprecated:
    * `doc-comments` (#1293, #1012)
      This option depends on a flawed heuristic.
      It is replaced by `doc-comments-val` for `val` and `external` declarations.
      There is no equivalent to this option in the general case.
    * `escape-chars`, `escape-strings` and `extension-sugar` (#1293)
      These options are rarely used and their default behavior is considered to be the right behavior.

  + Add space between `row_field` attributes and the label or arguments, to be
    consistent with the non-polymorphic case. (#1299) (Craig Ferguson)

#### Bug fixes

  + Fix missing parentheses around `let open` (#1229) (Jules Aguillon)
    eg. `M.f (M.(x) [@attr])` would be formatted to `M.f M.(x) [@attr]`, which would crash OCamlformat

  + Remove unecessary parentheses with attributes in some structure items:
    * extensions and eval items (#1230) (Jules Aguillon)
      eg. the expression `[%ext (() [@attr])]` or the structure item `(() [@attr]) ;;`
    * `let _ = ...`  constructs (#1244) (Etienne Millon)

  + Fix some bugs related to comments:
    * after a function on the rhs of an infix (#1231) (Jules Aguillon)
      eg. the comment in `(x >>= fun y -> y (* A *))` would be dropped
    * in module unpack (#1309) (Jules Aguillon)
      eg. in the module expression `module M = (val x : S (* A *))`

  + Fix formatting of empty signature payload `[%a:]` (#1236) (Etienne Millon)

  + Fix parenthesizing when accessing field of construct application (#1247) (Guillaume Petiot)

  + Fix formatting of attributes on object overrides `{< >}` (#1238) (Etienne
    Millon)

  + Fix attributes on coercion (#1239) (Etienne Millon)

  + Fix formatting of attributes on packed modules (#1243) (Etienne Millon)

  + Fix parens around binop operations with attributes (#1252, #1306) (Guillaume Petiot, Craig Ferguson)

  + Remove unecessary parentheses in the argument of indexing operators (#1280) (Jules Aguillon)

  + Retain attributes on various AST nodes:
    * field set expressions, e.g. `(a.x <- b) [@a]` (#1284) (Craig Ferguson)
    * instance variable set expressions, e.g. `(a <- b) [@a]` (#1288) (Craig Ferguson)
    * indexing operators, e.g. `(a.(b)) [@a]` (#1300) (Craig Ferguson)
    * sequences, e.g. `(a; b) [@a]` (#1291) (Craig Ferguson)

  + Avoid unnecessary spacing after object types inside records and polymorphic variants,
    e.g. `{foo : < .. > [@a]}` and `{ foo : < .. > }` (#1296) (Craig Ferguson)

  + Fix missing parentheses around tuples with attributes. (#1301) (Craig Ferguson)
    Previously, `f ((0, 0) [@a])` would be formatted to `f (0, 0) [@a]`, crashing OCamlformat.

  + Avoid emitting `>]` when an object type is contained in an extension point
    or attribute payload (#1298) (Craig Ferguson)

  + Fix crash on the expression `(0).*(0)` (#1304) (Jules Aguillon)
    It was formatting to `0.*(0)` which parses as an other expression.

  + Preserve empty doc-comments syntax. (#1311) (Guillaume Petiot)
    Previously `(**)` would be formatted to `(***)`.

  + Do not crash when a comment contains just a newline (#1290) (Etienne Millon)

  + Handle lazy patterns as arguments to `class` (#1289) (Etienne Millon)

  + Preserve cinaps comments containing unparsable code (#1303) (Jules Aguillon)
    Previously, OCamlformat would fallback to the "wrapping" logic, making the comment
    unreadable and crashing in some cases.

  + Fix normalization of attributes, fixing the docstrings in attributes (#1314) (Guillaume Petiot)

  + Add missing parentheses around OR-patterns with attributes (#1317) (Guillaume Petiot)

  + Fix spacing inside parens for symbols when the spacing was handled by the englobing exp (#1316) (Guillaume Petiot)

  + Fix invalid (unparsable) docstrings (#1315) (Guillaume Petiot)
    When parsing a comment raises an error in odoc, it is printed as-is.

  + Fix parenthesizing of optional arguments rebound to non-variables, e.g. `let
    f ?a:(A) = ()` rather than the unparsable `let f ?a:A = ()` (#1305) (Craig Ferguson)

### 0.13.0 (2020-01-28)

#### New features

  + Add an option `--margin-check` to emit a warning if the formatted output exceeds the margin (#1110) (Guillaume Petiot)
  + Preserve comment indentation when `wrap-comments` is unset (#1138, #1159) (Jules Aguillon)
  + Improve error messages (#1147) (Jules Aguillon)
  + Display standard output in the emacs plugin even when ocamlformat does not fail (#1189) (Guillaume Petiot)

#### Removed

  + Remove `ocamlformat_reason` (#254, #1185) (Etienne Millon).
    This tool has never been released to opam, has no known users, and overlaps
    with what `refmt` can do.
  + Remove `ocamlformat-diff` (#1205) (Guillaume Petiot)
    This tool has never been released to opam, has no known users, and overlaps
    with what `merge-fmt` can do.

#### Packaging

  + Work with base v0.13.0 (#1163) (Jules Aguillon)

#### Bug fixes

  + Fix placement of comments just before a '|' (#1203) (Jules Aguillon)
  + Fix build version detection when building in the absence of a git root (#1198) (Anil Madhavapeddy)
  + Fix wrapping of or-patterns in presence of comments with `break-cases=fit` (#1167) (Jules Aguillon)
    This also fixes an unstable comment bug in or-patterns
  + Fix an unstable comment bug in variant declarations (#1108) (Jules Aguillon)
  + Fix: break multiline comments (#1122) (Guillaume Petiot)
  + Fix: types on named arguments were wrapped incorrectly when preceding comments (#1124) (Guillaume Petiot)
  + Fix the indentation produced by max-indent (#1118) (Guillaume Petiot)
  + Fix break after Psig_include depending on presence of docstring (#1125) (Guillaume Petiot)
  + Remove some calls to if_newline and break_unless_newline and fix break before closing brackets (#1168) (Guillaume Petiot)
  + Fix unstable cmt in or-pattern (#1173) (Guillaume Petiot)
  + Fix location of comment attached to the underscore of an open record (#1208) (Guillaume Petiot)
  + Fix parentheses around optional module parameter (#1212) (Christian Barcenas)
  + Fix grouping of horizontally aligned comments (#1209) (Guillaume Petiot)
  + Fix dropped comments around module pack expressions (#1214) (Jules Aguillon)
  + Fix regression of comment position in list patterns (#1141) (Josh Berdine)
  + Fix: adjust definition of Location.is_single_line to reflect margin (#1102) (Josh Berdine)

#### Documentation

  + Fix documentation of option `version-check` (#1135) (Wilfred Hughes)
  + Fix hint when using `break-separators=after-and-docked` (#1130) (Greta Yorsh)

### 0.12 (2019-11-04)

#### Changes

  + Set "conventional" as the default profile (#1060) (Guillaume Petiot)
    This new profile is made to better match the most used style and is encouraged.
    To continue using the previous default, use `profile = ocamlformat` in your `.ocamlformat`.
  + CLI: Allow both values of boolean options (#1062) (Jules Aguillon)
    Now, both `--opt` and --no-opt` are available on the CLI for any boolean option "opt".
    Previously, only one of them were available depending on the default value.
  + Auto mode for `break-string-literals` (#1057) (Guillaume Petiot)
    `wrap`, `newlines` and `newlines-and-wrap` values of `break-string-literals` are removed.
    `auto` replaces them, it is equivalent to `newlines-and-wrap`.
  + Dock collection brackets (#1014) (Guillaume Petiot)
    `after-and-docked` value of `break-separators` is removed and is replaced by a new `dock-collection-brackets` option.
  + Preserve `begin` and `end` keywords in if-then-else (#978) (Jules Aguillon)
    Previously, `begin`/`end` keywords around if-then-else branches were turned into parentheses.

#### New features

  + Give a hint when warning 50 is raised (#1111) (Guillaume Petiot)
  + Add a message when a config value is removed (#1089) (Etienne Millon)
    Explain what replaces removed options and avoid printing a parsing error.
  + Implement `sequence-blank-line=preserve-one` for let bindings (#1077) (Jules Aguillon)
    Preserve a blank line after `let .. in` when `sequence-blank-line` set to `preserve-one`.
    Previously, only blank lines after `;` could be preserved.
  + Parse toplevel directives (#1020) (Jules Aguillon)
    Allow `#directives` in `.ml` files.
    Previously, files containing a directive needed to be parsed as "use file".
    The "use file" mode is removed and `--use-file` is now the same as `--impl`.
  + Don't require `--name`, require kind, forbid `--inplace`, allow `--check`, make `--enable-outside-detected-project` implicit when reading from stdin (#1018) (Guillaume Petiot)
  + Parse code in docstrings (#941) (Guillaume Petiot)
    Format OCaml code in cinaps-style comments `(*$ code *)` and code blocks in documentation comments `(** {[ code ]} *)`.
  + Parse documentation comments with Odoc (#721) (Jules Aguillon)
    Formatting of documentation comments is more robust and support newer Odoc syntaxes.
    Internally, Odoc replaces Octavius as the documentation parser.

#### Bug fixes

  + Fix unstabilizing comments on assignments (#1093) (Guillaume Petiot)
  + Fix the default value documentation for `max-indent` (#1105) (Guillaume Petiot)
  + Fix closing parenthesis exceeding the margin in function application (#1098) (Jules Aguillon)
  + Missing break before attributes of `Pmty_with` (#1103) (Josh Berdine)
  + Fix closing quote exceeding the margin (#1096) (Jules Aguillon)
  + Fix break before the closing bracket of collections (exceeding the margin) (#1073) (Guillaume Petiot)
  + Fix precedence of Dot wrt Hash (#1058) (Guillaume Petiot)
  + Fix break in variant type definition to not exceed the margin (#1064) (Guillaume Petiot)
  + Fix newlines and indentation in toplevel extension points (#1054) (Guillaume Petiot)
  + Fix placement of doc comments around extensions (#1052) (Jules Aguillon)
  + Inline extensions that do not break (#1050) (Guillaume Petiot)
  + Add missing cut before attributes in type declarations (#1051) (Guillaume Petiot)
  + Fix alignment of cases (#1046) (Guillaume Petiot)
  + Fix blank line after comments at the end of lists (#1045) (Guillaume Petiot)
  + Fix indexing operators precedence (#1039) (Jules Aguillon)
  + Fix dropped comment after infix op (#1030) (Guillaume Petiot)
  + No newline if the input is empty (#1031) (Guillaume Petiot)
  + Fix unstable comments around attributes (#1029) (Guillaume Petiot)
  + Fix extra blank line in sequence (#1021) (Jules Aguillon)
  + Check functor arguments when computing placement of doc comments (#1013) (Jules Aguillon)
  + Fix indentation of labelled args (#1006) (Guillaume Petiot)
  + Fix linebreak between or-cases with comments when `break-cases=all` (#1002) (Guillaume Petiot)
  + Fix unstable unattached doc comment in records (#998) (Jules Aguillon)
  + Fix string literal changed (#995) (Jules Aguillon)
  + Fix type variable (#996) (Jules Aguillon)
  + Fix crash on extension sequence (#992) (Guillaume Petiot)
  + Fix position of expressions regarding of comments in infix-op expressions (#986) (Guillaume Petiot)
  + Escape special characters in external declaration (#988) (Jules Aguillon)
  + Fix parens around constrained expr with attrs (#987) (Guillaume Petiot)
  + Fix the margin, and correctly breaks comments (#957) (Guillaume Petiot)
  + Fix formatting of custom indexing operators (#975) (Guillaume Petiot)
  + Fix position of comments of labelled arrow types (#976) (Guillaume Petiot)
  + No box around inline odoc styles (#971) (Guillaume Petiot)
  + Fix boxing of collection expressions/patterns (#960) (Guillaume Petiot)
  + Fix crash on record expr with pack fields (#963) (Jules Aguillon)
  + Fix letop in subexpr (#956) (hhugo)

#### Internal

  + Take file kind from --name when formatting stdin (#1119) (Jules Aguillon)
  + Make Fmt.t abstract (#1109) (Jules Aguillon)
  + Future-proof Fmt API in case Fmt.t goes abstract (#1106) (Etienne Millon)
  + Future-proof `Fmt` API in case `Fmt.t` goes abstract (#1106) (Etienne Millon)
  + Optional names for formatting boxes in debug output (#1083) (Guillaume Petiot)
  + Check ocamlformat error codes in the testsuite (#1084) (Etienne Millon)
  + Clean `Translation_unit` (#1078) (Guillaume Petiot)
  + Use dune file generation in test/passing/dune (#1082) (Etienne Millon)
  + CI: factorize tests and check reason build (#1079) (Guillaume Petiot)
  + Use short form for action in src/dune (#1076) (Etienne Millon)
  + Cleanup `sequence_blank_line` (#1075) (Jules Aguillon)
  + CI: use a script travis-ci.sh to simplify .travis.yml (#1063) (Guillaume Petiot)
  + Remove utility functions from `Fmt_ast` (#1059) (Guillaume Petiot)
  + CI: use opam-2.0.5 in Travis (#1044) (Anton Kochkov)
  + CI: check the build with OCaml 4.07.1 and 4.08.0 (#1036) (Jules Aguillon)
  + Use the same sets of options for both branches by default in `test_branch.sh` (#1033) (Guillaume Petiot)
  + Fix `test_branch.sh` and CI checking of CHANGES.md (#1032, #1034) (Jules Aguillon)
  + Fix flag of git-worktree in `test_branch.sh` and `bisect.sh` (#1027) (Guillaume Petiot)
  + Remove the `bisect_ppx` dependency and clean the `Makefile` (#1005) (Jules Aguillon)
  + Use a `CHANGES.md` log file again (#1023) (Guillaume Petiot)
  + Support OCaml 4.09.0 (add the odoc.1.4.2 dependency) (#1024) (Guillaume Petiot)
  + Update labels of issue templates (#1017) (Guillaume Petiot)
  + Update labels in `CONTRIBUTING.md` (#1007) (Guillaume Petiot)
  + Allow to ignore invalid options (#984) (hhugo)
    The `--ignore-invalid-option` flag is added to ignore invalid options in `.ocamlformat` files.
  + Improve the documentation of `--doc-comments` (#982) (Jules Aguillon)
  + Remove symbolic links and change naming convention of tests (#980) (Guillaume Petiot)
  + Change the type of `fmt_code` (#974) (Guillaume Petiot)
  + Simplify `Makefile` (#973) (hhugo)
  + Dune should not be flagged as a build dep anymore (#954) (Guillaume Petiot)

### 0.11 (2019-08-07)

  + Improve: generalize API of Config_option (#952) (Guillaume Petiot)
  + Improve: new 'before' value for option 'sequence-style' (#947) (Guillaume Petiot)
  + Project: create issue templates (#950) (Guillaume Petiot)
  + Improve: tidying up Conf.ml (#951) (Guillaume Petiot)
  + Improve: parse code in comments (#934) (Guillaume Petiot)
  + Fix comments' placement (do not look at loc_stack) (#923) (Guillaume Petiot)
  + Doc: setting flags in .ocamlformat (#944) (Guillaume Petiot)
  + Doc: enable-outside-detected-project necessary for global conf file (#948) (Guillaume Petiot)
  + Fix hashbang handling (#946) (hhugo)
  + Improve: support Shell-style regular expressions in .ocamlformat-ignore and .ocamlformat-enable files (#937) (Guillaume Petiot)
  + Improve: force break after an infix op only if followed by another one (#935) (Guillaume Petiot)
  + Fix break-separators=after-and-docked for lists and arrays (#931) (Guillaume Petiot)
  + Improve: deprecate option break-string-literals and change its default value (#932) (Guillaume Petiot)
  + Improve: break with labeled arrow type (#933) (Guillaume Petiot)
  + Improve: disambiguate non-breaking matching structures (#857) (Guillaume Petiot)
  + Improve: warning 50 handled like an internal error (#930) (Guillaume Petiot)
  + Fix break-separators=after-and-docked for record patterns (#929) (Guillaume Petiot)
  + Fix closing parenthesis indentation when on separate line (#928) (Guillaume Petiot)
  + Improve: split the Conf.ml file (#920) (Guillaume Petiot)
  + Fix position of comments after anonymous functions (#919) (Guillaume Petiot)
  + Fix: comments around disabled block (#918) (hhugo)
  + Fix monadic bindings (new 4.08 syntax) (#911) (Guillaume Petiot)
  + Fix attribute when break-infix-before-func=false (#916) (Guillaume Petiot)
  + Improve: update ocamlformat_reason opam file to 2.0 format (#913) (Anil Madhavapeddy)
  + Fix attributes of modules (#910) (Guillaume Petiot)
  + Fix docstrings of exceptions (#909) (Guillaume Petiot)
  + Fix attribute location in Normalization (#908) (Guillaume Petiot)
  + Improve: add the 'ocamlformat-file-kind' argument to the emacs hook (#905) (Guillaume Petiot)
  + Improve: dunify testsuite (#881) (Thomas Refis)
  + Improve: add trailing semicolon inside record when break-separators=after-and-docked (#899) (Guillaume Petiot)
  + Fix compilation with 4.06 and 4.07 (#898) (Guillaume Petiot)
  + Improve: add a new way to indicate multiline delimiters (#876) (Thomas Refis)
  + Fix inconsistency of break-separators=after-and-docked for record expressions (#856) (Guillaume Petiot)

### 0.10 (2019-06-25)

  + Improve: align cases horizontally (#883) (Guillaume Petiot)
  + Improve: option exp-grouping (#828) (Guillaume Petiot)
  + Improve: synchronize Format with upstream stdlib (#885) (Guillaume Petiot)
  + Improve: break-string-literals=newlines-and-wrap (#896) (Guillaume Petiot)
  + Improve: specify break hint in fits_breaks (#894) (Guillaume Petiot)
  + Improve: option break-before-in (#892) (Guillaume Petiot)
  + Fix break-string-literals=newlines (#887) (Guillaume Petiot)
  + Improve: Implement break-fun-sig without Location.is_single_line (#886) (Jules Aguillon)
  + Format gen_version.ml (#893) (hhugo)
  + Improve: switch to ast 4.08 (#831) (hhugo)
  + Fix formatting of arguments when break-fun-decl=fit-or-vertical (#884) (Guillaume Petiot)
  + Test: extend max_indent test (#878) (Thomas Refis)
  + Test: break_cases_normal_indent.ml is a symlink on break_cases_fit.ml (#879) (Guillaume Petiot)
  + Improve unicode text length computation (#816) (Guillaume Petiot)
  + Add an option to control the indentation of nested matches (#870) (Thomas Refis)
  + Fix: properly interpret indicate-multiline-delimiters for if-then-elses (#874) (Thomas Refis)
  + Enable warning 9 (#875) (hhugo)
  + Fix unstable comment in let%ext (#873) (Guillaume Petiot)
  + Improve: option max-indent (#841) (Guillaume Petiot)
  + Improve: option nested-match=align (#827) (Guillaume Petiot)
  + Fix dropped attributes in with_constraints (#846) (Guillaume Petiot)
  + Fix dropped comments in list patterns and module types  (#866) (Guillaume Petiot)
  + Fix comment dropped in object (#849) (Guillaume Petiot)
  + Fix inconsistency of break-separators for wildcards in match cases (#855) (Guillaume Petiot)
  + Improve: new options to support 'with' and 'strict_with' (ocp-indent) (#853) (Guillaume Petiot)
  + Improve: .ocamlformat-enable files listing files to format when ocamlformat is disabled (#854) (Guillaume Petiot)
  + Check that all locations have been considered during formatting (#864) (hhugo)
  + clean Hashtbl.Poly (#862) (hhugo)
  + Fix: test.sh (#858) (hhugo)
  + cleanup Cmts.ml (#861) (hhugo)
  + Clean: Cleanup usage of Poly (#860) (hhugo)
  + Fix: rename sexp_list into list (#859) (hhugo)
  + Fix vim instructions (#852) (Marcin Jekot)
  + Improve: options extension-indent and stritem-extension-indent (#840) (Guillaume Petiot)
  + Fix comment dropped in field alias (#848) (Guillaume Petiot)
  + Fix pro position for with_constraints (#847) (Guillaume Petiot)
  + Improve: finer space-around-exp options (#837) (Guillaume Petiot)
  + Improve: preserve blank lines in conventional and sparse profiles (#838) (Guillaume Petiot)
  + Improve: don't fit tag-only comments after val declarations (#836) (Jules Aguillon)
  + Improve speed with ofday_unit_tests_v1.ml (#833) (hhugo)
  + Fix exception when calling String.sub (#832) (Guillaume Petiot)
  + Improve: implement doc-comments and doc-comments-tag-only for every items (#746) (Jules Aguillon)
  + Improve: Add field-space=tight-decl (#829) (Jules Aguillon)
  + Improve: make Sugar.list_exp and Sugar.list_pat tail-recursive (#823) (Guillaume Petiot)
  + Improve: options 'let-binding-indent', 'type-decl-indent' and 'indent-after-in' (#822) (Guillaume Petiot)
  + Fix: performance issue with deep asts (#826) (hhugo)
  + Improve: preserve blank lines in sequences (#814) (Guillaume Petiot)
  + Improve: tidying Fmt_ast.ml (#821) (Guillaume Petiot)
  + Improve: space before type constraint in record (#819) (Guillaume Petiot)
  + Improve: break-cases=fit-or-vertical (#820) (Guillaume Petiot)
  + Improve: remove break before ending paren for anonymous functions (#818) (Guillaume Petiot)
  + Improve: preserve the position of type annotation in bindings (#815) (Guillaume Petiot)
  + Improve: preserve record type annot (#812) (Guillaume Petiot)
  + Fix break before ending paren (#801) (Guillaume Petiot)
  + Improve: better consistency between structures and signatures (#803) (Guillaume Petiot)
  + Fix let module sparse (sparse mode only for module applications) (#809) (Guillaume Petiot)
  + Improve: change formatting of newtypes (#811) (Guillaume Petiot)
  + Improve: break-cases-all shouldn't break nested patterns (#810) (Guillaume Petiot)
  + Fix: sugarized extensions (#805) (Guillaume Petiot)
  + Improve: tidying Fmt_ast (#808) (Guillaume Petiot)
  + Fix cmt in empty structure (#804) (Guillaume Petiot)
  + Remove dead link to preset profiles (#806) (Andrew Schwartzmeyer)
  + Improve: break with type constraints (#797) (Guillaume Petiot)
  + Fix colon break module type functor (#802) (Guillaume Petiot)
  + Improve: K&R style for if-then-else (#787) (Guillaume Petiot)
  + Improve: new option break-fun-sig (#785) (Guillaume Petiot)
  + Improve: indentation consistency of '<-' and `:=` (#780) (Guillaume Petiot)
  + Fix: functor application and break-struct wrap incorrectly (#786) (Guillaume Petiot)
  + Break after anonymous function arrow after infix op (#781) (Guillaume Petiot)
  + Fix: type extension (#782) (Guillaume Petiot)
  + Improve: Fmt.noop (#784) (Guillaume Petiot)
  + Fix extension of value binding (#779) (chrismamo1)
  + Improve: less sensitivity to concrete syntax (#767) (Guillaume Petiot)
  + Fix missing space before attribute on includes (#775) (Jules Aguillon)
  + Improve: new option let-module (#768) (Guillaume Petiot)
  + Improve: --disable-outside-detected-project is set by default (#761) (Guillaume Petiot)
  + Fix weird parens break (#751) (Guillaume Petiot)
  + Fix: if $XDG_CONFIG_HOME is either not set or empty, use $HOME/.config (#758) (Guillaume Petiot)
  + Fix: --use-file/--impl/--intf should override file extension (#774) (Guillaume Petiot)
  + Improve: less breaks for break-cases=all but correctly breaks or-patterns (#762) (Guillaume Petiot)
  + Remove unecessary break on module pack constraints with with-constraints (#739) (Jules Aguillon)
  + Fix inconsistent break before module signature (#755) (Guillaume Petiot)
  + Fix indentation of functor argument (#773) (Guillaume Petiot)
  + Tidying fmt ast (#748) (Guillaume Petiot)
  + Fix nested parens with no break infix before func (#760) (Guillaume Petiot)
  + Provide an mli for Compat (#772) (hhugo)
  + Fix non-wrapping asterisk prefixed cmts (#759) (Guillaume Petiot)
  + Support for OCaml 4.08 (#763) (hhugo)
  + Fix module type functor (#716) (Guillaume Petiot)
  + Small cleanup (#764) (hhugo)
  + Fix: update ocamlformat-help.txt (follow up on #752) (#756) (Guillaume Petiot)
  + Fix module pack and functor (#735) (juloo)
  + Fix grammar: it's -> its (Antonio Nuno Monteiro)
  + Improve: support --name with --inplace (#740) (Josh Berdine)
  + Fix: dropped comments for pexp_record (#743) (hhugo)
  + Improve: comments arround attributes, fix #726 (#742) (hhugo)
  + Update README for new profiles (#738) (Josh Berdine)
  + Remove deprecated 'default' profile (#736) (Josh Berdine)
  + Fix extra parens around ext match (#733) (Guillaume Petiot)
  + Improve: factorize with compose_module (#729) (Guillaume Petiot)
  + Test: exclude gen_version.ml from test (#732) (Josh Berdine)
  + Improve: make gen_version an ocaml script (#664) (hhugo)

### 0.9.1 (2019-06-24)

  + Small cleanup (#764) (hhugo)
  + Support for OCaml 4.08 (#763) (hhugo)

### 0.9 (2019-03-28)

  + Admin: remove CHANGES.md that was essentially git log (Josh Berdine)
  + Admin: simplify release procedure (Josh Berdine)
  + Build: fix ocaml version constraint, need 4.06 (Josh Berdine)
  + Improve: make gen_version an ocaml script (Hugo Heuzard)
  + Improve: fix associativity of Pexp_setfield (#725) (Josh Berdine)
  + Improve: normalize setfield and setinstvar (#720) (Guillaume Petiot)
  + Remove: deprecated config file syntax parsing (#715) (Josh Berdine)
  + Improve: put the equal first for ocp-indent-compat (#717) (Guillaume Petiot)
  + Fix: parse docstrings once (#713) (Guillaume Petiot)
  + Improve: new profiles conventional and ocamlformat (#663) (Guillaume Petiot)
  + Revert module indentation (#714) (Guillaume Petiot)
  + Fix infix wrap (#691) (Guillaume Petiot)
  + Fix doc comments tag only when docstring parsing disabled (#711) (Guillaume Petiot)
  + Fix missing space before closing paren around function (#705) (Josh Berdine)
  + Fix documentation of doc-comments-tag-only (#710) (Guillaume Petiot)
  + Improve: module-item-spacing=preserve (#538) (Guillaume Petiot)
  + Add a space in "Jane Street" (#703) (Kevin Ji)
  + Fix js_source.ml (#702) (Guillaume Petiot)
  + Fix space-around-collection-expressions for record/variant definitions (#670) (juloo)
  + Fix extra space ifthenelse (#700) (Guillaume Petiot)
  + Improve split attribute in let binding for expect test with uncaught exn (#681) (Guillaume Petiot)
  + Fix empty newline before equal (#701) (Guillaume Petiot)
  + Fix double cmts (#678) (Guillaume Petiot)
  + Fix value binding ocp indent compat (#694) (Guillaume Petiot)
  + Fix ast changed when record ident constrained (#697) (Guillaume Petiot)
  + Fix incorrect ocaml code (#698) (Guillaume Petiot)
  + Fix fmt for CI (#693) (Guillaume Petiot)
  + Fix record break (#689) (Guillaume Petiot)
  + Fix break before parens no wrap fun args (#690) (Guillaume Petiot)
  + Improve: disable conf in files and attributes (#684) (Guillaume Petiot)
  + Fix space around tuples (#679) (Guillaume Petiot)
  + Improve: break before in for let-module construct, because of ocp-indent (#685) (Guillaume Petiot)
  + Improve debugging output (#677) (hhugo)
  + Improve: group open/close of modules and fix indentation (#665) (Guillaume Petiot)
  + Fix constrained match in record (#676) (Guillaume Petiot)
  + Fix: formatting of end line comments (#662) (Guillaume Petiot)
  + Fix cmt in fun when no break infix (#668) (Guillaume Petiot)
  + Add the wrap-fun-decl option (#645) (juloo)
  + Improve: break the list of 'with type' module constraints (#639) (Guillaume Petiot)
  + Reduce the use of Poly comparisons (#661) (hhugo)
  + Improve: check flag to check whether the input files already are formatted (#657) (Guillaume Petiot)
  + Fix cmt placement infix op (#651) (Guillaume Petiot)
  + Restore compat with base.v0.11 (Hugo Heuzard)
  + Fix: disallow '-' with other inputs (#658) (hhugo)
  + Fix build on OCaml 4.06.1 (#646) (juloo)
  + Fix comments on record fields (#650) (juloo)
  + Fix cmts in list (#654) (Guillaume Petiot)
  + Improve: If-then-else = fit-or-vertical mode (#603) (Guillaume Petiot)
  + Link to man page from readme (#648) (Yawar Amin)
  + Fix indent match branches with cmts (#644) (Guillaume Petiot)
  + Build: update to base v0.12 (#642) (Josh Berdine)
  + Fit tag-only doc comments (#637) (juloo)
  + Fix try%lwt indent (#638) (Guillaume Petiot)
  + Fix type manifest formatting (#616) (Guillaume Petiot)
  + Fix: don't include ocamlformat_diff in ocamlformat (#636) (Louis Roché)
  + fix emacs setup (#631) (Louis Roché)
  + tools/update_tests.sh --all (#632) (juloo)
  + Fix: don't break line before wrapping comment (#634) (Guillaume Petiot)
  + Fix ignored ocamlformat attribute (#615) (Guillaume Petiot)
  + Include jsoo in the tests (#618) (hhugo)
  + Fix missing break before comment (#613) (Guillaume Petiot)
  + Do not rely on the file-system to format sources (#611) (hhugo)
  + Ignore file in .ocamlformat-ignore (#606) (hhugo)
  + Improve reason support (#608) (hhugo)
  + Fix: fix fmt_ast wrt strings and chars when sources are not available (#607) (hhugo)
  + Fix ocamlformat_reason (#604) (hhugo)
  + Fix missing break for local open record patterns (#602) (Guillaume Petiot)
  + Fix regression for variants with docstrings (#601) (Guillaume Petiot)
  + Fix extra break in module pack type (#600) (juloo)
  + Add the doc-comments-padding option (#575) (juloo)
  + Improve: externalize Sugar functions from Fmt_ast.ml (#593) (Guillaume Petiot)
  + Fix typedecl attribute (#595) (Guillaume Petiot)
  + Improve: less linebreaks for break-cases=fit (#536) (Guillaume Petiot)
  + fix 590 (#594) (hhugo)
  + Make gen_version.sh use bash. (#592) (hhugo)
  + Implement box debugging (#574) (juloo)
  + Break closing bracket in polymorphic variants (#583) (juloo)
  + Break comment record (#580) (juloo)
  + missing headers (Hugo Heuzard)
  + Improve: mishandling of field_space in record exps and patterns (#587) (Josh Berdine)
  + Add empty mli for executable (#591) (hhugo)
  + tests: test ocamlformat when disabled (Hugo Heuzard)
  + dont reformat if disabled (Hugo Heuzard)
  + remove global ref in Transation_unit (Hugo Heuzard)
  + Fix Emacs (>26.1) temporary buffer not killed (#567) (Ludwig PACIFICI)
  + Improve: opam file for ocamlformat_diff to remove the bos dependency (#579) (Guillaume Petiot)
  + Fix: Require Octavius version 1.2.0 (#576) (juloo)
  + Improve: record fields with type constraints (#565) (Josh Berdine)
  + Fix: comments attachment (#548) (Guillaume Petiot)
  + Improve: parens around constrained any-pattern (#431) (Guillaume Petiot)
  + Revise formatting of compact single case matches (#552) (Josh Berdine)
  + Fix typo in help text (#553) (Wilfred Hughes)
  + Improve: calculate length of comment strings using UTF8 (#550) (Josh Berdine)
  + Admin: update travis versions of ocaml and opam (#551) (Josh Berdine)
  + Fix: missing break before `; _` (#549) (Josh Berdine)
  + Improve: module item spacing in sparse mode (#546) (Josh Berdine)
  + Improve: some simplifications (#542) (Guillaume Petiot)
  + Improve: remove unnecessary parens when open module (#537) (Guillaume Petiot)
  + Improve: not breaking after bind/map operators (#463) (Guillaume Petiot)
  + Fix suboptimal docstring formatting (#540) (Guillaume Petiot)
  + amend janestreet profile (#524) (Mathieu Barbin)
  + Improve: option break-separators (#461) (Guillaume Petiot)
  + Fix formatting of types with ocp-indent-compat=true (#525) (Guillaume Petiot)
  + Preserve shebang (#533) (Guillaume Petiot)
  + Fix: remove indented empty lines between comments (#531) (Guillaume Petiot)
  + Improve: remove indented empty lines separating recursive modules (#528) (Guillaume Petiot)
  + add update_tests.sh (#529) (Guillaume Petiot)
  + Improve: space around collection expressions (#527) (Guillaume Petiot)
  + Improve: remove more spaces inside parenthesized multiline constructs (#526) (Guillaume Petiot)
  + Disable docstring parsing for external tests (#518) (Guillaume Petiot)
  + Fix odoc normalize (#520) (Guillaume Petiot)
  + Better docstring error msgs (#519) (Guillaume Petiot)
  + Fix odoc seps (#511) (Guillaume Petiot)
  + Improve: option 'single-case' (#426) (Guillaume Petiot)
  + Add a parens-tuple-patterns configuration option (#498) (Nathan Rebours)
  + Fix: comments should not be parsed for diff (#509) (Guillaume Petiot)
  + Fix: odoc refs (#510) (Guillaume Petiot)
  + Fix formatting of or-patterns in try expressions (#503) (Nathan Rebours)
  + Test: improve test_branch.sh to allow different config for branch (#496) (Josh Berdine)
  + Improve: option 'parens-ite' (#430) (Guillaume Petiot)
  + fix break-struct for toplevel items (not in a struct) (#497) (Guillaume Petiot)
  + Fix: breaking of variant types (#486) (Guillaume Petiot)
  + Improve: autocompletion of git branch names for test_branch.sh (#485) (Guillaume Petiot)
  + Fix: Sanitize docstring check (#481) (Guillaume Petiot)
  + Improve the formatting of lists in doc comments (#480) (Jérémie Dimino)
  + Add PR test script and update contributing guidelines with expected usage (#479) (Josh Berdine)
  + Fix break struct natural (#443) (Guillaume Petiot)
  + Fix: disable-outside-detected-project: disable ocamlformat when no .ocamlformat file is found (#475) (Guillaume Petiot)
  + Improve: error message when docstrings move (#446) (Guillaume Petiot)
  + Improve: print-config prints all options (#465) (Guillaume Petiot)
  + Ocamldoc docstrings (#460) (Guillaume Petiot)
  + Doc: disable-outside-detected-project (#468) (Guillaume Petiot)
  + Improve: shorter output of regtests (#469) (Guillaume Petiot)
  + Admin: add code of conduct and copyright headers to build and package system (Josh Berdine)
  + Improve: add license header for tools/ocamlformat-diff/ocamlformat_diff.ml (#466) (Guillaume Petiot)
  + Build: a few simplifications enabled by dune 1.1.1 (#457) (Josh Berdine)
  + Improve: record fields with attributes and docs in type definitions (#458) (Josh Berdine)
  + Fix exception comments (#459) (Guillaume Petiot)
  + Ocamlformat diff tool (#450) (Guillaume Petiot)

### 0.8 (2018-10-09)

  + Improve: set break-sequences in sparse and compact profiles (#455) (Josh Berdine)
  + Improve: keep a space inside tuples parens (#453) (Guillaume Petiot)
  + Improve: --root option to isolate configuration files (#402) (Guillaume Petiot)
  + Fix: missing parens around partially-applied `::` (#452) (Josh Berdine)
  + Fix: parens around expressions with attributes (#441) (Guillaume Petiot)
  + Build: do not execute shell scripts directly in build (#448) (David Allsopp)
  + Add: read ocp indent config files (#445) (Guillaume Petiot)
  + Improve: option 'break-sequences' (#434) (Guillaume Petiot)
  + Improve: option 'no-indicate-multiline-delimiters' to have less whitespaces (#429) (Guillaume Petiot)
  + Fix: outdent before arrow (#444) (Guillaume Petiot)
  + Improve: User documentation (#449) (Guillaume Petiot)
  + Improve: option 'cases-exp-indent' to adjust indent (#428) (Guillaume Petiot)
  + Add: compact and sparse profiles (#408) (Josh Berdine)
  + Improve: explicit error message in case of 'permission denied' error (#425) (Guillaume Petiot)
  + Fix: comment stabilization in Pexp_override (#422) (Guillaume Petiot)
  + Fix: corner case while formatting type variables   (#440) (Hugo Heuzard)
  + Fix: many missing comments  (#418) (Hugo Heuzard)
  + Fix: asserts and attributes (#414) (Hugo Heuzard)
  + Fix: extension and attribute (#417) (Hugo Heuzard)
  + Improve: support for function%ext (#416) (Hugo Heuzard)
  + Fix: Inconsistent spacing around comments in signatures vs structures (#437) (Guillaume Petiot)
  + Improve: better error with location when comment dropped (#401) (Guillaume Petiot)
  + Fix doc comments (#413) (Hugo Heuzard)
  + Improve: use input_name for error messages (Hugo Heuzard)
  + Improve: break after inherit (Hugo Heuzard)
  + Fix: aliases inside constructor declaration (#424) (Guillaume Petiot)
  + Fix: broken invariant for Pmod_unpack (#421) (Guillaume Petiot)
  + Fix: print error details in debug mode only (#420) (Hugo Heuzard)
  + Fix: mark_parenzed_inner_nested_match (Hugo Heuzard)
  + Improve: tune the janestreet profile (Hugo Heuzard)
  + Improve: disable ocamlformat if no dot ocamlformat in the project (#391) (Hugo Heuzard)
  + Improve: new option to control spacing around let bindings (#344) (Hugo Heuzard)
  + Fix: prec of string/array sugar (#381) (Hugo Heuzard)
  + Fix: lost comment in constraint expression (#400) (Guillaume Petiot)
  + Fix: lost cmt near functor (#399) (Guillaume Petiot)
  + Improve: preset profiles (default & janestreet) (#390) (Guillaume Petiot)
  + Improve: try to fit simple list/array elements on a single line (#375) (Guillaume Petiot)
  + Fix: bad comment spacing with module-item-spacing=compact (#395) (Guillaume Petiot)
  + Fix: dropped comment in revapply of extension (#394) (Guillaume Petiot)
  + Improve: let-and structures spacing depends on module-item-spacing (#367) (Guillaume Petiot)
  + Fix: consecutive prefix operator (#386) (Hugo Heuzard)
  + Fix: invalid (#383) (Hugo Heuzard)
  + Fix: lazy and alias (#388) (Hugo Heuzard)
  + Improve: main loop and error reporting (#389) (Hugo Heuzard)
  + Fix: exposed_left_typ (#385) (Hugo Heuzard)
  + Fix: rec functor (#382) (Hugo Heuzard)
  + Fix: while%ext/for%ext (Hugo Heuzard)
  + Fix: more on class (Hugo Heuzard)
  + Fix: invalid syntax on class (Hugo Heuzard)
  + Improve: follow XDG for global config files (Guillaume Petiot)
  + Improve: add support for bigarray sugar index operator (Hugo Heuzard)
  + Add: support reading input from stdin (#353) (Brandon Kase)
  + Fix: the precedence of options (Guillaume Petiot)
  + Improve: doc of config option choice alternatives (#354) (Josh Berdine)
  + Improve: string formatting (Hugo Heuzard)

  (plus internal, build, test, etc. changes including contributions from
   Guillaume Petiot, Hugo Heuzard, Josh Berdine, David Allsopp, Anil Madhavapeddy)

### 0.7 (2018-08-23)

  + Improve: simplify setting option defaults, slight --help improvement (#350) (Josh Berdine)
  + Improve: update emacs mode to use replace-buffer-contents (#345) (Hugo Heuzard)
  + Improve: add option to not force-break structs (#346) (Josh Berdine)
  + Improve: move 'formatting' options into separate section (#348) (Guillaume Petiot)
  + Improve: fun sugar (Hugo Heuzard)
  + Improve: add option to omit open lines between one-line module items (#303) (Guillaume Petiot)
  + Fix: infix ops (Hugo Heuzard)
  + Improve: reformat files with no locations (Hugo Heuzard)
  + Improve: better error when max-iters = 1 (Hugo Heuzard)
  + Improve: breaking before arrows in pattern match casees (Josh Berdine)
  + Improve: no parens for trailing 'not' (Hugo Heuzard)
  + Improve: missing break hint, fix #331 (Hugo Heuzard)
  + Improve: comments before match (#330) (Josh Berdine)
  + Fix: missing comments (Hugo Heuzard)
  + Fix: missing attributes due to sugar (Hugo Heuzard)
  + Fix: parens non trivial rhs for # infix ops (Hugo Heuzard)
  + Improve: let-module-in break before `in` (#328) (Josh Berdine)
  + Improve: sugar for nestest module_with (Hugo Heuzard)
  + Improve: attributes on let bindings (#324) (Josh Berdine)
  + Improve: wrapping of functor args in type declaration (#315) (Guillaume Petiot)
  + Fix: comments attachment with infix ops (Hugo Heuzard)
  + Fix: comments attachment with Pexp_fun (Hugo Heuzard)
  + Fix: docstrings as attributes (Hugo Heuzard)
  + Improve: refactor and improve documentation of options (#302) (Guillaume Petiot)
  + Improve: error reporting in emacs integration (#304) (Josh Berdine)
  + Improve: pexp_open as final arg of infix op (#314) (Josh Berdine)
  + Fix: missing parens around labeled record pattern arg (Josh Berdine)
  + Fix: missing attributes (Hugo Heuzard)
  + Fix: duplicated (x3) attributes in pexp_letmodule (Hugo Heuzard)
  + Improve: allow to locally disable ocamlformat (Hugo Heuzard)
  + Improve: corner case indentation of fun -> function (#312) (Josh Berdine)
  + Improve: labeled, optional, and default args (Josh Berdine)
  + Improve: punning default arg with type constraint (Josh Berdine)
  + Improve: add options to controls various spaces (#284) (Hugo Heuzard)
  + Improve: add option to disable wrapping fun args (#283) (Hugo Heuzard)
  + Improve: add option --break-cases to break each pattern-matching case (#251) (Guillaume Petiot)
  + Improve: rename --nested-parens option (Hugo Heuzard)
  + Improve: ws before colon for constraint (#293) (Hugo Heuzard)
  + Improve: option to choose where to parens nested match (Hugo Heuzard)
  + Improve: always parens nested match (even the right most one) (Hugo Heuzard)
  + Improve: always break for let_and contruct (Hugo Heuzard)
  + Fix: missing comments (Hugo Heuzard)
  + Improve: Add option to preserve style of local module open (#267) (Guillaume Petiot)
  + Improve: preserve extension point formatting (Hugo Heuzard)
  + Improve: make double semi consistent between implementation and use_file (#292) (Hugo Heuzard)
  + Improve: configure ocamlformat using attributes (Hugo Heuzard)
  + Improve: extension point (Hugo Heuzard)
  + Improve: break in type declaration for variant and record (#280) (Hugo Heuzard)
  + Fix: memory leak (Hugo Heuzard)
  + Test: add ocaml compiler to test suite, and improve `make -C test` (Josh Berdine)
  + Fix: unary operator +/- (Hugo Heuzard)
  + Fix: doc comments in class (Hugo Heuzard)
  + Fix: ocaml bug, sort fields (Hugo Heuzard)
  + Improve: empty mod with comments (Hugo Heuzard)
  + Improve: disable warning generated by the lexer in quiet mode (Hugo Heuzard)
  + Fix: record update (Hugo Heuzard)
  + Fix: rec let binding and attribute (Hugo Heuzard)
  + Fix: punning (Hugo Heuzard)
  + Fix: let open and constraint (Hugo Heuzard)
  + Fix: not extension sugar when attribute (Hugo Heuzard)
  + Fix: no-comment-check missing case (Hugo Heuzard)
  + Fix: string literal (Hugo Heuzard)
  + Fix: format of infix in presence of %; (Hugo Heuzard)
  + Fix: let binding and type annot (Hugo Heuzard)
  + Fix: binding when lhs is an extension (Hugo Heuzard)
  + Fix: pat constraint in payload (Hugo Heuzard)
  + Fix: let rec with extension (Hugo Heuzard)
  + Fix: comments (Hugo Heuzard)
  + Fix: comments in fmt_case (Hugo Heuzard)
  + Fix: comments around Longident (Hugo Heuzard)
  + Fix: missing comment for pmty_with (Hugo Heuzard)
  + Improve: add option to disambiguate infix precedence with parens (Josh Berdine)
  + Improve: `not` when infix op arg (Josh Berdine)
  + Improve: add a flag to skip all checks about comments (Hugo Heuzard)
  + Improve: breaking of module ident/unpack/extension exps (#269) (Josh Berdine)
  + Fix: literal sub-exps with attributes (Josh Berdine)
  + Fix: many fixes regarding attributes (Hugo Heuzard)
  + Improve: preserve formatting of block comments (#255) (Hugo Heuzard)
  + Improve: breaking of applications with long literal list args (#258) (Josh Berdine)
  + Fix: sugar functor (Hugo Heuzard)
  + Fix: type alias in variant (Hugo Heuzard)
  + Improve: formatting of comments (Josh Berdine)
  + Fix: prefix operators (Hugo Heuzard)
  + Fix: exception declarations (Hugo Heuzard)
  + Fix: doc comments in structure (#250) (Hugo Heuzard)
  + Fix: add parens around pat with trailing attr (Hugo Heuzard)
  + Fix: let binding and Ppat_or (Hugo Heuzard)
  + Fix: be more permissive with pattern (Hugo Heuzard)
  + Fix: fix string_literal with when its location includes its attribute (#244) (Hugo Heuzard)
  + Improve: improve errors returned to the user. (#243) (Hugo Heuzard)
  + Fix: missing comments for Pexp_construct (#240) (Hugo Heuzard)
  + Fix: multiple fixes around classes (#242) (Hugo Heuzard)
  + Fix: comments in empty () and [] (#241) (Hugo Heuzard)
  + Fix: support empty variant (#239) (Hugo Heuzard)
  + Fix: add missing attribute (#238) (Hugo Heuzard)
  + Fix: be more permissive with ppat_interval (#237) (Hugo Heuzard)
  + Improve: remove trailing ws (#210) (Hugo Heuzard)
  + Improve: attributes on type declarations (#232) (Josh Berdine)
  + Improve: breaking of infix Array and String get and set ops (#233) (Josh Berdine)
  + Fix: attributes and doc comments (#221) (Hugo Heuzard)
  + Improve: spacing of module unpack (#230) (Josh Berdine)
  + Improve: no parent for new (Hugo Heuzard)
  + Fix: Revert: Improve: remove redundant parens around application operators (Hugo Heuzard)
  + Improve: array alignment (#226) (Hugo Heuzard)
  + Improve: nested array infix ops (#225) (Hugo Heuzard)
  + Fix: is_adjacent and remove [~inclusive] from [Source.string_between] (Hugo Heuzard)
  + Fix: Cmts.CmtSet.split (Hugo Heuzard)
  + Improve: Allow comments inside empty delimited "things" (#223) (Hugo Heuzard)
  + Fix: Source.ends_line (#222) (Hugo Heuzard)
  + Improve: empty struct and sig (#217) (Hugo Heuzard)
  + Improve: support for toplevel files (#218) (Hugo Heuzard)
  + Fix: string literal, fix #214 (#219) (Hugo Heuzard)
  + Improve: more tuning for functors (Hugo Heuzard)
  + Improve: sugar for functor type with multiple args (Hugo Heuzard)
  + Improve: sugar for functors with multiple args (Hugo Heuzard)
  + Improve: module type with (Hugo Heuzard)
  + Improve: break before with/and type (Hugo Heuzard)
  + Improve: break between fun args (Hugo Heuzard)
  + Improve: module unpacking (#215) (Hugo Heuzard)
  + Improve: for & while loops (#211) (Hugo Heuzard)
  + Fix: attributes on ite (#209) (Hugo Heuzard)
  + Fix: partially applied (+) and (-) (#208) (Hugo Heuzard)
  + Fix: polymorphic variant (#202) (Hugo Heuzard)
  + Fix: parens with lazy pat (fix #199) (#201) (Hugo Heuzard)
  + Improve: omit excess indentation of `function` cases (Josh Berdine)
  + Improve: extensions with payloads of multiple structure items (Josh Berdine)
  + Improve: parenthesization and attribute placement of if-then-else (Josh Berdine)
  + Fix: do not attach comments to docstrings (Josh Berdine)
  + Fix: short syntax for extensions (#193) (Hugo Heuzard)
  + Fix: missing attrs for pcl_fun (Hugo Heuzard)
  + Fix: pos of attribute for functors (Hugo Heuzard)
  + Fix: () module only if not attrs (Hugo Heuzard)
  + Fix: missing attrs for object (Hugo Heuzard)
  + Fix: no short form of extension with attribs (Hugo Heuzard)
  + Fix: normalization for Pexp_poly and Pexp_constraint (#190) (Hugo Heuzard)
  + Fix: some parenthesization context checks (#189) (Hugo Heuzard)
  + Fix: attributes on fun expressions (Josh Berdine)
  + Fix: extensions with multiple module-level eval expressions (#185) (Josh Berdine)
  + Fix: functor & apply (#182) (Hugo Heuzard)
  + Fix: module rec with (Hugo Heuzard)
  + Fix: more parens in pat_constraint (Hugo Heuzard)
  + Improve: tuple & constraint (Hugo Heuzard)
  + Improve: empty module (#178) (Hugo Heuzard)
  + Fix: extensible variant (#177) (Hugo Heuzard)
  + Fix: index operator (#176) (Hugo Heuzard)
  + Improve: empty module sig (Hugo Heuzard)
  + Fix: add attributes to module signature (Hugo Heuzard)
  + Add: support for objects and classes (#173) (Hugo Heuzard)
  + Improve: remove some redundant parens around tuple types (Josh Berdine)
  + Fix: args in let bindings (Hugo Heuzard)
  + Improve: let module%ext (Hugo Heuzard)
  + Fix: infix op in alias (Hugo Heuzard)
  + Fix: extensions pat (Hugo Heuzard)
  + Fix: limit use of short syntax for extensions (Hugo Heuzard)
  + Improve: allow break after Psig_include (Josh Berdine)
  + Fix: { (a; b) with a; b } (Hugo Heuzard)
  + Fix: with type [longident] (Hugo Heuzard)
  + Fix: attributes on polymorphic variants (Hugo Heuzard)
  + Fix: attribute in let bindings (Hugo Heuzard)
  + Fix: private in extensible variant (Hugo Heuzard)
  + Fix: gadt in extensible variant (Hugo Heuzard)
  + Fix: missing parens in list pattern (Hugo Heuzard)
  + Improve: format [new e] like an apply (Hugo Heuzard)
  + Fix: parens for constraint (Hugo Heuzard)
  + Fix: avoid emitting `>]` which is an unparsable keyword (#171) (Hugo Heuzard)
  + Fix: misplaced comments on `module type of` (Josh Berdine)

  (plus many internal, build, test, etc. changes including contributions from
   Hugo Heuzard, Josh Berdine, Thomas Gazagnaire, and Sebastien Mondet)

### 0.6 (2018-04-29)

- Features
  + Add: option to align all infix ops (#150) (hhugo)
  + Add: option to attempt to indent the same as ocp-indent (#162)
  + Add: option for no discretionary parens for tuples (#157) (hhugo)
  + Add: alternative format for if-then-else construct (#155) (hhugo)
  + Add: option to customize position of doc comments (#153) (hhugo)

- Bug fixes
  + Fix: dropped item attributes on module expressions
  + Fix: toplevel let%ext (#167) (hhugo)
  + Fix: parens around type alias & empty object type (#166) (hhugo)
  + Fix: missing comments for [let open] (#165) (hhugo)
  + Fix: missing comments in ppat_record (#164) (hhugo)
  + Fix: check_typ wrt constraint on module type (#163) (hhugo)
  + Fix: let binding with constraint (#160) (hhugo)
  + Fix: handle generative functor type (#152) (hhugo)

- Formatting improvements
  + Improve: remove redundant parens around application operators
  + Improve: parenthesize and break infix constructors the same as infix ops
  + Improve: consider prefix ops and `not` to be trivial if their arg is
  + Improve: align arrow type args and do not wrap them (#161)
  + Improve: formatting for multiple attributes (#154) (hhugo)
  + Improve: keep the original string escaping (#159) (hhugo)
  + Improve: discretionary parens in patterns (#151) (hhugo)
  + Improve: breaking of infix op arguments
  + Improve: consider some extensions to be "simple"
  + Improve: punning (#158) (hhugo)
  + Improve: force break of let module/open/exception/pats (#149) (hhugo)

- Build, packaging, and testing
  + Add support for bisect (#169) (hhugo)
  + Exclude failing tests from `make -C test`

### 0.5 (2018-04-17)

- Features
  + Add: support for new%js (#136) (hhugo)
  + Add: support for Ptyp_object (#104) (Sebastien Mondet)
  + Use original filename when given in error messages. (#96) (Mathieu Barbin)

- Bug fixes
  + Fix: allow extensions in types (#143) (hhugo)
  + Fix: parens on symbol type constructor
  + Fix: parenthesization of '!=' partial application as a prefix op (#126) (hhugo)
  + Fix: parens around Ppat_constraint under Pexp_match or Pexp_try (#124) (hhugo)
  + Fix: parenthesization of tuple args of variant type declarations (#122) (hhugo)
  + Fix: missing parens around list inside Constr pattern (#123) (hhugo)
  + Fix: incorrect breaking of long strings (#130) (hhugo)
  + Fix: missing parens inside array literal (#129) (hhugo)
  + Fix: attributes on arguments of function (#121) (hhugo)
  + Fix: floating docstrings within a type declaration group
  + Fix: missing parens in sugared Array.set
  + Fix: missing attributes on patterns
  + Fix: is_prefix_id for != (#112) (hhugo)
  + Fix: missing parens around module value types in signatures (#108) (Hezekiah M. Carty)
  + Fix: floating docstrings within a value binding group
  + Fix: missing attributes on extension points (#102) (Hezekiah M. Carty)
  + Fix: extensible variants with aliases (#100) (Hezekiah M. Carty)
  + Fix: several issues with extension sequence expressions
  + Fix: generative functors
  + Fix: preserve files with an empty ast (instead of failing) (#92) (Mathieu Barbin)
  + Fix: missing extension on Pexp_sequence
  + Fix: missing docstrings and attributes on types
  + Fix: missing parens around sugared Array and String operations
  + Fix: missing parens around Pexp_newtype
  + Fix: missing parens around Ppat_constraint, Ppat_or, and Ppat_unpack
  + Fix: dropped space when string wrapped between spaces
  + Fix: repeated ppx extension on mutual/recursive let-bindings (#83) (Mathieu Barbin)
  + Fix: dropped comments on Pmty_typeof
  + Fix: missing parens around Ppat_unpack under Ppat_constraint

- Formatting improvements
  + Improve: two open lines following multiline definition only with --sparse (#144)
  + Improve: indent rhs of ref update (#139) (hhugo)
  + Improve: no parens around precedence 0 infix ops (refines #115) (#141) (hhugo)
  + Improve: support (type a b c) (#142) (hhugo)
  + Improve: no parens for { !e with a } (#138) (hhugo)
  + Improve: no parens for constr inside list pattern. (#140) (hhugo)
  + Improve: generative functor applications (#137) (hhugo)
  + Improve: omit parens around lists in local opens (#134) (hhugo)
  + Prepare for ocaml#1705 (#131) (hhugo)
  + Improve: comment wrapping for dangling close
  + Improve: if-then-else conditions that break
  + Improve: suppress spurious terminal line break in wrapped strings
  + Improve: parens for nested constructors in pattern (#125) (hhugo)
  + Improve: remove duplicate parens around Ptyp_package
  + Improve: indentation after comment within record type declaration
  + Improve: add discretionary parens on nested binops with different precedence
  + Improve: empty module as functor argument (#113) (hhugo)
  + Improve: indentation of multiple attributes
  + Improve: attributes on short structure items
  + Improve: attributes on type declarations
  + Improve: tuple attribute args
  + Improve: parenthesization of Ppat_or
  + Improve: determination of file kind based on provided name
  + Improve: extension on the let at toplevel: e.g. let%expect_test _ (#94) (Mathieu Barbin)
  + Improve: constraints in punned record fields (#93) (Mathieu Barbin)
  + Improve: nullary attributes
  + Improve: Ppat_tuple under Ppat_array with unnecessary but clearer parens
  + Improve: breaking of arguments following wrapped strings

- Build, packaging, and testing
  + Simplify using `(universe)` support in jbuilder 1.0+beta20
  + Add some regtests (#135) (hhugo)
  + Upgrade to Base v0.11.0 (#103) (Jérémie Dimino)
  + Add Travis CI script
  + Fix: build [make reason] (#97) (Mathieu Barbin)
  + Simplify Makefile due to jbuilder 1.0+beta18

### 0.4 (2018-02-24)

- Features
  + Wrap lines in string literals, comments and docstrings
  + Improve char escaping to ascii / uniform hexa / utf8 (#73)
  + Add support for `Pexp_new` expressions (#76) (Sebastien Mondet)
  + Add support for `Pexp_send _` expressions (#72) (Sebastien Mondet)
  + Add options to format chars and break strings (#70) (Sebastien Mondet)
  + Formatting of %ext on if/while/for/match/try/; (#63) (Hezekiah M. Carty)
  + Disable formatting with [@@@ocamlformat.disable] (#66) (Hezekiah M. Carty)

- Formatting improvements
  + Improve sequences under if-then-else with unnecessary but safer parens
  + Improve optional arguments with type constraints
  + Improve let-bound functions with type constraints
  + Improve newtype constraints in let-bindings
  + Improve placement of exception docstrings

- Bug fixes
  + Fix missing break hint before comment on sugared `[]`
  + Fix formatting of [%ext e1]; e2 (#75) (Hezekiah M. Carty)
  + Fix missing parens around let exception, let module, for, while under apply
  + Fix missing parens under alias patterns
  + Fix placement of attributes on extension constructors
  + Fix missing parens around unpack patterns
  + Fix let-bindings with pattern constraints
  + Fix mutually recursive signatures

### 0.3 (2017-12-21)

- Features
  + Output to stdout if output file omitted

- Bug fixes
  + Fix Ppat_any value bindings
  + Fix missing parens around variant patterns in fun arg
  + Fix position of comments attached to end of sugared lists
  + Fix missing comments on module names
  + Fix package type constraints
  + Fix first-class module alias patterns
  + Fix first-class module patterns in let bindings
  + Fix missing parens around Ptyp_package under Psig_type
  + Fix missing "as" in Ptyp_alias formatting (Hezekiah M. Carty)
  + Fix let bindings with constraints under 4.06

- Formatting improvements
  + Improve line breaking of or-patterns
  + Improve placement of comments within pattern matches
  + Improve clarity of aliased or-patterns with parens
  + Improve matches on aliased or-patterns
  + Improve infix applications in limbs of if-then-else
  + Improve final function arguments following other complex arguments
  + Improve consistency of paren spacing after Pexp_fun
  + Improve sugar for Pexp_let under Pexp_extension
  + Improve sugar for newtype
  + Improve first-class module expressions
  + Improve indentation when comments are sprinkled through types
  + Do not add open line after last binding in a structure

- Build and packaging
  + Simplify build and packaging, and adopt some common practices
  + Add Warnings.Errors argument for < 4.06 compatibility (Hezekiah M. Carty)
  + Update base to v0.10.0 (Hezekiah M. Carty)

### 0.2 (2017-11-09)

- Features
  + Check fatal warnings not only in inplace mode

- Documentation
  + Improve doc of --no-warn-error
  + Mention object language not implemented
  + Update documentation of --output

- Bug fixes
  + Colon instead of arrow before type for GADT constructors with no arguments (Mehdi Bouaziz)
  + Fix some dropped comments attached to idents
  + Fix missing parens around Ppat_alias under Ppat_variant
  + Fix module type constraints on functors
  + Fix broken record field punning
  + Fix broken docstring attachment with multiple docstrings
  + Fix missing parens around application operators
  + Fix missing parens around Ppat_or under Ppat_variant
  + Fix missing/excess parens around Pexp_open under Pexp_apply/Pexp_construct
  + Fix duplicated attributes on Pexp_function
  + Fix missing parens around Ptyp_package under Pstr_type
  + Add '#' to the list of infix operator prefix (octachron)
  + Do not add space between `[` and `<` or `>` in variant types
  + Add a break hint before "constraint" in a type def (Hezekiah M. Carty)

- Formatting improvements
  + Remove unnecessary parens around Pexp_tuple under Pexp_open
  + Improve single-case matches
  + Improve constructor arguments
  + Remove unnecessary parens around match, etc. with attributes
  + Fix missing parens around constraint arg of variant type
  + Fix missing parens on left arg of infix list constructor
  + Fix missing parens around arrow type args of variant constructors
  + Fix missing parens around type of constraints on module exps

- Build and packaging
  + Separate Format patch into ocamlformat_support package
  + Fix test script
  + Unbreak build of ocamlformat_reason.ml (Marshall Roch)
  + Improve opam installation (JacquesPa)
  + Install emacs support via opam package

### 0.1 (2017-10-19)

- Initial release.<|MERGE_RESOLUTION|>--- conflicted
+++ resolved
@@ -7,13 +7,11 @@
   + Preserve the syntax of infix set/get operators (#1528, @gpetiot)
     `String.get` and similar calls used to be automatically rewritten to their corresponding infix form `.()`, that was incorrect when using the `-unsafe` compilation flag. Now the concrete syntax of these calls is preserved.
 
-<<<<<<< HEAD
+  + Add location of invalid docstring in warning messages (#1529, @gpetiot)
+
+  + Fix comments on the same line as prev and next elements (#1556, @gpetiot)
+
   + Break or-patterns after comments and preserve their position at the end of line (#1555, @gpetiot)
-=======
-  + Add location of invalid docstring in warning messages (#1529, @gpetiot)
-
-  + Fix comments on the same line as prev and next elements (#1556, @gpetiot)
->>>>>>> 8ccb6aea
 
 ### 0.16.0 (2020-11-16)
 
