### 0.13.0 (unreleased)

#### New features

  + Add an option `--margin-check` to emit a warning if the formatted output exceeds the margin (#1110) (Guillaume Petiot)

#### Bug fixes

  + Fix unstable comment in variant declarations (#1108) (Jules Aguillon)
  + Fix: break multiline comments (#1122) (Guillaume Petiot)
  + Fix: types on named arguments were wrapped incorrectly when preceding comments (#1124) (Guillaume Petiot)
  + Fix the indentation produced by max-indent (#1118) (Guillaume Petiot)
  + Fix break after Psig_include depending on presence of docstring (#1125) (Guillaume Petiot)

#### Internal

<<<<<<< HEAD
  + Use opt and fmt_opt to simplify formatting (#1150) (Guillaume Petiot)
=======
  + Replace inplace formatting by dune staging for make fmt (#1151) (Guillaume Petiot)
>>>>>>> 791a226e
  + Refactor code that interprets CLI options (#1127) (Jules Aguillon)
  + Testing interactions between break-infix and break-infix-before-func (#1136) (Guillaume Petiot)
  + Add dune to repositories checked for regressions (#1129) (Jules Aguillon)
  + Use an expect test for cli tests (#1126) (Etienne Millon)
  + Factor out a private library (#1134, #1148) (Etienne Millon)
  + Remove global reference `Cmts.remove` (#1142) (Etienne Millon)
  + Remove symbol strings in `Cmts` (#1146) (Etienne Millon)

#### Documentation

  + Fix documentation of option `version-check` (#1135) (Wilfred Hughes)
  + Fix hint when using `break-separators=after-and-docked` (#1130, Greta Yorsh)

### 0.12 (2019-11-04)

#### Changes

  + Set "conventional" as the default profile (#1060) (Guillaume Petiot)
    This new profile is made to better match the most used style and is encouraged.
    To continue using the previous default, use `profile = ocamlformat` in your `.ocamlformat`.
  + CLI: Allow both values of boolean options (#1062) (Jules Aguillon)
    Now, both `--opt` and --no-opt` are available on the CLI for any boolean option "opt".
    Previously, only one of them were available depending on the default value.
  + Auto mode for `break-string-literals` (#1057) (Guillaume Petiot)
    `wrap`, `newlines` and `newlines-and-wrap` values of `break-string-literals` are removed.
    `auto` replaces them, it is equivalent to `newlines-and-wrap`.
  + Dock collection brackets (#1014) (Guillaume Petiot)
    `after-and-docked` value of `break-separators` is removed and is replaced by a new `dock-collection-brackets` option.
  + Preserve `begin` and `end` keywords in if-then-else (#978) (Jules Aguillon)
    Previously, `begin`/`end` keywords around if-then-else branches were turned into parentheses.

#### New features

  + Give a hint when warning 50 is raised (#1111) (Guillaume Petiot)
  + Add a message when a config value is removed (#1089) (Etienne Millon)
    Explain what replaces removed options and avoid printing a parsing error.
  + Implement `sequence-blank-line=preserve-one` for let bindings (#1077) (Jules Aguillon)
    Preserve a blank line after `let .. in` when `sequence-blank-line` set to `preserve-one`.
    Previously, only blank lines after `;` could be preserved.
  + Parse toplevel directives (#1020) (Jules Aguillon)
    Allow `#directives` in `.ml` files.
    Previously, files containing a directive needed to be parsed as "use file".
    The "use file" mode is removed and `--use-file` is now the same as `--impl`.
  + Don't require `--name`, require kind, forbid `--inplace`, allow `--check`, make `--enable-outside-detected-project` implicit when reading from stdin (#1018) (Guillaume Petiot)
  + Parse code in docstrings (#941) (Guillaume Petiot)
    Format OCaml code in cinaps-style comments `(*$ code *)` and code blocks in documentation comments `(** {[ code ]} *)`.
  + Parse documentation comments with Odoc (#721) (Jules Aguillon)
    Formatting of documentation comments is more robust and support newer Odoc syntaxes.
    Internally, Odoc replaces Octavius as the documentation parser.

#### Bug fixes

  + Fix unstabilizing comments on assignments (#1093) (Guillaume Petiot)
  + Fix the default value documentation for `max-indent` (#1105) (Guillaume Petiot)
  + Fix closing parenthesis exceeding the margin in function application (#1098) (Jules Aguillon)
  + Missing break before attributes of `Pmty_with` (#1103) (Josh Berdine)
  + Fix closing quote exceeding the margin (#1096) (Jules Aguillon)
  + Fix break before the closing bracket of collections (exceeding the margin) (#1073) (Guillaume Petiot)
  + Fix precedence of Dot wrt Hash (#1058) (Guillaume Petiot)
  + Fix break in variant type definition to not exceed the margin (#1064) (Guillaume Petiot)
  + Fix newlines and indentation in toplevel extension points (#1054) (Guillaume Petiot)
  + Fix placement of doc comments around extensions (#1052) (Jules Aguillon)
  + Inline extensions that do not break (#1050) (Guillaume Petiot)
  + Add missing cut before attributes in type declarations (#1051) (Guillaume Petiot)
  + Fix alignment of cases (#1046) (Guillaume Petiot)
  + Fix blank line after comments at the end of lists (#1045) (Guillaume Petiot)
  + Fix indexing operators precedence (#1039) (Jules Aguillon)
  + Fix dropped comment after infix op (#1030) (Guillaume Petiot)
  + No newline if the input is empty (#1031) (Guillaume Petiot)
  + Fix unstable comments around attributes (#1029) (Guillaume Petiot)
  + Fix extra blank line in sequence (#1021) (Jules Aguillon)
  + Check functor arguments when computing placement of doc comments (#1013) (Jules Aguillon)
  + Fix indentation of labelled args (#1006) (Guillaume Petiot)
  + Fix linebreak between or-cases with comments when `break-cases=all` (#1002) (Guillaume Petiot)
  + Fix unstable unattached doc comment in records (#998) (Jules Aguillon)
  + Fix string literal changed (#995) (Jules Aguillon)
  + Fix type variable (#996) (Jules Aguillon)
  + Fix crash on extension sequence (#992) (Guillaume Petiot)
  + Fix position of expressions regarding of comments in infix-op expressions (#986) (Guillaume Petiot)
  + Escape special characters in external declaration (#988) (Jules Aguillon)
  + Fix parens around constrained expr with attrs (#987) (Guillaume Petiot)
  + Fix the margin, and correctly breaks comments (#957) (Guillaume Petiot)
  + Fix formatting of custom indexing operators (#975) (Guillaume Petiot)
  + Fix position of comments of labelled arrow types (#976) (Guillaume Petiot)
  + No box around inline odoc styles (#971) (Guillaume Petiot)
  + Fix boxing of collection expressions/patterns (#960) (Guillaume Petiot)
  + Fix crash on record expr with pack fields (#963) (Jules Aguillon)
  + Fix letop in subexpr (#956) (hhugo)

#### Internal

  + Take file kind from --name when formatting stdin (#1119) (Jules Aguillon)
  + Make Fmt.t abstract (#1109) (Jules Aguillon)
  + Future-proof Fmt API in case Fmt.t goes abstract (#1106) (Etienne Millon)
  + Future-proof `Fmt` API in case `Fmt.t` goes abstract (#1106) (Etienne Millon)
  + Optional names for formatting boxes in debug output (#1083) (Guillaume Petiot)
  + Check ocamlformat error codes in the testsuite (#1084) (Etienne Millon)
  + Clean `Translation_unit` (#1078) (Guillaume Petiot)
  + Use dune file generation in test/passing/dune (#1082) (Etienne Millon)
  + CI: factorize tests and check reason build (#1079) (Guillaume Petiot)
  + Use short form for action in src/dune (#1076) (Etienne Millon)
  + Cleanup `sequence_blank_line` (#1075) (Jules Aguillon)
  + CI: use a script travis-ci.sh to simplify .travis.yml (#1063) (Guillaume Petiot)
  + Remove utility functions from `Fmt_ast` (#1059) (Guillaume Petiot)
  + CI: use opam-2.0.5 in Travis (#1044) (Anton Kochkov)
  + CI: check the build with OCaml 4.07.1 and 4.08.0 (#1036) (Jules Aguillon)
  + Use the same sets of options for both branches by default in `test_branch.sh` (#1033) (Guillaume Petiot)
  + Fix `test_branch.sh` and CI checking of CHANGES.md (#1032, #1034) (Jules Aguillon)
  + Fix flag of git-worktree in `test_branch.sh` and `bisect.sh` (#1027) (Guillaume Petiot)
  + Remove the `bisect_ppx` dependency and clean the `Makefile` (#1005) (Jules Aguillon)
  + Use a `CHANGES.md` log file again (#1023) (Guillaume Petiot)
  + Support OCaml 4.09.0 (add the odoc.1.4.2 dependency) (#1024) (Guillaume Petiot)
  + Update labels of issue templates (#1017) (Guillaume Petiot)
  + Update labels in `CONTRIBUTING.md` (#1007) (Guillaume Petiot)
  + Allow to ignore invalid options (#984) (hhugo)
    The `--ignore-invalid-option` flag is added to ignore invalid options in `.ocamlformat` files.
  + Improve the documentation of `--doc-comments` (#982) (Jules Aguillon)
  + Remove symbolic links and change naming convention of tests (#980) (Guillaume Petiot)
  + Change the type of `fmt_code` (#974) (Guillaume Petiot)
  + Simplify `Makefile` (#973) (hhugo)
  + Dune should not be flagged as a build dep anymore (#954) (Guillaume Petiot)

### 0.11 (2019-08-07)

  + Improve: generalize API of Config_option (#952) (Guillaume Petiot)
  + Improve: new 'before' value for option 'sequence-style' (#947) (Guillaume Petiot)
  + Project: create issue templates (#950) (Guillaume Petiot)
  + Improve: tidying up Conf.ml (#951) (Guillaume Petiot)
  + Improve: parse code in comments (#934) (Guillaume Petiot)
  + Fix comments' placement (do not look at loc_stack) (#923) (Guillaume Petiot)
  + Doc: setting flags in .ocamlformat (#944) (Guillaume Petiot)
  + Doc: enable-outside-detected-project necessary for global conf file (#948) (Guillaume Petiot)
  + Fix hashbang handling (#946) (hhugo)
  + Improve: support Shell-style regular expressions in .ocamlformat-ignore and .ocamlformat-enable files (#937) (Guillaume Petiot)
  + Improve: force break after an infix op only if followed by another one (#935) (Guillaume Petiot)
  + Fix break-separators=after-and-docked for lists and arrays (#931) (Guillaume Petiot)
  + Improve: deprecate option break-string-literals and change its default value (#932) (Guillaume Petiot)
  + Improve: break with labeled arrow type (#933) (Guillaume Petiot)
  + Improve: disambiguate non-breaking matching structures (#857) (Guillaume Petiot)
  + Improve: warning 50 handled like an internal error (#930) (Guillaume Petiot)
  + Fix break-separators=after-and-docked for record patterns (#929) (Guillaume Petiot)
  + Fix closing parenthesis indentation when on separate line (#928) (Guillaume Petiot)
  + Improve: split the Conf.ml file (#920) (Guillaume Petiot)
  + Fix position of comments after anonymous functions (#919) (Guillaume Petiot)
  + Fix: comments around disabled block (#918) (hhugo)
  + Fix monadic bindings (new 4.08 syntax) (#911) (Guillaume Petiot)
  + Fix attribute when break-infix-before-func=false (#916) (Guillaume Petiot)
  + Improve: update ocamlformat_reason opam file to 2.0 format (#913) (Anil Madhavapeddy)
  + Fix attributes of modules (#910) (Guillaume Petiot)
  + Fix docstrings of exceptions (#909) (Guillaume Petiot)
  + Fix attribute location in Normalization (#908) (Guillaume Petiot)
  + Improve: add the 'ocamlformat-file-kind' argument to the emacs hook (#905) (Guillaume Petiot)
  + Improve: dunify testsuite (#881) (Thomas Refis)
  + Improve: add trailing semicolon inside record when break-separators=after-and-docked (#899) (Guillaume Petiot)
  + Fix compilation with 4.06 and 4.07 (#898) (Guillaume Petiot)
  + Improve: add a new way to indicate multiline delimiters (#876) (Thomas Refis)
  + Fix inconsistency of break-separators=after-and-docked for record expressions (#856) (Guillaume Petiot)

### 0.10 (2019-06-25)

  + Improve: align cases horizontally (#883) (Guillaume Petiot)
  + Improve: option exp-grouping (#828) (Guillaume Petiot)
  + Improve: synchronize Format with upstream stdlib (#885) (Guillaume Petiot)
  + Improve: break-string-literals=newlines-and-wrap (#896) (Guillaume Petiot)
  + Improve: specify break hint in fits_breaks (#894) (Guillaume Petiot)
  + Improve: option break-before-in (#892) (Guillaume Petiot)
  + Fix break-string-literals=newlines (#887) (Guillaume Petiot)
  + Improve: Implement break-fun-sig without Location.is_single_line (#886) (Jules Aguillon)
  + Format gen_version.ml (#893) (hhugo)
  + Improve: switch to ast 4.08 (#831) (hhugo)
  + Fix formatting of arguments when break-fun-decl=fit-or-vertical (#884) (Guillaume Petiot)
  + Test: extend max_indent test (#878) (Thomas Refis)
  + Test: break_cases_normal_indent.ml is a symlink on break_cases_fit.ml (#879) (Guillaume Petiot)
  + Improve unicode text length computation (#816) (Guillaume Petiot)
  + Add an option to control the indentation of nested matches (#870) (Thomas Refis)
  + Fix: properly interpret indicate-multiline-delimiters for if-then-elses (#874) (Thomas Refis)
  + Enable warning 9 (#875) (hhugo)
  + Fix unstable comment in let%ext (#873) (Guillaume Petiot)
  + Improve: option max-indent (#841) (Guillaume Petiot)
  + Improve: option nested-match=align (#827) (Guillaume Petiot)
  + Fix dropped attributes in with_constraints (#846) (Guillaume Petiot)
  + Fix dropped comments in list patterns and module types  (#866) (Guillaume Petiot)
  + Fix comment dropped in object (#849) (Guillaume Petiot)
  + Fix inconsistency of break-separators for wildcards in match cases (#855) (Guillaume Petiot)
  + Improve: new options to support 'with' and 'strict_with' (ocp-indent) (#853) (Guillaume Petiot)
  + Improve: .ocamlformat-enable files listing files to format when ocamlformat is disabled (#854) (Guillaume Petiot)
  + Check that all locations have been considered during formatting (#864) (hhugo)
  + clean Hashtbl.Poly (#862) (hhugo)
  + Fix: test.sh (#858) (hhugo)
  + cleanup Cmts.ml (#861) (hhugo)
  + Clean: Cleanup usage of Poly (#860) (hhugo)
  + Fix: rename sexp_list into list (#859) (hhugo)
  + Fix vim instructions (#852) (Marcin Jekot)
  + Improve: options extension-indent and stritem-extension-indent (#840) (Guillaume Petiot)
  + Fix comment dropped in field alias (#848) (Guillaume Petiot)
  + Fix pro position for with_constraints (#847) (Guillaume Petiot)
  + Improve: finer space-around-exp options (#837) (Guillaume Petiot)
  + Improve: preserve blank lines in conventional and sparse profiles (#838) (Guillaume Petiot)
  + Improve: don't fit tag-only comments after val declarations (#836) (Jules Aguillon)
  + Improve speed with ofday_unit_tests_v1.ml (#833) (hhugo)
  + Fix exception when calling String.sub (#832) (Guillaume Petiot)
  + Improve: implement doc-comments and doc-comments-tag-only for every items (#746) (Jules Aguillon)
  + Improve: Add field-space=tight-decl (#829) (Jules Aguillon)
  + Improve: make Sugar.list_exp and Sugar.list_pat tail-recursive (#823) (Guillaume Petiot)
  + Improve: options 'let-binding-indent', 'type-decl-indent' and 'indent-after-in' (#822) (Guillaume Petiot)
  + Fix: performance issue with deep asts (#826) (hhugo)
  + Improve: preserve blank lines in sequences (#814) (Guillaume Petiot)
  + Improve: tidying Fmt_ast.ml (#821) (Guillaume Petiot)
  + Improve: space before type constraint in record (#819) (Guillaume Petiot)
  + Improve: break-cases=fit-or-vertical (#820) (Guillaume Petiot)
  + Improve: remove break before ending paren for anonymous functions (#818) (Guillaume Petiot)
  + Improve: preserve the position of type annotation in bindings (#815) (Guillaume Petiot)
  + Improve: preserve record type annot (#812) (Guillaume Petiot)
  + Fix break before ending paren (#801) (Guillaume Petiot)
  + Improve: better consistency between structures and signatures (#803) (Guillaume Petiot)
  + Fix let module sparse (sparse mode only for module applications) (#809) (Guillaume Petiot)
  + Improve: change formatting of newtypes (#811) (Guillaume Petiot)
  + Improve: break-cases-all shouldn't break nested patterns (#810) (Guillaume Petiot)
  + Fix: sugarized extensions (#805) (Guillaume Petiot)
  + Improve: tidying Fmt_ast (#808) (Guillaume Petiot)
  + Fix cmt in empty structure (#804) (Guillaume Petiot)
  + Remove dead link to preset profiles (#806) (Andrew Schwartzmeyer)
  + Improve: break with type constraints (#797) (Guillaume Petiot)
  + Fix colon break module type functor (#802) (Guillaume Petiot)
  + Improve: K&R style for if-then-else (#787) (Guillaume Petiot)
  + Improve: new option break-fun-sig (#785) (Guillaume Petiot)
  + Improve: indentation consistency of '<-' and `:=` (#780) (Guillaume Petiot)
  + Fix: functor application and break-struct wrap incorrectly (#786) (Guillaume Petiot)
  + Break after anonymous function arrow after infix op (#781) (Guillaume Petiot)
  + Fix: type extension (#782) (Guillaume Petiot)
  + Improve: Fmt.noop (#784) (Guillaume Petiot)
  + Fix extension of value binding (#779) (chrismamo1)
  + Improve: less sensitivity to concrete syntax (#767) (Guillaume Petiot)
  + Fix missing space before attribute on includes (#775) (Jules Aguillon)
  + Improve: new option let-module (#768) (Guillaume Petiot)
  + Improve: --disable-outside-detected-project is set by default (#761) (Guillaume Petiot)
  + Fix weird parens break (#751) (Guillaume Petiot)
  + Fix: if $XDG_CONFIG_HOME is either not set or empty, use $HOME/.config (#758) (Guillaume Petiot)
  + Fix: --use-file/--impl/--intf should override file extension (#774) (Guillaume Petiot)
  + Improve: less breaks for break-cases=all but correctly breaks or-patterns (#762) (Guillaume Petiot)
  + Remove unecessary break on module pack constraints with with-constraints (#739) (Jules Aguillon)
  + Fix inconsistent break before module signature (#755) (Guillaume Petiot)
  + Fix indentation of functor argument (#773) (Guillaume Petiot)
  + Tidying fmt ast (#748) (Guillaume Petiot)
  + Fix nested parens with no break infix before func (#760) (Guillaume Petiot)
  + Provide an mli for Compat (#772) (hhugo)
  + Fix non-wrapping asterisk prefixed cmts (#759) (Guillaume Petiot)
  + Support for OCaml 4.08 (#763) (hhugo)
  + Fix module type functor (#716) (Guillaume Petiot)
  + Small cleanup (#764) (hhugo)
  + Fix: update ocamlformat-help.txt (follow up on #752) (#756) (Guillaume Petiot)
  + Fix module pack and functor (#735) (juloo)
  + Fix grammar: it's -> its (Antonio Nuno Monteiro)
  + Improve: support --name with --inplace (#740) (Josh Berdine)
  + Fix: dropped comments for pexp_record (#743) (hhugo)
  + Improve: comments arround attributes, fix #726 (#742) (hhugo)
  + Update README for new profiles (#738) (Josh Berdine)
  + Remove deprecated 'default' profile (#736) (Josh Berdine)
  + Fix extra parens around ext match (#733) (Guillaume Petiot)
  + Improve: factorize with compose_module (#729) (Guillaume Petiot)
  + Test: exclude gen_version.ml from test (#732) (Josh Berdine)
  + Improve: make gen_version an ocaml script (#664) (hhugo)

### 0.9.1 (2019-06-24)

  + Small cleanup (#764) (hhugo)
  + Support for OCaml 4.08 (#763) (hhugo)

### 0.9 (2019-03-28)

  + Admin: remove CHANGES.md that was essentially git log (Josh Berdine)
  + Admin: simplify release procedure (Josh Berdine)
  + Build: fix ocaml version constraint, need 4.06 (Josh Berdine)
  + Improve: make gen_version an ocaml script (Hugo Heuzard)
  + Improve: fix associativity of Pexp_setfield (#725) (Josh Berdine)
  + Improve: normalize setfield and setinstvar (#720) (Guillaume Petiot)
  + Remove: deprecated config file syntax parsing (#715) (Josh Berdine)
  + Improve: put the equal first for ocp-indent-compat (#717) (Guillaume Petiot)
  + Fix: parse docstrings once (#713) (Guillaume Petiot)
  + Improve: new profiles conventional and ocamlformat (#663) (Guillaume Petiot)
  + Revert module indentation (#714) (Guillaume Petiot)
  + Fix infix wrap (#691) (Guillaume Petiot)
  + Fix doc comments tag only when docstring parsing disabled (#711) (Guillaume Petiot)
  + Fix missing space before closing paren around function (#705) (Josh Berdine)
  + Fix documentation of doc-comments-tag-only (#710) (Guillaume Petiot)
  + Improve: module-item-spacing=preserve (#538) (Guillaume Petiot)
  + Add a space in "Jane Street" (#703) (Kevin Ji)
  + Fix js_source.ml (#702) (Guillaume Petiot)
  + Fix space-around-collection-expressions for record/variant definitions (#670) (juloo)
  + Fix extra space ifthenelse (#700) (Guillaume Petiot)
  + Improve split attribute in let binding for expect test with uncaught exn (#681) (Guillaume Petiot)
  + Fix empty newline before equal (#701) (Guillaume Petiot)
  + Fix double cmts (#678) (Guillaume Petiot)
  + Fix value binding ocp indent compat (#694) (Guillaume Petiot)
  + Fix ast changed when record ident constrained (#697) (Guillaume Petiot)
  + Fix incorrect ocaml code (#698) (Guillaume Petiot)
  + Fix fmt for CI (#693) (Guillaume Petiot)
  + Fix record break (#689) (Guillaume Petiot)
  + Fix break before parens no wrap fun args (#690) (Guillaume Petiot)
  + Improve: disable conf in files and attributes (#684) (Guillaume Petiot)
  + Fix space around tuples (#679) (Guillaume Petiot)
  + Improve: break before in for let-module construct, because of ocp-indent (#685) (Guillaume Petiot)
  + Improve debugging output (#677) (hhugo)
  + Improve: group open/close of modules and fix indentation (#665) (Guillaume Petiot)
  + Fix constrained match in record (#676) (Guillaume Petiot)
  + Fix: formatting of end line comments (#662) (Guillaume Petiot)
  + Fix cmt in fun when no break infix (#668) (Guillaume Petiot)
  + Add the wrap-fun-decl option (#645) (juloo)
  + Improve: break the list of 'with type' module constraints (#639) (Guillaume Petiot)
  + Reduce the use of Poly comparisons (#661) (hhugo)
  + Improve: check flag to check whether the input files already are formatted (#657) (Guillaume Petiot)
  + Fix cmt placement infix op (#651) (Guillaume Petiot)
  + Restore compat with base.v0.11 (Hugo Heuzard)
  + Fix: disallow '-' with other inputs (#658) (hhugo)
  + Fix build on OCaml 4.06.1 (#646) (juloo)
  + Fix comments on record fields (#650) (juloo)
  + Fix cmts in list (#654) (Guillaume Petiot)
  + Improve: If-then-else = fit-or-vertical mode (#603) (Guillaume Petiot)
  + Link to man page from readme (#648) (Yawar Amin)
  + Fix indent match branches with cmts (#644) (Guillaume Petiot)
  + Build: update to base v0.12 (#642) (Josh Berdine)
  + Fit tag-only doc comments (#637) (juloo)
  + Fix try%lwt indent (#638) (Guillaume Petiot)
  + Fix type manifest formatting (#616) (Guillaume Petiot)
  + Fix: don't include ocamlformat_diff in ocamlformat (#636) (Louis Roché)
  + fix emacs setup (#631) (Louis Roché)
  + tools/update_tests.sh --all (#632) (juloo)
  + Fix: don't break line before wrapping comment (#634) (Guillaume Petiot)
  + Fix ignored ocamlformat attribute (#615) (Guillaume Petiot)
  + Include jsoo in the tests (#618) (hhugo)
  + Fix missing break before comment (#613) (Guillaume Petiot)
  + Do not rely on the file-system to format sources (#611) (hhugo)
  + Ignore file in .ocamlformat-ignore (#606) (hhugo)
  + Improve reason support (#608) (hhugo)
  + Fix: fix fmt_ast wrt strings and chars when sources are not available (#607) (hhugo)
  + Fix ocamlformat_reason (#604) (hhugo)
  + Fix missing break for local open record patterns (#602) (Guillaume Petiot)
  + Fix regression for variants with docstrings (#601) (Guillaume Petiot)
  + Fix extra break in module pack type (#600) (juloo)
  + Add the doc-comments-padding option (#575) (juloo)
  + Improve: externalize Sugar functions from Fmt_ast.ml (#593) (Guillaume Petiot)
  + Fix typedecl attribute (#595) (Guillaume Petiot)
  + Improve: less linebreaks for break-cases=fit (#536) (Guillaume Petiot)
  + fix 590 (#594) (hhugo)
  + Make gen_version.sh use bash. (#592) (hhugo)
  + Implement box debugging (#574) (juloo)
  + Break closing bracket in polymorphic variants (#583) (juloo)
  + Break comment record (#580) (juloo)
  + missing headers (Hugo Heuzard)
  + Improve: mishandling of field_space in record exps and patterns (#587) (Josh Berdine)
  + Add empty mli for executable (#591) (hhugo)
  + tests: test ocamlformat when disabled (Hugo Heuzard)
  + dont reformat if disabled (Hugo Heuzard)
  + remove global ref in Transation_unit (Hugo Heuzard)
  + Fix Emacs (>26.1) temporary buffer not killed (#567) (Ludwig PACIFICI)
  + Improve: opam file for ocamlformat_diff to remove the bos dependency (#579) (Guillaume Petiot)
  + Fix: Require Octavius version 1.2.0 (#576) (juloo)
  + Improve: record fields with type constraints (#565) (Josh Berdine)
  + Fix: comments attachment (#548) (Guillaume Petiot)
  + Improve: parens around constrained any-pattern (#431) (Guillaume Petiot)
  + Revise formatting of compact single case matches (#552) (Josh Berdine)
  + Fix typo in help text (#553) (Wilfred Hughes)
  + Improve: calculate length of comment strings using UTF8 (#550) (Josh Berdine)
  + Admin: update travis versions of ocaml and opam (#551) (Josh Berdine)
  + Fix: missing break before `; _` (#549) (Josh Berdine)
  + Improve: module item spacing in sparse mode (#546) (Josh Berdine)
  + Improve: some simplifications (#542) (Guillaume Petiot)
  + Improve: remove unnecessary parens when open module (#537) (Guillaume Petiot)
  + Improve: not breaking after bind/map operators (#463) (Guillaume Petiot)
  + Fix suboptimal docstring formatting (#540) (Guillaume Petiot)
  + amend janestreet profile (#524) (Mathieu Barbin)
  + Improve: option break-separators (#461) (Guillaume Petiot)
  + Fix formatting of types with ocp-indent-compat=true (#525) (Guillaume Petiot)
  + Preserve shebang (#533) (Guillaume Petiot)
  + Fix: remove indented empty lines between comments (#531) (Guillaume Petiot)
  + Improve: remove indented empty lines separating recursive modules (#528) (Guillaume Petiot)
  + add update_tests.sh (#529) (Guillaume Petiot)
  + Improve: space around collection expressions (#527) (Guillaume Petiot)
  + Improve: remove more spaces inside parenthesized multiline constructs (#526) (Guillaume Petiot)
  + Disable docstring parsing for external tests (#518) (Guillaume Petiot)
  + Fix odoc normalize (#520) (Guillaume Petiot)
  + Better docstring error msgs (#519) (Guillaume Petiot)
  + Fix odoc seps (#511) (Guillaume Petiot)
  + Improve: option 'single-case' (#426) (Guillaume Petiot)
  + Add a parens-tuple-patterns configuration option (#498) (Nathan Rebours)
  + Fix: comments should not be parsed for diff (#509) (Guillaume Petiot)
  + Fix: odoc refs (#510) (Guillaume Petiot)
  + Fix formatting of or-patterns in try expressions (#503) (Nathan Rebours)
  + Test: improve test_branch.sh to allow different config for branch (#496) (Josh Berdine)
  + Improve: option 'parens-ite' (#430) (Guillaume Petiot)
  + fix break-struct for toplevel items (not in a struct) (#497) (Guillaume Petiot)
  + Fix: breaking of variant types (#486) (Guillaume Petiot)
  + Improve: autocompletion of git branch names for test_branch.sh (#485) (Guillaume Petiot)
  + Fix: Sanitize docstring check (#481) (Guillaume Petiot)
  + Improve the formatting of lists in doc comments (#480) (Jérémie Dimino)
  + Add PR test script and update contributing guidelines with expected usage (#479) (Josh Berdine)
  + Fix break struct natural (#443) (Guillaume Petiot)
  + Fix: disable-outside-detected-project: disable ocamlformat when no .ocamlformat file is found (#475) (Guillaume Petiot)
  + Improve: error message when docstrings move (#446) (Guillaume Petiot)
  + Improve: print-config prints all options (#465) (Guillaume Petiot)
  + Ocamldoc docstrings (#460) (Guillaume Petiot)
  + Doc: disable-outside-detected-project (#468) (Guillaume Petiot)
  + Improve: shorter output of regtests (#469) (Guillaume Petiot)
  + Admin: add code of conduct and copyright headers to build and package system (Josh Berdine)
  + Improve: add license header for tools/ocamlformat-diff/ocamlformat_diff.ml (#466) (Guillaume Petiot)
  + Build: a few simplifications enabled by dune 1.1.1 (#457) (Josh Berdine)
  + Improve: record fields with attributes and docs in type definitions (#458) (Josh Berdine)
  + Fix exception comments (#459) (Guillaume Petiot)
  + Ocamlformat diff tool (#450) (Guillaume Petiot)

### 0.8 (2018-10-09)

  + Improve: set break-sequences in sparse and compact profiles (#455) (Josh Berdine)
  + Improve: keep a space inside tuples parens (#453) (Guillaume Petiot)
  + Improve: --root option to isolate configuration files (#402) (Guillaume Petiot)
  + Fix: missing parens around partially-applied `::` (#452) (Josh Berdine)
  + Fix: parens around expressions with attributes (#441) (Guillaume Petiot)
  + Build: do not execute shell scripts directly in build (#448) (David Allsopp)
  + Add: read ocp indent config files (#445) (Guillaume Petiot)
  + Improve: option 'break-sequences' (#434) (Guillaume Petiot)
  + Improve: option 'no-indicate-multiline-delimiters' to have less whitespaces (#429) (Guillaume Petiot)
  + Fix: outdent before arrow (#444) (Guillaume Petiot)
  + Improve: User documentation (#449) (Guillaume Petiot)
  + Improve: option 'cases-exp-indent' to adjust indent (#428) (Guillaume Petiot)
  + Add: compact and sparse profiles (#408) (Josh Berdine)
  + Improve: explicit error message in case of 'permission denied' error (#425) (Guillaume Petiot)
  + Fix: comment stabilization in Pexp_override (#422) (Guillaume Petiot)
  + Fix: corner case while formatting type variables   (#440) (Hugo Heuzard)
  + Fix: many missing comments  (#418) (Hugo Heuzard)
  + Fix: asserts and attributes (#414) (Hugo Heuzard)
  + Fix: extension and attribute (#417) (Hugo Heuzard)
  + Improve: support for function%ext (#416) (Hugo Heuzard)
  + Fix: Inconsistent spacing around comments in signatures vs structures (#437) (Guillaume Petiot)
  + Improve: better error with location when comment dropped (#401) (Guillaume Petiot)
  + Fix doc comments (#413) (Hugo Heuzard)
  + Improve: use input_name for error messages (Hugo Heuzard)
  + Improve: break after inherit (Hugo Heuzard)
  + Fix: aliases inside constructor declaration (#424) (Guillaume Petiot)
  + Fix: broken invariant for Pmod_unpack (#421) (Guillaume Petiot)
  + Fix: print error details in debug mode only (#420) (Hugo Heuzard)
  + Fix: mark_parenzed_inner_nested_match (Hugo Heuzard)
  + Improve: tune the janestreet profile (Hugo Heuzard)
  + Improve: disable ocamlformat if no dot ocamlformat in the project (#391) (Hugo Heuzard)
  + Improve: new option to control spacing around let bindings (#344) (Hugo Heuzard)
  + Fix: prec of string/array sugar (#381) (Hugo Heuzard)
  + Fix: lost comment in constraint expression (#400) (Guillaume Petiot)
  + Fix: lost cmt near functor (#399) (Guillaume Petiot)
  + Improve: preset profiles (default & janestreet) (#390) (Guillaume Petiot)
  + Improve: try to fit simple list/array elements on a single line (#375) (Guillaume Petiot)
  + Fix: bad comment spacing with module-item-spacing=compact (#395) (Guillaume Petiot)
  + Fix: dropped comment in revapply of extension (#394) (Guillaume Petiot)
  + Improve: let-and structures spacing depends on module-item-spacing (#367) (Guillaume Petiot)
  + Fix: consecutive prefix operator (#386) (Hugo Heuzard)
  + Fix: invalid (#383) (Hugo Heuzard)
  + Fix: lazy and alias (#388) (Hugo Heuzard)
  + Improve: main loop and error reporting (#389) (Hugo Heuzard)
  + Fix: exposed_left_typ (#385) (Hugo Heuzard)
  + Fix: rec functor (#382) (Hugo Heuzard)
  + Fix: while%ext/for%ext (Hugo Heuzard)
  + Fix: more on class (Hugo Heuzard)
  + Fix: invalid syntax on class (Hugo Heuzard)
  + Improve: follow XDG for global config files (Guillaume Petiot)
  + Improve: add support for bigarray sugar index operator (Hugo Heuzard)
  + Add: support reading input from stdin (#353) (Brandon Kase)
  + Fix: the precedence of options (Guillaume Petiot)
  + Improve: doc of config option choice alternatives (#354) (Josh Berdine)
  + Improve: string formatting (Hugo Heuzard)

  (plus internal, build, test, etc. changes including contributions from
   Guillaume Petiot, Hugo Heuzard, Josh Berdine, David Allsopp, Anil Madhavapeddy)

### 0.7 (2018-08-23)

  + Improve: simplify setting option defaults, slight --help improvement (#350) (Josh Berdine)
  + Improve: update emacs mode to use replace-buffer-contents (#345) (Hugo Heuzard)
  + Improve: add option to not force-break structs (#346) (Josh Berdine)
  + Improve: move 'formatting' options into separate section (#348) (Guillaume Petiot)
  + Improve: fun sugar (Hugo Heuzard)
  + Improve: add option to omit open lines between one-line module items (#303) (Guillaume Petiot)
  + Fix: infix ops (Hugo Heuzard)
  + Improve: reformat files with no locations (Hugo Heuzard)
  + Improve: better error when max-iters = 1 (Hugo Heuzard)
  + Improve: breaking before arrows in pattern match casees (Josh Berdine)
  + Improve: no parens for trailing 'not' (Hugo Heuzard)
  + Improve: missing break hint, fix #331 (Hugo Heuzard)
  + Improve: comments before match (#330) (Josh Berdine)
  + Fix: missing comments (Hugo Heuzard)
  + Fix: missing attributes due to sugar (Hugo Heuzard)
  + Fix: parens non trivial rhs for # infix ops (Hugo Heuzard)
  + Improve: let-module-in break before `in` (#328) (Josh Berdine)
  + Improve: sugar for nestest module_with (Hugo Heuzard)
  + Improve: attributes on let bindings (#324) (Josh Berdine)
  + Improve: wrapping of functor args in type declaration (#315) (Guillaume Petiot)
  + Fix: comments attachment with infix ops (Hugo Heuzard)
  + Fix: comments attachment with Pexp_fun (Hugo Heuzard)
  + Fix: docstrings as attributes (Hugo Heuzard)
  + Improve: refactor and improve documentation of options (#302) (Guillaume Petiot)
  + Improve: error reporting in emacs integration (#304) (Josh Berdine)
  + Improve: pexp_open as final arg of infix op (#314) (Josh Berdine)
  + Fix: missing parens around labeled record pattern arg (Josh Berdine)
  + Fix: missing attributes (Hugo Heuzard)
  + Fix: duplicated (x3) attributes in pexp_letmodule (Hugo Heuzard)
  + Improve: allow to locally disable ocamlformat (Hugo Heuzard)
  + Improve: corner case indentation of fun -> function (#312) (Josh Berdine)
  + Improve: labeled, optional, and default args (Josh Berdine)
  + Improve: punning default arg with type constraint (Josh Berdine)
  + Improve: add options to controls various spaces (#284) (Hugo Heuzard)
  + Improve: add option to disable wrapping fun args (#283) (Hugo Heuzard)
  + Improve: add option --break-cases to break each pattern-matching case (#251) (Guillaume Petiot)
  + Improve: rename --nested-parens option (Hugo Heuzard)
  + Improve: ws before colon for constraint (#293) (Hugo Heuzard)
  + Improve: option to choose where to parens nested match (Hugo Heuzard)
  + Improve: always parens nested match (even the right most one) (Hugo Heuzard)
  + Improve: always break for let_and contruct (Hugo Heuzard)
  + Fix: missing comments (Hugo Heuzard)
  + Improve: Add option to preserve style of local module open (#267) (Guillaume Petiot)
  + Improve: preserve extension point formatting (Hugo Heuzard)
  + Improve: make double semi consistent between implementation and use_file (#292) (Hugo Heuzard)
  + Improve: configure ocamlformat using attributes (Hugo Heuzard)
  + Improve: extension point (Hugo Heuzard)
  + Improve: break in type declaration for variant and record (#280) (Hugo Heuzard)
  + Fix: memory leak (Hugo Heuzard)
  + Test: add ocaml compiler to test suite, and improve `make -C test` (Josh Berdine)
  + Fix: unary operator +/- (Hugo Heuzard)
  + Fix: doc comments in class (Hugo Heuzard)
  + Fix: ocaml bug, sort fields (Hugo Heuzard)
  + Improve: empty mod with comments (Hugo Heuzard)
  + Improve: disable warning generated by the lexer in quiet mode (Hugo Heuzard)
  + Fix: record update (Hugo Heuzard)
  + Fix: rec let binding and attribute (Hugo Heuzard)
  + Fix: punning (Hugo Heuzard)
  + Fix: let open and constraint (Hugo Heuzard)
  + Fix: not extension sugar when attribute (Hugo Heuzard)
  + Fix: no-comment-check missing case (Hugo Heuzard)
  + Fix: string literal (Hugo Heuzard)
  + Fix: format of infix in presence of %; (Hugo Heuzard)
  + Fix: let binding and type annot (Hugo Heuzard)
  + Fix: binding when lhs is an extension (Hugo Heuzard)
  + Fix: pat constraint in payload (Hugo Heuzard)
  + Fix: let rec with extension (Hugo Heuzard)
  + Fix: comments (Hugo Heuzard)
  + Fix: comments in fmt_case (Hugo Heuzard)
  + Fix: comments around Longident (Hugo Heuzard)
  + Fix: missing comment for pmty_with (Hugo Heuzard)
  + Improve: add option to disambiguate infix precedence with parens (Josh Berdine)
  + Improve: `not` when infix op arg (Josh Berdine)
  + Improve: add a flag to skip all checks about comments (Hugo Heuzard)
  + Improve: breaking of module ident/unpack/extension exps (#269) (Josh Berdine)
  + Fix: literal sub-exps with attributes (Josh Berdine)
  + Fix: many fixes regarding attributes (Hugo Heuzard)
  + Improve: preserve formatting of block comments (#255) (Hugo Heuzard)
  + Improve: breaking of applications with long literal list args (#258) (Josh Berdine)
  + Fix: sugar functor (Hugo Heuzard)
  + Fix: type alias in variant (Hugo Heuzard)
  + Improve: formatting of comments (Josh Berdine)
  + Fix: prefix operators (Hugo Heuzard)
  + Fix: exception declarations (Hugo Heuzard)
  + Fix: doc comments in structure (#250) (Hugo Heuzard)
  + Fix: add parens around pat with trailing attr (Hugo Heuzard)
  + Fix: let binding and Ppat_or (Hugo Heuzard)
  + Fix: be more permissive with pattern (Hugo Heuzard)
  + Fix: fix string_literal with when its location includes its attribute (#244) (Hugo Heuzard)
  + Improve: improve errors returned to the user. (#243) (Hugo Heuzard)
  + Fix: missing comments for Pexp_construct (#240) (Hugo Heuzard)
  + Fix: multiple fixes around classes (#242) (Hugo Heuzard)
  + Fix: comments in empty () and [] (#241) (Hugo Heuzard)
  + Fix: support empty variant (#239) (Hugo Heuzard)
  + Fix: add missing attribute (#238) (Hugo Heuzard)
  + Fix: be more permissive with ppat_interval (#237) (Hugo Heuzard)
  + Improve: remove trailing ws (#210) (Hugo Heuzard)
  + Improve: attributes on type declarations (#232) (Josh Berdine)
  + Improve: breaking of infix Array and String get and set ops (#233) (Josh Berdine)
  + Fix: attributes and doc comments (#221) (Hugo Heuzard)
  + Improve: spacing of module unpack (#230) (Josh Berdine)
  + Improve: no parent for new (Hugo Heuzard)
  + Fix: Revert: Improve: remove redundant parens around application operators (Hugo Heuzard)
  + Improve: array alignment (#226) (Hugo Heuzard)
  + Improve: nested array infix ops (#225) (Hugo Heuzard)
  + Fix: is_adjacent and remove [~inclusive] from [Source.string_between] (Hugo Heuzard)
  + Fix: Cmts.CmtSet.split (Hugo Heuzard)
  + Improve: Allow comments inside empty delimited "things" (#223) (Hugo Heuzard)
  + Fix: Source.ends_line (#222) (Hugo Heuzard)
  + Improve: empty struct and sig (#217) (Hugo Heuzard)
  + Improve: support for toplevel files (#218) (Hugo Heuzard)
  + Fix: string literal, fix #214 (#219) (Hugo Heuzard)
  + Improve: more tuning for functors (Hugo Heuzard)
  + Improve: sugar for functor type with multiple args (Hugo Heuzard)
  + Improve: sugar for functors with multiple args (Hugo Heuzard)
  + Improve: module type with (Hugo Heuzard)
  + Improve: break before with/and type (Hugo Heuzard)
  + Improve: break between fun args (Hugo Heuzard)
  + Improve: module unpacking (#215) (Hugo Heuzard)
  + Improve: for & while loops (#211) (Hugo Heuzard)
  + Fix: attributes on ite (#209) (Hugo Heuzard)
  + Fix: partially applied (+) and (-) (#208) (Hugo Heuzard)
  + Fix: polymorphic variant (#202) (Hugo Heuzard)
  + Fix: parens with lazy pat (fix #199) (#201) (Hugo Heuzard)
  + Improve: omit excess indentation of `function` cases (Josh Berdine)
  + Improve: extensions with payloads of multiple structure items (Josh Berdine)
  + Improve: parenthesization and attribute placement of if-then-else (Josh Berdine)
  + Fix: do not attach comments to docstrings (Josh Berdine)
  + Fix: short syntax for extensions (#193) (Hugo Heuzard)
  + Fix: missing attrs for pcl_fun (Hugo Heuzard)
  + Fix: pos of attribute for functors (Hugo Heuzard)
  + Fix: () module only if not attrs (Hugo Heuzard)
  + Fix: missing attrs for object (Hugo Heuzard)
  + Fix: no short form of extension with attribs (Hugo Heuzard)
  + Fix: normalization for Pexp_poly and Pexp_constraint (#190) (Hugo Heuzard)
  + Fix: some parenthesization context checks (#189) (Hugo Heuzard)
  + Fix: attributes on fun expressions (Josh Berdine)
  + Fix: extensions with multiple module-level eval expressions (#185) (Josh Berdine)
  + Fix: functor & apply (#182) (Hugo Heuzard)
  + Fix: module rec with (Hugo Heuzard)
  + Fix: more parens in pat_constraint (Hugo Heuzard)
  + Improve: tuple & constraint (Hugo Heuzard)
  + Improve: empty module (#178) (Hugo Heuzard)
  + Fix: extensible variant (#177) (Hugo Heuzard)
  + Fix: index operator (#176) (Hugo Heuzard)
  + Improve: empty module sig (Hugo Heuzard)
  + Fix: add attributes to module signature (Hugo Heuzard)
  + Add: support for objects and classes (#173) (Hugo Heuzard)
  + Improve: remove some redundant parens around tuple types (Josh Berdine)
  + Fix: args in let bindings (Hugo Heuzard)
  + Improve: let module%ext (Hugo Heuzard)
  + Fix: infix op in alias (Hugo Heuzard)
  + Fix: extensions pat (Hugo Heuzard)
  + Fix: limit use of short syntax for extensions (Hugo Heuzard)
  + Improve: allow break after Psig_include (Josh Berdine)
  + Fix: { (a; b) with a; b } (Hugo Heuzard)
  + Fix: with type [longident] (Hugo Heuzard)
  + Fix: attributes on polymorphic variants (Hugo Heuzard)
  + Fix: attribute in let bindings (Hugo Heuzard)
  + Fix: private in extensible variant (Hugo Heuzard)
  + Fix: gadt in extensible variant (Hugo Heuzard)
  + Fix: missing parens in list pattern (Hugo Heuzard)
  + Improve: format [new e] like an apply (Hugo Heuzard)
  + Fix: parens for constraint (Hugo Heuzard)
  + Fix: avoid emitting `>]` which is an unparsable keyword (#171) (Hugo Heuzard)
  + Fix: misplaced comments on `module type of` (Josh Berdine)

  (plus many internal, build, test, etc. changes including contributions from
   Hugo Heuzard, Josh Berdine, Thomas Gazagnaire, and Sebastien Mondet)

### 0.6 (2018-04-29)

- Features
  + Add: option to align all infix ops (#150) (hhugo)
  + Add: option to attempt to indent the same as ocp-indent (#162)
  + Add: option for no discretionary parens for tuples (#157) (hhugo)
  + Add: alternative format for if-then-else construct (#155) (hhugo)
  + Add: option to customize position of doc comments (#153) (hhugo)

- Bug fixes
  + Fix: dropped item attributes on module expressions
  + Fix: toplevel let%ext (#167) (hhugo)
  + Fix: parens around type alias & empty object type (#166) (hhugo)
  + Fix: missing comments for [let open] (#165) (hhugo)
  + Fix: missing comments in ppat_record (#164) (hhugo)
  + Fix: check_typ wrt constraint on module type (#163) (hhugo)
  + Fix: let binding with constraint (#160) (hhugo)
  + Fix: handle generative functor type (#152) (hhugo)

- Formatting improvements
  + Improve: remove redundant parens around application operators
  + Improve: parenthesize and break infix constructors the same as infix ops
  + Improve: consider prefix ops and `not` to be trivial if their arg is
  + Improve: align arrow type args and do not wrap them (#161)
  + Improve: formatting for multiple attributes (#154) (hhugo)
  + Improve: keep the original string escaping (#159) (hhugo)
  + Improve: discretionary parens in patterns (#151) (hhugo)
  + Improve: breaking of infix op arguments
  + Improve: consider some extensions to be "simple"
  + Improve: punning (#158) (hhugo)
  + Improve: force break of let module/open/exception/pats (#149) (hhugo)

- Build, packaging, and testing
  + Add support for bisect (#169) (hhugo)
  + Exclude failing tests from `make -C test`

### 0.5 (2018-04-17)

- Features
  + Add: support for new%js (#136) (hhugo)
  + Add: support for Ptyp_object (#104) (Sebastien Mondet)
  + Use original filename when given in error messages. (#96) (Mathieu Barbin)

- Bug fixes
  + Fix: allow extensions in types (#143) (hhugo)
  + Fix: parens on symbol type constructor
  + Fix: parenthesization of '!=' partial application as a prefix op (#126) (hhugo)
  + Fix: parens around Ppat_constraint under Pexp_match or Pexp_try (#124) (hhugo)
  + Fix: parenthesization of tuple args of variant type declarations (#122) (hhugo)
  + Fix: missing parens around list inside Constr pattern (#123) (hhugo)
  + Fix: incorrect breaking of long strings (#130) (hhugo)
  + Fix: missing parens inside array literal (#129) (hhugo)
  + Fix: attributes on arguments of function (#121) (hhugo)
  + Fix: floating docstrings within a type declaration group
  + Fix: missing parens in sugared Array.set
  + Fix: missing attributes on patterns
  + Fix: is_prefix_id for != (#112) (hhugo)
  + Fix: missing parens around module value types in signatures (#108) (Hezekiah M. Carty)
  + Fix: floating docstrings within a value binding group
  + Fix: missing attributes on extension points (#102) (Hezekiah M. Carty)
  + Fix: extensible variants with aliases (#100) (Hezekiah M. Carty)
  + Fix: several issues with extension sequence expressions
  + Fix: generative functors
  + Fix: preserve files with an empty ast (instead of failing) (#92) (Mathieu Barbin)
  + Fix: missing extension on Pexp_sequence
  + Fix: missing docstrings and attributes on types
  + Fix: missing parens around sugared Array and String operations
  + Fix: missing parens around Pexp_newtype
  + Fix: missing parens around Ppat_constraint, Ppat_or, and Ppat_unpack
  + Fix: dropped space when string wrapped between spaces
  + Fix: repeated ppx extension on mutual/recursive let-bindings (#83) (Mathieu Barbin)
  + Fix: dropped comments on Pmty_typeof
  + Fix: missing parens around Ppat_unpack under Ppat_constraint

- Formatting improvements
  + Improve: two open lines following multiline definition only with --sparse (#144)
  + Improve: indent rhs of ref update (#139) (hhugo)
  + Improve: no parens around precedence 0 infix ops (refines #115) (#141) (hhugo)
  + Improve: support (type a b c) (#142) (hhugo)
  + Improve: no parens for { !e with a } (#138) (hhugo)
  + Improve: no parens for constr inside list pattern. (#140) (hhugo)
  + Improve: generative functor applications (#137) (hhugo)
  + Improve: omit parens around lists in local opens (#134) (hhugo)
  + Prepare for ocaml#1705 (#131) (hhugo)
  + Improve: comment wrapping for dangling close
  + Improve: if-then-else conditions that break
  + Improve: suppress spurious terminal line break in wrapped strings
  + Improve: parens for nested constructors in pattern (#125) (hhugo)
  + Improve: remove duplicate parens around Ptyp_package
  + Improve: indentation after comment within record type declaration
  + Improve: add discretionary parens on nested binops with different precedence
  + Improve: empty module as functor argument (#113) (hhugo)
  + Improve: indentation of multiple attributes
  + Improve: attributes on short structure items
  + Improve: attributes on type declarations
  + Improve: tuple attribute args
  + Improve: parenthesization of Ppat_or
  + Improve: determination of file kind based on provided name
  + Improve: extension on the let at toplevel: e.g. let%expect_test _ (#94) (Mathieu Barbin)
  + Improve: constraints in punned record fields (#93) (Mathieu Barbin)
  + Improve: nullary attributes
  + Improve: Ppat_tuple under Ppat_array with unnecessary but clearer parens
  + Improve: breaking of arguments following wrapped strings

- Build, packaging, and testing
  + Simplify using `(universe)` support in jbuilder 1.0+beta20
  + Add some regtests (#135) (hhugo)
  + Upgrade to Base v0.11.0 (#103) (Jérémie Dimino)
  + Add Travis CI script
  + Fix: build [make reason] (#97) (Mathieu Barbin)
  + Simplify Makefile due to jbuilder 1.0+beta18

### 0.4 (2018-02-24)

- Features
  + Wrap lines in string literals, comments and docstrings
  + Improve char escaping to ascii / uniform hexa / utf8 (#73)
  + Add support for `Pexp_new` expressions (#76) (Sebastien Mondet)
  + Add support for `Pexp_send _` expressions (#72) (Sebastien Mondet)
  + Add options to format chars and break strings (#70) (Sebastien Mondet)
  + Formatting of %ext on if/while/for/match/try/; (#63) (Hezekiah M. Carty)
  + Disable formatting with [@@@ocamlformat.disable] (#66) (Hezekiah M. Carty)

- Formatting improvements
  + Improve sequences under if-then-else with unnecessary but safer parens
  + Improve optional arguments with type constraints
  + Improve let-bound functions with type constraints
  + Improve newtype constraints in let-bindings
  + Improve placement of exception docstrings

- Bug fixes
  + Fix missing break hint before comment on sugared `[]`
  + Fix formatting of [%ext e1]; e2 (#75) (Hezekiah M. Carty)
  + Fix missing parens around let exception, let module, for, while under apply
  + Fix missing parens under alias patterns
  + Fix placement of attributes on extension constructors
  + Fix missing parens around unpack patterns
  + Fix let-bindings with pattern constraints
  + Fix mutually recursive signatures

### 0.3 (2017-12-21)

- Features
  + Output to stdout if output file omitted

- Bug fixes
  + Fix Ppat_any value bindings
  + Fix missing parens around variant patterns in fun arg
  + Fix position of comments attached to end of sugared lists
  + Fix missing comments on module names
  + Fix package type constraints
  + Fix first-class module alias patterns
  + Fix first-class module patterns in let bindings
  + Fix missing parens around Ptyp_package under Psig_type
  + Fix missing "as" in Ptyp_alias formatting (Hezekiah M. Carty)
  + Fix let bindings with constraints under 4.06

- Formatting improvements
  + Improve line breaking of or-patterns
  + Improve placement of comments within pattern matches
  + Improve clarity of aliased or-patterns with parens
  + Improve matches on aliased or-patterns
  + Improve infix applications in limbs of if-then-else
  + Improve final function arguments following other complex arguments
  + Improve consistency of paren spacing after Pexp_fun
  + Improve sugar for Pexp_let under Pexp_extension
  + Improve sugar for newtype
  + Improve first-class module expressions
  + Improve indentation when comments are sprinkled through types
  + Do not add open line after last binding in a structure

- Build and packaging
  + Simplify build and packaging, and adopt some common practices
  + Add Warnings.Errors argument for < 4.06 compatibility (Hezekiah M. Carty)
  + Update base to v0.10.0 (Hezekiah M. Carty)

### 0.2 (2017-11-09)

- Features
  + Check fatal warnings not only in inplace mode

- Documentation
  + Improve doc of --no-warn-error
  + Mention object language not implemented
  + Update documentation of --output

- Bug fixes
  + Colon instead of arrow before type for GADT constructors with no arguments (Mehdi Bouaziz)
  + Fix some dropped comments attached to idents
  + Fix missing parens around Ppat_alias under Ppat_variant
  + Fix module type constraints on functors
  + Fix broken record field punning
  + Fix broken docstring attachment with multiple docstrings
  + Fix missing parens around application operators
  + Fix missing parens around Ppat_or under Ppat_variant
  + Fix missing/excess parens around Pexp_open under Pexp_apply/Pexp_construct
  + Fix duplicated attributes on Pexp_function
  + Fix missing parens around Ptyp_package under Pstr_type
  + Add '#' to the list of infix operator prefix (octachron)
  + Do not add space between `[` and `<` or `>` in variant types
  + Add a break hint before "constraint" in a type def (Hezekiah M. Carty)

- Formatting improvements
  + Remove unnecessary parens around Pexp_tuple under Pexp_open
  + Improve single-case matches
  + Improve constructor arguments
  + Remove unnecessary parens around match, etc. with attributes
  + Fix missing parens around constraint arg of variant type
  + Fix missing parens on left arg of infix list constructor
  + Fix missing parens around arrow type args of variant constructors
  + Fix missing parens around type of constraints on module exps

- Build and packaging
  + Separate Format patch into ocamlformat_support package
  + Fix test script
  + Unbreak build of ocamlformat_reason.ml (Marshall Roch)
  + Improve opam installation (JacquesPa)
  + Install emacs support via opam package

### 0.1 (2017-10-19)

- Initial release.<|MERGE_RESOLUTION|>--- conflicted
+++ resolved
@@ -14,11 +14,8 @@
 
 #### Internal
 
-<<<<<<< HEAD
   + Use opt and fmt_opt to simplify formatting (#1150) (Guillaume Petiot)
-=======
   + Replace inplace formatting by dune staging for make fmt (#1151) (Guillaume Petiot)
->>>>>>> 791a226e
   + Refactor code that interprets CLI options (#1127) (Jules Aguillon)
   + Testing interactions between break-infix and break-infix-before-func (#1136) (Guillaume Petiot)
   + Add dune to repositories checked for regressions (#1129) (Jules Aguillon)
