### (unreleased)

#### New features

  + Add an option `--format-invalid-files` to print unparsable parts of the input as verbatim text. This feature is still experimental. (#1026) (Guillaume Petiot)

  + Support multi-indices extended indexing operators (#1279, #1277) (Jules Aguillon, Guillaume Petiot)
    This feature has been added in OCaml 4.10.0

  + Handle OCaml 4.10.0 AST (#1276) (Guillaume Petiot)

  + Preserve functor syntax for consistency (#1312) (Guillaume Petiot)
    Previously both functor syntax: `module M = functor (K : S) -> struct end` and `module M (K : S) = struct end` would be formatted as the latter, the original syntax is now preserved.

#### Changes

  + Add the option `doc-comments-val=before|after` (#1012) (Jules Aguillon)
    This option set the placement of documentation comment on `val` and `external` only.
    It is set to `after` by default.
    The default for `doc-comments` is changed from `after` to `before`, this
    option will be deleted in the future.

  + Add space between `row_field` attributes and the label or arguments, to be
    consistent with the non-polymorphic case. (#1299) (Craig Ferguson)

#### Bug fixes

  + Fix missing parentheses around `let open` (#1229) (Jules Aguillon)
    eg. `M.f (M.(x) [@attr])` would be formatted to `M.f M.(x) [@attr]`, which would crash OCamlformat

  + Remove unecessary parentheses with attributes in some structure items:
    * extensions and eval items (#1230) (Jules Aguillon)
      eg. the expression `[%ext (() [@attr])]` or the structure item `(() [@attr]) ;;`
    * `let _ = ...`  constructs (#1244) (Etienne Millon)

  + Fix some bugs related to comments:
    * after a function on the rhs of an infix (#1231) (Jules Aguillon)
      eg. the comment in `(x >>= fun y -> y (* A *))` would be dropped
    * in module unpack (#1309) (Jules Aguillon)
      eg. in the module expression `module M = (val x : S (* A *))`

  + Fix formatting of empty signature payload `[%a:]` (#1236) (Etienne Millon)

  + Fix parenthesizing when accessing field of construct application (#1247) (Guillaume Petiot)

  + Fix formatting of attributes on object overrides `{< >}` (#1238) (Etienne
    Millon)

  + Fix attributes on coercion (#1239) (Etienne Millon)

  + Fix formatting of attributes on packed modules (#1243) (Etienne Millon)

  + Fix parens around binop operations with attributes (#1252) (Guillaume Petiot)

  + Remove unecessary parentheses in the argument of indexing operators (#1280) (Jules Aguillon)

  + Retain attributes on various AST nodes:
    * field set expressions, e.g. `(a.x <- b) [@a]` (#1284) (Craig Ferguson)
    * instance variable set expressions, e.g. `(a <- b) [@a]` (#1288) (Craig Ferguson)
    * indexing operators, e.g. `(a.(b)) [@a]` (#1300) (Craig Ferguson)
    * sequences, e.g. `(a; b) [@a]` (#1291) (Craig Ferguson)

  + Avoid unnecessary spacing after object types inside records and polymorphic variants,
    e.g. `{foo : < .. > [@a]}` and `{ foo : < .. > }` (#1296) (Craig Ferguson)

  + Fix missing parentheses around tuples with attributes. (#1301) (Craig Ferguson)
    Previously, `f ((0, 0) [@a])` would be formatted to `f (0, 0) [@a]`, crashing OCamlformat.

  + Avoid emitting `>]` when an object type is contained in an extension point
    or attribute payload (#1298) (Craig Ferguson)

  + Fix crash on the expression `(0).*(0)` (#1304) (Jules Aguillon)
    It was formatting to `0.*(0)` which parses as an other expression.

  + Preserve empty doc-comments syntax. (#1311) (Guillaume Petiot)
    Previously `(**)` would be formatted to `(***)`.

  + Do not crash when a comment contains just a newline (#1290) (Etienne Millon)

  + Handle lazy patterns as arguments to `class` (#1289) (Etienne Millon)

  + Preserve cinaps comments containing unparsable code (#1303) (Jules Aguillon)
    Previously, OCamlformat would fallback to the "wrapping" logic, making the comment
    unreadable and crashing in some cases.

  + Fix normalization of attributes, fixing the docstrings in attributes (#1314) (Guillaume Petiot)

<<<<<<< HEAD
  + Fix spacing inside parens for symbols when the spacing was handled by the englobing exp (#1316) (Guillaume Petiot)
=======
  + Add missing parentheses around OR-patterns with attributes (#1317) (Guillaume Petiot)
>>>>>>> 5adb7d34

### 0.13.0 (2020-01-28)

#### New features

  + Add an option `--margin-check` to emit a warning if the formatted output exceeds the margin (#1110) (Guillaume Petiot)
  + Preserve comment indentation when `wrap-comments` is unset (#1138, #1159) (Jules Aguillon)
  + Improve error messages (#1147) (Jules Aguillon)
  + Display standard output in the emacs plugin even when ocamlformat does not fail (#1189) (Guillaume Petiot)

#### Removed

  + Remove `ocamlformat_reason` (#254, #1185) (Etienne Millon).
    This tool has never been released to opam, has no known users, and overlaps
    with what `refmt` can do.
  + Remove `ocamlformat-diff` (#1205) (Guillaume Petiot)
    This tool has never been released to opam, has no known users, and overlaps
    with what `merge-fmt` can do.

#### Packaging

  + Work with base v0.13.0 (#1163) (Jules Aguillon)

#### Bug fixes

  + Fix placement of comments just before a '|' (#1203) (Jules Aguillon)
  + Fix build version detection when building in the absence of a git root (#1198) (Anil Madhavapeddy)
  + Fix wrapping of or-patterns in presence of comments with `break-cases=fit` (#1167) (Jules Aguillon)
    This also fixes an unstable comment bug in or-patterns
  + Fix an unstable comment bug in variant declarations (#1108) (Jules Aguillon)
  + Fix: break multiline comments (#1122) (Guillaume Petiot)
  + Fix: types on named arguments were wrapped incorrectly when preceding comments (#1124) (Guillaume Petiot)
  + Fix the indentation produced by max-indent (#1118) (Guillaume Petiot)
  + Fix break after Psig_include depending on presence of docstring (#1125) (Guillaume Petiot)
  + Remove some calls to if_newline and break_unless_newline and fix break before closing brackets (#1168) (Guillaume Petiot)
  + Fix unstable cmt in or-pattern (#1173) (Guillaume Petiot)
  + Fix location of comment attached to the underscore of an open record (#1208) (Guillaume Petiot)
  + Fix parentheses around optional module parameter (#1212) (Christian Barcenas)
  + Fix grouping of horizontally aligned comments (#1209) (Guillaume Petiot)
  + Fix dropped comments around module pack expressions (#1214) (Jules Aguillon)
  + Fix regression of comment position in list patterns (#1141) (Josh Berdine)
  + Fix: adjust definition of Location.is_single_line to reflect margin (#1102) (Josh Berdine)

#### Documentation

  + Fix documentation of option `version-check` (#1135) (Wilfred Hughes)
  + Fix hint when using `break-separators=after-and-docked` (#1130) (Greta Yorsh)

### 0.12 (2019-11-04)

#### Changes

  + Set "conventional" as the default profile (#1060) (Guillaume Petiot)
    This new profile is made to better match the most used style and is encouraged.
    To continue using the previous default, use `profile = ocamlformat` in your `.ocamlformat`.
  + CLI: Allow both values of boolean options (#1062) (Jules Aguillon)
    Now, both `--opt` and --no-opt` are available on the CLI for any boolean option "opt".
    Previously, only one of them were available depending on the default value.
  + Auto mode for `break-string-literals` (#1057) (Guillaume Petiot)
    `wrap`, `newlines` and `newlines-and-wrap` values of `break-string-literals` are removed.
    `auto` replaces them, it is equivalent to `newlines-and-wrap`.
  + Dock collection brackets (#1014) (Guillaume Petiot)
    `after-and-docked` value of `break-separators` is removed and is replaced by a new `dock-collection-brackets` option.
  + Preserve `begin` and `end` keywords in if-then-else (#978) (Jules Aguillon)
    Previously, `begin`/`end` keywords around if-then-else branches were turned into parentheses.

#### New features

  + Give a hint when warning 50 is raised (#1111) (Guillaume Petiot)
  + Add a message when a config value is removed (#1089) (Etienne Millon)
    Explain what replaces removed options and avoid printing a parsing error.
  + Implement `sequence-blank-line=preserve-one` for let bindings (#1077) (Jules Aguillon)
    Preserve a blank line after `let .. in` when `sequence-blank-line` set to `preserve-one`.
    Previously, only blank lines after `;` could be preserved.
  + Parse toplevel directives (#1020) (Jules Aguillon)
    Allow `#directives` in `.ml` files.
    Previously, files containing a directive needed to be parsed as "use file".
    The "use file" mode is removed and `--use-file` is now the same as `--impl`.
  + Don't require `--name`, require kind, forbid `--inplace`, allow `--check`, make `--enable-outside-detected-project` implicit when reading from stdin (#1018) (Guillaume Petiot)
  + Parse code in docstrings (#941) (Guillaume Petiot)
    Format OCaml code in cinaps-style comments `(*$ code *)` and code blocks in documentation comments `(** {[ code ]} *)`.
  + Parse documentation comments with Odoc (#721) (Jules Aguillon)
    Formatting of documentation comments is more robust and support newer Odoc syntaxes.
    Internally, Odoc replaces Octavius as the documentation parser.

#### Bug fixes

  + Fix unstabilizing comments on assignments (#1093) (Guillaume Petiot)
  + Fix the default value documentation for `max-indent` (#1105) (Guillaume Petiot)
  + Fix closing parenthesis exceeding the margin in function application (#1098) (Jules Aguillon)
  + Missing break before attributes of `Pmty_with` (#1103) (Josh Berdine)
  + Fix closing quote exceeding the margin (#1096) (Jules Aguillon)
  + Fix break before the closing bracket of collections (exceeding the margin) (#1073) (Guillaume Petiot)
  + Fix precedence of Dot wrt Hash (#1058) (Guillaume Petiot)
  + Fix break in variant type definition to not exceed the margin (#1064) (Guillaume Petiot)
  + Fix newlines and indentation in toplevel extension points (#1054) (Guillaume Petiot)
  + Fix placement of doc comments around extensions (#1052) (Jules Aguillon)
  + Inline extensions that do not break (#1050) (Guillaume Petiot)
  + Add missing cut before attributes in type declarations (#1051) (Guillaume Petiot)
  + Fix alignment of cases (#1046) (Guillaume Petiot)
  + Fix blank line after comments at the end of lists (#1045) (Guillaume Petiot)
  + Fix indexing operators precedence (#1039) (Jules Aguillon)
  + Fix dropped comment after infix op (#1030) (Guillaume Petiot)
  + No newline if the input is empty (#1031) (Guillaume Petiot)
  + Fix unstable comments around attributes (#1029) (Guillaume Petiot)
  + Fix extra blank line in sequence (#1021) (Jules Aguillon)
  + Check functor arguments when computing placement of doc comments (#1013) (Jules Aguillon)
  + Fix indentation of labelled args (#1006) (Guillaume Petiot)
  + Fix linebreak between or-cases with comments when `break-cases=all` (#1002) (Guillaume Petiot)
  + Fix unstable unattached doc comment in records (#998) (Jules Aguillon)
  + Fix string literal changed (#995) (Jules Aguillon)
  + Fix type variable (#996) (Jules Aguillon)
  + Fix crash on extension sequence (#992) (Guillaume Petiot)
  + Fix position of expressions regarding of comments in infix-op expressions (#986) (Guillaume Petiot)
  + Escape special characters in external declaration (#988) (Jules Aguillon)
  + Fix parens around constrained expr with attrs (#987) (Guillaume Petiot)
  + Fix the margin, and correctly breaks comments (#957) (Guillaume Petiot)
  + Fix formatting of custom indexing operators (#975) (Guillaume Petiot)
  + Fix position of comments of labelled arrow types (#976) (Guillaume Petiot)
  + No box around inline odoc styles (#971) (Guillaume Petiot)
  + Fix boxing of collection expressions/patterns (#960) (Guillaume Petiot)
  + Fix crash on record expr with pack fields (#963) (Jules Aguillon)
  + Fix letop in subexpr (#956) (hhugo)

#### Internal

  + Take file kind from --name when formatting stdin (#1119) (Jules Aguillon)
  + Make Fmt.t abstract (#1109) (Jules Aguillon)
  + Future-proof Fmt API in case Fmt.t goes abstract (#1106) (Etienne Millon)
  + Future-proof `Fmt` API in case `Fmt.t` goes abstract (#1106) (Etienne Millon)
  + Optional names for formatting boxes in debug output (#1083) (Guillaume Petiot)
  + Check ocamlformat error codes in the testsuite (#1084) (Etienne Millon)
  + Clean `Translation_unit` (#1078) (Guillaume Petiot)
  + Use dune file generation in test/passing/dune (#1082) (Etienne Millon)
  + CI: factorize tests and check reason build (#1079) (Guillaume Petiot)
  + Use short form for action in src/dune (#1076) (Etienne Millon)
  + Cleanup `sequence_blank_line` (#1075) (Jules Aguillon)
  + CI: use a script travis-ci.sh to simplify .travis.yml (#1063) (Guillaume Petiot)
  + Remove utility functions from `Fmt_ast` (#1059) (Guillaume Petiot)
  + CI: use opam-2.0.5 in Travis (#1044) (Anton Kochkov)
  + CI: check the build with OCaml 4.07.1 and 4.08.0 (#1036) (Jules Aguillon)
  + Use the same sets of options for both branches by default in `test_branch.sh` (#1033) (Guillaume Petiot)
  + Fix `test_branch.sh` and CI checking of CHANGES.md (#1032, #1034) (Jules Aguillon)
  + Fix flag of git-worktree in `test_branch.sh` and `bisect.sh` (#1027) (Guillaume Petiot)
  + Remove the `bisect_ppx` dependency and clean the `Makefile` (#1005) (Jules Aguillon)
  + Use a `CHANGES.md` log file again (#1023) (Guillaume Petiot)
  + Support OCaml 4.09.0 (add the odoc.1.4.2 dependency) (#1024) (Guillaume Petiot)
  + Update labels of issue templates (#1017) (Guillaume Petiot)
  + Update labels in `CONTRIBUTING.md` (#1007) (Guillaume Petiot)
  + Allow to ignore invalid options (#984) (hhugo)
    The `--ignore-invalid-option` flag is added to ignore invalid options in `.ocamlformat` files.
  + Improve the documentation of `--doc-comments` (#982) (Jules Aguillon)
  + Remove symbolic links and change naming convention of tests (#980) (Guillaume Petiot)
  + Change the type of `fmt_code` (#974) (Guillaume Petiot)
  + Simplify `Makefile` (#973) (hhugo)
  + Dune should not be flagged as a build dep anymore (#954) (Guillaume Petiot)

### 0.11 (2019-08-07)

  + Improve: generalize API of Config_option (#952) (Guillaume Petiot)
  + Improve: new 'before' value for option 'sequence-style' (#947) (Guillaume Petiot)
  + Project: create issue templates (#950) (Guillaume Petiot)
  + Improve: tidying up Conf.ml (#951) (Guillaume Petiot)
  + Improve: parse code in comments (#934) (Guillaume Petiot)
  + Fix comments' placement (do not look at loc_stack) (#923) (Guillaume Petiot)
  + Doc: setting flags in .ocamlformat (#944) (Guillaume Petiot)
  + Doc: enable-outside-detected-project necessary for global conf file (#948) (Guillaume Petiot)
  + Fix hashbang handling (#946) (hhugo)
  + Improve: support Shell-style regular expressions in .ocamlformat-ignore and .ocamlformat-enable files (#937) (Guillaume Petiot)
  + Improve: force break after an infix op only if followed by another one (#935) (Guillaume Petiot)
  + Fix break-separators=after-and-docked for lists and arrays (#931) (Guillaume Petiot)
  + Improve: deprecate option break-string-literals and change its default value (#932) (Guillaume Petiot)
  + Improve: break with labeled arrow type (#933) (Guillaume Petiot)
  + Improve: disambiguate non-breaking matching structures (#857) (Guillaume Petiot)
  + Improve: warning 50 handled like an internal error (#930) (Guillaume Petiot)
  + Fix break-separators=after-and-docked for record patterns (#929) (Guillaume Petiot)
  + Fix closing parenthesis indentation when on separate line (#928) (Guillaume Petiot)
  + Improve: split the Conf.ml file (#920) (Guillaume Petiot)
  + Fix position of comments after anonymous functions (#919) (Guillaume Petiot)
  + Fix: comments around disabled block (#918) (hhugo)
  + Fix monadic bindings (new 4.08 syntax) (#911) (Guillaume Petiot)
  + Fix attribute when break-infix-before-func=false (#916) (Guillaume Petiot)
  + Improve: update ocamlformat_reason opam file to 2.0 format (#913) (Anil Madhavapeddy)
  + Fix attributes of modules (#910) (Guillaume Petiot)
  + Fix docstrings of exceptions (#909) (Guillaume Petiot)
  + Fix attribute location in Normalization (#908) (Guillaume Petiot)
  + Improve: add the 'ocamlformat-file-kind' argument to the emacs hook (#905) (Guillaume Petiot)
  + Improve: dunify testsuite (#881) (Thomas Refis)
  + Improve: add trailing semicolon inside record when break-separators=after-and-docked (#899) (Guillaume Petiot)
  + Fix compilation with 4.06 and 4.07 (#898) (Guillaume Petiot)
  + Improve: add a new way to indicate multiline delimiters (#876) (Thomas Refis)
  + Fix inconsistency of break-separators=after-and-docked for record expressions (#856) (Guillaume Petiot)

### 0.10 (2019-06-25)

  + Improve: align cases horizontally (#883) (Guillaume Petiot)
  + Improve: option exp-grouping (#828) (Guillaume Petiot)
  + Improve: synchronize Format with upstream stdlib (#885) (Guillaume Petiot)
  + Improve: break-string-literals=newlines-and-wrap (#896) (Guillaume Petiot)
  + Improve: specify break hint in fits_breaks (#894) (Guillaume Petiot)
  + Improve: option break-before-in (#892) (Guillaume Petiot)
  + Fix break-string-literals=newlines (#887) (Guillaume Petiot)
  + Improve: Implement break-fun-sig without Location.is_single_line (#886) (Jules Aguillon)
  + Format gen_version.ml (#893) (hhugo)
  + Improve: switch to ast 4.08 (#831) (hhugo)
  + Fix formatting of arguments when break-fun-decl=fit-or-vertical (#884) (Guillaume Petiot)
  + Test: extend max_indent test (#878) (Thomas Refis)
  + Test: break_cases_normal_indent.ml is a symlink on break_cases_fit.ml (#879) (Guillaume Petiot)
  + Improve unicode text length computation (#816) (Guillaume Petiot)
  + Add an option to control the indentation of nested matches (#870) (Thomas Refis)
  + Fix: properly interpret indicate-multiline-delimiters for if-then-elses (#874) (Thomas Refis)
  + Enable warning 9 (#875) (hhugo)
  + Fix unstable comment in let%ext (#873) (Guillaume Petiot)
  + Improve: option max-indent (#841) (Guillaume Petiot)
  + Improve: option nested-match=align (#827) (Guillaume Petiot)
  + Fix dropped attributes in with_constraints (#846) (Guillaume Petiot)
  + Fix dropped comments in list patterns and module types  (#866) (Guillaume Petiot)
  + Fix comment dropped in object (#849) (Guillaume Petiot)
  + Fix inconsistency of break-separators for wildcards in match cases (#855) (Guillaume Petiot)
  + Improve: new options to support 'with' and 'strict_with' (ocp-indent) (#853) (Guillaume Petiot)
  + Improve: .ocamlformat-enable files listing files to format when ocamlformat is disabled (#854) (Guillaume Petiot)
  + Check that all locations have been considered during formatting (#864) (hhugo)
  + clean Hashtbl.Poly (#862) (hhugo)
  + Fix: test.sh (#858) (hhugo)
  + cleanup Cmts.ml (#861) (hhugo)
  + Clean: Cleanup usage of Poly (#860) (hhugo)
  + Fix: rename sexp_list into list (#859) (hhugo)
  + Fix vim instructions (#852) (Marcin Jekot)
  + Improve: options extension-indent and stritem-extension-indent (#840) (Guillaume Petiot)
  + Fix comment dropped in field alias (#848) (Guillaume Petiot)
  + Fix pro position for with_constraints (#847) (Guillaume Petiot)
  + Improve: finer space-around-exp options (#837) (Guillaume Petiot)
  + Improve: preserve blank lines in conventional and sparse profiles (#838) (Guillaume Petiot)
  + Improve: don't fit tag-only comments after val declarations (#836) (Jules Aguillon)
  + Improve speed with ofday_unit_tests_v1.ml (#833) (hhugo)
  + Fix exception when calling String.sub (#832) (Guillaume Petiot)
  + Improve: implement doc-comments and doc-comments-tag-only for every items (#746) (Jules Aguillon)
  + Improve: Add field-space=tight-decl (#829) (Jules Aguillon)
  + Improve: make Sugar.list_exp and Sugar.list_pat tail-recursive (#823) (Guillaume Petiot)
  + Improve: options 'let-binding-indent', 'type-decl-indent' and 'indent-after-in' (#822) (Guillaume Petiot)
  + Fix: performance issue with deep asts (#826) (hhugo)
  + Improve: preserve blank lines in sequences (#814) (Guillaume Petiot)
  + Improve: tidying Fmt_ast.ml (#821) (Guillaume Petiot)
  + Improve: space before type constraint in record (#819) (Guillaume Petiot)
  + Improve: break-cases=fit-or-vertical (#820) (Guillaume Petiot)
  + Improve: remove break before ending paren for anonymous functions (#818) (Guillaume Petiot)
  + Improve: preserve the position of type annotation in bindings (#815) (Guillaume Petiot)
  + Improve: preserve record type annot (#812) (Guillaume Petiot)
  + Fix break before ending paren (#801) (Guillaume Petiot)
  + Improve: better consistency between structures and signatures (#803) (Guillaume Petiot)
  + Fix let module sparse (sparse mode only for module applications) (#809) (Guillaume Petiot)
  + Improve: change formatting of newtypes (#811) (Guillaume Petiot)
  + Improve: break-cases-all shouldn't break nested patterns (#810) (Guillaume Petiot)
  + Fix: sugarized extensions (#805) (Guillaume Petiot)
  + Improve: tidying Fmt_ast (#808) (Guillaume Petiot)
  + Fix cmt in empty structure (#804) (Guillaume Petiot)
  + Remove dead link to preset profiles (#806) (Andrew Schwartzmeyer)
  + Improve: break with type constraints (#797) (Guillaume Petiot)
  + Fix colon break module type functor (#802) (Guillaume Petiot)
  + Improve: K&R style for if-then-else (#787) (Guillaume Petiot)
  + Improve: new option break-fun-sig (#785) (Guillaume Petiot)
  + Improve: indentation consistency of '<-' and `:=` (#780) (Guillaume Petiot)
  + Fix: functor application and break-struct wrap incorrectly (#786) (Guillaume Petiot)
  + Break after anonymous function arrow after infix op (#781) (Guillaume Petiot)
  + Fix: type extension (#782) (Guillaume Petiot)
  + Improve: Fmt.noop (#784) (Guillaume Petiot)
  + Fix extension of value binding (#779) (chrismamo1)
  + Improve: less sensitivity to concrete syntax (#767) (Guillaume Petiot)
  + Fix missing space before attribute on includes (#775) (Jules Aguillon)
  + Improve: new option let-module (#768) (Guillaume Petiot)
  + Improve: --disable-outside-detected-project is set by default (#761) (Guillaume Petiot)
  + Fix weird parens break (#751) (Guillaume Petiot)
  + Fix: if $XDG_CONFIG_HOME is either not set or empty, use $HOME/.config (#758) (Guillaume Petiot)
  + Fix: --use-file/--impl/--intf should override file extension (#774) (Guillaume Petiot)
  + Improve: less breaks for break-cases=all but correctly breaks or-patterns (#762) (Guillaume Petiot)
  + Remove unecessary break on module pack constraints with with-constraints (#739) (Jules Aguillon)
  + Fix inconsistent break before module signature (#755) (Guillaume Petiot)
  + Fix indentation of functor argument (#773) (Guillaume Petiot)
  + Tidying fmt ast (#748) (Guillaume Petiot)
  + Fix nested parens with no break infix before func (#760) (Guillaume Petiot)
  + Provide an mli for Compat (#772) (hhugo)
  + Fix non-wrapping asterisk prefixed cmts (#759) (Guillaume Petiot)
  + Support for OCaml 4.08 (#763) (hhugo)
  + Fix module type functor (#716) (Guillaume Petiot)
  + Small cleanup (#764) (hhugo)
  + Fix: update ocamlformat-help.txt (follow up on #752) (#756) (Guillaume Petiot)
  + Fix module pack and functor (#735) (juloo)
  + Fix grammar: it's -> its (Antonio Nuno Monteiro)
  + Improve: support --name with --inplace (#740) (Josh Berdine)
  + Fix: dropped comments for pexp_record (#743) (hhugo)
  + Improve: comments arround attributes, fix #726 (#742) (hhugo)
  + Update README for new profiles (#738) (Josh Berdine)
  + Remove deprecated 'default' profile (#736) (Josh Berdine)
  + Fix extra parens around ext match (#733) (Guillaume Petiot)
  + Improve: factorize with compose_module (#729) (Guillaume Petiot)
  + Test: exclude gen_version.ml from test (#732) (Josh Berdine)
  + Improve: make gen_version an ocaml script (#664) (hhugo)

### 0.9.1 (2019-06-24)

  + Small cleanup (#764) (hhugo)
  + Support for OCaml 4.08 (#763) (hhugo)

### 0.9 (2019-03-28)

  + Admin: remove CHANGES.md that was essentially git log (Josh Berdine)
  + Admin: simplify release procedure (Josh Berdine)
  + Build: fix ocaml version constraint, need 4.06 (Josh Berdine)
  + Improve: make gen_version an ocaml script (Hugo Heuzard)
  + Improve: fix associativity of Pexp_setfield (#725) (Josh Berdine)
  + Improve: normalize setfield and setinstvar (#720) (Guillaume Petiot)
  + Remove: deprecated config file syntax parsing (#715) (Josh Berdine)
  + Improve: put the equal first for ocp-indent-compat (#717) (Guillaume Petiot)
  + Fix: parse docstrings once (#713) (Guillaume Petiot)
  + Improve: new profiles conventional and ocamlformat (#663) (Guillaume Petiot)
  + Revert module indentation (#714) (Guillaume Petiot)
  + Fix infix wrap (#691) (Guillaume Petiot)
  + Fix doc comments tag only when docstring parsing disabled (#711) (Guillaume Petiot)
  + Fix missing space before closing paren around function (#705) (Josh Berdine)
  + Fix documentation of doc-comments-tag-only (#710) (Guillaume Petiot)
  + Improve: module-item-spacing=preserve (#538) (Guillaume Petiot)
  + Add a space in "Jane Street" (#703) (Kevin Ji)
  + Fix js_source.ml (#702) (Guillaume Petiot)
  + Fix space-around-collection-expressions for record/variant definitions (#670) (juloo)
  + Fix extra space ifthenelse (#700) (Guillaume Petiot)
  + Improve split attribute in let binding for expect test with uncaught exn (#681) (Guillaume Petiot)
  + Fix empty newline before equal (#701) (Guillaume Petiot)
  + Fix double cmts (#678) (Guillaume Petiot)
  + Fix value binding ocp indent compat (#694) (Guillaume Petiot)
  + Fix ast changed when record ident constrained (#697) (Guillaume Petiot)
  + Fix incorrect ocaml code (#698) (Guillaume Petiot)
  + Fix fmt for CI (#693) (Guillaume Petiot)
  + Fix record break (#689) (Guillaume Petiot)
  + Fix break before parens no wrap fun args (#690) (Guillaume Petiot)
  + Improve: disable conf in files and attributes (#684) (Guillaume Petiot)
  + Fix space around tuples (#679) (Guillaume Petiot)
  + Improve: break before in for let-module construct, because of ocp-indent (#685) (Guillaume Petiot)
  + Improve debugging output (#677) (hhugo)
  + Improve: group open/close of modules and fix indentation (#665) (Guillaume Petiot)
  + Fix constrained match in record (#676) (Guillaume Petiot)
  + Fix: formatting of end line comments (#662) (Guillaume Petiot)
  + Fix cmt in fun when no break infix (#668) (Guillaume Petiot)
  + Add the wrap-fun-decl option (#645) (juloo)
  + Improve: break the list of 'with type' module constraints (#639) (Guillaume Petiot)
  + Reduce the use of Poly comparisons (#661) (hhugo)
  + Improve: check flag to check whether the input files already are formatted (#657) (Guillaume Petiot)
  + Fix cmt placement infix op (#651) (Guillaume Petiot)
  + Restore compat with base.v0.11 (Hugo Heuzard)
  + Fix: disallow '-' with other inputs (#658) (hhugo)
  + Fix build on OCaml 4.06.1 (#646) (juloo)
  + Fix comments on record fields (#650) (juloo)
  + Fix cmts in list (#654) (Guillaume Petiot)
  + Improve: If-then-else = fit-or-vertical mode (#603) (Guillaume Petiot)
  + Link to man page from readme (#648) (Yawar Amin)
  + Fix indent match branches with cmts (#644) (Guillaume Petiot)
  + Build: update to base v0.12 (#642) (Josh Berdine)
  + Fit tag-only doc comments (#637) (juloo)
  + Fix try%lwt indent (#638) (Guillaume Petiot)
  + Fix type manifest formatting (#616) (Guillaume Petiot)
  + Fix: don't include ocamlformat_diff in ocamlformat (#636) (Louis Roché)
  + fix emacs setup (#631) (Louis Roché)
  + tools/update_tests.sh --all (#632) (juloo)
  + Fix: don't break line before wrapping comment (#634) (Guillaume Petiot)
  + Fix ignored ocamlformat attribute (#615) (Guillaume Petiot)
  + Include jsoo in the tests (#618) (hhugo)
  + Fix missing break before comment (#613) (Guillaume Petiot)
  + Do not rely on the file-system to format sources (#611) (hhugo)
  + Ignore file in .ocamlformat-ignore (#606) (hhugo)
  + Improve reason support (#608) (hhugo)
  + Fix: fix fmt_ast wrt strings and chars when sources are not available (#607) (hhugo)
  + Fix ocamlformat_reason (#604) (hhugo)
  + Fix missing break for local open record patterns (#602) (Guillaume Petiot)
  + Fix regression for variants with docstrings (#601) (Guillaume Petiot)
  + Fix extra break in module pack type (#600) (juloo)
  + Add the doc-comments-padding option (#575) (juloo)
  + Improve: externalize Sugar functions from Fmt_ast.ml (#593) (Guillaume Petiot)
  + Fix typedecl attribute (#595) (Guillaume Petiot)
  + Improve: less linebreaks for break-cases=fit (#536) (Guillaume Petiot)
  + fix 590 (#594) (hhugo)
  + Make gen_version.sh use bash. (#592) (hhugo)
  + Implement box debugging (#574) (juloo)
  + Break closing bracket in polymorphic variants (#583) (juloo)
  + Break comment record (#580) (juloo)
  + missing headers (Hugo Heuzard)
  + Improve: mishandling of field_space in record exps and patterns (#587) (Josh Berdine)
  + Add empty mli for executable (#591) (hhugo)
  + tests: test ocamlformat when disabled (Hugo Heuzard)
  + dont reformat if disabled (Hugo Heuzard)
  + remove global ref in Transation_unit (Hugo Heuzard)
  + Fix Emacs (>26.1) temporary buffer not killed (#567) (Ludwig PACIFICI)
  + Improve: opam file for ocamlformat_diff to remove the bos dependency (#579) (Guillaume Petiot)
  + Fix: Require Octavius version 1.2.0 (#576) (juloo)
  + Improve: record fields with type constraints (#565) (Josh Berdine)
  + Fix: comments attachment (#548) (Guillaume Petiot)
  + Improve: parens around constrained any-pattern (#431) (Guillaume Petiot)
  + Revise formatting of compact single case matches (#552) (Josh Berdine)
  + Fix typo in help text (#553) (Wilfred Hughes)
  + Improve: calculate length of comment strings using UTF8 (#550) (Josh Berdine)
  + Admin: update travis versions of ocaml and opam (#551) (Josh Berdine)
  + Fix: missing break before `; _` (#549) (Josh Berdine)
  + Improve: module item spacing in sparse mode (#546) (Josh Berdine)
  + Improve: some simplifications (#542) (Guillaume Petiot)
  + Improve: remove unnecessary parens when open module (#537) (Guillaume Petiot)
  + Improve: not breaking after bind/map operators (#463) (Guillaume Petiot)
  + Fix suboptimal docstring formatting (#540) (Guillaume Petiot)
  + amend janestreet profile (#524) (Mathieu Barbin)
  + Improve: option break-separators (#461) (Guillaume Petiot)
  + Fix formatting of types with ocp-indent-compat=true (#525) (Guillaume Petiot)
  + Preserve shebang (#533) (Guillaume Petiot)
  + Fix: remove indented empty lines between comments (#531) (Guillaume Petiot)
  + Improve: remove indented empty lines separating recursive modules (#528) (Guillaume Petiot)
  + add update_tests.sh (#529) (Guillaume Petiot)
  + Improve: space around collection expressions (#527) (Guillaume Petiot)
  + Improve: remove more spaces inside parenthesized multiline constructs (#526) (Guillaume Petiot)
  + Disable docstring parsing for external tests (#518) (Guillaume Petiot)
  + Fix odoc normalize (#520) (Guillaume Petiot)
  + Better docstring error msgs (#519) (Guillaume Petiot)
  + Fix odoc seps (#511) (Guillaume Petiot)
  + Improve: option 'single-case' (#426) (Guillaume Petiot)
  + Add a parens-tuple-patterns configuration option (#498) (Nathan Rebours)
  + Fix: comments should not be parsed for diff (#509) (Guillaume Petiot)
  + Fix: odoc refs (#510) (Guillaume Petiot)
  + Fix formatting of or-patterns in try expressions (#503) (Nathan Rebours)
  + Test: improve test_branch.sh to allow different config for branch (#496) (Josh Berdine)
  + Improve: option 'parens-ite' (#430) (Guillaume Petiot)
  + fix break-struct for toplevel items (not in a struct) (#497) (Guillaume Petiot)
  + Fix: breaking of variant types (#486) (Guillaume Petiot)
  + Improve: autocompletion of git branch names for test_branch.sh (#485) (Guillaume Petiot)
  + Fix: Sanitize docstring check (#481) (Guillaume Petiot)
  + Improve the formatting of lists in doc comments (#480) (Jérémie Dimino)
  + Add PR test script and update contributing guidelines with expected usage (#479) (Josh Berdine)
  + Fix break struct natural (#443) (Guillaume Petiot)
  + Fix: disable-outside-detected-project: disable ocamlformat when no .ocamlformat file is found (#475) (Guillaume Petiot)
  + Improve: error message when docstrings move (#446) (Guillaume Petiot)
  + Improve: print-config prints all options (#465) (Guillaume Petiot)
  + Ocamldoc docstrings (#460) (Guillaume Petiot)
  + Doc: disable-outside-detected-project (#468) (Guillaume Petiot)
  + Improve: shorter output of regtests (#469) (Guillaume Petiot)
  + Admin: add code of conduct and copyright headers to build and package system (Josh Berdine)
  + Improve: add license header for tools/ocamlformat-diff/ocamlformat_diff.ml (#466) (Guillaume Petiot)
  + Build: a few simplifications enabled by dune 1.1.1 (#457) (Josh Berdine)
  + Improve: record fields with attributes and docs in type definitions (#458) (Josh Berdine)
  + Fix exception comments (#459) (Guillaume Petiot)
  + Ocamlformat diff tool (#450) (Guillaume Petiot)

### 0.8 (2018-10-09)

  + Improve: set break-sequences in sparse and compact profiles (#455) (Josh Berdine)
  + Improve: keep a space inside tuples parens (#453) (Guillaume Petiot)
  + Improve: --root option to isolate configuration files (#402) (Guillaume Petiot)
  + Fix: missing parens around partially-applied `::` (#452) (Josh Berdine)
  + Fix: parens around expressions with attributes (#441) (Guillaume Petiot)
  + Build: do not execute shell scripts directly in build (#448) (David Allsopp)
  + Add: read ocp indent config files (#445) (Guillaume Petiot)
  + Improve: option 'break-sequences' (#434) (Guillaume Petiot)
  + Improve: option 'no-indicate-multiline-delimiters' to have less whitespaces (#429) (Guillaume Petiot)
  + Fix: outdent before arrow (#444) (Guillaume Petiot)
  + Improve: User documentation (#449) (Guillaume Petiot)
  + Improve: option 'cases-exp-indent' to adjust indent (#428) (Guillaume Petiot)
  + Add: compact and sparse profiles (#408) (Josh Berdine)
  + Improve: explicit error message in case of 'permission denied' error (#425) (Guillaume Petiot)
  + Fix: comment stabilization in Pexp_override (#422) (Guillaume Petiot)
  + Fix: corner case while formatting type variables   (#440) (Hugo Heuzard)
  + Fix: many missing comments  (#418) (Hugo Heuzard)
  + Fix: asserts and attributes (#414) (Hugo Heuzard)
  + Fix: extension and attribute (#417) (Hugo Heuzard)
  + Improve: support for function%ext (#416) (Hugo Heuzard)
  + Fix: Inconsistent spacing around comments in signatures vs structures (#437) (Guillaume Petiot)
  + Improve: better error with location when comment dropped (#401) (Guillaume Petiot)
  + Fix doc comments (#413) (Hugo Heuzard)
  + Improve: use input_name for error messages (Hugo Heuzard)
  + Improve: break after inherit (Hugo Heuzard)
  + Fix: aliases inside constructor declaration (#424) (Guillaume Petiot)
  + Fix: broken invariant for Pmod_unpack (#421) (Guillaume Petiot)
  + Fix: print error details in debug mode only (#420) (Hugo Heuzard)
  + Fix: mark_parenzed_inner_nested_match (Hugo Heuzard)
  + Improve: tune the janestreet profile (Hugo Heuzard)
  + Improve: disable ocamlformat if no dot ocamlformat in the project (#391) (Hugo Heuzard)
  + Improve: new option to control spacing around let bindings (#344) (Hugo Heuzard)
  + Fix: prec of string/array sugar (#381) (Hugo Heuzard)
  + Fix: lost comment in constraint expression (#400) (Guillaume Petiot)
  + Fix: lost cmt near functor (#399) (Guillaume Petiot)
  + Improve: preset profiles (default & janestreet) (#390) (Guillaume Petiot)
  + Improve: try to fit simple list/array elements on a single line (#375) (Guillaume Petiot)
  + Fix: bad comment spacing with module-item-spacing=compact (#395) (Guillaume Petiot)
  + Fix: dropped comment in revapply of extension (#394) (Guillaume Petiot)
  + Improve: let-and structures spacing depends on module-item-spacing (#367) (Guillaume Petiot)
  + Fix: consecutive prefix operator (#386) (Hugo Heuzard)
  + Fix: invalid (#383) (Hugo Heuzard)
  + Fix: lazy and alias (#388) (Hugo Heuzard)
  + Improve: main loop and error reporting (#389) (Hugo Heuzard)
  + Fix: exposed_left_typ (#385) (Hugo Heuzard)
  + Fix: rec functor (#382) (Hugo Heuzard)
  + Fix: while%ext/for%ext (Hugo Heuzard)
  + Fix: more on class (Hugo Heuzard)
  + Fix: invalid syntax on class (Hugo Heuzard)
  + Improve: follow XDG for global config files (Guillaume Petiot)
  + Improve: add support for bigarray sugar index operator (Hugo Heuzard)
  + Add: support reading input from stdin (#353) (Brandon Kase)
  + Fix: the precedence of options (Guillaume Petiot)
  + Improve: doc of config option choice alternatives (#354) (Josh Berdine)
  + Improve: string formatting (Hugo Heuzard)

  (plus internal, build, test, etc. changes including contributions from
   Guillaume Petiot, Hugo Heuzard, Josh Berdine, David Allsopp, Anil Madhavapeddy)

### 0.7 (2018-08-23)

  + Improve: simplify setting option defaults, slight --help improvement (#350) (Josh Berdine)
  + Improve: update emacs mode to use replace-buffer-contents (#345) (Hugo Heuzard)
  + Improve: add option to not force-break structs (#346) (Josh Berdine)
  + Improve: move 'formatting' options into separate section (#348) (Guillaume Petiot)
  + Improve: fun sugar (Hugo Heuzard)
  + Improve: add option to omit open lines between one-line module items (#303) (Guillaume Petiot)
  + Fix: infix ops (Hugo Heuzard)
  + Improve: reformat files with no locations (Hugo Heuzard)
  + Improve: better error when max-iters = 1 (Hugo Heuzard)
  + Improve: breaking before arrows in pattern match casees (Josh Berdine)
  + Improve: no parens for trailing 'not' (Hugo Heuzard)
  + Improve: missing break hint, fix #331 (Hugo Heuzard)
  + Improve: comments before match (#330) (Josh Berdine)
  + Fix: missing comments (Hugo Heuzard)
  + Fix: missing attributes due to sugar (Hugo Heuzard)
  + Fix: parens non trivial rhs for # infix ops (Hugo Heuzard)
  + Improve: let-module-in break before `in` (#328) (Josh Berdine)
  + Improve: sugar for nestest module_with (Hugo Heuzard)
  + Improve: attributes on let bindings (#324) (Josh Berdine)
  + Improve: wrapping of functor args in type declaration (#315) (Guillaume Petiot)
  + Fix: comments attachment with infix ops (Hugo Heuzard)
  + Fix: comments attachment with Pexp_fun (Hugo Heuzard)
  + Fix: docstrings as attributes (Hugo Heuzard)
  + Improve: refactor and improve documentation of options (#302) (Guillaume Petiot)
  + Improve: error reporting in emacs integration (#304) (Josh Berdine)
  + Improve: pexp_open as final arg of infix op (#314) (Josh Berdine)
  + Fix: missing parens around labeled record pattern arg (Josh Berdine)
  + Fix: missing attributes (Hugo Heuzard)
  + Fix: duplicated (x3) attributes in pexp_letmodule (Hugo Heuzard)
  + Improve: allow to locally disable ocamlformat (Hugo Heuzard)
  + Improve: corner case indentation of fun -> function (#312) (Josh Berdine)
  + Improve: labeled, optional, and default args (Josh Berdine)
  + Improve: punning default arg with type constraint (Josh Berdine)
  + Improve: add options to controls various spaces (#284) (Hugo Heuzard)
  + Improve: add option to disable wrapping fun args (#283) (Hugo Heuzard)
  + Improve: add option --break-cases to break each pattern-matching case (#251) (Guillaume Petiot)
  + Improve: rename --nested-parens option (Hugo Heuzard)
  + Improve: ws before colon for constraint (#293) (Hugo Heuzard)
  + Improve: option to choose where to parens nested match (Hugo Heuzard)
  + Improve: always parens nested match (even the right most one) (Hugo Heuzard)
  + Improve: always break for let_and contruct (Hugo Heuzard)
  + Fix: missing comments (Hugo Heuzard)
  + Improve: Add option to preserve style of local module open (#267) (Guillaume Petiot)
  + Improve: preserve extension point formatting (Hugo Heuzard)
  + Improve: make double semi consistent between implementation and use_file (#292) (Hugo Heuzard)
  + Improve: configure ocamlformat using attributes (Hugo Heuzard)
  + Improve: extension point (Hugo Heuzard)
  + Improve: break in type declaration for variant and record (#280) (Hugo Heuzard)
  + Fix: memory leak (Hugo Heuzard)
  + Test: add ocaml compiler to test suite, and improve `make -C test` (Josh Berdine)
  + Fix: unary operator +/- (Hugo Heuzard)
  + Fix: doc comments in class (Hugo Heuzard)
  + Fix: ocaml bug, sort fields (Hugo Heuzard)
  + Improve: empty mod with comments (Hugo Heuzard)
  + Improve: disable warning generated by the lexer in quiet mode (Hugo Heuzard)
  + Fix: record update (Hugo Heuzard)
  + Fix: rec let binding and attribute (Hugo Heuzard)
  + Fix: punning (Hugo Heuzard)
  + Fix: let open and constraint (Hugo Heuzard)
  + Fix: not extension sugar when attribute (Hugo Heuzard)
  + Fix: no-comment-check missing case (Hugo Heuzard)
  + Fix: string literal (Hugo Heuzard)
  + Fix: format of infix in presence of %; (Hugo Heuzard)
  + Fix: let binding and type annot (Hugo Heuzard)
  + Fix: binding when lhs is an extension (Hugo Heuzard)
  + Fix: pat constraint in payload (Hugo Heuzard)
  + Fix: let rec with extension (Hugo Heuzard)
  + Fix: comments (Hugo Heuzard)
  + Fix: comments in fmt_case (Hugo Heuzard)
  + Fix: comments around Longident (Hugo Heuzard)
  + Fix: missing comment for pmty_with (Hugo Heuzard)
  + Improve: add option to disambiguate infix precedence with parens (Josh Berdine)
  + Improve: `not` when infix op arg (Josh Berdine)
  + Improve: add a flag to skip all checks about comments (Hugo Heuzard)
  + Improve: breaking of module ident/unpack/extension exps (#269) (Josh Berdine)
  + Fix: literal sub-exps with attributes (Josh Berdine)
  + Fix: many fixes regarding attributes (Hugo Heuzard)
  + Improve: preserve formatting of block comments (#255) (Hugo Heuzard)
  + Improve: breaking of applications with long literal list args (#258) (Josh Berdine)
  + Fix: sugar functor (Hugo Heuzard)
  + Fix: type alias in variant (Hugo Heuzard)
  + Improve: formatting of comments (Josh Berdine)
  + Fix: prefix operators (Hugo Heuzard)
  + Fix: exception declarations (Hugo Heuzard)
  + Fix: doc comments in structure (#250) (Hugo Heuzard)
  + Fix: add parens around pat with trailing attr (Hugo Heuzard)
  + Fix: let binding and Ppat_or (Hugo Heuzard)
  + Fix: be more permissive with pattern (Hugo Heuzard)
  + Fix: fix string_literal with when its location includes its attribute (#244) (Hugo Heuzard)
  + Improve: improve errors returned to the user. (#243) (Hugo Heuzard)
  + Fix: missing comments for Pexp_construct (#240) (Hugo Heuzard)
  + Fix: multiple fixes around classes (#242) (Hugo Heuzard)
  + Fix: comments in empty () and [] (#241) (Hugo Heuzard)
  + Fix: support empty variant (#239) (Hugo Heuzard)
  + Fix: add missing attribute (#238) (Hugo Heuzard)
  + Fix: be more permissive with ppat_interval (#237) (Hugo Heuzard)
  + Improve: remove trailing ws (#210) (Hugo Heuzard)
  + Improve: attributes on type declarations (#232) (Josh Berdine)
  + Improve: breaking of infix Array and String get and set ops (#233) (Josh Berdine)
  + Fix: attributes and doc comments (#221) (Hugo Heuzard)
  + Improve: spacing of module unpack (#230) (Josh Berdine)
  + Improve: no parent for new (Hugo Heuzard)
  + Fix: Revert: Improve: remove redundant parens around application operators (Hugo Heuzard)
  + Improve: array alignment (#226) (Hugo Heuzard)
  + Improve: nested array infix ops (#225) (Hugo Heuzard)
  + Fix: is_adjacent and remove [~inclusive] from [Source.string_between] (Hugo Heuzard)
  + Fix: Cmts.CmtSet.split (Hugo Heuzard)
  + Improve: Allow comments inside empty delimited "things" (#223) (Hugo Heuzard)
  + Fix: Source.ends_line (#222) (Hugo Heuzard)
  + Improve: empty struct and sig (#217) (Hugo Heuzard)
  + Improve: support for toplevel files (#218) (Hugo Heuzard)
  + Fix: string literal, fix #214 (#219) (Hugo Heuzard)
  + Improve: more tuning for functors (Hugo Heuzard)
  + Improve: sugar for functor type with multiple args (Hugo Heuzard)
  + Improve: sugar for functors with multiple args (Hugo Heuzard)
  + Improve: module type with (Hugo Heuzard)
  + Improve: break before with/and type (Hugo Heuzard)
  + Improve: break between fun args (Hugo Heuzard)
  + Improve: module unpacking (#215) (Hugo Heuzard)
  + Improve: for & while loops (#211) (Hugo Heuzard)
  + Fix: attributes on ite (#209) (Hugo Heuzard)
  + Fix: partially applied (+) and (-) (#208) (Hugo Heuzard)
  + Fix: polymorphic variant (#202) (Hugo Heuzard)
  + Fix: parens with lazy pat (fix #199) (#201) (Hugo Heuzard)
  + Improve: omit excess indentation of `function` cases (Josh Berdine)
  + Improve: extensions with payloads of multiple structure items (Josh Berdine)
  + Improve: parenthesization and attribute placement of if-then-else (Josh Berdine)
  + Fix: do not attach comments to docstrings (Josh Berdine)
  + Fix: short syntax for extensions (#193) (Hugo Heuzard)
  + Fix: missing attrs for pcl_fun (Hugo Heuzard)
  + Fix: pos of attribute for functors (Hugo Heuzard)
  + Fix: () module only if not attrs (Hugo Heuzard)
  + Fix: missing attrs for object (Hugo Heuzard)
  + Fix: no short form of extension with attribs (Hugo Heuzard)
  + Fix: normalization for Pexp_poly and Pexp_constraint (#190) (Hugo Heuzard)
  + Fix: some parenthesization context checks (#189) (Hugo Heuzard)
  + Fix: attributes on fun expressions (Josh Berdine)
  + Fix: extensions with multiple module-level eval expressions (#185) (Josh Berdine)
  + Fix: functor & apply (#182) (Hugo Heuzard)
  + Fix: module rec with (Hugo Heuzard)
  + Fix: more parens in pat_constraint (Hugo Heuzard)
  + Improve: tuple & constraint (Hugo Heuzard)
  + Improve: empty module (#178) (Hugo Heuzard)
  + Fix: extensible variant (#177) (Hugo Heuzard)
  + Fix: index operator (#176) (Hugo Heuzard)
  + Improve: empty module sig (Hugo Heuzard)
  + Fix: add attributes to module signature (Hugo Heuzard)
  + Add: support for objects and classes (#173) (Hugo Heuzard)
  + Improve: remove some redundant parens around tuple types (Josh Berdine)
  + Fix: args in let bindings (Hugo Heuzard)
  + Improve: let module%ext (Hugo Heuzard)
  + Fix: infix op in alias (Hugo Heuzard)
  + Fix: extensions pat (Hugo Heuzard)
  + Fix: limit use of short syntax for extensions (Hugo Heuzard)
  + Improve: allow break after Psig_include (Josh Berdine)
  + Fix: { (a; b) with a; b } (Hugo Heuzard)
  + Fix: with type [longident] (Hugo Heuzard)
  + Fix: attributes on polymorphic variants (Hugo Heuzard)
  + Fix: attribute in let bindings (Hugo Heuzard)
  + Fix: private in extensible variant (Hugo Heuzard)
  + Fix: gadt in extensible variant (Hugo Heuzard)
  + Fix: missing parens in list pattern (Hugo Heuzard)
  + Improve: format [new e] like an apply (Hugo Heuzard)
  + Fix: parens for constraint (Hugo Heuzard)
  + Fix: avoid emitting `>]` which is an unparsable keyword (#171) (Hugo Heuzard)
  + Fix: misplaced comments on `module type of` (Josh Berdine)

  (plus many internal, build, test, etc. changes including contributions from
   Hugo Heuzard, Josh Berdine, Thomas Gazagnaire, and Sebastien Mondet)

### 0.6 (2018-04-29)

- Features
  + Add: option to align all infix ops (#150) (hhugo)
  + Add: option to attempt to indent the same as ocp-indent (#162)
  + Add: option for no discretionary parens for tuples (#157) (hhugo)
  + Add: alternative format for if-then-else construct (#155) (hhugo)
  + Add: option to customize position of doc comments (#153) (hhugo)

- Bug fixes
  + Fix: dropped item attributes on module expressions
  + Fix: toplevel let%ext (#167) (hhugo)
  + Fix: parens around type alias & empty object type (#166) (hhugo)
  + Fix: missing comments for [let open] (#165) (hhugo)
  + Fix: missing comments in ppat_record (#164) (hhugo)
  + Fix: check_typ wrt constraint on module type (#163) (hhugo)
  + Fix: let binding with constraint (#160) (hhugo)
  + Fix: handle generative functor type (#152) (hhugo)

- Formatting improvements
  + Improve: remove redundant parens around application operators
  + Improve: parenthesize and break infix constructors the same as infix ops
  + Improve: consider prefix ops and `not` to be trivial if their arg is
  + Improve: align arrow type args and do not wrap them (#161)
  + Improve: formatting for multiple attributes (#154) (hhugo)
  + Improve: keep the original string escaping (#159) (hhugo)
  + Improve: discretionary parens in patterns (#151) (hhugo)
  + Improve: breaking of infix op arguments
  + Improve: consider some extensions to be "simple"
  + Improve: punning (#158) (hhugo)
  + Improve: force break of let module/open/exception/pats (#149) (hhugo)

- Build, packaging, and testing
  + Add support for bisect (#169) (hhugo)
  + Exclude failing tests from `make -C test`

### 0.5 (2018-04-17)

- Features
  + Add: support for new%js (#136) (hhugo)
  + Add: support for Ptyp_object (#104) (Sebastien Mondet)
  + Use original filename when given in error messages. (#96) (Mathieu Barbin)

- Bug fixes
  + Fix: allow extensions in types (#143) (hhugo)
  + Fix: parens on symbol type constructor
  + Fix: parenthesization of '!=' partial application as a prefix op (#126) (hhugo)
  + Fix: parens around Ppat_constraint under Pexp_match or Pexp_try (#124) (hhugo)
  + Fix: parenthesization of tuple args of variant type declarations (#122) (hhugo)
  + Fix: missing parens around list inside Constr pattern (#123) (hhugo)
  + Fix: incorrect breaking of long strings (#130) (hhugo)
  + Fix: missing parens inside array literal (#129) (hhugo)
  + Fix: attributes on arguments of function (#121) (hhugo)
  + Fix: floating docstrings within a type declaration group
  + Fix: missing parens in sugared Array.set
  + Fix: missing attributes on patterns
  + Fix: is_prefix_id for != (#112) (hhugo)
  + Fix: missing parens around module value types in signatures (#108) (Hezekiah M. Carty)
  + Fix: floating docstrings within a value binding group
  + Fix: missing attributes on extension points (#102) (Hezekiah M. Carty)
  + Fix: extensible variants with aliases (#100) (Hezekiah M. Carty)
  + Fix: several issues with extension sequence expressions
  + Fix: generative functors
  + Fix: preserve files with an empty ast (instead of failing) (#92) (Mathieu Barbin)
  + Fix: missing extension on Pexp_sequence
  + Fix: missing docstrings and attributes on types
  + Fix: missing parens around sugared Array and String operations
  + Fix: missing parens around Pexp_newtype
  + Fix: missing parens around Ppat_constraint, Ppat_or, and Ppat_unpack
  + Fix: dropped space when string wrapped between spaces
  + Fix: repeated ppx extension on mutual/recursive let-bindings (#83) (Mathieu Barbin)
  + Fix: dropped comments on Pmty_typeof
  + Fix: missing parens around Ppat_unpack under Ppat_constraint

- Formatting improvements
  + Improve: two open lines following multiline definition only with --sparse (#144)
  + Improve: indent rhs of ref update (#139) (hhugo)
  + Improve: no parens around precedence 0 infix ops (refines #115) (#141) (hhugo)
  + Improve: support (type a b c) (#142) (hhugo)
  + Improve: no parens for { !e with a } (#138) (hhugo)
  + Improve: no parens for constr inside list pattern. (#140) (hhugo)
  + Improve: generative functor applications (#137) (hhugo)
  + Improve: omit parens around lists in local opens (#134) (hhugo)
  + Prepare for ocaml#1705 (#131) (hhugo)
  + Improve: comment wrapping for dangling close
  + Improve: if-then-else conditions that break
  + Improve: suppress spurious terminal line break in wrapped strings
  + Improve: parens for nested constructors in pattern (#125) (hhugo)
  + Improve: remove duplicate parens around Ptyp_package
  + Improve: indentation after comment within record type declaration
  + Improve: add discretionary parens on nested binops with different precedence
  + Improve: empty module as functor argument (#113) (hhugo)
  + Improve: indentation of multiple attributes
  + Improve: attributes on short structure items
  + Improve: attributes on type declarations
  + Improve: tuple attribute args
  + Improve: parenthesization of Ppat_or
  + Improve: determination of file kind based on provided name
  + Improve: extension on the let at toplevel: e.g. let%expect_test _ (#94) (Mathieu Barbin)
  + Improve: constraints in punned record fields (#93) (Mathieu Barbin)
  + Improve: nullary attributes
  + Improve: Ppat_tuple under Ppat_array with unnecessary but clearer parens
  + Improve: breaking of arguments following wrapped strings

- Build, packaging, and testing
  + Simplify using `(universe)` support in jbuilder 1.0+beta20
  + Add some regtests (#135) (hhugo)
  + Upgrade to Base v0.11.0 (#103) (Jérémie Dimino)
  + Add Travis CI script
  + Fix: build [make reason] (#97) (Mathieu Barbin)
  + Simplify Makefile due to jbuilder 1.0+beta18

### 0.4 (2018-02-24)

- Features
  + Wrap lines in string literals, comments and docstrings
  + Improve char escaping to ascii / uniform hexa / utf8 (#73)
  + Add support for `Pexp_new` expressions (#76) (Sebastien Mondet)
  + Add support for `Pexp_send _` expressions (#72) (Sebastien Mondet)
  + Add options to format chars and break strings (#70) (Sebastien Mondet)
  + Formatting of %ext on if/while/for/match/try/; (#63) (Hezekiah M. Carty)
  + Disable formatting with [@@@ocamlformat.disable] (#66) (Hezekiah M. Carty)

- Formatting improvements
  + Improve sequences under if-then-else with unnecessary but safer parens
  + Improve optional arguments with type constraints
  + Improve let-bound functions with type constraints
  + Improve newtype constraints in let-bindings
  + Improve placement of exception docstrings

- Bug fixes
  + Fix missing break hint before comment on sugared `[]`
  + Fix formatting of [%ext e1]; e2 (#75) (Hezekiah M. Carty)
  + Fix missing parens around let exception, let module, for, while under apply
  + Fix missing parens under alias patterns
  + Fix placement of attributes on extension constructors
  + Fix missing parens around unpack patterns
  + Fix let-bindings with pattern constraints
  + Fix mutually recursive signatures

### 0.3 (2017-12-21)

- Features
  + Output to stdout if output file omitted

- Bug fixes
  + Fix Ppat_any value bindings
  + Fix missing parens around variant patterns in fun arg
  + Fix position of comments attached to end of sugared lists
  + Fix missing comments on module names
  + Fix package type constraints
  + Fix first-class module alias patterns
  + Fix first-class module patterns in let bindings
  + Fix missing parens around Ptyp_package under Psig_type
  + Fix missing "as" in Ptyp_alias formatting (Hezekiah M. Carty)
  + Fix let bindings with constraints under 4.06

- Formatting improvements
  + Improve line breaking of or-patterns
  + Improve placement of comments within pattern matches
  + Improve clarity of aliased or-patterns with parens
  + Improve matches on aliased or-patterns
  + Improve infix applications in limbs of if-then-else
  + Improve final function arguments following other complex arguments
  + Improve consistency of paren spacing after Pexp_fun
  + Improve sugar for Pexp_let under Pexp_extension
  + Improve sugar for newtype
  + Improve first-class module expressions
  + Improve indentation when comments are sprinkled through types
  + Do not add open line after last binding in a structure

- Build and packaging
  + Simplify build and packaging, and adopt some common practices
  + Add Warnings.Errors argument for < 4.06 compatibility (Hezekiah M. Carty)
  + Update base to v0.10.0 (Hezekiah M. Carty)

### 0.2 (2017-11-09)

- Features
  + Check fatal warnings not only in inplace mode

- Documentation
  + Improve doc of --no-warn-error
  + Mention object language not implemented
  + Update documentation of --output

- Bug fixes
  + Colon instead of arrow before type for GADT constructors with no arguments (Mehdi Bouaziz)
  + Fix some dropped comments attached to idents
  + Fix missing parens around Ppat_alias under Ppat_variant
  + Fix module type constraints on functors
  + Fix broken record field punning
  + Fix broken docstring attachment with multiple docstrings
  + Fix missing parens around application operators
  + Fix missing parens around Ppat_or under Ppat_variant
  + Fix missing/excess parens around Pexp_open under Pexp_apply/Pexp_construct
  + Fix duplicated attributes on Pexp_function
  + Fix missing parens around Ptyp_package under Pstr_type
  + Add '#' to the list of infix operator prefix (octachron)
  + Do not add space between `[` and `<` or `>` in variant types
  + Add a break hint before "constraint" in a type def (Hezekiah M. Carty)

- Formatting improvements
  + Remove unnecessary parens around Pexp_tuple under Pexp_open
  + Improve single-case matches
  + Improve constructor arguments
  + Remove unnecessary parens around match, etc. with attributes
  + Fix missing parens around constraint arg of variant type
  + Fix missing parens on left arg of infix list constructor
  + Fix missing parens around arrow type args of variant constructors
  + Fix missing parens around type of constraints on module exps

- Build and packaging
  + Separate Format patch into ocamlformat_support package
  + Fix test script
  + Unbreak build of ocamlformat_reason.ml (Marshall Roch)
  + Improve opam installation (JacquesPa)
  + Install emacs support via opam package

### 0.1 (2017-10-19)

- Initial release.<|MERGE_RESOLUTION|>--- conflicted
+++ resolved
@@ -85,11 +85,9 @@
 
   + Fix normalization of attributes, fixing the docstrings in attributes (#1314) (Guillaume Petiot)
 
-<<<<<<< HEAD
+  + Add missing parentheses around OR-patterns with attributes (#1317) (Guillaume Petiot)
+
   + Fix spacing inside parens for symbols when the spacing was handled by the englobing exp (#1316) (Guillaume Petiot)
-=======
-  + Add missing parentheses around OR-patterns with attributes (#1317) (Guillaume Petiot)
->>>>>>> 5adb7d34
 
 ### 0.13.0 (2020-01-28)
 
