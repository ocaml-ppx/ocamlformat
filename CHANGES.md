--- conflicted
+++ resolved
@@ -6,8 +6,9 @@
 
 ## unreleased
 
-<<<<<<< HEAD
 ### Added 
+
+- Support for OCaml 5.4 (#2717, @Julow)
 
 - Added option `module-indent` option (#2711, @HPRIOR) to control the indentation
   of items within modules. This affects modules and signatures. For example, 
@@ -19,12 +20,6 @@
       val f : (string * int) list -> int
   end
   ```
-=======
-### Added
-
-- Support for OCaml 5.4 (#2717, @Julow)
->>>>>>> 806d0832
-
 ### Deprecated
 
 - Starting in this release, ocamlformat can use cmdliner >= 2.0.0. When that is
