### unreleased

#### Changes

  + Do not break inline elements such as `{i blah}` in docstrings (#1346) (Josh Berdine)

<<<<<<< HEAD
  + Preserve `fun` keyword (#1380) (Guillaume Petiot)
=======
  + Distinguish hash-getter from hash-comparison infix operators. Operators of the form `#**#` or `#**.` where `**` can be 0 or more operator chars are considered getter operators and are not surrounded by spaces, as opposed to regular infix operators (#1376) (Guillaume Petiot)
>>>>>>> 3e48f7e4

#### Bug fixes

  + Restore previous functionality for pre-post extension points (#1342) (Josh Berdine)

  + Fix extra break before `function` body of a `fun` (#1343) (Josh Berdine)

  + Do not clear the emacs `*compilation*` buffer on successful reformat (#1350) (Josh Berdine)

  + Fix regression with `indicate-multiline-delimiters=space` (#1169) (Josh Berdine, Guillaume Petiot)

  + Fix disabling with attributes on OCaml < 4.08 (#1322) (Etienne Millon)

  + Preserve unwrapped comments by not adding artificial breaks when `wrap-comments=false` and `ocp-indent-compat=true` are set to avoid interfering with ocp-indent indentation. (#1352) (Guillaume Petiot)

  + Break long literal strings at the margin (#1367) (Guillaume Petiot)

### 0.14.2 (2020-05-11)

#### Changes

  + Merge `doc-comments-val` option with `doc-comments`. The placement of documentation comments on `val` and `external` items is now controled by `doc-comments`.

    - `doc-comments=after` becomes `doc-comments=after-when-possible` to take into account the technical limitations of ocamlformat;
    - `doc-comments=before` is unchanged;
    - `doc-comments-val` is now replaced with `doc-comments`
      To reproduce the former behaviors
      * `doc-comments=before` + `doc-comments-val=before`: now use `doc-comments=before`;
      * `doc-comments=before` + `doc-comments-val=after`: now use `doc-comments=before-except-val`;
      * `doc-comments=after` + `doc-comments-val=before`: this behavior did not make much sense and is not available anymore;
      * `doc-comments=after` + `doc-comments-val=after`: now use `doc-comments=after-when-possible`.

   (#1358) (Josh Berdine, Jules Aguillon, Guillaume Petiot)

   This reverts changes introduced in 0.14.1 (#1335) and 0.14.0 (#1012).

### 0.14.1 (2020-04-14)

#### Changes

  + The default for `doc-comments` is changed to `after` (#1335) (Jules Aguillon)
    This reverts a change introduced in 0.14.0 (#1012).

  + Revert deprecation of the `doc-comments` option (#1331) (Jules Aguillon)
    This reverts a change introduced in 0.14.0 (#1293).

### 0.14.0 (2020-04-02)

#### New features

  + Add an option `--format-invalid-files` to print unparsable parts of the input as verbatim text. This feature is still experimental. (#1026) (Guillaume Petiot)

  + Support multi-indices extended indexing operators (#1279, #1277) (Jules Aguillon, Guillaume Petiot)
    This feature has been added in OCaml 4.10.0

  + Handle OCaml 4.10.0 AST (#1276) (Guillaume Petiot)

  + Preserve functor syntax for consistency (#1312) (Guillaume Petiot)
    Previously both functor syntax: `module M = functor (K : S) -> struct end` and `module M (K : S) = struct end` would be formatted as the latter, the original syntax is now preserved.

#### Changes

  + Add the option `doc-comments-val=before|after` (#1012) (Jules Aguillon)
    This option set the placement of documentation comment on `val` and `external` only.
    It is set to `after` by default.

  + The default for `doc-comments` is changed from `after` to `before` (#1012, #1325) (Jules Aguillon)
    This affects both `conventional` (default) and `ocamlformat` profiles.

  + Some options are now deprecated:
    * `doc-comments` (#1293, #1012)
      This option depends on a flawed heuristic.
      It is replaced by `doc-comments-val` for `val` and `external` declarations.
      There is no equivalent to this option in the general case.
    * `escape-chars`, `escape-strings` and `extension-sugar` (#1293)
      These options are rarely used and their default behavior is considered to be the right behavior.

  + Add space between `row_field` attributes and the label or arguments, to be
    consistent with the non-polymorphic case. (#1299) (Craig Ferguson)

#### Bug fixes

  + Fix missing parentheses around `let open` (#1229) (Jules Aguillon)
    eg. `M.f (M.(x) [@attr])` would be formatted to `M.f M.(x) [@attr]`, which would crash OCamlformat

  + Remove unecessary parentheses with attributes in some structure items:
    * extensions and eval items (#1230) (Jules Aguillon)
      eg. the expression `[%ext (() [@attr])]` or the structure item `(() [@attr]) ;;`
    * `let _ = ...`  constructs (#1244) (Etienne Millon)

  + Fix some bugs related to comments:
    * after a function on the rhs of an infix (#1231) (Jules Aguillon)
      eg. the comment in `(x >>= fun y -> y (* A *))` would be dropped
    * in module unpack (#1309) (Jules Aguillon)
      eg. in the module expression `module M = (val x : S (* A *))`

  + Fix formatting of empty signature payload `[%a:]` (#1236) (Etienne Millon)

  + Fix parenthesizing when accessing field of construct application (#1247) (Guillaume Petiot)

  + Fix formatting of attributes on object overrides `{< >}` (#1238) (Etienne
    Millon)

  + Fix attributes on coercion (#1239) (Etienne Millon)

  + Fix formatting of attributes on packed modules (#1243) (Etienne Millon)

  + Fix parens around binop operations with attributes (#1252, #1306) (Guillaume Petiot, Craig Ferguson)

  + Remove unecessary parentheses in the argument of indexing operators (#1280) (Jules Aguillon)

  + Retain attributes on various AST nodes:
    * field set expressions, e.g. `(a.x <- b) [@a]` (#1284) (Craig Ferguson)
    * instance variable set expressions, e.g. `(a <- b) [@a]` (#1288) (Craig Ferguson)
    * indexing operators, e.g. `(a.(b)) [@a]` (#1300) (Craig Ferguson)
    * sequences, e.g. `(a; b) [@a]` (#1291) (Craig Ferguson)

  + Avoid unnecessary spacing after object types inside records and polymorphic variants,
    e.g. `{foo : < .. > [@a]}` and `{ foo : < .. > }` (#1296) (Craig Ferguson)

  + Fix missing parentheses around tuples with attributes. (#1301) (Craig Ferguson)
    Previously, `f ((0, 0) [@a])` would be formatted to `f (0, 0) [@a]`, crashing OCamlformat.

  + Avoid emitting `>]` when an object type is contained in an extension point
    or attribute payload (#1298) (Craig Ferguson)

  + Fix crash on the expression `(0).*(0)` (#1304) (Jules Aguillon)
    It was formatting to `0.*(0)` which parses as an other expression.

  + Preserve empty doc-comments syntax. (#1311) (Guillaume Petiot)
    Previously `(**)` would be formatted to `(***)`.

  + Do not crash when a comment contains just a newline (#1290) (Etienne Millon)

  + Handle lazy patterns as arguments to `class` (#1289) (Etienne Millon)

  + Preserve cinaps comments containing unparsable code (#1303) (Jules Aguillon)
    Previously, OCamlformat would fallback to the "wrapping" logic, making the comment
    unreadable and crashing in some cases.

  + Fix normalization of attributes, fixing the docstrings in attributes (#1314) (Guillaume Petiot)

  + Add missing parentheses around OR-patterns with attributes (#1317) (Guillaume Petiot)

  + Fix spacing inside parens for symbols when the spacing was handled by the englobing exp (#1316) (Guillaume Petiot)

  + Fix invalid (unparsable) docstrings (#1315) (Guillaume Petiot)
    When parsing a comment raises an error in odoc, it is printed as-is.

  + Fix parenthesizing of optional arguments rebound to non-variables, e.g. `let
    f ?a:(A) = ()` rather than the unparsable `let f ?a:A = ()` (#1305) (Craig Ferguson)

### 0.13.0 (2020-01-28)

#### New features

  + Add an option `--margin-check` to emit a warning if the formatted output exceeds the margin (#1110) (Guillaume Petiot)
  + Preserve comment indentation when `wrap-comments` is unset (#1138, #1159) (Jules Aguillon)
  + Improve error messages (#1147) (Jules Aguillon)
  + Display standard output in the emacs plugin even when ocamlformat does not fail (#1189) (Guillaume Petiot)

#### Removed

  + Remove `ocamlformat_reason` (#254, #1185) (Etienne Millon).
    This tool has never been released to opam, has no known users, and overlaps
    with what `refmt` can do.
  + Remove `ocamlformat-diff` (#1205) (Guillaume Petiot)
    This tool has never been released to opam, has no known users, and overlaps
    with what `merge-fmt` can do.

#### Packaging

  + Work with base v0.13.0 (#1163) (Jules Aguillon)

#### Bug fixes

  + Fix placement of comments just before a '|' (#1203) (Jules Aguillon)
  + Fix build version detection when building in the absence of a git root (#1198) (Anil Madhavapeddy)
  + Fix wrapping of or-patterns in presence of comments with `break-cases=fit` (#1167) (Jules Aguillon)
    This also fixes an unstable comment bug in or-patterns
  + Fix an unstable comment bug in variant declarations (#1108) (Jules Aguillon)
  + Fix: break multiline comments (#1122) (Guillaume Petiot)
  + Fix: types on named arguments were wrapped incorrectly when preceding comments (#1124) (Guillaume Petiot)
  + Fix the indentation produced by max-indent (#1118) (Guillaume Petiot)
  + Fix break after Psig_include depending on presence of docstring (#1125) (Guillaume Petiot)
  + Remove some calls to if_newline and break_unless_newline and fix break before closing brackets (#1168) (Guillaume Petiot)
  + Fix unstable cmt in or-pattern (#1173) (Guillaume Petiot)
  + Fix location of comment attached to the underscore of an open record (#1208) (Guillaume Petiot)
  + Fix parentheses around optional module parameter (#1212) (Christian Barcenas)
  + Fix grouping of horizontally aligned comments (#1209) (Guillaume Petiot)
  + Fix dropped comments around module pack expressions (#1214) (Jules Aguillon)
  + Fix regression of comment position in list patterns (#1141) (Josh Berdine)
  + Fix: adjust definition of Location.is_single_line to reflect margin (#1102) (Josh Berdine)

#### Documentation

  + Fix documentation of option `version-check` (#1135) (Wilfred Hughes)
  + Fix hint when using `break-separators=after-and-docked` (#1130) (Greta Yorsh)

### 0.12 (2019-11-04)

#### Changes

  + Set "conventional" as the default profile (#1060) (Guillaume Petiot)
    This new profile is made to better match the most used style and is encouraged.
    To continue using the previous default, use `profile = ocamlformat` in your `.ocamlformat`.
  + CLI: Allow both values of boolean options (#1062) (Jules Aguillon)
    Now, both `--opt` and --no-opt` are available on the CLI for any boolean option "opt".
    Previously, only one of them were available depending on the default value.
  + Auto mode for `break-string-literals` (#1057) (Guillaume Petiot)
    `wrap`, `newlines` and `newlines-and-wrap` values of `break-string-literals` are removed.
    `auto` replaces them, it is equivalent to `newlines-and-wrap`.
  + Dock collection brackets (#1014) (Guillaume Petiot)
    `after-and-docked` value of `break-separators` is removed and is replaced by a new `dock-collection-brackets` option.
  + Preserve `begin` and `end` keywords in if-then-else (#978) (Jules Aguillon)
    Previously, `begin`/`end` keywords around if-then-else branches were turned into parentheses.

#### New features

  + Give a hint when warning 50 is raised (#1111) (Guillaume Petiot)
  + Add a message when a config value is removed (#1089) (Etienne Millon)
    Explain what replaces removed options and avoid printing a parsing error.
  + Implement `sequence-blank-line=preserve-one` for let bindings (#1077) (Jules Aguillon)
    Preserve a blank line after `let .. in` when `sequence-blank-line` set to `preserve-one`.
    Previously, only blank lines after `;` could be preserved.
  + Parse toplevel directives (#1020) (Jules Aguillon)
    Allow `#directives` in `.ml` files.
    Previously, files containing a directive needed to be parsed as "use file".
    The "use file" mode is removed and `--use-file` is now the same as `--impl`.
  + Don't require `--name`, require kind, forbid `--inplace`, allow `--check`, make `--enable-outside-detected-project` implicit when reading from stdin (#1018) (Guillaume Petiot)
  + Parse code in docstrings (#941) (Guillaume Petiot)
    Format OCaml code in cinaps-style comments `(*$ code *)` and code blocks in documentation comments `(** {[ code ]} *)`.
  + Parse documentation comments with Odoc (#721) (Jules Aguillon)
    Formatting of documentation comments is more robust and support newer Odoc syntaxes.
    Internally, Odoc replaces Octavius as the documentation parser.

#### Bug fixes

  + Fix unstabilizing comments on assignments (#1093) (Guillaume Petiot)
  + Fix the default value documentation for `max-indent` (#1105) (Guillaume Petiot)
  + Fix closing parenthesis exceeding the margin in function application (#1098) (Jules Aguillon)
  + Missing break before attributes of `Pmty_with` (#1103) (Josh Berdine)
  + Fix closing quote exceeding the margin (#1096) (Jules Aguillon)
  + Fix break before the closing bracket of collections (exceeding the margin) (#1073) (Guillaume Petiot)
  + Fix precedence of Dot wrt Hash (#1058) (Guillaume Petiot)
  + Fix break in variant type definition to not exceed the margin (#1064) (Guillaume Petiot)
  + Fix newlines and indentation in toplevel extension points (#1054) (Guillaume Petiot)
  + Fix placement of doc comments around extensions (#1052) (Jules Aguillon)
  + Inline extensions that do not break (#1050) (Guillaume Petiot)
  + Add missing cut before attributes in type declarations (#1051) (Guillaume Petiot)
  + Fix alignment of cases (#1046) (Guillaume Petiot)
  + Fix blank line after comments at the end of lists (#1045) (Guillaume Petiot)
  + Fix indexing operators precedence (#1039) (Jules Aguillon)
  + Fix dropped comment after infix op (#1030) (Guillaume Petiot)
  + No newline if the input is empty (#1031) (Guillaume Petiot)
  + Fix unstable comments around attributes (#1029) (Guillaume Petiot)
  + Fix extra blank line in sequence (#1021) (Jules Aguillon)
  + Check functor arguments when computing placement of doc comments (#1013) (Jules Aguillon)
  + Fix indentation of labelled args (#1006) (Guillaume Petiot)
  + Fix linebreak between or-cases with comments when `break-cases=all` (#1002) (Guillaume Petiot)
  + Fix unstable unattached doc comment in records (#998) (Jules Aguillon)
  + Fix string literal changed (#995) (Jules Aguillon)
  + Fix type variable (#996) (Jules Aguillon)
  + Fix crash on extension sequence (#992) (Guillaume Petiot)
  + Fix position of expressions regarding of comments in infix-op expressions (#986) (Guillaume Petiot)
  + Escape special characters in external declaration (#988) (Jules Aguillon)
  + Fix parens around constrained expr with attrs (#987) (Guillaume Petiot)
  + Fix the margin, and correctly breaks comments (#957) (Guillaume Petiot)
  + Fix formatting of custom indexing operators (#975) (Guillaume Petiot)
  + Fix position of comments of labelled arrow types (#976) (Guillaume Petiot)
  + No box around inline odoc styles (#971) (Guillaume Petiot)
  + Fix boxing of collection expressions/patterns (#960) (Guillaume Petiot)
  + Fix crash on record expr with pack fields (#963) (Jules Aguillon)
  + Fix letop in subexpr (#956) (hhugo)

#### Internal

  + Take file kind from --name when formatting stdin (#1119) (Jules Aguillon)
  + Make Fmt.t abstract (#1109) (Jules Aguillon)
  + Future-proof Fmt API in case Fmt.t goes abstract (#1106) (Etienne Millon)
  + Future-proof `Fmt` API in case `Fmt.t` goes abstract (#1106) (Etienne Millon)
  + Optional names for formatting boxes in debug output (#1083) (Guillaume Petiot)
  + Check ocamlformat error codes in the testsuite (#1084) (Etienne Millon)
  + Clean `Translation_unit` (#1078) (Guillaume Petiot)
  + Use dune file generation in test/passing/dune (#1082) (Etienne Millon)
  + CI: factorize tests and check reason build (#1079) (Guillaume Petiot)
  + Use short form for action in src/dune (#1076) (Etienne Millon)
  + Cleanup `sequence_blank_line` (#1075) (Jules Aguillon)
  + CI: use a script travis-ci.sh to simplify .travis.yml (#1063) (Guillaume Petiot)
  + Remove utility functions from `Fmt_ast` (#1059) (Guillaume Petiot)
  + CI: use opam-2.0.5 in Travis (#1044) (Anton Kochkov)
  + CI: check the build with OCaml 4.07.1 and 4.08.0 (#1036) (Jules Aguillon)
  + Use the same sets of options for both branches by default in `test_branch.sh` (#1033) (Guillaume Petiot)
  + Fix `test_branch.sh` and CI checking of CHANGES.md (#1032, #1034) (Jules Aguillon)
  + Fix flag of git-worktree in `test_branch.sh` and `bisect.sh` (#1027) (Guillaume Petiot)
  + Remove the `bisect_ppx` dependency and clean the `Makefile` (#1005) (Jules Aguillon)
  + Use a `CHANGES.md` log file again (#1023) (Guillaume Petiot)
  + Support OCaml 4.09.0 (add the odoc.1.4.2 dependency) (#1024) (Guillaume Petiot)
  + Update labels of issue templates (#1017) (Guillaume Petiot)
  + Update labels in `CONTRIBUTING.md` (#1007) (Guillaume Petiot)
  + Allow to ignore invalid options (#984) (hhugo)
    The `--ignore-invalid-option` flag is added to ignore invalid options in `.ocamlformat` files.
  + Improve the documentation of `--doc-comments` (#982) (Jules Aguillon)
  + Remove symbolic links and change naming convention of tests (#980) (Guillaume Petiot)
  + Change the type of `fmt_code` (#974) (Guillaume Petiot)
  + Simplify `Makefile` (#973) (hhugo)
  + Dune should not be flagged as a build dep anymore (#954) (Guillaume Petiot)

### 0.11 (2019-08-07)

  + Improve: generalize API of Config_option (#952) (Guillaume Petiot)
  + Improve: new 'before' value for option 'sequence-style' (#947) (Guillaume Petiot)
  + Project: create issue templates (#950) (Guillaume Petiot)
  + Improve: tidying up Conf.ml (#951) (Guillaume Petiot)
  + Improve: parse code in comments (#934) (Guillaume Petiot)
  + Fix comments' placement (do not look at loc_stack) (#923) (Guillaume Petiot)
  + Doc: setting flags in .ocamlformat (#944) (Guillaume Petiot)
  + Doc: enable-outside-detected-project necessary for global conf file (#948) (Guillaume Petiot)
  + Fix hashbang handling (#946) (hhugo)
  + Improve: support Shell-style regular expressions in .ocamlformat-ignore and .ocamlformat-enable files (#937) (Guillaume Petiot)
  + Improve: force break after an infix op only if followed by another one (#935) (Guillaume Petiot)
  + Fix break-separators=after-and-docked for lists and arrays (#931) (Guillaume Petiot)
  + Improve: deprecate option break-string-literals and change its default value (#932) (Guillaume Petiot)
  + Improve: break with labeled arrow type (#933) (Guillaume Petiot)
  + Improve: disambiguate non-breaking matching structures (#857) (Guillaume Petiot)
  + Improve: warning 50 handled like an internal error (#930) (Guillaume Petiot)
  + Fix break-separators=after-and-docked for record patterns (#929) (Guillaume Petiot)
  + Fix closing parenthesis indentation when on separate line (#928) (Guillaume Petiot)
  + Improve: split the Conf.ml file (#920) (Guillaume Petiot)
  + Fix position of comments after anonymous functions (#919) (Guillaume Petiot)
  + Fix: comments around disabled block (#918) (hhugo)
  + Fix monadic bindings (new 4.08 syntax) (#911) (Guillaume Petiot)
  + Fix attribute when break-infix-before-func=false (#916) (Guillaume Petiot)
  + Improve: update ocamlformat_reason opam file to 2.0 format (#913) (Anil Madhavapeddy)
  + Fix attributes of modules (#910) (Guillaume Petiot)
  + Fix docstrings of exceptions (#909) (Guillaume Petiot)
  + Fix attribute location in Normalization (#908) (Guillaume Petiot)
  + Improve: add the 'ocamlformat-file-kind' argument to the emacs hook (#905) (Guillaume Petiot)
  + Improve: dunify testsuite (#881) (Thomas Refis)
  + Improve: add trailing semicolon inside record when break-separators=after-and-docked (#899) (Guillaume Petiot)
  + Fix compilation with 4.06 and 4.07 (#898) (Guillaume Petiot)
  + Improve: add a new way to indicate multiline delimiters (#876) (Thomas Refis)
  + Fix inconsistency of break-separators=after-and-docked for record expressions (#856) (Guillaume Petiot)

### 0.10 (2019-06-25)

  + Improve: align cases horizontally (#883) (Guillaume Petiot)
  + Improve: option exp-grouping (#828) (Guillaume Petiot)
  + Improve: synchronize Format with upstream stdlib (#885) (Guillaume Petiot)
  + Improve: break-string-literals=newlines-and-wrap (#896) (Guillaume Petiot)
  + Improve: specify break hint in fits_breaks (#894) (Guillaume Petiot)
  + Improve: option break-before-in (#892) (Guillaume Petiot)
  + Fix break-string-literals=newlines (#887) (Guillaume Petiot)
  + Improve: Implement break-fun-sig without Location.is_single_line (#886) (Jules Aguillon)
  + Format gen_version.ml (#893) (hhugo)
  + Improve: switch to ast 4.08 (#831) (hhugo)
  + Fix formatting of arguments when break-fun-decl=fit-or-vertical (#884) (Guillaume Petiot)
  + Test: extend max_indent test (#878) (Thomas Refis)
  + Test: break_cases_normal_indent.ml is a symlink on break_cases_fit.ml (#879) (Guillaume Petiot)
  + Improve unicode text length computation (#816) (Guillaume Petiot)
  + Add an option to control the indentation of nested matches (#870) (Thomas Refis)
  + Fix: properly interpret indicate-multiline-delimiters for if-then-elses (#874) (Thomas Refis)
  + Enable warning 9 (#875) (hhugo)
  + Fix unstable comment in let%ext (#873) (Guillaume Petiot)
  + Improve: option max-indent (#841) (Guillaume Petiot)
  + Improve: option nested-match=align (#827) (Guillaume Petiot)
  + Fix dropped attributes in with_constraints (#846) (Guillaume Petiot)
  + Fix dropped comments in list patterns and module types  (#866) (Guillaume Petiot)
  + Fix comment dropped in object (#849) (Guillaume Petiot)
  + Fix inconsistency of break-separators for wildcards in match cases (#855) (Guillaume Petiot)
  + Improve: new options to support 'with' and 'strict_with' (ocp-indent) (#853) (Guillaume Petiot)
  + Improve: .ocamlformat-enable files listing files to format when ocamlformat is disabled (#854) (Guillaume Petiot)
  + Check that all locations have been considered during formatting (#864) (hhugo)
  + clean Hashtbl.Poly (#862) (hhugo)
  + Fix: test.sh (#858) (hhugo)
  + cleanup Cmts.ml (#861) (hhugo)
  + Clean: Cleanup usage of Poly (#860) (hhugo)
  + Fix: rename sexp_list into list (#859) (hhugo)
  + Fix vim instructions (#852) (Marcin Jekot)
  + Improve: options extension-indent and stritem-extension-indent (#840) (Guillaume Petiot)
  + Fix comment dropped in field alias (#848) (Guillaume Petiot)
  + Fix pro position for with_constraints (#847) (Guillaume Petiot)
  + Improve: finer space-around-exp options (#837) (Guillaume Petiot)
  + Improve: preserve blank lines in conventional and sparse profiles (#838) (Guillaume Petiot)
  + Improve: don't fit tag-only comments after val declarations (#836) (Jules Aguillon)
  + Improve speed with ofday_unit_tests_v1.ml (#833) (hhugo)
  + Fix exception when calling String.sub (#832) (Guillaume Petiot)
  + Improve: implement doc-comments and doc-comments-tag-only for every items (#746) (Jules Aguillon)
  + Improve: Add field-space=tight-decl (#829) (Jules Aguillon)
  + Improve: make Sugar.list_exp and Sugar.list_pat tail-recursive (#823) (Guillaume Petiot)
  + Improve: options 'let-binding-indent', 'type-decl-indent' and 'indent-after-in' (#822) (Guillaume Petiot)
  + Fix: performance issue with deep asts (#826) (hhugo)
  + Improve: preserve blank lines in sequences (#814) (Guillaume Petiot)
  + Improve: tidying Fmt_ast.ml (#821) (Guillaume Petiot)
  + Improve: space before type constraint in record (#819) (Guillaume Petiot)
  + Improve: break-cases=fit-or-vertical (#820) (Guillaume Petiot)
  + Improve: remove break before ending paren for anonymous functions (#818) (Guillaume Petiot)
  + Improve: preserve the position of type annotation in bindings (#815) (Guillaume Petiot)
  + Improve: preserve record type annot (#812) (Guillaume Petiot)
  + Fix break before ending paren (#801) (Guillaume Petiot)
  + Improve: better consistency between structures and signatures (#803) (Guillaume Petiot)
  + Fix let module sparse (sparse mode only for module applications) (#809) (Guillaume Petiot)
  + Improve: change formatting of newtypes (#811) (Guillaume Petiot)
  + Improve: break-cases-all shouldn't break nested patterns (#810) (Guillaume Petiot)
  + Fix: sugarized extensions (#805) (Guillaume Petiot)
  + Improve: tidying Fmt_ast (#808) (Guillaume Petiot)
  + Fix cmt in empty structure (#804) (Guillaume Petiot)
  + Remove dead link to preset profiles (#806) (Andrew Schwartzmeyer)
  + Improve: break with type constraints (#797) (Guillaume Petiot)
  + Fix colon break module type functor (#802) (Guillaume Petiot)
  + Improve: K&R style for if-then-else (#787) (Guillaume Petiot)
  + Improve: new option break-fun-sig (#785) (Guillaume Petiot)
  + Improve: indentation consistency of '<-' and `:=` (#780) (Guillaume Petiot)
  + Fix: functor application and break-struct wrap incorrectly (#786) (Guillaume Petiot)
  + Break after anonymous function arrow after infix op (#781) (Guillaume Petiot)
  + Fix: type extension (#782) (Guillaume Petiot)
  + Improve: Fmt.noop (#784) (Guillaume Petiot)
  + Fix extension of value binding (#779) (chrismamo1)
  + Improve: less sensitivity to concrete syntax (#767) (Guillaume Petiot)
  + Fix missing space before attribute on includes (#775) (Jules Aguillon)
  + Improve: new option let-module (#768) (Guillaume Petiot)
  + Improve: --disable-outside-detected-project is set by default (#761) (Guillaume Petiot)
  + Fix weird parens break (#751) (Guillaume Petiot)
  + Fix: if $XDG_CONFIG_HOME is either not set or empty, use $HOME/.config (#758) (Guillaume Petiot)
  + Fix: --use-file/--impl/--intf should override file extension (#774) (Guillaume Petiot)
  + Improve: less breaks for break-cases=all but correctly breaks or-patterns (#762) (Guillaume Petiot)
  + Remove unecessary break on module pack constraints with with-constraints (#739) (Jules Aguillon)
  + Fix inconsistent break before module signature (#755) (Guillaume Petiot)
  + Fix indentation of functor argument (#773) (Guillaume Petiot)
  + Tidying fmt ast (#748) (Guillaume Petiot)
  + Fix nested parens with no break infix before func (#760) (Guillaume Petiot)
  + Provide an mli for Compat (#772) (hhugo)
  + Fix non-wrapping asterisk prefixed cmts (#759) (Guillaume Petiot)
  + Support for OCaml 4.08 (#763) (hhugo)
  + Fix module type functor (#716) (Guillaume Petiot)
  + Small cleanup (#764) (hhugo)
  + Fix: update ocamlformat-help.txt (follow up on #752) (#756) (Guillaume Petiot)
  + Fix module pack and functor (#735) (juloo)
  + Fix grammar: it's -> its (Antonio Nuno Monteiro)
  + Improve: support --name with --inplace (#740) (Josh Berdine)
  + Fix: dropped comments for pexp_record (#743) (hhugo)
  + Improve: comments arround attributes, fix #726 (#742) (hhugo)
  + Update README for new profiles (#738) (Josh Berdine)
  + Remove deprecated 'default' profile (#736) (Josh Berdine)
  + Fix extra parens around ext match (#733) (Guillaume Petiot)
  + Improve: factorize with compose_module (#729) (Guillaume Petiot)
  + Test: exclude gen_version.ml from test (#732) (Josh Berdine)
  + Improve: make gen_version an ocaml script (#664) (hhugo)

### 0.9.1 (2019-06-24)

  + Small cleanup (#764) (hhugo)
  + Support for OCaml 4.08 (#763) (hhugo)

### 0.9 (2019-03-28)

  + Admin: remove CHANGES.md that was essentially git log (Josh Berdine)
  + Admin: simplify release procedure (Josh Berdine)
  + Build: fix ocaml version constraint, need 4.06 (Josh Berdine)
  + Improve: make gen_version an ocaml script (Hugo Heuzard)
  + Improve: fix associativity of Pexp_setfield (#725) (Josh Berdine)
  + Improve: normalize setfield and setinstvar (#720) (Guillaume Petiot)
  + Remove: deprecated config file syntax parsing (#715) (Josh Berdine)
  + Improve: put the equal first for ocp-indent-compat (#717) (Guillaume Petiot)
  + Fix: parse docstrings once (#713) (Guillaume Petiot)
  + Improve: new profiles conventional and ocamlformat (#663) (Guillaume Petiot)
  + Revert module indentation (#714) (Guillaume Petiot)
  + Fix infix wrap (#691) (Guillaume Petiot)
  + Fix doc comments tag only when docstring parsing disabled (#711) (Guillaume Petiot)
  + Fix missing space before closing paren around function (#705) (Josh Berdine)
  + Fix documentation of doc-comments-tag-only (#710) (Guillaume Petiot)
  + Improve: module-item-spacing=preserve (#538) (Guillaume Petiot)
  + Add a space in "Jane Street" (#703) (Kevin Ji)
  + Fix js_source.ml (#702) (Guillaume Petiot)
  + Fix space-around-collection-expressions for record/variant definitions (#670) (juloo)
  + Fix extra space ifthenelse (#700) (Guillaume Petiot)
  + Improve split attribute in let binding for expect test with uncaught exn (#681) (Guillaume Petiot)
  + Fix empty newline before equal (#701) (Guillaume Petiot)
  + Fix double cmts (#678) (Guillaume Petiot)
  + Fix value binding ocp indent compat (#694) (Guillaume Petiot)
  + Fix ast changed when record ident constrained (#697) (Guillaume Petiot)
  + Fix incorrect ocaml code (#698) (Guillaume Petiot)
  + Fix fmt for CI (#693) (Guillaume Petiot)
  + Fix record break (#689) (Guillaume Petiot)
  + Fix break before parens no wrap fun args (#690) (Guillaume Petiot)
  + Improve: disable conf in files and attributes (#684) (Guillaume Petiot)
  + Fix space around tuples (#679) (Guillaume Petiot)
  + Improve: break before in for let-module construct, because of ocp-indent (#685) (Guillaume Petiot)
  + Improve debugging output (#677) (hhugo)
  + Improve: group open/close of modules and fix indentation (#665) (Guillaume Petiot)
  + Fix constrained match in record (#676) (Guillaume Petiot)
  + Fix: formatting of end line comments (#662) (Guillaume Petiot)
  + Fix cmt in fun when no break infix (#668) (Guillaume Petiot)
  + Add the wrap-fun-decl option (#645) (juloo)
  + Improve: break the list of 'with type' module constraints (#639) (Guillaume Petiot)
  + Reduce the use of Poly comparisons (#661) (hhugo)
  + Improve: check flag to check whether the input files already are formatted (#657) (Guillaume Petiot)
  + Fix cmt placement infix op (#651) (Guillaume Petiot)
  + Restore compat with base.v0.11 (Hugo Heuzard)
  + Fix: disallow '-' with other inputs (#658) (hhugo)
  + Fix build on OCaml 4.06.1 (#646) (juloo)
  + Fix comments on record fields (#650) (juloo)
  + Fix cmts in list (#654) (Guillaume Petiot)
  + Improve: If-then-else = fit-or-vertical mode (#603) (Guillaume Petiot)
  + Link to man page from readme (#648) (Yawar Amin)
  + Fix indent match branches with cmts (#644) (Guillaume Petiot)
  + Build: update to base v0.12 (#642) (Josh Berdine)
  + Fit tag-only doc comments (#637) (juloo)
  + Fix try%lwt indent (#638) (Guillaume Petiot)
  + Fix type manifest formatting (#616) (Guillaume Petiot)
  + Fix: don't include ocamlformat_diff in ocamlformat (#636) (Louis Roché)
  + fix emacs setup (#631) (Louis Roché)
  + tools/update_tests.sh --all (#632) (juloo)
  + Fix: don't break line before wrapping comment (#634) (Guillaume Petiot)
  + Fix ignored ocamlformat attribute (#615) (Guillaume Petiot)
  + Include jsoo in the tests (#618) (hhugo)
  + Fix missing break before comment (#613) (Guillaume Petiot)
  + Do not rely on the file-system to format sources (#611) (hhugo)
  + Ignore file in .ocamlformat-ignore (#606) (hhugo)
  + Improve reason support (#608) (hhugo)
  + Fix: fix fmt_ast wrt strings and chars when sources are not available (#607) (hhugo)
  + Fix ocamlformat_reason (#604) (hhugo)
  + Fix missing break for local open record patterns (#602) (Guillaume Petiot)
  + Fix regression for variants with docstrings (#601) (Guillaume Petiot)
  + Fix extra break in module pack type (#600) (juloo)
  + Add the doc-comments-padding option (#575) (juloo)
  + Improve: externalize Sugar functions from Fmt_ast.ml (#593) (Guillaume Petiot)
  + Fix typedecl attribute (#595) (Guillaume Petiot)
  + Improve: less linebreaks for break-cases=fit (#536) (Guillaume Petiot)
  + fix 590 (#594) (hhugo)
  + Make gen_version.sh use bash. (#592) (hhugo)
  + Implement box debugging (#574) (juloo)
  + Break closing bracket in polymorphic variants (#583) (juloo)
  + Break comment record (#580) (juloo)
  + missing headers (Hugo Heuzard)
  + Improve: mishandling of field_space in record exps and patterns (#587) (Josh Berdine)
  + Add empty mli for executable (#591) (hhugo)
  + tests: test ocamlformat when disabled (Hugo Heuzard)
  + dont reformat if disabled (Hugo Heuzard)
  + remove global ref in Transation_unit (Hugo Heuzard)
  + Fix Emacs (>26.1) temporary buffer not killed (#567) (Ludwig PACIFICI)
  + Improve: opam file for ocamlformat_diff to remove the bos dependency (#579) (Guillaume Petiot)
  + Fix: Require Octavius version 1.2.0 (#576) (juloo)
  + Improve: record fields with type constraints (#565) (Josh Berdine)
  + Fix: comments attachment (#548) (Guillaume Petiot)
  + Improve: parens around constrained any-pattern (#431) (Guillaume Petiot)
  + Revise formatting of compact single case matches (#552) (Josh Berdine)
  + Fix typo in help text (#553) (Wilfred Hughes)
  + Improve: calculate length of comment strings using UTF8 (#550) (Josh Berdine)
  + Admin: update travis versions of ocaml and opam (#551) (Josh Berdine)
  + Fix: missing break before `; _` (#549) (Josh Berdine)
  + Improve: module item spacing in sparse mode (#546) (Josh Berdine)
  + Improve: some simplifications (#542) (Guillaume Petiot)
  + Improve: remove unnecessary parens when open module (#537) (Guillaume Petiot)
  + Improve: not breaking after bind/map operators (#463) (Guillaume Petiot)
  + Fix suboptimal docstring formatting (#540) (Guillaume Petiot)
  + amend janestreet profile (#524) (Mathieu Barbin)
  + Improve: option break-separators (#461) (Guillaume Petiot)
  + Fix formatting of types with ocp-indent-compat=true (#525) (Guillaume Petiot)
  + Preserve shebang (#533) (Guillaume Petiot)
  + Fix: remove indented empty lines between comments (#531) (Guillaume Petiot)
  + Improve: remove indented empty lines separating recursive modules (#528) (Guillaume Petiot)
  + add update_tests.sh (#529) (Guillaume Petiot)
  + Improve: space around collection expressions (#527) (Guillaume Petiot)
  + Improve: remove more spaces inside parenthesized multiline constructs (#526) (Guillaume Petiot)
  + Disable docstring parsing for external tests (#518) (Guillaume Petiot)
  + Fix odoc normalize (#520) (Guillaume Petiot)
  + Better docstring error msgs (#519) (Guillaume Petiot)
  + Fix odoc seps (#511) (Guillaume Petiot)
  + Improve: option 'single-case' (#426) (Guillaume Petiot)
  + Add a parens-tuple-patterns configuration option (#498) (Nathan Rebours)
  + Fix: comments should not be parsed for diff (#509) (Guillaume Petiot)
  + Fix: odoc refs (#510) (Guillaume Petiot)
  + Fix formatting of or-patterns in try expressions (#503) (Nathan Rebours)
  + Test: improve test_branch.sh to allow different config for branch (#496) (Josh Berdine)
  + Improve: option 'parens-ite' (#430) (Guillaume Petiot)
  + fix break-struct for toplevel items (not in a struct) (#497) (Guillaume Petiot)
  + Fix: breaking of variant types (#486) (Guillaume Petiot)
  + Improve: autocompletion of git branch names for test_branch.sh (#485) (Guillaume Petiot)
  + Fix: Sanitize docstring check (#481) (Guillaume Petiot)
  + Improve the formatting of lists in doc comments (#480) (Jérémie Dimino)
  + Add PR test script and update contributing guidelines with expected usage (#479) (Josh Berdine)
  + Fix break struct natural (#443) (Guillaume Petiot)
  + Fix: disable-outside-detected-project: disable ocamlformat when no .ocamlformat file is found (#475) (Guillaume Petiot)
  + Improve: error message when docstrings move (#446) (Guillaume Petiot)
  + Improve: print-config prints all options (#465) (Guillaume Petiot)
  + Ocamldoc docstrings (#460) (Guillaume Petiot)
  + Doc: disable-outside-detected-project (#468) (Guillaume Petiot)
  + Improve: shorter output of regtests (#469) (Guillaume Petiot)
  + Admin: add code of conduct and copyright headers to build and package system (Josh Berdine)
  + Improve: add license header for tools/ocamlformat-diff/ocamlformat_diff.ml (#466) (Guillaume Petiot)
  + Build: a few simplifications enabled by dune 1.1.1 (#457) (Josh Berdine)
  + Improve: record fields with attributes and docs in type definitions (#458) (Josh Berdine)
  + Fix exception comments (#459) (Guillaume Petiot)
  + Ocamlformat diff tool (#450) (Guillaume Petiot)

### 0.8 (2018-10-09)

  + Improve: set break-sequences in sparse and compact profiles (#455) (Josh Berdine)
  + Improve: keep a space inside tuples parens (#453) (Guillaume Petiot)
  + Improve: --root option to isolate configuration files (#402) (Guillaume Petiot)
  + Fix: missing parens around partially-applied `::` (#452) (Josh Berdine)
  + Fix: parens around expressions with attributes (#441) (Guillaume Petiot)
  + Build: do not execute shell scripts directly in build (#448) (David Allsopp)
  + Add: read ocp indent config files (#445) (Guillaume Petiot)
  + Improve: option 'break-sequences' (#434) (Guillaume Petiot)
  + Improve: option 'no-indicate-multiline-delimiters' to have less whitespaces (#429) (Guillaume Petiot)
  + Fix: outdent before arrow (#444) (Guillaume Petiot)
  + Improve: User documentation (#449) (Guillaume Petiot)
  + Improve: option 'cases-exp-indent' to adjust indent (#428) (Guillaume Petiot)
  + Add: compact and sparse profiles (#408) (Josh Berdine)
  + Improve: explicit error message in case of 'permission denied' error (#425) (Guillaume Petiot)
  + Fix: comment stabilization in Pexp_override (#422) (Guillaume Petiot)
  + Fix: corner case while formatting type variables   (#440) (Hugo Heuzard)
  + Fix: many missing comments  (#418) (Hugo Heuzard)
  + Fix: asserts and attributes (#414) (Hugo Heuzard)
  + Fix: extension and attribute (#417) (Hugo Heuzard)
  + Improve: support for function%ext (#416) (Hugo Heuzard)
  + Fix: Inconsistent spacing around comments in signatures vs structures (#437) (Guillaume Petiot)
  + Improve: better error with location when comment dropped (#401) (Guillaume Petiot)
  + Fix doc comments (#413) (Hugo Heuzard)
  + Improve: use input_name for error messages (Hugo Heuzard)
  + Improve: break after inherit (Hugo Heuzard)
  + Fix: aliases inside constructor declaration (#424) (Guillaume Petiot)
  + Fix: broken invariant for Pmod_unpack (#421) (Guillaume Petiot)
  + Fix: print error details in debug mode only (#420) (Hugo Heuzard)
  + Fix: mark_parenzed_inner_nested_match (Hugo Heuzard)
  + Improve: tune the janestreet profile (Hugo Heuzard)
  + Improve: disable ocamlformat if no dot ocamlformat in the project (#391) (Hugo Heuzard)
  + Improve: new option to control spacing around let bindings (#344) (Hugo Heuzard)
  + Fix: prec of string/array sugar (#381) (Hugo Heuzard)
  + Fix: lost comment in constraint expression (#400) (Guillaume Petiot)
  + Fix: lost cmt near functor (#399) (Guillaume Petiot)
  + Improve: preset profiles (default & janestreet) (#390) (Guillaume Petiot)
  + Improve: try to fit simple list/array elements on a single line (#375) (Guillaume Petiot)
  + Fix: bad comment spacing with module-item-spacing=compact (#395) (Guillaume Petiot)
  + Fix: dropped comment in revapply of extension (#394) (Guillaume Petiot)
  + Improve: let-and structures spacing depends on module-item-spacing (#367) (Guillaume Petiot)
  + Fix: consecutive prefix operator (#386) (Hugo Heuzard)
  + Fix: invalid (#383) (Hugo Heuzard)
  + Fix: lazy and alias (#388) (Hugo Heuzard)
  + Improve: main loop and error reporting (#389) (Hugo Heuzard)
  + Fix: exposed_left_typ (#385) (Hugo Heuzard)
  + Fix: rec functor (#382) (Hugo Heuzard)
  + Fix: while%ext/for%ext (Hugo Heuzard)
  + Fix: more on class (Hugo Heuzard)
  + Fix: invalid syntax on class (Hugo Heuzard)
  + Improve: follow XDG for global config files (Guillaume Petiot)
  + Improve: add support for bigarray sugar index operator (Hugo Heuzard)
  + Add: support reading input from stdin (#353) (Brandon Kase)
  + Fix: the precedence of options (Guillaume Petiot)
  + Improve: doc of config option choice alternatives (#354) (Josh Berdine)
  + Improve: string formatting (Hugo Heuzard)

  (plus internal, build, test, etc. changes including contributions from
   Guillaume Petiot, Hugo Heuzard, Josh Berdine, David Allsopp, Anil Madhavapeddy)

### 0.7 (2018-08-23)

  + Improve: simplify setting option defaults, slight --help improvement (#350) (Josh Berdine)
  + Improve: update emacs mode to use replace-buffer-contents (#345) (Hugo Heuzard)
  + Improve: add option to not force-break structs (#346) (Josh Berdine)
  + Improve: move 'formatting' options into separate section (#348) (Guillaume Petiot)
  + Improve: fun sugar (Hugo Heuzard)
  + Improve: add option to omit open lines between one-line module items (#303) (Guillaume Petiot)
  + Fix: infix ops (Hugo Heuzard)
  + Improve: reformat files with no locations (Hugo Heuzard)
  + Improve: better error when max-iters = 1 (Hugo Heuzard)
  + Improve: breaking before arrows in pattern match casees (Josh Berdine)
  + Improve: no parens for trailing 'not' (Hugo Heuzard)
  + Improve: missing break hint, fix #331 (Hugo Heuzard)
  + Improve: comments before match (#330) (Josh Berdine)
  + Fix: missing comments (Hugo Heuzard)
  + Fix: missing attributes due to sugar (Hugo Heuzard)
  + Fix: parens non trivial rhs for # infix ops (Hugo Heuzard)
  + Improve: let-module-in break before `in` (#328) (Josh Berdine)
  + Improve: sugar for nestest module_with (Hugo Heuzard)
  + Improve: attributes on let bindings (#324) (Josh Berdine)
  + Improve: wrapping of functor args in type declaration (#315) (Guillaume Petiot)
  + Fix: comments attachment with infix ops (Hugo Heuzard)
  + Fix: comments attachment with Pexp_fun (Hugo Heuzard)
  + Fix: docstrings as attributes (Hugo Heuzard)
  + Improve: refactor and improve documentation of options (#302) (Guillaume Petiot)
  + Improve: error reporting in emacs integration (#304) (Josh Berdine)
  + Improve: pexp_open as final arg of infix op (#314) (Josh Berdine)
  + Fix: missing parens around labeled record pattern arg (Josh Berdine)
  + Fix: missing attributes (Hugo Heuzard)
  + Fix: duplicated (x3) attributes in pexp_letmodule (Hugo Heuzard)
  + Improve: allow to locally disable ocamlformat (Hugo Heuzard)
  + Improve: corner case indentation of fun -> function (#312) (Josh Berdine)
  + Improve: labeled, optional, and default args (Josh Berdine)
  + Improve: punning default arg with type constraint (Josh Berdine)
  + Improve: add options to controls various spaces (#284) (Hugo Heuzard)
  + Improve: add option to disable wrapping fun args (#283) (Hugo Heuzard)
  + Improve: add option --break-cases to break each pattern-matching case (#251) (Guillaume Petiot)
  + Improve: rename --nested-parens option (Hugo Heuzard)
  + Improve: ws before colon for constraint (#293) (Hugo Heuzard)
  + Improve: option to choose where to parens nested match (Hugo Heuzard)
  + Improve: always parens nested match (even the right most one) (Hugo Heuzard)
  + Improve: always break for let_and contruct (Hugo Heuzard)
  + Fix: missing comments (Hugo Heuzard)
  + Improve: Add option to preserve style of local module open (#267) (Guillaume Petiot)
  + Improve: preserve extension point formatting (Hugo Heuzard)
  + Improve: make double semi consistent between implementation and use_file (#292) (Hugo Heuzard)
  + Improve: configure ocamlformat using attributes (Hugo Heuzard)
  + Improve: extension point (Hugo Heuzard)
  + Improve: break in type declaration for variant and record (#280) (Hugo Heuzard)
  + Fix: memory leak (Hugo Heuzard)
  + Test: add ocaml compiler to test suite, and improve `make -C test` (Josh Berdine)
  + Fix: unary operator +/- (Hugo Heuzard)
  + Fix: doc comments in class (Hugo Heuzard)
  + Fix: ocaml bug, sort fields (Hugo Heuzard)
  + Improve: empty mod with comments (Hugo Heuzard)
  + Improve: disable warning generated by the lexer in quiet mode (Hugo Heuzard)
  + Fix: record update (Hugo Heuzard)
  + Fix: rec let binding and attribute (Hugo Heuzard)
  + Fix: punning (Hugo Heuzard)
  + Fix: let open and constraint (Hugo Heuzard)
  + Fix: not extension sugar when attribute (Hugo Heuzard)
  + Fix: no-comment-check missing case (Hugo Heuzard)
  + Fix: string literal (Hugo Heuzard)
  + Fix: format of infix in presence of %; (Hugo Heuzard)
  + Fix: let binding and type annot (Hugo Heuzard)
  + Fix: binding when lhs is an extension (Hugo Heuzard)
  + Fix: pat constraint in payload (Hugo Heuzard)
  + Fix: let rec with extension (Hugo Heuzard)
  + Fix: comments (Hugo Heuzard)
  + Fix: comments in fmt_case (Hugo Heuzard)
  + Fix: comments around Longident (Hugo Heuzard)
  + Fix: missing comment for pmty_with (Hugo Heuzard)
  + Improve: add option to disambiguate infix precedence with parens (Josh Berdine)
  + Improve: `not` when infix op arg (Josh Berdine)
  + Improve: add a flag to skip all checks about comments (Hugo Heuzard)
  + Improve: breaking of module ident/unpack/extension exps (#269) (Josh Berdine)
  + Fix: literal sub-exps with attributes (Josh Berdine)
  + Fix: many fixes regarding attributes (Hugo Heuzard)
  + Improve: preserve formatting of block comments (#255) (Hugo Heuzard)
  + Improve: breaking of applications with long literal list args (#258) (Josh Berdine)
  + Fix: sugar functor (Hugo Heuzard)
  + Fix: type alias in variant (Hugo Heuzard)
  + Improve: formatting of comments (Josh Berdine)
  + Fix: prefix operators (Hugo Heuzard)
  + Fix: exception declarations (Hugo Heuzard)
  + Fix: doc comments in structure (#250) (Hugo Heuzard)
  + Fix: add parens around pat with trailing attr (Hugo Heuzard)
  + Fix: let binding and Ppat_or (Hugo Heuzard)
  + Fix: be more permissive with pattern (Hugo Heuzard)
  + Fix: fix string_literal with when its location includes its attribute (#244) (Hugo Heuzard)
  + Improve: improve errors returned to the user. (#243) (Hugo Heuzard)
  + Fix: missing comments for Pexp_construct (#240) (Hugo Heuzard)
  + Fix: multiple fixes around classes (#242) (Hugo Heuzard)
  + Fix: comments in empty () and [] (#241) (Hugo Heuzard)
  + Fix: support empty variant (#239) (Hugo Heuzard)
  + Fix: add missing attribute (#238) (Hugo Heuzard)
  + Fix: be more permissive with ppat_interval (#237) (Hugo Heuzard)
  + Improve: remove trailing ws (#210) (Hugo Heuzard)
  + Improve: attributes on type declarations (#232) (Josh Berdine)
  + Improve: breaking of infix Array and String get and set ops (#233) (Josh Berdine)
  + Fix: attributes and doc comments (#221) (Hugo Heuzard)
  + Improve: spacing of module unpack (#230) (Josh Berdine)
  + Improve: no parent for new (Hugo Heuzard)
  + Fix: Revert: Improve: remove redundant parens around application operators (Hugo Heuzard)
  + Improve: array alignment (#226) (Hugo Heuzard)
  + Improve: nested array infix ops (#225) (Hugo Heuzard)
  + Fix: is_adjacent and remove [~inclusive] from [Source.string_between] (Hugo Heuzard)
  + Fix: Cmts.CmtSet.split (Hugo Heuzard)
  + Improve: Allow comments inside empty delimited "things" (#223) (Hugo Heuzard)
  + Fix: Source.ends_line (#222) (Hugo Heuzard)
  + Improve: empty struct and sig (#217) (Hugo Heuzard)
  + Improve: support for toplevel files (#218) (Hugo Heuzard)
  + Fix: string literal, fix #214 (#219) (Hugo Heuzard)
  + Improve: more tuning for functors (Hugo Heuzard)
  + Improve: sugar for functor type with multiple args (Hugo Heuzard)
  + Improve: sugar for functors with multiple args (Hugo Heuzard)
  + Improve: module type with (Hugo Heuzard)
  + Improve: break before with/and type (Hugo Heuzard)
  + Improve: break between fun args (Hugo Heuzard)
  + Improve: module unpacking (#215) (Hugo Heuzard)
  + Improve: for & while loops (#211) (Hugo Heuzard)
  + Fix: attributes on ite (#209) (Hugo Heuzard)
  + Fix: partially applied (+) and (-) (#208) (Hugo Heuzard)
  + Fix: polymorphic variant (#202) (Hugo Heuzard)
  + Fix: parens with lazy pat (fix #199) (#201) (Hugo Heuzard)
  + Improve: omit excess indentation of `function` cases (Josh Berdine)
  + Improve: extensions with payloads of multiple structure items (Josh Berdine)
  + Improve: parenthesization and attribute placement of if-then-else (Josh Berdine)
  + Fix: do not attach comments to docstrings (Josh Berdine)
  + Fix: short syntax for extensions (#193) (Hugo Heuzard)
  + Fix: missing attrs for pcl_fun (Hugo Heuzard)
  + Fix: pos of attribute for functors (Hugo Heuzard)
  + Fix: () module only if not attrs (Hugo Heuzard)
  + Fix: missing attrs for object (Hugo Heuzard)
  + Fix: no short form of extension with attribs (Hugo Heuzard)
  + Fix: normalization for Pexp_poly and Pexp_constraint (#190) (Hugo Heuzard)
  + Fix: some parenthesization context checks (#189) (Hugo Heuzard)
  + Fix: attributes on fun expressions (Josh Berdine)
  + Fix: extensions with multiple module-level eval expressions (#185) (Josh Berdine)
  + Fix: functor & apply (#182) (Hugo Heuzard)
  + Fix: module rec with (Hugo Heuzard)
  + Fix: more parens in pat_constraint (Hugo Heuzard)
  + Improve: tuple & constraint (Hugo Heuzard)
  + Improve: empty module (#178) (Hugo Heuzard)
  + Fix: extensible variant (#177) (Hugo Heuzard)
  + Fix: index operator (#176) (Hugo Heuzard)
  + Improve: empty module sig (Hugo Heuzard)
  + Fix: add attributes to module signature (Hugo Heuzard)
  + Add: support for objects and classes (#173) (Hugo Heuzard)
  + Improve: remove some redundant parens around tuple types (Josh Berdine)
  + Fix: args in let bindings (Hugo Heuzard)
  + Improve: let module%ext (Hugo Heuzard)
  + Fix: infix op in alias (Hugo Heuzard)
  + Fix: extensions pat (Hugo Heuzard)
  + Fix: limit use of short syntax for extensions (Hugo Heuzard)
  + Improve: allow break after Psig_include (Josh Berdine)
  + Fix: { (a; b) with a; b } (Hugo Heuzard)
  + Fix: with type [longident] (Hugo Heuzard)
  + Fix: attributes on polymorphic variants (Hugo Heuzard)
  + Fix: attribute in let bindings (Hugo Heuzard)
  + Fix: private in extensible variant (Hugo Heuzard)
  + Fix: gadt in extensible variant (Hugo Heuzard)
  + Fix: missing parens in list pattern (Hugo Heuzard)
  + Improve: format [new e] like an apply (Hugo Heuzard)
  + Fix: parens for constraint (Hugo Heuzard)
  + Fix: avoid emitting `>]` which is an unparsable keyword (#171) (Hugo Heuzard)
  + Fix: misplaced comments on `module type of` (Josh Berdine)

  (plus many internal, build, test, etc. changes including contributions from
   Hugo Heuzard, Josh Berdine, Thomas Gazagnaire, and Sebastien Mondet)

### 0.6 (2018-04-29)

- Features
  + Add: option to align all infix ops (#150) (hhugo)
  + Add: option to attempt to indent the same as ocp-indent (#162)
  + Add: option for no discretionary parens for tuples (#157) (hhugo)
  + Add: alternative format for if-then-else construct (#155) (hhugo)
  + Add: option to customize position of doc comments (#153) (hhugo)

- Bug fixes
  + Fix: dropped item attributes on module expressions
  + Fix: toplevel let%ext (#167) (hhugo)
  + Fix: parens around type alias & empty object type (#166) (hhugo)
  + Fix: missing comments for [let open] (#165) (hhugo)
  + Fix: missing comments in ppat_record (#164) (hhugo)
  + Fix: check_typ wrt constraint on module type (#163) (hhugo)
  + Fix: let binding with constraint (#160) (hhugo)
  + Fix: handle generative functor type (#152) (hhugo)

- Formatting improvements
  + Improve: remove redundant parens around application operators
  + Improve: parenthesize and break infix constructors the same as infix ops
  + Improve: consider prefix ops and `not` to be trivial if their arg is
  + Improve: align arrow type args and do not wrap them (#161)
  + Improve: formatting for multiple attributes (#154) (hhugo)
  + Improve: keep the original string escaping (#159) (hhugo)
  + Improve: discretionary parens in patterns (#151) (hhugo)
  + Improve: breaking of infix op arguments
  + Improve: consider some extensions to be "simple"
  + Improve: punning (#158) (hhugo)
  + Improve: force break of let module/open/exception/pats (#149) (hhugo)

- Build, packaging, and testing
  + Add support for bisect (#169) (hhugo)
  + Exclude failing tests from `make -C test`

### 0.5 (2018-04-17)

- Features
  + Add: support for new%js (#136) (hhugo)
  + Add: support for Ptyp_object (#104) (Sebastien Mondet)
  + Use original filename when given in error messages. (#96) (Mathieu Barbin)

- Bug fixes
  + Fix: allow extensions in types (#143) (hhugo)
  + Fix: parens on symbol type constructor
  + Fix: parenthesization of '!=' partial application as a prefix op (#126) (hhugo)
  + Fix: parens around Ppat_constraint under Pexp_match or Pexp_try (#124) (hhugo)
  + Fix: parenthesization of tuple args of variant type declarations (#122) (hhugo)
  + Fix: missing parens around list inside Constr pattern (#123) (hhugo)
  + Fix: incorrect breaking of long strings (#130) (hhugo)
  + Fix: missing parens inside array literal (#129) (hhugo)
  + Fix: attributes on arguments of function (#121) (hhugo)
  + Fix: floating docstrings within a type declaration group
  + Fix: missing parens in sugared Array.set
  + Fix: missing attributes on patterns
  + Fix: is_prefix_id for != (#112) (hhugo)
  + Fix: missing parens around module value types in signatures (#108) (Hezekiah M. Carty)
  + Fix: floating docstrings within a value binding group
  + Fix: missing attributes on extension points (#102) (Hezekiah M. Carty)
  + Fix: extensible variants with aliases (#100) (Hezekiah M. Carty)
  + Fix: several issues with extension sequence expressions
  + Fix: generative functors
  + Fix: preserve files with an empty ast (instead of failing) (#92) (Mathieu Barbin)
  + Fix: missing extension on Pexp_sequence
  + Fix: missing docstrings and attributes on types
  + Fix: missing parens around sugared Array and String operations
  + Fix: missing parens around Pexp_newtype
  + Fix: missing parens around Ppat_constraint, Ppat_or, and Ppat_unpack
  + Fix: dropped space when string wrapped between spaces
  + Fix: repeated ppx extension on mutual/recursive let-bindings (#83) (Mathieu Barbin)
  + Fix: dropped comments on Pmty_typeof
  + Fix: missing parens around Ppat_unpack under Ppat_constraint

- Formatting improvements
  + Improve: two open lines following multiline definition only with --sparse (#144)
  + Improve: indent rhs of ref update (#139) (hhugo)
  + Improve: no parens around precedence 0 infix ops (refines #115) (#141) (hhugo)
  + Improve: support (type a b c) (#142) (hhugo)
  + Improve: no parens for { !e with a } (#138) (hhugo)
  + Improve: no parens for constr inside list pattern. (#140) (hhugo)
  + Improve: generative functor applications (#137) (hhugo)
  + Improve: omit parens around lists in local opens (#134) (hhugo)
  + Prepare for ocaml#1705 (#131) (hhugo)
  + Improve: comment wrapping for dangling close
  + Improve: if-then-else conditions that break
  + Improve: suppress spurious terminal line break in wrapped strings
  + Improve: parens for nested constructors in pattern (#125) (hhugo)
  + Improve: remove duplicate parens around Ptyp_package
  + Improve: indentation after comment within record type declaration
  + Improve: add discretionary parens on nested binops with different precedence
  + Improve: empty module as functor argument (#113) (hhugo)
  + Improve: indentation of multiple attributes
  + Improve: attributes on short structure items
  + Improve: attributes on type declarations
  + Improve: tuple attribute args
  + Improve: parenthesization of Ppat_or
  + Improve: determination of file kind based on provided name
  + Improve: extension on the let at toplevel: e.g. let%expect_test _ (#94) (Mathieu Barbin)
  + Improve: constraints in punned record fields (#93) (Mathieu Barbin)
  + Improve: nullary attributes
  + Improve: Ppat_tuple under Ppat_array with unnecessary but clearer parens
  + Improve: breaking of arguments following wrapped strings

- Build, packaging, and testing
  + Simplify using `(universe)` support in jbuilder 1.0+beta20
  + Add some regtests (#135) (hhugo)
  + Upgrade to Base v0.11.0 (#103) (Jérémie Dimino)
  + Add Travis CI script
  + Fix: build [make reason] (#97) (Mathieu Barbin)
  + Simplify Makefile due to jbuilder 1.0+beta18

### 0.4 (2018-02-24)

- Features
  + Wrap lines in string literals, comments and docstrings
  + Improve char escaping to ascii / uniform hexa / utf8 (#73)
  + Add support for `Pexp_new` expressions (#76) (Sebastien Mondet)
  + Add support for `Pexp_send _` expressions (#72) (Sebastien Mondet)
  + Add options to format chars and break strings (#70) (Sebastien Mondet)
  + Formatting of %ext on if/while/for/match/try/; (#63) (Hezekiah M. Carty)
  + Disable formatting with [@@@ocamlformat.disable] (#66) (Hezekiah M. Carty)

- Formatting improvements
  + Improve sequences under if-then-else with unnecessary but safer parens
  + Improve optional arguments with type constraints
  + Improve let-bound functions with type constraints
  + Improve newtype constraints in let-bindings
  + Improve placement of exception docstrings

- Bug fixes
  + Fix missing break hint before comment on sugared `[]`
  + Fix formatting of [%ext e1]; e2 (#75) (Hezekiah M. Carty)
  + Fix missing parens around let exception, let module, for, while under apply
  + Fix missing parens under alias patterns
  + Fix placement of attributes on extension constructors
  + Fix missing parens around unpack patterns
  + Fix let-bindings with pattern constraints
  + Fix mutually recursive signatures

### 0.3 (2017-12-21)

- Features
  + Output to stdout if output file omitted

- Bug fixes
  + Fix Ppat_any value bindings
  + Fix missing parens around variant patterns in fun arg
  + Fix position of comments attached to end of sugared lists
  + Fix missing comments on module names
  + Fix package type constraints
  + Fix first-class module alias patterns
  + Fix first-class module patterns in let bindings
  + Fix missing parens around Ptyp_package under Psig_type
  + Fix missing "as" in Ptyp_alias formatting (Hezekiah M. Carty)
  + Fix let bindings with constraints under 4.06

- Formatting improvements
  + Improve line breaking of or-patterns
  + Improve placement of comments within pattern matches
  + Improve clarity of aliased or-patterns with parens
  + Improve matches on aliased or-patterns
  + Improve infix applications in limbs of if-then-else
  + Improve final function arguments following other complex arguments
  + Improve consistency of paren spacing after Pexp_fun
  + Improve sugar for Pexp_let under Pexp_extension
  + Improve sugar for newtype
  + Improve first-class module expressions
  + Improve indentation when comments are sprinkled through types
  + Do not add open line after last binding in a structure

- Build and packaging
  + Simplify build and packaging, and adopt some common practices
  + Add Warnings.Errors argument for < 4.06 compatibility (Hezekiah M. Carty)
  + Update base to v0.10.0 (Hezekiah M. Carty)

### 0.2 (2017-11-09)

- Features
  + Check fatal warnings not only in inplace mode

- Documentation
  + Improve doc of --no-warn-error
  + Mention object language not implemented
  + Update documentation of --output

- Bug fixes
  + Colon instead of arrow before type for GADT constructors with no arguments (Mehdi Bouaziz)
  + Fix some dropped comments attached to idents
  + Fix missing parens around Ppat_alias under Ppat_variant
  + Fix module type constraints on functors
  + Fix broken record field punning
  + Fix broken docstring attachment with multiple docstrings
  + Fix missing parens around application operators
  + Fix missing parens around Ppat_or under Ppat_variant
  + Fix missing/excess parens around Pexp_open under Pexp_apply/Pexp_construct
  + Fix duplicated attributes on Pexp_function
  + Fix missing parens around Ptyp_package under Pstr_type
  + Add '#' to the list of infix operator prefix (octachron)
  + Do not add space between `[` and `<` or `>` in variant types
  + Add a break hint before "constraint" in a type def (Hezekiah M. Carty)

- Formatting improvements
  + Remove unnecessary parens around Pexp_tuple under Pexp_open
  + Improve single-case matches
  + Improve constructor arguments
  + Remove unnecessary parens around match, etc. with attributes
  + Fix missing parens around constraint arg of variant type
  + Fix missing parens on left arg of infix list constructor
  + Fix missing parens around arrow type args of variant constructors
  + Fix missing parens around type of constraints on module exps

- Build and packaging
  + Separate Format patch into ocamlformat_support package
  + Fix test script
  + Unbreak build of ocamlformat_reason.ml (Marshall Roch)
  + Improve opam installation (JacquesPa)
  + Install emacs support via opam package

### 0.1 (2017-10-19)

- Initial release.<|MERGE_RESOLUTION|>--- conflicted
+++ resolved
@@ -4,11 +4,9 @@
 
   + Do not break inline elements such as `{i blah}` in docstrings (#1346) (Josh Berdine)
 
-<<<<<<< HEAD
+  + Distinguish hash-getter from hash-comparison infix operators. Operators of the form `#**#` or `#**.` where `**` can be 0 or more operator chars are considered getter operators and are not surrounded by spaces, as opposed to regular infix operators (#1376) (Guillaume Petiot)
+
   + Preserve `fun` keyword (#1380) (Guillaume Petiot)
-=======
-  + Distinguish hash-getter from hash-comparison infix operators. Operators of the form `#**#` or `#**.` where `**` can be 0 or more operator chars are considered getter operators and are not surrounded by spaces, as opposed to regular infix operators (#1376) (Guillaume Petiot)
->>>>>>> 3e48f7e4
 
 #### Bug fixes
 
