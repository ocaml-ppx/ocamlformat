# Changelog

Items marked with an asterisk (\*) are changes that are likely to format
existing code differently from the previous release when using the default
profile. This started with version 0.26.0.

## unreleased

### Fixed

- Fixed `wrap-comments=true` not working with the janestreet profile (#2645, @Julow)
  Asterisk-prefixed comments are also now formatted the same way as with the
  default profile.

- Fixed `nested-match=align` not working with `match%ext` (#2648, @EmileTrotignon)

- Fixed the AST generated for bindings of the form `let pattern : type = function ...`
  (#2651, @v-gb)

- Print valid syntax for the corner case (1).a (#2653, @v-gb)

- `Ast_mapper.default_mapper` now iterates on the location of `in` in `let+ .. in ..`
  (#2658, @v-gb)

- Fix missing parentheses in `let+ (Cstr _) : _ = _` (#2661, @Julow)
  This caused a crash as the generated code wasn't valid syntax.

<<<<<<< HEAD
- ocamlformat is now more robust when used as a library to print modified ASTs
  (#2659, @v-gb)
=======
- Fix bad indentation of `let%ext { ...` (#2663, @EmileTrotignon)
  with `dock-collection-brackets` enabled.
>>>>>>> 1853f0d9

## 0.27.0

### Highlight

- \* Support OCaml 5.2 syntax (#2519, #2544, #2590, #2596, #2621, #2628, @Julow, @EmileTrotignon, @hhugo)
  This includes local open in types, raw identifiers, and the new
  representation for functions.
  This might change the formatting of some functions due to the formatting code
  being completely rewritten.

- Support OCaml 5.3 syntax (#2609, #2610, #2611, #2622, #2623, #2562, #2624, #2625, #2627, @Julow, @Zeta611)
  This adds support for effect patterns, short functor type arguments and utf8
  identifiers.
  To format code using the new `effect` syntax, add this option to your
  `.ocamlformat`:
  ```
  ocaml-version = 5.3
  ```

- Documentation comments are now formatted by default (#2390, @Julow)
  Use the option `parse-docstrings = false` to restore the previous behavior.

- \* Consistent indentation of polymorphic variant arguments (#2427, @Julow)
  Increases the indentation by one to make the formatting consistent with
  normal variants. For example:
  ```
    ...
    (* before *)
      (`Msg
        (foo bar))
    (* after *)
      (`Msg
         (foo bar))
  ```

- Build on OCaml 5.3 (#2603, @adamchol, @Julow)

### Added

- Improve the emacs plugin (#2577, #2600, @gridbugs, @thibautbenjamin)
  Allow a custom command to be used to run ocamlformat and add compatibility
  with emacs ocaml tree-sitter modes.

- Added option `let-binding-deindent-fun` (#2521, @henrytill)
  to control the indentation of the `fun` in:
  ```
  let f =
   fun foo ->
    bar
  ```

- Added back the flag `--disable-outside-detected-project` (#2439, @gpetiot)
  It was removed in version 0.22.

- Support newer Odoc syntax (#2631, #2632, #2633, @Julow)

### Changed

- \* Consistent formatting of comments (#2371, #2550, @Julow)
  This is mostly an internal change but some comments might be formatted differently.

- \* Improve formatting of type constraints with type variables (#2437, @gpetiot)
  For example:
  ```
  let f : type a b c.
      a -> b -> c =
    ...
  ```

- \* Improve formatting of functor arguments (#2505, @Julow)
  This also reduce the indentation of functor arguments with long signatures.

- Improvements to the Janestreet profile (#2445, #2314, #2460, #2593, #2612, @Julow, @tdelvecchio-jsc)

- \* Undo let-bindings and methods normalizations (#2523, #2529, @gpetiot)
  This remove the rewriting of some forms of let-bindings and methods:
  + `let f x = (x : int)` is no longer rewritten into `let f x : int = x`
  + `let f (type a) (type b) ...` is no longer rewritten into `let f (type a b) ...`
  + `let f = fun x -> ...` is no longer rewritten into `let f x = ...`

- \* The `break-colon` option is now taken into account for method type constraints (#2529, @gpetiot)

- \* Force a break around comments following an infix operator (fix non-stabilizing comments) (#2478, @gpetiot)
  This adds a line break:
  ```
    a
    ||
    (* this comment is now on its own line *)
    b
  ```

### Fixed

- Fix placement of comments in some cases (#2471, #2503, #2506, #2540, #2541, #2592, #2617, @gpetiot, @Julow)
  Some comments were being moved or causing OCamlformat to crash.
  OCamlformat refuses to format if a comment would be missing in its output, to avoid loosing code.

- Fix attributes being dropped or moved (#2247, #2459, #2551, #2564, #2602, @EmileTrotignon, @tdelvecchio-jsc, @Julow)
  OCamlformat refuses to format if the formatted code has a different meaning than the original code, for example, if an attribute is removed.
  We also try to avoid moving attributes even if that doesn't change the original code, for example we no longer format `open[@attr] M` as `open M [@@attr]`.

- Remove trailing space inside a wrapping empty signature (#2443, @Julow)
- Fix extension-point spacing in structures (#2450, @Julow)
- \* Consistent break after string constant argument (#2453, @Julow)
- \* Fix cinaps comment formatting to not change multiline string contents (#2463, @tdelvecchio-jsc)
- \* Fix the indentation of tuples in attributes and extensions (#2488, @Julow)
- \* Fix weird indentation and line breaks after comments (#2507, #2589, #2606, @Julow)
- \* Fix unwanted alignment in if-then-else (#2511, @Julow)
- Fix missing parentheses around constraint expressions with attributes (#2513, @alanechang)
- Fix formatting of type vars in GADT constructors (#2518, @Julow)
- Fix `[@ocamlformat "disable"]` in some cases (#2242, #2525, @EmileTrotignon)
  This caused a bug inside `class type` constructs and when attached to a `let ... in`
- Display `a##b` instead of `a ## b` and similarly for operators that start with # (#2580, @v-gb)
- \* Fix arrow type indentation with `break-separators=before` (#2598, @Julow)
- Fix missing parentheses around a let in class expressions (#2599, @Julow)
- Fix formatting of paragraphs in lists in documentation (#2607, @Julow)
- Avoid unwanted space in references and links text in documentation (#2608, @Julow)
- \* Improve the indentation of attributes in patterns (#2613, @Julow)
- \* Avoid large indentation in patterns after `let%ext` (#2615, @Julow)

## 0.26.2 (2024-04-18)

### Changed

- Compatible with OCaml 5.2.0 (#2510, @gpetiot, @Julow)

## 0.26.1 (2023-09-15)

### Changed

- Compatible with OCaml 5.1.0 (#2412, @Julow)
  The syntax of let-bindings changed sligthly in this version.
- Improved ocp-indent compatibility (#2428, @Julow)
- \* Removed extra break in constructor declaration with comment (#2429, @Julow)
- \* De-indent the `object` keyword in class types (#2425, @Julow)
- \* Consistent formatting of arrows in class types (#2422, @Julow)

### Fixed

- Fix dropped attributes on a begin-end in a match case (#2421, @Julow)
- Fix dropped attributes on begin-end in an if-then-else branch (#2436, @gpetiot)
- Fix non-stabilizing comments before a functor type argument (#2420, @Julow)
- Fix crash caused by module types with nested `with module` (#2419, @Julow)
- Fix ';;' formatting between doc-comments and toplevel directives (#2432, @gpetiot)

## 0.26.0 (2023-07-18)

### Removed

- Remove `--numeric` feature (#2333, #2357, @gpetiot)

### Deprecated

### Fixed

- Fix crash caused by `let f (type a) :> a M.u = ..` (#2399, @Julow)
- Fix crash caused by `module T = (val (x : (module S)))` (#2370, @Julow)
- Fix invalid formatting of `then begin end` (#2369, @Julow)
- Protect match after `fun _ : _ ->` (#2352, @Julow)
- Fix invalid formatting of `(::)` (#2347, @Julow)
- Fix indentation of module-expr extensions (#2323, @gpetiot)
- \* Remove double parentheses around tuples in a match (#2308, @Julow)
- \* Remove extra parentheses around module packs (#2305, @Julow, @gpetiot)
- Fix indentation of trailing double-semicolons (#2295, @gpetiot)
- Fix formatting of comments in "disable" chunks (#2279, @gpetiot)
- Fix non-stabilizing comments attached to private/virtual/mutable keywords (#2272, #2307, @gpetiot, @Julow)

### Changed

- Improve formatting of doc-comments (#2338, #2349, #2376, #2377, #2379, #2378, @Julow)
  Remove unnecessary escaping and preserve empty lines.
- \* Indent `as`-patterns that have parentheses (#2359, @Julow)
- Don't print warnings related to odoc code-blocks when '--quiet' is set (#2336, #2373, @gpetiot, @Julow)
- \* Improve formatting of module arguments (#2322, @Julow)
- \* Don't indent attributes after a let/val/external (#2317, @Julow)
- Consistent indentation of `@@ let+ x = ...` (#2315, #2396, @Julow)
  It was formatted differently than `@@ let x = ...`.
- \* Improve formatting of class expressions and signatures (#2301, #2328, #2387, @gpetiot, @Julow)
- \* Consistent indentation of `fun (type a) ->` following `fun x ->` (#2294, @Julow)
- \* Restore short-form formatting of record field aliases (#2282, #2388, @gpetiot, @Julow)
- \* Restore short-form for first-class modules: `((module M) : (module S))` is formatted as `(module M : S)`) (#2280, #2300, @gpetiot, @Julow)
- \* Improve indentation of `~label:(fun ...` (#2271, #2291, #2293, #2298, #2398, @Julow)
  The `fun` keyword is docked where possible and the arguments are indented to avoid confusion with the body.
- JaneStreet profile: treat comments as doc-comments (#2261, #2344, #2354, #2365, #2392, @gpetiot, @Julow)
- Tweaks the JaneStreet profile to be more consistent with ocp-indent (#2214, #2281, #2284, #2289, #2299, #2302, #2309, #2310, #2311, #2313, #2316, #2362, #2363, @gpetiot, @Julow)

### Added

- Handle short syntax for generative functor types (#2348, @gpetiot)
- Improved error reporting for unstable or dropped comments (#2292, @gpetiot)

## 0.25.1 (2023-03-06)

### Fixed

- Janestreet: Fix indentation of functions passed as labelled argument (#2259, @Julow)

## 0.25.0 (2023-02-24)

### Internal

- The declaration of options is a regular module instead of a functor. (#2193, @EmileTrotignon)

### Fixed

- Fix indentation when ocamlformat is disabled on an expression (#2129, @gpetiot)
- Reset max-indent when the `max-indent` option is not set (#2131, @hhugo, @gpetiot)
- Add missing parentheses around immediate objects having attributes attached in 4.14 (#2144, @gpetiot)
- Fix dropped comment attached to the identifier of an open-expression (#2155, @gpetiot)
- Correctly format chunks of file in presence of `enable`/`disable` floating attributes (#2156, @gpetiot)
- Remove abusive normalization in docstrings references (#2159, #2162, @EmileTrotignon)
- Fix parentheses around symbols in if-then-else branches (#2169, @gpetiot)
- Preserve position of comments around variant identifiers (#2179, @gpetiot)
- Fix parentheses around symbol identifiers (#2185, @gpetiot)
- Fix alignment inconsistency between let-binding and let-open (#2187, @gpetiot)
- Fix reporting of operational settings origin in presence of profiles (#2188, @EmileTrotignon)
- Fix alignment inconsistency of if-then-else in apply (#2203, @gpetiot)
- Fix automated Windows build (#2205, @nojb)
- Fix spacing between recursive module bindings and recursive module declarations (#2217, @gpetiot)
- ocamlformat-rpc: use binary mode for stdin/stdout (#2218, @rgrinberg)
- Fix interpretation of glob pattern in `.ocamlformat-ignore` under Windows (#2206, @nojb)
- Remove conf mutability, and correctly display the conventional profile when using print-config (#2233, @EmileTrotignon)
- Preserve position of comments around type alias (#2239, @EmileTrotignon)
- Preserve position of comments around constructor record (#2237, @EmileTrotignon)
- Preserve position of comments around external declaration strings (#2238, @EmileTrotignon, @gpetiot)
- Preserve position of comments around module pack expressions (#2234, @EmileTrotignon, @gpetiot)
- Correctly parenthesize array literals with attributes in argument positions (#2250, @ccasin)

### Changed

- Indent 2 columns after `initializer` keyword (#2145, @gpetiot)
- Preserve syntax of generative modules (`(struct end)` vs `()`) (#2135, #2146, @trefis, @gpetiot)
- Preserve syntax of module unpack with type constraint (`((module X) : (module Y))` vs `(module X : Y)`) (#2136, @trefis, @gpetiot)
- Normalize location format for warning and error messages (#2139, @gpetiot)
- Preserve syntax and improve readability of indexop-access expressions (#2150, @trefis, @gpetiot)
  + Break sequences containing indexop-access assignments
  + Remove unnecessary parentheses around indices
- Mute warnings for odoc code blocks whose syntax is not specified (#2151, @gpetiot)
- Improve formatting of odoc links (#2152, @gpetiot)
- Preserve sugared extension node attached to an `if` carrying attributes (#2167, @trefis, @gpetiot)
- Remove unnecessary parentheses around partially applied infix operators with attributes (#2198, @gpetiot)
- JaneStreet profile: doesn't align infix ops with open paren (#2204, @gpetiot)
- Re-use the type let_binding from the parser instead of value_binding, improve the spacing of let-bindings regarding of having extension or comments (#2219, @gpetiot)
- The `ocamlformat` package now only contains the binary, the library is available through the `ocamlformat-lib` package (#2230, @gpetiot)
- The position of module and module type attributes is now preserved. (#2451, #2455, @emiletrotignon)

### Added

- Add a `break-colon` option to decide whether to break before or after the `:` symbol in value binding declarations and type constraints. This behavior is no longer ensured by `ocp-indent-compat`. (#2149, @gpetiot)
- Format `.mld` files as odoc documentation files (#2008, @gpetiot)
- New value `vertical` for option `if-then-else` (#2174, @gpetiot)
- New value `vertical` for option `break-cases` (#2176, @gpetiot)
- New value `wrap-or-vertical` for option `break-infix` that only wraps high precedence infix ops (#1865, @gpetiot)

## 0.24.1 (2022-07-18)

### Added

- Support `odoc-parser.2.0.0` (#2123, @gpetiot)
  * Breaking change: incompatible with earlier versions of `odoc-parser`
  * New inline math elements `{m ...}` available in doc-comments
  * New block math elements `{math ...}` available in doc-comments

## 0.23.0 (2022-07-07)

### Removed

- `bench` binary is not distributed anymore to avoid name collisions (#2104, @gpetiot)

### Fixed

- Preserve comments around object open/close flag (#2097, @trefis, @gpetiot)
- Preserve comments around private/mutable/virtual keywords (#2098, @trefis, @gpetiot)
- Closing parentheses of local open now comply with `indicate-multiline-delimiters` (#2116, @gpetiot)
- emacs: fix byte-compile warnings (#2119, @syohex)

### Changed

- Use the API of ocp-indent to parse the `.ocp-indent` files (#2103, @gpetiot)
- JaneStreet profile: set `max-indent = 2` (#2099, @gpetiot)
- JaneStreet profile: align pattern-matching bar `|` under keyword instead of parenthesis (#2102, @gpetiot)

## 0.22.4 (2022-05-26)

### Removed

- Profiles `compact` and `sparse` are now removed (#2075, @gpetiot)
- Options `align-cases`, `align-constructors-decl` and `align-variants-decl` are now removed (#2076, @gpetiot)
- Option `disable-outside-detected-project` is now removed (#2077, @gpetiot)

### Deprecated

- Cancel the deprecations of options that are not set by the preset profiles (#2074, @gpetiot)

### Fixed

- emacs: Remove temp files in the event of an error (#2003, @gpetiot)
- Fix unstable comment formatting around prefix op (#2046, @gpetiot)

### Changed

- Qtest comments are not re-formatted (#2034, @gpetiot)
- ocamlformat-rpc is now distributed through the ocamlformat package (#2035, @Julow)
- Doc-comments code blocks with a language other than 'ocaml' (set in metadata) are not parsed as OCaml (#2037, @gpetiot)
- More comprehensible error message in case of version mismatch (#2042, @gpetiot)
- The global configuration file (`$XDG_CONFIG_HOME` or `$HOME/.config`) is only applied when no project is detected, `--enable-outside-detected-project` is set, and no applicable `.ocamlformat` file has been found. Global and local configurations are no longer used at the same time. (#2039, @gpetiot)
- Set `ocaml-version` to a fixed version (4.04.0) by default to avoid reproducibility issues and surprising behaviours (#2064, @kit-ty-kate)
- Split option `--numeric=X-Y` into `--range=X-Y` and `--numeric` (flag). For now `--range` can only be used with `--numeric`. (#2073, #2082, @gpetiot)

### Added

- New syntax `(*= ... *)` for verbatim comments (#2028, @gpetiot)
- Preserve the begin-end construction in the AST (#1785, @hhugo, @gpetiot)
- Preserve position of comments located after the semi-colon of the last element of lists/arrays/records (#2032, @gpetiot)
- Option `--print-config` displays a warning when an .ocamlformat file defines redundant options (already defined by a profile) (#2084, @gpetiot)

## 0.21.0 (2022-02-25)

### Fixed

- Add missing parentheses around variant class arguments (#1967, @gpetiot)
- Fix indentation of module binding RHS (#1969, @gpetiot)
- Fix position of `:=` when `assignment-operator=end-line` (#1985, @gpetiot)
- Fix position of comments attached to constructor decl (#1986, @gpetiot)
- Do not wrap docstrings, `wrap-comments` should only impact non-documentation comments, wrapping invalid docstrings would cause the whole file to not be formatted (#1988, @gpetiot)
- Do not break between 2 module items when the first one has a comment attached on the same line. Only a comment on the next line should induce a break to make it clear to which element it is attached to (#1989, @gpetiot)
- Preserve position of comments attached to the last node of a subtree (#1667, @gpetiot)
- Do not override the values of the following non-formatting options when a profile is set: `comment-check`, `disable`, `max-iters`, `ocaml-version`, and `quiet` (#1995, @gpetiot).
- Remove incorrect parentheses around polymorphic type constraint (#2002, @gpetiot)
- Handle cases where an attribute is added to a bind expression, e.g. `(x >>= (fun () -> ())) [@a]` (#2013, @emillon)
- Fix indentation of constraints of a package type pattern (#2025, @gpetiot)

### Changed

- More expressions are considered "simple" (not inducing a break e.g. as an argument of an application):
  + Variants with no argument (#1968, @gpetiot)
  + Empty or singleton arrays/lists (#1943, @gpetiot)
- Print odoc code block delimiters on their own line (#1980, @gpetiot)
- Make formatting of cons-list patterns consistent with cons-list expressions, (::) operators are aligned when possible, comments position also improved (#1983, @gpetiot)
- Apply 'sequence-style' to add a space before ';;' between toplevel items, consistently with the formatting of ';' in sequences (#2004, @gpetiot)

### Added

- Format toplevel phrases and their output (#1941, @Julow, @gpetiot).
  This feature is enabled with the flag `--parse-toplevel-phrases`.
  Toplevel phrases are supported when they are located in doc-comments blocks and cinaps comments.
  Whole input files can also be formatted as toplevel phrases with the flag `--repl-file`.

### RPC

- ocamlformat-rpc-lib is now functorized over the IO (#1975, @gpetiot).
  Now handles `Csexp.t` types instead of `Sexplib0.Sexp.t`.
- RPC v2 (#1935, @panglesd):
  Define a 'Format' command parameterized with optionnal arguments to set or override the config and path, to format in the style of a file.
- Prevent RPC to crash on version mismatch with `.ocamlformat` (#2011, @panglesd, @Julow)

## 0.20.1 (2021-12-13)

### Added

- Update to odoc-parser 1.0.0 (#1843, @Julow).
  New syntax: code blocks can carry metadata, e.g.:
  `{@ocaml kind=toplevel env=e1[ code ]}`

## 0.20.0 (2021-12-06)

### Deprecated

- Profiles `compact` and `sparse` are now deprecated and will be removed by version 1.0 (#1803, @gpetiot)
- Options that are not set by the preset profiles are now deprecated and will be removed by version 1.0:
  + `align-cases`, `align-constructors-decl` and `align-variants-decl` (#1793, @gpetiot)
  + `disambiguate-non-breaking-match` (#1805, @gpetiot)
  + `break-before-in` (#1888, @gpetiot)
  + `break-cases={toplevel,all}` (#1890, @gpetiot)
  + `break-collection-expressions` (#1891, @gpetiot)
  + `break-fun-decl=smart` (#1892, @gpetiot)
  + `break-fun-sig=smart` (#1893, @gpetiot)
  + `break-string-literals` (#1894, @gpetiot)
  + `break-struct` (#1895, @gpetiot)
  + `extension-indent` (#1896, @gpetiot)
  + `function-indent` (#1897, @gpetiot)
  + `function-indent-nested` (#1898, @gpetiot)
  + `if-then-else={fit-or-vertical,k-r}` (#1899, @gpetiot)
  + `indicate-multiline-delimiters=closing-on-separate-line` (#1900, @gpetiot)
  + `indent-after-in` (#1901, @gpetiot)
  + `let-binding-indent` (#1902, @gpetiot)
  + `let-binding-spacing=sparse` (#1903, @gpetiot)
  + `match-indent` (#1904, @gpetiot)
  + `match-indent-nested` (#1905, @gpetiot)
  + `module-item-spacing=preserve` (#1906, @gpetiot)
  + `nested-match` (#1907, @gpetiot)
  + `parens-tuple-patterns` (#1908, @gpetiot)
  + `sequence-style=before` (#1909, @gpetiot)
  + `stritem-extension-indent` (#1910, @gpetiot)
  + `type-decl-indent` (#1911, @gpetiot)

### Fixed

- Fix normalization of sequences of expressions (#1731, @gpetiot)
- Type constrained patterns are now always parenthesized, parentheses were missing in a class context (#1734, @gpetiot)
- Support sugared form of coercions in let bindings (#1739, @gpetiot)
- Add missing parentheses around constructor used as indexing op (#1740, @gpetiot)
- Honour .ocamlformat-ignore on Windows (#1752, @nojb)
- Avoid normalizing newlines inside quoted strings `{|...|}` (#1754, @nojb, @hhugo)
- Fix quadratic behavior when certain constructs are nested. This corresponds
  to the cases where a partial layout is triggered to determine if a construct
  fits on a single line for example. (#1750, #1766, @emillon)
- Fix non stabilizing comments after infix operators (`*`, `%`, `#`-ops) (#1776, @gpetiot)
- Fix excessive break and wrong indentation after a short-open when `indicate-multiline-delimiters=closing-on-separate-line` (#1786, @gpetiot)
- Add parentheses around type alias used as type constraint (#1801, @gpetiot)
- Fix alignment of comments inside a tuple pattern and remove incorrect linebreak.
  Fix formatting of labelled arguments containing comments. (#1797, @gpetiot)
- Emacs: only hook ocamlformat mode on tuareg/caml modes when ocamlformat is not disabled (#1814, @gpetiot)
- Fix boxing of labelled arguments, avoid having a linebreak after a label when the argument has a comment attached (#1830, #1885, @gpetiot)
- Add missing parentheses around application of prefix op when applied to other operands (#1825, @gpetiot)
- Fix application of a monadic binding when 'break-infix-before-func=false' (#1849, @gpetiot)
- Fix dropped comments attached to a sequence in a sugared extension node (#1853, @gpetiot)
- Fix formatting of exception types, and add missing parentheses (#1873, @gpetiot)
- Fix indentation of with-type constraints (#1883, @gpetiot)
- Preserve sugared syntax of extension points with attributes (#1913, @gpetiot)
- Improve comment attachment when followed but not preceded by a linebreak (#1926, @gpetiot)
- Fix position of comments preceding Pmod_ident (#1939, @gpetiot)
- Make the formatting of attributes and docstrings more consistent (#1929, @gpetiot)
- Fix stabilization of comments inside attributes (#1942, @gpetiot)

### Changed

- Set 'module-item-spacing=compact' in the default/conventional profile (#1848, @gpetiot)
- Preserve bracketed lists in the Parsetree (#1694, #1876, #1914, @gpetiot)
- Line directives now cause OCamlFormat to emit an error, they were previously silently ignored (#1845, @gpetiot)
- Apply option 'module-item-spacing' on mutually recursive type declarations for more consistency (#1854, @gpetiot)

### Added

- Handle merlin typed holes (#1698, @gpetiot)
- Handle punned labelled arguments with type constraint in function applications.
  For example, function application of the form `foo ~(x:int)` instead of the explicit `foo ~x:(x:int)`. (ocaml#10434) (#1756, #1759, @gpetiot).
  This syntax is only produced when the output syntax is at least OCaml 4.14.
- Allow explicit binders for type variables (ocaml#10437) (#1757, @gpetiot)
- Add a new `ocaml-version` option to select the version of OCaml syntax of the output (#1759, @gpetiot)
- Allow disambiguated global identifiers (like t/2) so they can be formatted by tools like OCaml-LSP (#1716, @let-def)
- Handle let operator punning uniformly with other punning forms.
  Normalizes let operator to the punned form where possible, if output syntax version is at least OCaml 4.13.0. (#1834, #1846, @jberdine)
- Remove unnecessary surrounding parentheses for immediate objects.
  This syntax is only produced when the output syntax is at least OCaml 4.14. (#1934, @gpetiot)

## 0.19.0 (2021-07-16)

### Fixed

- Fix formatting of odoc tags: the argument should be on the same line, indent description that wraps (#1634, #1635, @gpetiot)
- Consistently format let bindings and monadic let bindings, do not drop comments before monadic bindings (#1636, @gpetiot)
- Fix dropped comments attached to pattern constrained by polynewtype (#1645, @gpetiot)
- Fix comment attachment on infix operators (#1643, @gpetiot)
- Add missing spaces inside begin-end delimiting an ite branch (#1646, @gpetiot)
- Add missing parens around function at RHS of infix op (#1642, @gpetiot)
- Preserve begin-end keywords delimiting match cases (#1651, @gpetiot)
- Fix alignment of closing paren on separate line for anonymous functions (#1649, @gpetiot)
- Preserve begin-end keywords around infix operators (#1652, @gpetiot)
- Preserve `begin%ext` syntax for infix opererator expressions (#1653, @gpetiot)
- Consistently format comments attached to let-and bindings located at toplevel (#1663, @gpetiot)
- Remove double parens around a functor in a module application (#1681, @gpetiot)
- Improve breaking of comments to avoid violating the margin (#1676, @jberdine)
- Fix parentheses around successive unary operations (#1696, @gpetiot)
- Add missing break between pattern and attribute (#1711, @gpetiot)
- Add missing parentheses around expression having attributes or comments inside a shorthand let-open clause (#1708, @gpetiot)
- Do not consider leading star '*' when checking the diff of doc comments (#1712, @hhugo)
- Fix formatting of multiline non-wrapping comments (#1723, @gpetiot)
- Fix position of comments following a record field (#1945, @gpetiot)

### Changed

- Improve the diff of unstable docstrings displayed in error messages (#1654, @gpetiot)
- Use UTF8 length of strings, not only in wrapped comments (#1673, @jberdine)
- Improve position of `;;` tokens (#1688, @gpetiot)
- Depend on `odoc-parser` instead of `odoc` (#1683, #1713, @kit-ty-kate, @jonludlam, @julow).
  The parser from odoc has been split from the main odoc package and put into its own package, `odoc-parser`.
- Revert infix-form list formatting to pre-0.17.0 (#1717, @gpetiot)

### Added

- Implement OCaml 4.13 features (#1680, @gpetiot)
  + Named existentials in pattern-matching (ocaml#9584)
  + Let-punning (ocaml#10013)
  + Module type substitutions (ocaml#10133)
- Emacs integration (disabled for ocamlformat < 0.19.0):
  + Indent a line or a region with ocamlformat when pressing <TAB>
  + Break the line and reindent the cursor when pressing <ENTER>
  (#1639, #1685, @gpetiot) (#1687, @bcc32)
- Add 'line-endings=lf|crlf' option to specify the line endings used in the
  formatted output. (#1703, @nojb)

### Internal

- A script `tools/build-mingw64.sh` is provided to build a native Windows
  binary of `ocamlformat` using `mingw64` toolchain under Cygwin.

## 0.18.0 (2021-03-30)

### Fixed

- Fix extraneous parenthesis after `let open` with `closing-on-separate-line` (#1612, @Julow)
- Add missing break between polytype quantification and arrow-type body (#1615, @gpetiot)

### Changed

- Use dune instrumentation backend for `bisect_ppx` (#1550, @tmattio)
- Format objects and classes consistently with structure and signature items (#1569, @bikallem)

### Added

- Expose a RPC interface through a new binary `ocamlformat-rpc` and a new library `ocamlformat-rpc-lib` (#1586, @gpetiot, @voodoos)

## 0.17.0 (2021-02-15)

### Removed

- Remove the 'let-open' option, deprecated since 0.16.0 (#1563, @gpetiot)
- Remove support for OCaml 4.06 and 4.07, minimal version requirement bumped to OCaml 4.08 (#1549, @gpetiot)
- Remove the 'extension-sugar' option, deprecated since 0.14.0 (#1588, @gpetiot)

### Fixed

- Fix parsing of invalid file wrt original source handling (#1542, @hhugo)
- Preserve the syntax of infix set/get operators (#1528, @gpetiot).
  `String.get` and similar calls used to be automatically rewritten to their corresponding infix form `.()`, that was incorrect when using the `-unsafe` compilation flag. Now the concrete syntax of these calls is preserved.
- Add location of invalid docstring in warning messages (#1529, @gpetiot)
- Fix comments on the same line as prev and next elements (#1556, @gpetiot)
- Break or-patterns after comments and preserve their position at the end of line (#1555, @gpetiot)
- Fix linebreak between signature items of the same group (#1560, @gpetiot)
- Fix stack overflow on large string constants (#1562, @gpetiot)
- Fix comment position around list cons operator (#1567, @gpetiot)
- Fix the vertical alignment test to break down comment groups (#1575, @gpetiot)
- Preserve spacing of toplevel comments (#1554, @gpetiot)
- Support more sugared extension points (#1587, @gpetiot)

### Changed

- Add buffer filename in the logs when applying ocamlformat (#1557, @dannywillems)
- Improve comment position in pattern collection (#1576, @gpetiot)
- Consistent positioning of lambda return type annotations when no-break-infix-before-func and pre/post extensions (#1581, @gpetiot)

### Added

- Support injectivity type annotations (OCaml 4.12 feature) (#1523, @gpetiot)

## 0.16.0 (2020-11-16)

### Removed

- Remove the 'escape-chars' option, deprecated since 0.14.0 (#1462, @gpetiot)
- Remove the 'escape-strings' option, deprecated since 0.14.0 (#1463, @gpetiot)
- Remove the 'doc-comments-val' option, deprecated since 0.14.2 (#1461, @gpetiot)
- Removed options are now listed in the commandline manual (new REMOVED OPTIONS section) (#1469, @Julow)

### Changed

- Set 'indicate-multiline-delimiters=no' on default profile (#1452, @gpetiot)
- Option 'let-open' is now deprecated, concrete syntax will always be preserved starting from OCamlFormat v0.17.0, corresponding to the current 'let-open=preserve' behavior. (#1467, @gpetiot)
- Warnings printed by ocamlformat itself now use the 4.12 style with symbolic names (#1511, #1518, @emillon)
- Remove extension from executable name in error messages. On Windows, this means that messages now start with "ocamlformat: ..." instead of "ocamlformat.exe: ..." (#1531, @emillon)
- Using tokens instead of string manipulation when inspecting the original source (#1526, #1533, #1541 @hhugo) (#1532, @gpetiot)

### Fixed

- Allow a break after `if%ext` with `if-then-else=keyword-first` (#1419, #1543, @gpetiot)
- Fix parentheses around infix applications having attributes (#1464, @gpetiot)
- Fix parentheses around the index arg of a non-sugared index operation (#1465, @gpetiot)
- Preserve comment position around `match` and `try` keywords (#1458, @gpetiot)
- Add missing break in module statement (#1431, @gpetiot)
- Indent attributes attached to included modules better (#1468, @gpetiot)
- Clean up `ocamlformat.el` for submission to MELPA (#1476, #1495, @bcc32)
  + Added missing package metadata to `ocamlformat.el` (#1474, @bcc32)
  + Fix `ocamlformat.el` buffer replacement for MacOS Emacs (#1481, @juxd)
- Add missing parentheses around a pattern matching that is the left-hand part of a sequence when an attribute is attached (#1483, @gpetiot)
- Add missing parentheses around infix operator used to build a function (#1486, @gpetiot)
- Fix comments around desugared expression (#1487, @gpetiot)
- Fix invalid fragment delimiters of format-invalid-files recovery mode (#1485, @hhugo)
- Fix misalignment of cases in docked `function` match (#1498, @gpetiot)
- Preserve short-form extensions for structure item extensions (#1502, @gpetiot).
  For example `open%ext M` will not get rewritten to `[%%ext open M]`.
- Do not change the spaces within the code spans in docstrings (#1499, @gpetiot)
- Comments of type constrained label in record pattern have to be relocated in 4.12 (#1517, @gpetiot)
- Preserve functor syntax for OCaml 4.12 (#1514, @gpetiot)
- Fix inconsistencies of the closing parentheses with indicate-multiline-delimiters (#1377, #1540, @gpetiot)
- Fix position of comments around list constructor (::) (#1524, @gpetiot)
- Fix comments position in extensions (#1525, @gpetiot)
- Fix formatting of field override with constraint (#1544, @gpetiot)

### Added

## 0.15.1 (2020-11-02)

### Internal

- Use ppxlib instead of ocaml-migrate-parsetree 1.x. (#1482, @emillon)
  + No functional changes are expected.
  + Cherry picked commits: 219dc1e3a4614041e1bc5428d003c0af4e, 9e453b0ef87124e33827ee2423289deef8, 7ad1e575ffa4ce3022c71daba39954d3b9, eb49db6772a9adabe611982000465d0ad7, dc79052a085950cd88fdef0843f665a029, c06c544e21bd65b726cde8fee0f78a6248, ce94d2fa50ff276b5782070375a0b30ba1

## 0.15.0 (2020-08-06)

### Changed

- Do not break inline elements such as `{i blah}` in docstrings (#1346, @jberdine)
- Distinguish hash-getter from hash-comparison infix operators. Operators of the form `#**#` or `#**.` where `**` can be 0 or more operator chars are considered getter operators and are not surrounded by spaces, as opposed to regular infix operators (#1376, @gpetiot)
- Type constraint on return type of functions is now always printed before the function body (#1381, #1397, @gpetiot)

### Fixed

- Restore previous functionality for pre-post extension points (#1342, @jberdine)
- Fix extra break before `function` body of a `fun` (#1343, @jberdine)
- Indent further args of anonymous functions (#1440, @gpetiot)
- Do not clear the emacs `*compilation*` buffer on successful reformat (#1350, @jberdine)
- Fix disabling with attributes on OCaml < 4.08 (#1322, @emillon)
- Preserve unwrapped comments by not adding artificial breaks when `wrap-comments=false` and `ocp-indent-compat=true` are set to avoid interfering with ocp-indent indentation. (#1352, @gpetiot)
- Break long literal strings at the margin (#1367, @gpetiot)
- Break after a multiline argument in an argument list (#1360, @gpetiot)
- Remove unnecessary parens around object (#1379, @gpetiot)
- Fix placement of comments on constants (#1383, @gpetiot)
- Do not escape arguments of some Odoc tags (#1391, 1408, @gpetiot, @Julow).
  The characters `[]{}` must not be escaped in the arguments of `@raise`, `@author`, `@version` and others.
- Fix missing open line between multi-line let-binding with poly-typexpr (#1372, @jberdine)
- Remove trailing space after expression when followed by an attribute and break before attributes attached to multi-line phrases (#1382, @gpetiot)
- Do not add a space to minimal comments `(* *)`, `(** *)` and `(*$ *)` (#1407, @gpetiot)
- Fix attributes position in labelled arguments type (#1434, @gpetiot)
- Add missing parens around type annotation in anonymous function (#1433, @gpetiot)
- Fix alignment of 'then' keyword in parenthesised expression (#1421, @gpetiot)

### Added

- Support quoted extensions (added in ocaml 4.11) (#1405, @gpetiot)
- Recognise eliom file extensions (#1430, @jrochel)

## 0.14.3 (2020-07-22)

### Changed

- No functional changes from 0.14.2. The goal of this release is to be
  compatible with base and stdio v0.14.0.
- Backport the following PRs:
  + Update opam metadata (#1386)
  + Add compatibility with base.v0.14.0 (#1396)
  + Allow stdio.v0.14 (#1399)

## 0.14.2 (2020-05-11)

### Changed

- Merge `doc-comments-val` option with `doc-comments`. The placement of documentation comments on `val` and `external` items is now controled by `doc-comments`.
  + `doc-comments=after` becomes `doc-comments=after-when-possible` to take into account the technical limitations of ocamlformat;
  + `doc-comments=before` is unchanged;
  + `doc-comments-val` is now replaced with `doc-comments`.
    To reproduce the former behaviors
    * `doc-comments=before` + `doc-comments-val=before`: now use `doc-comments=before`;
    * `doc-comments=before` + `doc-comments-val=after`: now use `doc-comments=before-except-val`;
    * `doc-comments=after` + `doc-comments-val=before`: this behavior did not make much sense and is not available anymore;
    * `doc-comments=after` + `doc-comments-val=after`: now use `doc-comments=after-when-possible`.
 (#1358, @jberdine, @Julow, @gpetiot).
 This reverts changes introduced in 0.14.1 (#1335) and 0.14.0 (#1012).

## 0.14.1 (2020-04-14)

### Changed

- The default for `doc-comments` is changed to `after` (#1335, @Julow).
  This reverts a change introduced in 0.14.0 (#1012).
- Revert deprecation of the `doc-comments` option (#1331, @Julow).
  This reverts a change introduced in 0.14.0 (#1293).

## 0.14.0 (2020-04-02)

### Added

- Add an option `--format-invalid-files` to print unparsable parts of the input as verbatim text. This feature is still experimental. (#1026, @gpetiot)
- Support multi-indices extended indexing operators (#1279, #1277, @Julow, @gpetiot).
  This feature has been added in OCaml 4.10.0
- Handle OCaml 4.10.0 AST (#1276, @gpetiot)
- Preserve functor syntax for consistency (#1312, @gpetiot).
  Previously both functor syntax: `module M = functor (K : S) -> struct end` and `module M (K : S) = struct end` would be formatted as the latter, the original syntax is now preserved.

### Changed

- Add the option `doc-comments-val=before|after` (#1012, @Julow).
  This option set the placement of documentation comment on `val` and `external` only.
  It is set to `after` by default.
- The default for `doc-comments` is changed from `after` to `before` (#1012, #1325, @Julow).
  This affects both `conventional` (default) and `ocamlformat` profiles.
- Some options are now deprecated:
  + `doc-comments` (#1293, #1012).
    This option depends on a flawed heuristic.
    It is replaced by `doc-comments-val` for `val` and `external` declarations.
    There is no equivalent to this option in the general case.
  + `escape-chars`, `escape-strings` and `extension-sugar` (#1293).
    These options are rarely used and their default behavior is considered to be the right behavior.
- Add space between `row_field` attributes and the label or arguments, to be
  consistent with the non-polymorphic case. (#1299, @CraigFe)

### Fixed

- Fix missing parentheses around `let open` (#1229, @Julow).
  eg. `M.f (M.(x) [@attr])` would be formatted to `M.f M.(x) [@attr]`, which would crash OCamlformat
- Remove unecessary parentheses with attributes in some structure items:
  + extensions and eval items (#1230, @Julow).
    eg. the expression `[%ext (() [@attr])]` or the structure item `(() [@attr]) ;;`
  + `let _ = ...`  constructs (#1244, @emillon)
- Fix some bugs related to comments:
  + after a function on the rhs of an infix (#1231, @Julow).
    eg. the comment in `(x >>= fun y -> y (* A *))` would be dropped
  + in module unpack (#1309, @Julow).
    eg. in the module expression `module M = (val x : S (* A *))`
- Fix formatting of empty signature payload `[%a:]` (#1236, @emillon)
- Fix parenthesizing when accessing field of construct application (#1247, @gpetiot)
- Fix formatting of attributes on object overrides `{< >}` (#1238, @emillon)
- Fix attributes on coercion (#1239, @emillon)
- Fix formatting of attributes on packed modules (#1243, @emillon)
- Fix parens around binop operations with attributes (#1252, #1306, @gpetiot, @CraigFe)
- Remove unecessary parentheses in the argument of indexing operators (#1280, @Julow)
- Retain attributes on various AST nodes:
  + field set expressions, e.g. `(a.x <- b) [@a]` (#1284, @CraigFe)
  + instance variable set expressions, e.g. `(a <- b) [@a]` (#1288, @CraigFe)
  + indexing operators, e.g. `(a.(b)) [@a]` (#1300, @CraigFe)
  + sequences, e.g. `(a; b) [@a]` (#1291, @CraigFe)
- Avoid unnecessary spacing after object types inside records and polymorphic variants, e.g. `{foo : < .. > [@a]}` and `{ foo : < .. > }` (#1296, @CraigFe)
- Fix missing parentheses around tuples with attributes. (#1301, @CraigFe).
  Previously, `f ((0, 0) [@a])` would be formatted to `f (0, 0) [@a]`, crashing OCamlformat.
- Avoid emitting `>]` when an object type is contained in an extension point or attribute payload (#1298, @CraigFe)
- Fix crash on the expression `(0).*(0)` (#1304, @Julow).
  It was formatting to `0.*(0)` which parses as an other expression.
- Preserve empty doc-comments syntax. (#1311, @gpetiot).
  Previously `(**)` would be formatted to `(***)`.
- Do not crash when a comment contains just a newline (#1290, @emillon)
- Handle lazy patterns as arguments to `class` (#1289, @emillon)
- Preserve cinaps comments containing unparsable code (#1303, @Julow).
  Previously, OCamlformat would fallback to the "wrapping" logic, making the comment unreadable and crashing in some cases.
- Fix normalization of attributes, fixing the docstrings in attributes (#1314, @gpetiot)
- Add missing parentheses around OR-patterns with attributes (#1317, @gpetiot)
- Fix spacing inside parens for symbols when the spacing was handled by the englobing exp (#1316, @gpetiot)
- Fix invalid (unparsable) docstrings (#1315, @gpetiot).
  When parsing a comment raises an error in odoc, it is printed as-is.
- Fix parenthesizing of optional arguments rebound to non-variables, e.g.
  `let f ?a:(A) = ()` rather than the unparsable `let f ?a:A = ()` (#1305, @CraigFe)

## 0.13.0 (2020-01-28)

### Added

- Add an option `--margin-check` to emit a warning if the formatted output exceeds the margin (#1110, @gpetiot)
- Preserve comment indentation when `wrap-comments` is unset (#1138, #1159, @Julow)
- Improve error messages (#1147, @Julow)
- Display standard output in the emacs plugin even when ocamlformat does not fail (#1189, @gpetiot)

### Removed

- Remove `ocamlformat_reason` (#254, #1185, @emillon).
  This tool has never been released to opam, has no known users, and overlaps
  with what `refmt` can do.
- Remove `ocamlformat-diff` (#1205, @gpetiot).
  This tool has never been released to opam, has no known users, and overlaps
  with what `merge-fmt` can do.

### Packaging

- Work with base v0.13.0 (#1163, @Julow)

### Fixed

- Fix placement of comments just before a '|' (#1203, @Julow)
- Fix build version detection when building in the absence of a git root (#1198, @avsm)
- Fix wrapping of or-patterns in presence of comments with `break-cases=fit` (#1167, @Julow).
  This also fixes an unstable comment bug in or-patterns
- Fix an unstable comment bug in variant declarations (#1108, @Julow)
- Fix: break multiline comments (#1122, @gpetiot)
- Fix: types on named arguments were wrapped incorrectly when preceding comments (#1124, @gpetiot)
- Fix the indentation produced by max-indent (#1118, @gpetiot)
- Fix break after Psig_include depending on presence of docstring (#1125, @gpetiot)
- Remove some calls to if_newline and break_unless_newline and fix break before closing brackets (#1168, @gpetiot)
- Fix unstable cmt in or-pattern (#1173, @gpetiot)
- Fix location of comment attached to the underscore of an open record (#1208, @gpetiot)
- Fix parentheses around optional module parameter (#1212, @cbarcenas)
- Fix grouping of horizontally aligned comments (#1209, @gpetiot)
- Fix dropped comments around module pack expressions (#1214, @Julow)
- Fix regression of comment position in list patterns (#1141, @jberdine)
- Fix: adjust definition of Location.is_single_line to reflect margin (#1102, @jberdine)

### Documentation

- Fix documentation of option `version-check` (#1135, @Wilfred)
- Fix hint when using `break-separators=after-and-docked` (#1130, @gretay-js)

## 0.12 (2019-11-04)

### Changed

- Set "conventional" as the default profile (#1060, @gpetiot).
  This new profile is made to better match the most used style and is encouraged.
  To continue using the previous default, use `profile = ocamlformat` in your `.ocamlformat`.
- CLI: Allow both values of boolean options (#1062, @Julow).
  Now, both `--opt` and --no-opt` are available on the CLI for any boolean option "opt".
  Previously, only one of them were available depending on the default value.
- Auto mode for `break-string-literals` (#1057, @gpetiot).
  `wrap`, `newlines` and `newlines-and-wrap` values of `break-string-literals` are removed.
  `auto` replaces them, it is equivalent to `newlines-and-wrap`.
- Dock collection brackets (#1014, @gpetiot).
  `after-and-docked` value of `break-separators` is removed and is replaced by a new `dock-collection-brackets` option.
- Preserve `begin` and `end` keywords in if-then-else (#978, @Julow).
  Previously, `begin`/`end` keywords around if-then-else branches were turned into parentheses.

#### Added

- Give a hint when warning 50 is raised (#1111, @gpetiot)
- Add a message when a config value is removed (#1089, @emillon).
  Explain what replaces removed options and avoid printing a parsing error.
- Implement `sequence-blank-line=preserve-one` for let bindings (#1077, @Julow).
  Preserve a blank line after `let .. in` when `sequence-blank-line` set to `preserve-one`.
  Previously, only blank lines after `;` could be preserved.
- Parse toplevel directives (#1020, @Julow).
  Allow `#directives` in `.ml` files.
  Previously, files containing a directive needed to be parsed as "use file".
  The "use file" mode is removed and `--use-file` is now the same as `--impl`.
- Don't require `--name`, require kind, forbid `--inplace`, allow `--check`, make `--enable-outside-detected-project` implicit when reading from stdin (#1018, @gpetiot)
- Parse code in docstrings (#941, @gpetiot).
  Format OCaml code in cinaps-style comments `(*$ code *)` and code blocks in documentation comments `(** {[ code ]} *)`.
- Parse documentation comments with Odoc (#721, @Julow).
  Formatting of documentation comments is more robust and support newer Odoc syntaxes.
  Internally, Odoc replaces Octavius as the documentation parser.

#### Fixed

- Fix unstabilizing comments on assignments (#1093, @gpetiot)
- Fix the default value documentation for `max-indent` (#1105, @gpetiot)
- Fix closing parenthesis exceeding the margin in function application (#1098, @Julow)
- Missing break before attributes of `Pmty_with` (#1103, @jberdine)
- Fix closing quote exceeding the margin (#1096, @Julow)
- Fix break before the closing bracket of collections (exceeding the margin) (#1073, @gpetiot)
- Fix precedence of Dot wrt Hash (#1058, @gpetiot)
- Fix break in variant type definition to not exceed the margin (#1064, @gpetiot)
- Fix newlines and indentation in toplevel extension points (#1054, @gpetiot)
- Fix placement of doc comments around extensions (#1052, @Julow)
- Inline extensions that do not break (#1050, @gpetiot)
- Add missing cut before attributes in type declarations (#1051, @gpetiot)
- Fix alignment of cases (#1046, @gpetiot)
- Fix blank line after comments at the end of lists (#1045, @gpetiot)
- Fix indexing operators precedence (#1039, @Julow)
- Fix dropped comment after infix op (#1030, @gpetiot)
- No newline if the input is empty (#1031, @gpetiot)
- Fix unstable comments around attributes (#1029, @gpetiot)
- Fix extra blank line in sequence (#1021, @Julow)
- Check functor arguments when computing placement of doc comments (#1013, @Julow)
- Fix indentation of labelled args (#1006, @gpetiot)
- Fix linebreak between or-cases with comments when `break-cases=all` (#1002, @gpetiot)
- Fix unstable unattached doc comment in records (#998, @Julow)
- Fix string literal changed (#995, @Julow)
- Fix type variable (#996, @Julow)
- Fix crash on extension sequence (#992, @gpetiot)
- Fix position of expressions regarding of comments in infix-op expressions (#986, @gpetiot)
- Escape special characters in external declaration (#988, @Julow)
- Fix parens around constrained expr with attrs (#987, @gpetiot)
- Fix the margin, and correctly breaks comments (#957, @gpetiot)
- Fix formatting of custom indexing operators (#975, @gpetiot)
- Fix position of comments of labelled arrow types (#976, @gpetiot)
- No box around inline odoc styles (#971, @gpetiot)
- Fix boxing of collection expressions/patterns (#960, @gpetiot)
- Fix crash on record expr with pack fields (#963, @Julow)
- Fix letop in subexpr (#956, @hhugo)

### Internal

- Take file kind from --name when formatting stdin (#1119, @Julow)
- Make Fmt.t abstract (#1109, @Julow)
- Future-proof Fmt API in case Fmt.t goes abstract (#1106, @emillon)
- Future-proof `Fmt` API in case `Fmt.t` goes abstract (#1106, @emillon)
- Optional names for formatting boxes in debug output (#1083, @gpetiot)
- Check ocamlformat error codes in the testsuite (#1084, @emillon)
- Clean `Translation_unit` (#1078, @gpetiot)
- Use dune file generation in test/passing/dune (#1082, @emillon)
- CI: factorize tests and check reason build (#1079, @gpetiot)
- Use short form for action in src/dune (#1076, @emillon)
- Cleanup `sequence_blank_line` (#1075, @Julow)
- CI: use a script travis-ci.sh to simplify .travis.yml (#1063, @gpetiot)
- Remove utility functions from `Fmt_ast` (#1059, @gpetiot)
- CI: use opam-2.0.5 in Travis (#1044, @XVilka)
- CI: check the build with OCaml 4.07.1 and 4.08.0 (#1036, @Julow)
- Use the same sets of options for both branches by default in `test_branch.sh` (#1033, @gpetiot)
- Fix `test_branch.sh` and CI checking of CHANGES.md (#1032, #1034, @Julow)
- Fix flag of git-worktree in `test_branch.sh` and `bisect.sh` (#1027, @gpetiot)
- Remove the `bisect_ppx` dependency and clean the `Makefile` (#1005, @Julow)
- Use a `CHANGES.md` log file again (#1023, @gpetiot)
- Support OCaml 4.09.0 (add the odoc.1.4.2 dependency) (#1024, @gpetiot)
- Update labels of issue templates (#1017, @gpetiot)
- Update labels in `CONTRIBUTING.md` (#1007, @gpetiot)
- Allow to ignore invalid options (#984, @hhugo).
  The `--ignore-invalid-option` flag is added to ignore invalid options in `.ocamlformat` files.
- Improve the documentation of `--doc-comments` (#982, @Julow)
- Remove symbolic links and change naming convention of tests (#980, @gpetiot)
- Change the type of `fmt_code` (#974, @gpetiot)
- Simplify `Makefile` (#973, @hhugo)
- Dune should not be flagged as a build dep anymore (#954, @gpetiot)

## 0.11 (2019-08-07)

- Improve: generalize API of Config_option (#952, @gpetiot)
- Improve: new 'before' value for option 'sequence-style' (#947, @gpetiot)
- Project: create issue templates (#950, @gpetiot)
- Improve: tidying up Conf.ml (#951, @gpetiot)
- Improve: parse code in comments (#934, @gpetiot)
- Fix comments' placement (do not look at loc_stack) (#923, @gpetiot)
- Doc: setting flags in .ocamlformat (#944, @gpetiot)
- Doc: enable-outside-detected-project necessary for global conf file (#948, @gpetiot)
- Fix hashbang handling (#946, @hhugo)
- Improve: support Shell-style regular expressions in .ocamlformat-ignore and .ocamlformat-enable files (#937, @gpetiot)
- Improve: force break after an infix op only if followed by another one (#935, @gpetiot)
- Fix break-separators=after-and-docked for lists and arrays (#931, @gpetiot)
- Improve: deprecate option break-string-literals and change its default value (#932, @gpetiot)
- Improve: break with labeled arrow type (#933, @gpetiot)
- Improve: disambiguate non-breaking matching structures (#857, @gpetiot)
- Improve: warning 50 handled like an internal error (#930, @gpetiot)
- Fix break-separators=after-and-docked for record patterns (#929, @gpetiot)
- Fix closing parenthesis indentation when on separate line (#928, @gpetiot)
- Improve: split the Conf.ml file (#920, @gpetiot)
- Fix position of comments after anonymous functions (#919, @gpetiot)
- Fix: comments around disabled block (#918, @hhugo)
- Fix monadic bindings (new 4.08 syntax) (#911, @gpetiot)
- Fix attribute when break-infix-before-func=false (#916, @gpetiot)
- Improve: update ocamlformat_reason opam file to 2.0 format (#913, @avsm)
- Fix attributes of modules (#910, @gpetiot)
- Fix docstrings of exceptions (#909, @gpetiot)
- Fix attribute location in Normalization (#908, @gpetiot)
- Improve: add the 'ocamlformat-file-kind' argument to the emacs hook (#905, @gpetiot)
- Improve: dunify testsuite (#881, @trRefis)
- Improve: add trailing semicolon inside record when break-separators=after-and-docked (#899, @gpetiot)
- Fix compilation with 4.06 and 4.07 (#898, @gpetiot)
- Improve: add a new way to indicate multiline delimiters (#876, @trefis)
- Fix inconsistency of break-separators=after-and-docked for record expressions (#856, @gpetiot)

## 0.10 (2019-06-25)

- Improve: align cases horizontally (#883, @gpetiot)
- Improve: option exp-grouping (#828, @gpetiot)
- Improve: synchronize Format with upstream stdlib (#885, @gpetiot)
- Improve: break-string-literals=newlines-and-wrap (#896, @gpetiot)
- Improve: specify break hint in fits_breaks (#894, @gpetiot)
- Improve: option break-before-in (#892, @gpetiot)
- Fix break-string-literals=newlines (#887, @gpetiot)
- Improve: Implement break-fun-sig without Location.is_single_line (#886, @Julow)
- Format gen_version.ml (#893, @hhugo)
- Improve: switch to ast 4.08 (#831, @hhugo)
- Fix formatting of arguments when break-fun-decl=fit-or-vertical (#884, @gpetiot)
- Test: extend max_indent test (#878, @trefis)
- Test: break_cases_normal_indent.ml is a symlink on break_cases_fit.ml (#879, @gpetiot)
- Improve unicode text length computation (#816, @gpetiot)
- Add an option to control the indentation of nested matches (#870, @trefis)
- Fix: properly interpret indicate-multiline-delimiters for if-then-elses (#874, @trefis)
- Enable warning 9 (#875, @hhugo)
- Fix unstable comment in `let%ext` (#873, @gpetiot)
- Improve: option max-indent (#841, @gpetiot)
- Improve: option nested-match=align (#827, @gpetiot)
- Fix dropped attributes in with_constraints (#846, @gpetiot)
- Fix dropped comments in list patterns and module types  (#866, @gpetiot)
- Fix comment dropped in object (#849, @gpetiot)
- Fix inconsistency of break-separators for wildcards in match cases (#855, @gpetiot)
- Improve: new options to support 'with' and 'strict_with' (ocp-indent) (#853, @gpetiot)
- Improve: .ocamlformat-enable files listing files to format when ocamlformat is disabled (#854, @gpetiot)
- Check that all locations have been considered during formatting (#864, @hhugo)
- clean Hashtbl.Poly (#862, @hhugo)
- Fix: test.sh (#858, @hhugo)
- cleanup Cmts.ml (#861, @hhugo)
- Clean: Cleanup usage of Poly (#860, @hhugo)
- Fix: rename sexp_list into list (#859, @hhugo)
- Fix vim instructions (#852, @naartjie)
- Improve: options extension-indent and stritem-extension-indent (#840, @gpetiot)
- Fix comment dropped in field alias (#848, @gpetiot)
- Fix pro position for with_constraints (#847, @gpetiot)
- Improve: finer space-around-exp options (#837, @gpetiot)
- Improve: preserve blank lines in conventional and sparse profiles (#838, @gpetiot)
- Improve: don't fit tag-only comments after val declarations (#836, @Julow)
- Improve speed with ofday_unit_tests_v1.ml (#833, @hhugo)
- Fix exception when calling String.sub (#832, @gpetiot)
- Improve: implement doc-comments and doc-comments-tag-only for every items (#746, @Julow)
- Improve: Add field-space=tight-decl (#829, @Julow)
- Improve: make Sugar.list_exp and Sugar.list_pat tail-recursive (#823, @gpetiot)
- Improve: options 'let-binding-indent', 'type-decl-indent' and 'indent-after-in' (#822, @gpetiot)
- Fix: performance issue with deep asts (#826, @hhugo)
- Improve: preserve blank lines in sequences (#814, @gpetiot)
- Improve: tidying Fmt_ast.ml (#821, @gpetiot)
- Improve: space before type constraint in record (#819, @gpetiot)
- Improve: break-cases=fit-or-vertical (#820, @gpetiot)
- Improve: remove break before ending paren for anonymous functions (#818, @gpetiot)
- Improve: preserve the position of type annotation in bindings (#815, @gpetiot)
- Improve: preserve record type annot (#812, @gpetiot)
- Fix break before ending paren (#801, @gpetiot)
- Improve: better consistency between structures and signatures (#803, @gpetiot)
- Fix let module sparse (sparse mode only for module applications) (#809, @gpetiot)
- Improve: change formatting of newtypes (#811, @gpetiot)
- Improve: break-cases-all shouldn't break nested patterns (#810, @gpetiot)
- Fix: sugarized extensions (#805, @gpetiot)
- Improve: tidying Fmt_ast (#808, @gpetiot)
- Fix cmt in empty structure (#804, @gpetiot)
- Remove dead link to preset profiles (#806, @andschwa)
- Improve: break with type constraints (#797, @gpetiot)
- Fix colon break module type functor (#802, @gpetiot)
- Improve: K&R style for if-then-else (#787, @gpetiot)
- Improve: new option break-fun-sig (#785, @gpetiot)
- Improve: indentation consistency of '<-' and `:=` (#780, @gpetiot)
- Fix: functor application and break-struct wrap incorrectly (#786, @gpetiot)
- Break after anonymous function arrow after infix op (#781, @gpetiot)
- Fix: type extension (#782, @gpetiot)
- Improve: Fmt.noop (#784, @gpetiot)
- Fix extension of value binding (#779, @chrismamo1)
- Improve: less sensitivity to concrete syntax (#767, @gpetiot)
- Fix missing space before attribute on includes (#775, @Julow)
- Improve: new option let-module (#768, @gpetiot)
- Improve: --disable-outside-detected-project is set by default (#761, @gpetiot)
- Fix weird parens break (#751, @gpetiot)
- Fix: if $XDG_CONFIG_HOME is either not set or empty, use $HOME/.config (#758, @gpetiot)
- Fix: --use-file/--impl/--intf should override file extension (#774, @gpetiot)
- Improve: less breaks for break-cases=all but correctly breaks or-patterns (#762, @gpetiot)
- Remove unecessary break on module pack constraints with with-constraints (#739, @Julow)
- Fix inconsistent break before module signature (#755, @gpetiot)
- Fix indentation of functor argument (#773, @gpetiot)
- Tidying fmt ast (#748, @gpetiot)
- Fix nested parens with no break infix before func (#760, @gpetiot)
- Provide an mli for Compat (#772) (hhugo)
-Fix non-wrapping asterisk prefixed cmts (#759, @gpetiot)
- Support for OCaml 4.08 (#763, @hhugo)
- Fix module type functor (#716, @gpetiot)
- Small cleanup (#764, @hhugo)
- Fix: update ocamlformat-help.txt (follow up on #752) (#756, @gpetiot)
- Fix module pack and functor (#735, @Julow)
- Fix grammar: it's -> its (@anmonteiro)
- Improve: support --name with --inplace (#740, @jberdine)
- Fix: dropped comments for pexp_record (#743, @hhugo)
- Improve: comments arround attributes, fix #726 (#742, @hhugo)
- Update README for new profiles (#738, @jberdine)
- Remove deprecated 'default' profile (#736, @jberdine)
- Fix extra parens around ext match (#733, @gpetiot)
- Improve: factorize with compose_module (#729, @gpetiot)
- Test: exclude gen_version.ml from test (#732, @jberdine)
- Improve: make gen_version an ocaml script (#664, @hhugo)

## 0.9.1 (2019-06-24)

- Small cleanup (#764, @hhugo)
- Support for OCaml 4.08 (#763, @hhugo)

## 0.9 (2019-03-28)

- Admin: remove CHANGES.md that was essentially git log (@jberdine)
- Admin: simplify release procedure (@jberdine)
- Build: fix ocaml version constraint, need 4.06 (@jberdine)
- Improve: make gen_version an ocaml script (@hhugo)
- Improve: fix associativity of Pexp_setfield (#725, @jberdine)
- Improve: normalize setfield and setinstvar (#720, @gpetiot)
- Remove: deprecated config file syntax parsing (#715, @jberdine)
- Improve: put the equal first for ocp-indent-compat (#717, @gpetiot)
- Fix: parse docstrings once (#713, @gpetiot)
- Improve: new profiles conventional and ocamlformat (#663, @gpetiot)
- Revert module indentation (#714, @gpetiot)
- Fix infix wrap (#691, @gpetiot)
- Fix doc comments tag only when docstring parsing disabled (#711, @gpetiot)
- Fix missing space before closing paren around function (#705, @jberdine)
- Fix documentation of doc-comments-tag-only (#710, @gpetiot)
- Improve: module-item-spacing=preserve (#538, @gpetiot)
- Add a space in "Jane Street" (#703, @kevinji)
- Fix js_source.ml (#702, @gpetiot)
- Fix space-around-collection-expressions for record/variant definitions (#670, @Julow)
- Fix extra space ifthenelse (#700, @gpetiot)
- Improve split attribute in let binding for expect test with uncaught exn (#681, @gpetiot)
- Fix empty newline before equal (#701, @gpetiot)
- Fix double cmts (#678, @gpetiot)
- Fix value binding ocp indent compat (#694, @gpetiot)
- Fix ast changed when record ident constrained (#697, @gpetiot)
- Fix incorrect ocaml code (#698, @gpetiot)
- Fix fmt for CI (#693, @gpetiot)
- Fix record break (#689, @gpetiot)
- Fix break before parens no wrap fun args (#690, @gpetiot)
- Improve: disable conf in files and attributes (#684, @gpetiot)
- Fix space around tuples (#679, @gpetiot)
- Improve: break before in for let-module construct, because of ocp-indent (#685, @gpetiot)
- Improve debugging output (#677, @hhugo)
- Improve: group open/close of modules and fix indentation (#665, @gpetiot)
- Fix constrained match in record (#676, @gpetiot)
- Fix: formatting of end line comments (#662, @gpetiot)
- Fix cmt in fun when no break infix (#668, @gpetiot)
- Add the wrap-fun-decl option (#645, @Julow)
- Improve: break the list of 'with type' module constraints (#639, @gpetiot)
- Reduce the use of Poly comparisons (#661, @hhugo)
- Improve: check flag to check whether the input files already are formatted (#657, @gpetiot)
- Fix cmt placement infix op (#651, @gpetiot)
- Restore compat with base.v0.11 (@hhugo)
- Fix: disallow '-' with other inputs (#658, @hhugo)
- Fix build on OCaml 4.06.1 (#646, @Julow)
- Fix comments on record fields (#650, @Julow)
- Fix cmts in list (#654, @gpetiot)
- Improve: If-then-else = fit-or-vertical mode (#603, @gpetiot)
- Link to man page from readme (#648, @yawaramin)
- Fix indent match branches with cmts (#644, @gpetiot)
- Build: update to base v0.12 (#642, @jberdine)
- Fit tag-only doc comments (#637, @Julow)
- Fix try%lwt indent (#638, @gpetiot)
- Fix type manifest formatting (#616, @gpetiot)
- Fix: don't include ocamlformat_diff in ocamlformat (#636, @Khady)
- fix emacs setup (#631, @Khady)
- tools/update_tests.sh --all (#632, Julow)
- Fix: don't break line before wrapping comment (#634, @gpetiot)
- Fix ignored ocamlformat attribute (#615, @gpetiot)
- Include jsoo in the tests (#618, @hhugo)
- Fix missing break before comment (#613, @gpetiot)
- Do not rely on the file-system to format sources (#611, @hhugo)
- Ignore file in .ocamlformat-ignore (#606, @hhugo)
- Improve reason support (#608, @hhugo)
- Fix: fix fmt_ast wrt strings and chars when sources are not available (#607, @hhugo)
- Fix ocamlformat_reason (#604, @hhugo)
- Fix missing break for local open record patterns (#602, @gpetiot)
- Fix regression for variants with docstrings (#601, @gpetiot)
- Fix extra break in module pack type (#600, @Julow)
- Add the doc-comments-padding option (#575, @Julow)
- Improve: externalize Sugar functions from Fmt_ast.ml (#593, @gpetiot)
- Fix typedecl attribute (#595, @gpetiot)
- Improve: less linebreaks for break-cases=fit (#536, @gpetiot)
- fix #590 (#594, @hhugo)
- Make gen_version.sh use bash. (#592, @hhugo)
- Implement box debugging (#574, @Julow)
- Break closing bracket in polymorphic variants (#583, @Julow)
- Break comment record (#580, @Julow)
- missing headers (@hhugo)
- Improve: mishandling of field_space in record exps and patterns (#587, @jberdine)
- Add empty mli for executable (#591, @hhugo)
- tests: test ocamlformat when disabled (@hhugo)
- dont reformat if disabled (@hhugo)
- remove global ref in Transation_unit (@hhugo)
- Fix Emacs (>26.1) temporary buffer not killed (#567, @ludwigpacifici)
- Improve: opam file for ocamlformat_diff to remove the bos dependency (#579, @gpetiot)
- Fix: Require Octavius version 1.2.0 (#576, @Julow)
- Improve: record fields with type constraints (#565, @jberdine)
- Fix: comments attachment (#548, @gpetiot)
- Improve: parens around constrained any-pattern (#431, @gpetiot)
- Revise formatting of compact single case matches (#552, @jberdine)
- Fix typo in help text (#553) (Wilfred Hughes)
- Improve: calculate length of comment strings using UTF8 (#550, @jberdine)
- Admin: update travis versions of ocaml and opam (#551, @jberdine)
- Fix: missing break before `; _` (#549, @jberdine)
- Improve: module item spacing in sparse mode (#546, @jberdine)
- Improve: some simplifications (#542, @gpetiot)
- Improve: remove unnecessary parens when open module (#537, @gpetiot)
- Improve: not breaking after bind/map operators (#463, @gpetiot)
- Fix suboptimal docstring formatting (#540, @gpetiot)
- amend janestreet profile (#524, @mbarbin)
- Improve: option break-separators (#461, @gpetiot)
- Fix formatting of types with ocp-indent-compat=true (#525, @gpetiot)
- Preserve shebang (#533, @gpetiot)
- Fix: remove indented empty lines between comments (#531, @gpetiot)
- Improve: remove indented empty lines separating recursive modules (#528, @gpetiot)
- add update_tests.sh (#529, @gpetiot)
- Improve: space around collection expressions (#527, @gpetiot)
- Improve: remove more spaces inside parenthesized multiline constructs (#526, @gpetiot)
- Disable docstring parsing for external tests (#518, @gpetiot)
- Fix odoc normalize (#520, @gpetiot)
- Better docstring error msgs (#519, @gpetiot)
- Fix odoc seps (#511, @gpetiot)
- Improve: option 'single-case' (#426, @gpetiot)
- Add a parens-tuple-patterns configuration option (#498, @NathanReb)
- Fix: comments should not be parsed for diff (#509, @gpetiot)
- Fix: odoc refs (#510, @gpetiot)
- Fix formatting of or-patterns in try expressions (#503, @NathanReb)
- Test: improve test_branch.sh to allow different config for branch (#496, @jberdine)
- Improve: option 'parens-ite' (#430, @gpetiot)
- fix break-struct for toplevel items (not in a struct) (#497, @gpetiot)
- Fix: breaking of variant types (#486, @gpetiot)
- Improve: autocompletion of git branch names for test_branch.sh (#485, @gpetiot)
- Fix: Sanitize docstring check (#481, @gpetiot)
- Improve the formatting of lists in doc comments (#480, @jeremiedimino)
- Add PR test script and update contributing guidelines with expected usage (#479, @jberdine)
- Fix break struct natural (#443, @gpetiot)
- Fix: disable-outside-detected-project: disable ocamlformat when no .ocamlformat file is found (#475, @gpetiot)
- Improve: error message when docstrings move (#446, @gpetiot)
- Improve: print-config prints all options (#465, @gpetiot)
- Ocamldoc docstrings (#460, @gpetiot)
- Doc: disable-outside-detected-project (#468, @gpetiot)
- Improve: shorter output of regtests (#469, @gpetiot)
- Admin: add code of conduct and copyright headers to build and package system (@jberdine)
- Improve: add license header for tools/ocamlformat-diff/ocamlformat_diff.ml (#466, @gpetiot)
- Build: a few simplifications enabled by dune 1.1.1 (#457, @jberdine)
- Improve: record fields with attributes and docs in type definitions (#458, @jberdine)
- Fix exception comments (#459, @gpetiot)
- Ocamlformat diff tool (#450, @gpetiot)

## 0.8 (2018-10-09)

- Improve: set break-sequences in sparse and compact profiles (#455, @jberdine)
- Improve: keep a space inside tuples parens (#453, @gpetiot)
- Improve: --root option to isolate configuration files (#402, @gpetiot)
- Fix: missing parens around partially-applied `::` (#452, @jberdine)
- Fix: parens around expressions with attributes (#441, @gpetiot)
- Build: do not execute shell scripts directly in build (#448, @dra27)
- Add: read ocp indent config files (#445, @gpetiot)
- Improve: option 'break-sequences' (#434, @gpetiot)
- Improve: option 'no-indicate-multiline-delimiters' to have less whitespaces (#429, @gpetiot)
- Fix: outdent before arrow (#444, @gpetiot)
- Improve: User documentation (#449, @gpetiot)
- Improve: option 'cases-exp-indent' to adjust indent (#428, @gpetiot)
- Add: compact and sparse profiles (#408, @jberdine)
- Improve: explicit error message in case of 'permission denied' error (#425, @gpetiot)
- Fix: comment stabilization in Pexp_override (#422, @gpetiot)
- Fix: corner case while formatting type variables (#440, @hhugo)
- Fix: many missing comments (#418, @hhugo)
- Fix: asserts and attributes (#414, @hhugo)
- Fix: extension and attribute (#417, @hhugo)
- Improve: support for `function%ext` (#416, @hhugo)
- Fix: Inconsistent spacing around comments in signatures vs structures (#437, @gpetiot)
- Improve: better error with location when comment dropped (#401, @gpetiot)
- Fix doc comments (#413, @hhugo)
- Improve: use input_name for error messages (@hhugo)
- Improve: break after inherit (@hhugo)
- Fix: aliases inside constructor declaration (#424, @gpetiot)
- Fix: broken invariant for Pmod_unpack (#421, @gpetiot)
- Fix: print error details in debug mode only (#420, @hhugo)
- Fix: mark_parenzed_inner_nested_match (@hhugo)
- Improve: tune the janestreet profile (@hhugo)
- Improve: disable ocamlformat if no dot ocamlformat in the project (#391, @hhugo)
- Improve: new option to control spacing around let bindings (#344, @hhugo)
- Fix: prec of string/array sugar (#381, @hhugo)
- Fix: lost comment in constraint expression (#400, @gpetiot)
- Fix: lost cmt near functor (#399, @gpetiot)
- Improve: preset profiles (default & janestreet) (#390, @gpetiot)
- Improve: try to fit simple list/array elements on a single line (#375, @gpetiot)
- Fix: bad comment spacing with module-item-spacing=compact (#395, @gpetiot)
- Fix: dropped comment in revapply of extension (#394, @gpetiot)
- Improve: let-and structures spacing depends on module-item-spacing (#367, @gpetiot)
- Fix: consecutive prefix operator (#386, @hhugo)
- Fix: invalid (#383, @hhugo)
- Fix: lazy and alias (#388, @hhugo)
- Improve: main loop and error reporting (#389, @hhugo)
- Fix: exposed_left_typ (#385, @hhugo)
- Fix: rec functor (#382, @hhugo)
- Fix: `while%ext`/`for%ext` (@hhugo)
- Fix: more on class (@hhugo)
- Fix: invalid syntax on class (@hhugo)
- Improve: follow XDG for global config files (@gpetiot)
- Improve: add support for bigarray sugar index operator (@hhugo)
- Add: support reading input from stdin (#353, @bkase)
- Fix: the precedence of options (@gpetiot)
- Improve: doc of config option choice alternatives (#354, @jberdine)
- Improve: string formatting (@hhugo)

## 0.7 (2018-08-23)

- Improve: simplify setting option defaults, slight --help improvement (#350, @jberdine)
- Improve: update emacs mode to use replace-buffer-contents (#345, @hhugo)
- Improve: add option to not force-break structs (#346, @jberdine)
- Improve: move 'formatting' options into separate section (#348, @gpetiot)
- Improve: fun sugar (@hhugo)
- Improve: add option to omit open lines between one-line module items (#303, @gpetiot)
- Fix: infix ops (@hhugo)
- Improve: reformat files with no locations (@hhugo)
- Improve: better error when max-iters = 1 (@hhugo)
- Improve: breaking before arrows in pattern match cases (@jberdine)
- Improve: no parens for trailing 'not' (@hhugo)
- Improve: missing break hint, fix #331 (@hhugo)
- Improve: comments before match (#330, @jberdine)
- Fix: missing comments (@hhugo)
- Fix: missing attributes due to sugar (@hhugo)
- Fix: parens non trivial rhs for `#` infix ops (@hhugo)
- Improve: let-module-in break before `in` (#328, @jberdine)
- Improve: sugar for nestest module_with (@hhugo)
- Improve: attributes on let bindings (#324, @jberdine)
- Improve: wrapping of functor args in type declaration (#315, @gpetiot)
- Fix: comments attachment with infix ops (@hhugo)
- Fix: comments attachment with Pexp_fun (@hhugo)
- Fix: docstrings as attributes (@hhugo)
- Improve: refactor and improve documentation of options (#302, @gpetiot)
- Improve: error reporting in emacs integration (#304, @jberdine)
- Improve: pexp_open as final arg of infix op (#314, @jberdine)
- Fix: missing parens around labeled record pattern arg (@jberdine)
- Fix: missing attributes (@hhugo)
- Fix: duplicated (x3) attributes in pexp_letmodule (@hhugo)
- Improve: allow to locally disable ocamlformat (@hhugo)
- Improve: corner case indentation of fun -> function (#312, @jberdine)
- Improve: labeled, optional, and default args (@jberdine)
- Improve: punning default arg with type constraint (@jberdine)
- Improve: add options to controls various spaces (#284, @hhugo)
- Improve: add option to disable wrapping fun args (#283, @hhugo)
- Improve: add option --break-cases to break each pattern-matching case (#251, @gpetiot)
- Improve: rename --nested-parens option (@hhugo)
- Improve: ws before colon for constraint (#293, @hhugo)
- Improve: option to choose where to parens nested match (@hhugo)
- Improve: always parens nested match (even the right most one) (@hhugo)
- Improve: always break for let_and contruct (@hhugo)
- Fix: missing comments (@hhugo)
- Improve: Add option to preserve style of local module open (#267, @gpetiot)
- Improve: preserve extension point formatting (@hhugo)
- Improve: make double semi consistent between implementation and use_file (#292, @hhugo)
- Improve: configure ocamlformat using attributes (@hhugo)
- Improve: extension point (@hhugo)
- Improve: break in type declaration for variant and record (#280, @hhugo)
- Fix: memory leak (@hhugo)
- Test: add ocaml compiler to test suite, and improve `make -C test` (@jberdine)
- Fix: unary operator `+`/`-` (@hhugo)
- Fix: doc comments in class (@hhugo)
- Fix: ocaml bug, sort fields (@hhugo)
- Improve: empty mod with comments (@hhugo)
- Improve: disable warning generated by the lexer in quiet mode (@hhugo)
- Fix: record update (@hhugo)
- Fix: rec let binding and attribute (@hhugo)
- Fix: punning (@hhugo)
- Fix: let open and constraint (@hhugo)
- Fix: not extension sugar when attribute (@hhugo)
- Fix: no-comment-check missing case (@hhugo)
- Fix: string literal (@hhugo)
- Fix: format of infix in presence of `%;` (@hhugo)
- Fix: let binding and type annot (@hhugo)
- Fix: binding when lhs is an extension (@hhugo)
- Fix: pat constraint in payload (@hhugo)
- Fix: let rec with extension (@hhugo)
- Fix: comments (@hhugo)
- Fix: comments in fmt_case (@hhugo)
- Fix: comments around Longident (@hhugo)
- Fix: missing comment for pmty_with (@hhugo)
- Improve: add option to disambiguate infix precedence with parens (@jberdine)
- Improve: `not` when infix op arg (@jberdine)
- Improve: add a flag to skip all checks about comments (@hhugo)
- Improve: breaking of module ident/unpack/extension exps (#269, @jberdine)
- Fix: literal sub-exps with attributes (@jberdine)
- Fix: many fixes regarding attributes (@hhugo)
- Improve: preserve formatting of block comments (#255, @hhugo)
- Improve: breaking of applications with long literal list args (#258, @jberdine)
- Fix: sugar functor (@hhugo)
- Fix: type alias in variant (@hhugo)
- Improve: formatting of comments (@jberdine)
- Fix: prefix operators (@hhugo)
- Fix: exception declarations (@hhugo)
- Fix: doc comments in structure (#250, @hhugo)
- Fix: add parens around pat with trailing attr (@hhugo)
- Fix: let binding and Ppat_or (@hhugo)
- Fix: be more permissive with pattern (@hhugo)
- Fix: fix string_literal with when its location includes its attribute (#244, @hhugo)
- Improve: improve errors returned to the user. (#243, @hhugo)
- Fix: missing comments for Pexp_construct (#240, @hhugo)
- Fix: multiple fixes around classes (#242, @hhugo)
- Fix: comments in empty () and [] (#241, @hhugo)
- Fix: support empty variant (#239, @hhugo)
- Fix: add missing attribute (#238, @hhugo)
- Fix: be more permissive with ppat_interval (#237, @hhugo)
- Improve: remove trailing ws (#210, @hhugo)
- Improve: attributes on type declarations (#232, @jberdine)
- Improve: breaking of infix Array and String get and set ops (#233, @jberdine)
- Fix: attributes and doc comments (#221, @hhugo)
- Improve: spacing of module unpack (#230, @jberdine)
- Improve: no parent for new (@hhugo)
- Fix: Revert: Improve: remove redundant parens around application operators (@hhugo)
- Improve: array alignment (#226, @hhugo)
- Improve: nested array infix ops (#225, @hhugo)
- Fix: is_adjacent and remove [~inclusive] from [Source.string_between] (@hhugo)
- Fix: Cmts.CmtSet.split (@hhugo)
- Improve: Allow comments inside empty delimited "things" (#223, @hhugo)
- Fix: Source.ends_line (#222, @hhugo)
- Improve: empty struct and sig (#217, @hhugo)
- Improve: support for toplevel files (#218, @hhugo)
- Fix: string literal, fix #214 (#219, @hhugo)
- Improve: more tuning for functors (@hhugo)
- Improve: sugar for functor type with multiple args (@hhugo)
- Improve: sugar for functors with multiple args (@hhugo)
- Improve: module type with (@hhugo)
- Improve: break before with/and type (@hhugo)
- Improve: break between fun args (@hhugo)
- Improve: module unpacking (#215, @hhugo)
- Improve: for & while loops (#211, @hhugo)
- Fix: attributes on ite (#209, @hhugo)
- Fix: partially applied (+) and (-) (#208, @hhugo)
- Fix: polymorphic variant (#202, @hhugo)
- Fix: parens with lazy pat (fix #199) (#201, @hhugo)
- Improve: omit excess indentation of `function` cases (@jberdine)
- Improve: extensions with payloads of multiple structure items (@jberdine)
- Improve: parenthesization and attribute placement of if-then-else (@jberdine)
- Fix: do not attach comments to docstrings (@jberdine)
- Fix: short syntax for extensions (#193, @hhugo)
- Fix: missing attrs for pcl_fun (@hhugo)
- Fix: pos of attribute for functors (@hhugo)
- Fix: () module only if not attrs (@hhugo)
- Fix: missing attrs for object (@hhugo)
- Fix: no short form of extension with attribs (@hhugo)
- Fix: normalization for Pexp_poly and Pexp_constraint (#190, @hhugo)
- Fix: some parenthesization context checks (#189, @hhugo)
- Fix: attributes on fun expressions (@jberdine)
- Fix: extensions with multiple module-level eval expressions (#185, @jberdine)
- Fix: functor & apply (#182, @hhugo)
- Fix: module rec with (@hhugo)
- Fix: more parens in pat_constraint (@hhugo)
- Improve: tuple & constraint (@hhugo)
- Improve: empty module (#178, @hhugo)
- Fix: extensible variant (#177, @hhugo)
- Fix: index operator (#176, @hhugo)
- Improve: empty module sig (@hhugo)
- Fix: add attributes to module signature (@hhugo)
- Add: support for objects and classes (#173, @hhugo)
- Improve: remove some redundant parens around tuple types (@jberdine)
- Fix: args in let bindings (@hhugo)
- Improve: let module%ext (@hhugo)
- Fix: infix op in alias (@hhugo)
- Fix: extensions pat (@hhugo)
- Fix: limit use of short syntax for extensions (@hhugo)
- Improve: allow break after Psig_include (@jberdine)
- Fix: { (a; b) with a; b } (@hhugo)
- Fix: with type [longident] (@hhugo)
- Fix: attributes on polymorphic variants (@hhugo)
- Fix: attribute in let bindings (@hhugo)
- Fix: private in extensible variant (@hhugo)
- Fix: gadt in extensible variant (@hhugo)
- Fix: missing parens in list pattern (@hhugo)
- Improve: format [new e] like an apply (@hhugo)
- Fix: parens for constraint (@hhugo)
- Fix: avoid emitting `>]` which is an unparsable keyword (#171, @hhugo)
- Fix: misplaced comments on `module type of` (@jberdine)

## 0.6 (2018-04-29)

### Features

- Add: option to align all infix ops (#150, @hhugo)
- Add: option to attempt to indent the same as ocp-indent (#162)
- Add: option for no discretionary parens for tuples (#157, @hhugo)
- Add: alternative format for if-then-else construct (#155, @hhugo)
- Add: option to customize position of doc comments (#153, @hhugo)

### Fixed

- Fix: dropped item attributes on module expressions
- Fix: toplevel let%ext (#167, @hhugo)
- Fix: parens around type alias & empty object type (#166, @hhugo)
- Fix: missing comments for [let open] (#165, @hhugo)
- Fix: missing comments in ppat_record (#164, @hhugo)
- Fix: check_typ wrt constraint on module type (#163, @hhugo)
- Fix: let binding with constraint (#160, @hhugo)
- Fix: handle generative functor type (#152, @hhugo)

### Formatting improvements

- Improve: remove redundant parens around application operators
- Improve: parenthesize and break infix constructors the same as infix ops
- Improve: consider prefix ops and `not` to be trivial if their arg is
- Improve: align arrow type args and do not wrap them (#161)
- Improve: formatting for multiple attributes (#154, @hhugo)
- Improve: keep the original string escaping (#159, @hhugo)
- Improve: discretionary parens in patterns (#151, @hhugo)
- Improve: breaking of infix op arguments
- Improve: consider some extensions to be "simple"
- Improve: punning (#158, @hhugo)
- Improve: force break of let module/open/exception/pats (#149, @hhugo)

### Build, packaging, and testing

- Add support for bisect (#169, @hhugo)
- Exclude failing tests from `make -C test`

## 0.5 (2018-04-17)

### Features

- Add: support for `new%js` (#136, @hhugo)
- Add: support for Ptyp_object (#104, @smondet)
- Use original filename when given in error messages. (#96, @mbarbin)

### Fixed

- Fix: allow extensions in types (#143, @hhugo)
- Fix: parens on symbol type constructor
- Fix: parenthesization of '!=' partial application as a prefix op (#126, @hhugo)
- Fix: parens around Ppat_constraint under Pexp_match or Pexp_try (#124, @hhugo)
- Fix: parenthesization of tuple args of variant type declarations (#122, @hhugo)
- Fix: missing parens around list inside Constr pattern (#123, @hhugo)
- Fix: incorrect breaking of long strings (#130, @hhugo)
- Fix: missing parens inside array literal (#129, @hhugo)
- Fix: attributes on arguments of function (#121, @hhugo)
- Fix: floating docstrings within a type declaration group
- Fix: missing parens in sugared Array.set
- Fix: missing attributes on patterns
- Fix: is_prefix_id for != (#112, @hhugo)
- Fix: missing parens around module value types in signatures (#108, @hcarty)
- Fix: floating docstrings within a value binding group
- Fix: missing attributes on extension points (#102, @hcarty)
- Fix: extensible variants with aliases (#100, @hcarty)
- Fix: several issues with extension sequence expressions
- Fix: generative functors
- Fix: preserve files with an empty ast (instead of failing) (#92, @mbarbin)
- Fix: missing extension on Pexp_sequence
- Fix: missing docstrings and attributes on types
- Fix: missing parens around sugared Array and String operations
- Fix: missing parens around Pexp_newtype
- Fix: missing parens around Ppat_constraint, Ppat_or, and Ppat_unpack
- Fix: dropped space when string wrapped between spaces
- Fix: repeated ppx extension on mutual/recursive let-bindings (#83, @mbarbin)
- Fix: dropped comments on Pmty_typeof
- Fix: missing parens around Ppat_unpack under Ppat_constraint

### Formatting improvements

- Improve: two open lines following multiline definition only with --sparse (#144)
- Improve: indent rhs of ref update (#139, @hhugo)
- Improve: no parens around precedence 0 infix ops (refines #115) (#141, @hhugo)
- Improve: support `(type a b c)` (#142, hhugo)
- Improve: no parens for `{ !e with a }` (#138, @hhugo)
- Improve: no parens for constr inside list pattern. (#140, @hhugo)
- Improve: generative functor applications (#137, @hhugo)
- Improve: omit parens around lists in local opens (#134, @hhugo)
- Prepare for ocaml#1705 (#131, @hhugo)
- Improve: comment wrapping for dangling close
- Improve: if-then-else conditions that break
- Improve: suppress spurious terminal line break in wrapped strings
- Improve: parens for nested constructors in pattern (#125, @hhugo)
- Improve: remove duplicate parens around Ptyp_package
- Improve: indentation after comment within record type declaration
- Improve: add discretionary parens on nested binops with different precedence
- Improve: empty module as functor argument (#113, @hhugo)
- Improve: indentation of multiple attributes
- Improve: attributes on short structure items
- Improve: attributes on type declarations
- Improve: tuple attribute args
- Improve: parenthesization of Ppat_or
- Improve: determination of file kind based on provided name
- Improve: extension on the let at toplevel: e.g. let%expect_test _ (#94, @mbarbin)
- Improve: constraints in punned record fields (#93, @mbarbin)
- Improve: nullary attributes
- Improve: Ppat_tuple under Ppat_array with unnecessary but clearer parens
- Improve: breaking of arguments following wrapped strings

### Build, packaging, and testing

- Simplify using `(universe)` support in jbuilder 1.0+beta20
- Add some regtests (#135, @hhugo)
- Upgrade to Base v0.11.0 (#103, @jeremiedimino)
- Add Travis CI script
- Fix: build [make reason] (#97, @mbarbin)
- Simplify Makefile due to jbuilder 1.0+beta18

## 0.4 (2018-02-24)

### Features

- Wrap lines in string literals, comments and docstrings
- Improve char escaping to ascii / uniform hexa / utf8 (#73)
- Add support for `Pexp_new` expressions (#76, @smondet)
- Add support for `Pexp_send _` expressions (#72, @smondet)
- Add options to format chars and break strings (#70, @smondet)
- Formatting of %ext on if/while/for/match/try/; (#63, @hcarty)
- Disable formatting with [@@@ocamlformat.disable] (#66, @hcarty)

### Formatting improvements

- Improve sequences under if-then-else with unnecessary but safer parens
- Improve optional arguments with type constraints
- Improve let-bound functions with type constraints
- Improve newtype constraints in let-bindings
- Improve placement of exception docstrings

### Fixed

- Fix missing break hint before comment on sugared `[]`
- Fix formatting of [%ext e1]; e2 (#75, @hcarty)
- Fix missing parens around let exception, let module, for, while under apply
- Fix missing parens under alias patterns
- Fix placement of attributes on extension constructors
- Fix missing parens around unpack patterns
- Fix let-bindings with pattern constraints
- Fix mutually recursive signatures

## 0.3 (2017-12-21)

### Features

- Output to stdout if output file omitted

### Fixed

- Fix Ppat_any value bindings
- Fix missing parens around variant patterns in fun arg
- Fix position of comments attached to end of sugared lists
- Fix missing comments on module names
- Fix package type constraints
- Fix first-class module alias patterns
- Fix first-class module patterns in let bindings
- Fix missing parens around Ptyp_package under Psig_type
- Fix missing "as" in Ptyp_alias formatting (@hcarty)
- Fix let bindings with constraints under 4.06

### Formatting improvements

- Improve line breaking of or-patterns
- Improve placement of comments within pattern matches
- Improve clarity of aliased or-patterns with parens
- Improve matches on aliased or-patterns
- Improve infix applications in limbs of if-then-else
- Improve final function arguments following other complex arguments
- Improve consistency of paren spacing after Pexp_fun
- Improve sugar for Pexp_let under Pexp_extension
- Improve sugar for newtype
- Improve first-class module expressions
- Improve indentation when comments are sprinkled through types
- Do not add open line after last binding in a structure

### Build and packaging

- Simplify build and packaging, and adopt some common practices
- Add Warnings.Errors argument for < 4.06 compatibility (@hcarty)
- Update base to v0.10.0 (@hcarty)

## 0.2 (2017-11-09)

### Features

- Check fatal warnings not only in inplace mode

### Documentation

- Improve doc of --no-warn-error
- Mention object language not implemented
- Update documentation of --output

### Fixed

- Colon instead of arrow before type for GADT constructors with no arguments (@mbouaziz)
- Fix some dropped comments attached to idents
- Fix missing parens around Ppat_alias under Ppat_variant
- Fix module type constraints on functors
- Fix broken record field punning
- Fix broken docstring attachment with multiple docstrings
- Fix missing parens around application operators
- Fix missing parens around Ppat_or under Ppat_variant
- Fix missing/excess parens around Pexp_open under Pexp_apply/Pexp_construct
- Fix duplicated attributes on Pexp_function
- Fix missing parens around Ptyp_package under Pstr_type
- Add '#' to the list of infix operator prefix (@octachron)
- Do not add space between `[` and `<` or `>` in variant types
- Add a break hint before "constraint" in a type def (@hcarty)

### Formatting improvements

- Remove unnecessary parens around Pexp_tuple under Pexp_open
- Improve single-case matches
- Improve constructor arguments
- Remove unnecessary parens around match, etc. with attributes
- Fix missing parens around constraint arg of variant type
- Fix missing parens on left arg of infix list constructor
- Fix missing parens around arrow type args of variant constructors
- Fix missing parens around type of constraints on module exps

### Build and packaging

- Separate Format patch into ocamlformat_support package
- Fix test script
- Unbreak build of ocamlformat_reason.ml (@mroch)
- Improve opam installation (JacquesPa)
- Install emacs support via opam package

## 0.1 (2017-10-19)

- Initial release.<|MERGE_RESOLUTION|>--- conflicted
+++ resolved
@@ -25,13 +25,11 @@
 - Fix missing parentheses in `let+ (Cstr _) : _ = _` (#2661, @Julow)
   This caused a crash as the generated code wasn't valid syntax.
 
-<<<<<<< HEAD
+- Fix bad indentation of `let%ext { ...` (#2663, @EmileTrotignon)
+  with `dock-collection-brackets` enabled.
+
 - ocamlformat is now more robust when used as a library to print modified ASTs
   (#2659, @v-gb)
-=======
-- Fix bad indentation of `let%ext { ...` (#2663, @EmileTrotignon)
-  with `dock-collection-brackets` enabled.
->>>>>>> 1853f0d9
 
 ## 0.27.0
 
