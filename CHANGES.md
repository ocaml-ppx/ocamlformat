### unreleased

#### Changes

  + Do not break inline elements such as `{i blah}` in docstrings (#1346) (Josh Berdine)

  + Distinguish hash-getter from hash-comparison infix operators. Operators of the form `#**#` or `#**.` where `**` can be 0 or more operator chars are considered getter operators and are not surrounded by spaces, as opposed to regular infix operators (#1376) (Guillaume Petiot)

  + Type constraint on return type of functions is now always printed before the function body (#1381, #1397) (Guillaume Petiot)

#### Bug fixes

  + Restore previous functionality for pre-post extension points (#1342) (Josh Berdine)

  + Fix extra break before `function` body of a `fun` (#1343) (Josh Berdine)

  + Do not clear the emacs `*compilation*` buffer on successful reformat (#1350) (Josh Berdine)

  + Fix regression with `indicate-multiline-delimiters=space` (#1169) (Josh Berdine, Guillaume Petiot)

  + Fix disabling with attributes on OCaml < 4.08 (#1322) (Etienne Millon)

  + Preserve unwrapped comments by not adding artificial breaks when `wrap-comments=false` and `ocp-indent-compat=true` are set to avoid interfering with ocp-indent indentation. (#1352) (Guillaume Petiot)

  + Break long literal strings at the margin (#1367) (Guillaume Petiot)

  + Break after a multiline argument in an argument list (#1360) (Guillaume Petiot)

  + Remove unnecessary parens around object (#1379) (Guillaume Petiot)

  + Fix placement of comments on constants (#1383) (Guillaume Petiot)

  + Do not escape arguments of some Odoc tags (#1391, 1408) (Guillaume Petiot, Jules Aguillon)
    The characters `[]{}` must not be escaped in the arguments of `@raise`, `@author`, `@version` and others.

  + Fix missing open line between multi-line let-binding with poly-typexpr (#1372) (Josh Berdine)

  + Remove trailing space after expression when followed by an attribute and break before attributes attached to multi-line phrases (#1382) (Guillaume Petiot)

  + Do not add a space to minimal comments `(* *)`, `(** *)` and `(*$ *)` (#1407) (Guillaume Petiot)

<<<<<<< HEAD
  + Add missing parens around type annotation in anonymous function (#1433) (Guillaume Petiot)
=======
  + Fix attributes position in labelled arguments type (#1434) (Guillaume Petiot)
>>>>>>> 916c2b56

#### New features

  + Support quoted extensions (added in ocaml 4.11) (#1405) (Guillaume Petiot)

### 0.14.3 (2020-07-22)

#### Changes

  + No functional changes from 0.14.2. The goal of this release is to be
    compatible with base and stdio v0.14.0.

  + Backport the following PRs:
    - #1386 - Update opam metadata
    - #1396 - Add compatibility with base.v0.14.0
    - #1399 - Allow stdio.v0.14

### 0.14.2 (2020-05-11)

#### Changes

  + Merge `doc-comments-val` option with `doc-comments`. The placement of documentation comments on `val` and `external` items is now controled by `doc-comments`.

    - `doc-comments=after` becomes `doc-comments=after-when-possible` to take into account the technical limitations of ocamlformat;
    - `doc-comments=before` is unchanged;
    - `doc-comments-val` is now replaced with `doc-comments`
      To reproduce the former behaviors
      * `doc-comments=before` + `doc-comments-val=before`: now use `doc-comments=before`;
      * `doc-comments=before` + `doc-comments-val=after`: now use `doc-comments=before-except-val`;
      * `doc-comments=after` + `doc-comments-val=before`: this behavior did not make much sense and is not available anymore;
      * `doc-comments=after` + `doc-comments-val=after`: now use `doc-comments=after-when-possible`.

   (#1358) (Josh Berdine, Jules Aguillon, Guillaume Petiot)

   This reverts changes introduced in 0.14.1 (#1335) and 0.14.0 (#1012).

### 0.14.1 (2020-04-14)

#### Changes

  + The default for `doc-comments` is changed to `after` (#1335) (Jules Aguillon)
    This reverts a change introduced in 0.14.0 (#1012).

  + Revert deprecation of the `doc-comments` option (#1331) (Jules Aguillon)
    This reverts a change introduced in 0.14.0 (#1293).

### 0.14.0 (2020-04-02)

#### New features

  + Add an option `--format-invalid-files` to print unparsable parts of the input as verbatim text. This feature is still experimental. (#1026) (Guillaume Petiot)

  + Support multi-indices extended indexing operators (#1279, #1277) (Jules Aguillon, Guillaume Petiot)
    This feature has been added in OCaml 4.10.0

  + Handle OCaml 4.10.0 AST (#1276) (Guillaume Petiot)

  + Preserve functor syntax for consistency (#1312) (Guillaume Petiot)
    Previously both functor syntax: `module M = functor (K : S) -> struct end` and `module M (K : S) = struct end` would be formatted as the latter, the original syntax is now preserved.

#### Changes

  + Add the option `doc-comments-val=before|after` (#1012) (Jules Aguillon)
    This option set the placement of documentation comment on `val` and `external` only.
    It is set to `after` by default.

  + The default for `doc-comments` is changed from `after` to `before` (#1012, #1325) (Jules Aguillon)
    This affects both `conventional` (default) and `ocamlformat` profiles.

  + Some options are now deprecated:
    * `doc-comments` (#1293, #1012)
      This option depends on a flawed heuristic.
      It is replaced by `doc-comments-val` for `val` and `external` declarations.
      There is no equivalent to this option in the general case.
    * `escape-chars`, `escape-strings` and `extension-sugar` (#1293)
      These options are rarely used and their default behavior is considered to be the right behavior.

  + Add space between `row_field` attributes and the label or arguments, to be
    consistent with the non-polymorphic case. (#1299) (Craig Ferguson)

#### Bug fixes

  + Fix missing parentheses around `let open` (#1229) (Jules Aguillon)
    eg. `M.f (M.(x) [@attr])` would be formatted to `M.f M.(x) [@attr]`, which would crash OCamlformat

  + Remove unecessary parentheses with attributes in some structure items:
    * extensions and eval items (#1230) (Jules Aguillon)
      eg. the expression `[%ext (() [@attr])]` or the structure item `(() [@attr]) ;;`
    * `let _ = ...`  constructs (#1244) (Etienne Millon)

  + Fix some bugs related to comments:
    * after a function on the rhs of an infix (#1231) (Jules Aguillon)
      eg. the comment in `(x >>= fun y -> y (* A *))` would be dropped
    * in module unpack (#1309) (Jules Aguillon)
      eg. in the module expression `module M = (val x : S (* A *))`

  + Fix formatting of empty signature payload `[%a:]` (#1236) (Etienne Millon)

  + Fix parenthesizing when accessing field of construct application (#1247) (Guillaume Petiot)

  + Fix formatting of attributes on object overrides `{< >}` (#1238) (Etienne
    Millon)

  + Fix attributes on coercion (#1239) (Etienne Millon)

  + Fix formatting of attributes on packed modules (#1243) (Etienne Millon)

  + Fix parens around binop operations with attributes (#1252, #1306) (Guillaume Petiot, Craig Ferguson)

  + Remove unecessary parentheses in the argument of indexing operators (#1280) (Jules Aguillon)

  + Retain attributes on various AST nodes:
    * field set expressions, e.g. `(a.x <- b) [@a]` (#1284) (Craig Ferguson)
    * instance variable set expressions, e.g. `(a <- b) [@a]` (#1288) (Craig Ferguson)
    * indexing operators, e.g. `(a.(b)) [@a]` (#1300) (Craig Ferguson)
    * sequences, e.g. `(a; b) [@a]` (#1291) (Craig Ferguson)

  + Avoid unnecessary spacing after object types inside records and polymorphic variants,
    e.g. `{foo : < .. > [@a]}` and `{ foo : < .. > }` (#1296) (Craig Ferguson)

  + Fix missing parentheses around tuples with attributes. (#1301) (Craig Ferguson)
    Previously, `f ((0, 0) [@a])` would be formatted to `f (0, 0) [@a]`, crashing OCamlformat.

  + Avoid emitting `>]` when an object type is contained in an extension point
    or attribute payload (#1298) (Craig Ferguson)

  + Fix crash on the expression `(0).*(0)` (#1304) (Jules Aguillon)
    It was formatting to `0.*(0)` which parses as an other expression.

  + Preserve empty doc-comments syntax. (#1311) (Guillaume Petiot)
    Previously `(**)` would be formatted to `(***)`.

  + Do not crash when a comment contains just a newline (#1290) (Etienne Millon)

  + Handle lazy patterns as arguments to `class` (#1289) (Etienne Millon)

  + Preserve cinaps comments containing unparsable code (#1303) (Jules Aguillon)
    Previously, OCamlformat would fallback to the "wrapping" logic, making the comment
    unreadable and crashing in some cases.

  + Fix normalization of attributes, fixing the docstrings in attributes (#1314) (Guillaume Petiot)

  + Add missing parentheses around OR-patterns with attributes (#1317) (Guillaume Petiot)

  + Fix spacing inside parens for symbols when the spacing was handled by the englobing exp (#1316) (Guillaume Petiot)

  + Fix invalid (unparsable) docstrings (#1315) (Guillaume Petiot)
    When parsing a comment raises an error in odoc, it is printed as-is.

  + Fix parenthesizing of optional arguments rebound to non-variables, e.g. `let
    f ?a:(A) = ()` rather than the unparsable `let f ?a:A = ()` (#1305) (Craig Ferguson)

### 0.13.0 (2020-01-28)

#### New features

  + Add an option `--margin-check` to emit a warning if the formatted output exceeds the margin (#1110) (Guillaume Petiot)
  + Preserve comment indentation when `wrap-comments` is unset (#1138, #1159) (Jules Aguillon)
  + Improve error messages (#1147) (Jules Aguillon)
  + Display standard output in the emacs plugin even when ocamlformat does not fail (#1189) (Guillaume Petiot)

#### Removed

  + Remove `ocamlformat_reason` (#254, #1185) (Etienne Millon).
    This tool has never been released to opam, has no known users, and overlaps
    with what `refmt` can do.
  + Remove `ocamlformat-diff` (#1205) (Guillaume Petiot)
    This tool has never been released to opam, has no known users, and overlaps
    with what `merge-fmt` can do.

#### Packaging

  + Work with base v0.13.0 (#1163) (Jules Aguillon)

#### Bug fixes

  + Fix placement of comments just before a '|' (#1203) (Jules Aguillon)
  + Fix build version detection when building in the absence of a git root (#1198) (Anil Madhavapeddy)
  + Fix wrapping of or-patterns in presence of comments with `break-cases=fit` (#1167) (Jules Aguillon)
    This also fixes an unstable comment bug in or-patterns
  + Fix an unstable comment bug in variant declarations (#1108) (Jules Aguillon)
  + Fix: break multiline comments (#1122) (Guillaume Petiot)
  + Fix: types on named arguments were wrapped incorrectly when preceding comments (#1124) (Guillaume Petiot)
  + Fix the indentation produced by max-indent (#1118) (Guillaume Petiot)
  + Fix break after Psig_include depending on presence of docstring (#1125) (Guillaume Petiot)
  + Remove some calls to if_newline and break_unless_newline and fix break before closing brackets (#1168) (Guillaume Petiot)
  + Fix unstable cmt in or-pattern (#1173) (Guillaume Petiot)
  + Fix location of comment attached to the underscore of an open record (#1208) (Guillaume Petiot)
  + Fix parentheses around optional module parameter (#1212) (Christian Barcenas)
  + Fix grouping of horizontally aligned comments (#1209) (Guillaume Petiot)
  + Fix dropped comments around module pack expressions (#1214) (Jules Aguillon)
  + Fix regression of comment position in list patterns (#1141) (Josh Berdine)
  + Fix: adjust definition of Location.is_single_line to reflect margin (#1102) (Josh Berdine)

#### Documentation

  + Fix documentation of option `version-check` (#1135) (Wilfred Hughes)
  + Fix hint when using `break-separators=after-and-docked` (#1130) (Greta Yorsh)

### 0.12 (2019-11-04)

#### Changes

  + Set "conventional" as the default profile (#1060) (Guillaume Petiot)
    This new profile is made to better match the most used style and is encouraged.
    To continue using the previous default, use `profile = ocamlformat` in your `.ocamlformat`.
  + CLI: Allow both values of boolean options (#1062) (Jules Aguillon)
    Now, both `--opt` and --no-opt` are available on the CLI for any boolean option "opt".
    Previously, only one of them were available depending on the default value.
  + Auto mode for `break-string-literals` (#1057) (Guillaume Petiot)
    `wrap`, `newlines` and `newlines-and-wrap` values of `break-string-literals` are removed.
    `auto` replaces them, it is equivalent to `newlines-and-wrap`.
  + Dock collection brackets (#1014) (Guillaume Petiot)
    `after-and-docked` value of `break-separators` is removed and is replaced by a new `dock-collection-brackets` option.
  + Preserve `begin` and `end` keywords in if-then-else (#978) (Jules Aguillon)
    Previously, `begin`/`end` keywords around if-then-else branches were turned into parentheses.

#### New features

  + Give a hint when warning 50 is raised (#1111) (Guillaume Petiot)
  + Add a message when a config value is removed (#1089) (Etienne Millon)
    Explain what replaces removed options and avoid printing a parsing error.
  + Implement `sequence-blank-line=preserve-one` for let bindings (#1077) (Jules Aguillon)
    Preserve a blank line after `let .. in` when `sequence-blank-line` set to `preserve-one`.
    Previously, only blank lines after `;` could be preserved.
  + Parse toplevel directives (#1020) (Jules Aguillon)
    Allow `#directives` in `.ml` files.
    Previously, files containing a directive needed to be parsed as "use file".
    The "use file" mode is removed and `--use-file` is now the same as `--impl`.
  + Don't require `--name`, require kind, forbid `--inplace`, allow `--check`, make `--enable-outside-detected-project` implicit when reading from stdin (#1018) (Guillaume Petiot)
  + Parse code in docstrings (#941) (Guillaume Petiot)
    Format OCaml code in cinaps-style comments `(*$ code *)` and code blocks in documentation comments `(** {[ code ]} *)`.
  + Parse documentation comments with Odoc (#721) (Jules Aguillon)
    Formatting of documentation comments is more robust and support newer Odoc syntaxes.
    Internally, Odoc replaces Octavius as the documentation parser.

#### Bug fixes

  + Fix unstabilizing comments on assignments (#1093) (Guillaume Petiot)
  + Fix the default value documentation for `max-indent` (#1105) (Guillaume Petiot)
  + Fix closing parenthesis exceeding the margin in function application (#1098) (Jules Aguillon)
  + Missing break before attributes of `Pmty_with` (#1103) (Josh Berdine)
  + Fix closing quote exceeding the margin (#1096) (Jules Aguillon)
  + Fix break before the closing bracket of collections (exceeding the margin) (#1073) (Guillaume Petiot)
  + Fix precedence of Dot wrt Hash (#1058) (Guillaume Petiot)
  + Fix break in variant type definition to not exceed the margin (#1064) (Guillaume Petiot)
  + Fix newlines and indentation in toplevel extension points (#1054) (Guillaume Petiot)
  + Fix placement of doc comments around extensions (#1052) (Jules Aguillon)
  + Inline extensions that do not break (#1050) (Guillaume Petiot)
  + Add missing cut before attributes in type declarations (#1051) (Guillaume Petiot)
  + Fix alignment of cases (#1046) (Guillaume Petiot)
  + Fix blank line after comments at the end of lists (#1045) (Guillaume Petiot)
  + Fix indexing operators precedence (#1039) (Jules Aguillon)
  + Fix dropped comment after infix op (#1030) (Guillaume Petiot)
  + No newline if the input is empty (#1031) (Guillaume Petiot)
  + Fix unstable comments around attributes (#1029) (Guillaume Petiot)
  + Fix extra blank line in sequence (#1021) (Jules Aguillon)
  + Check functor arguments when computing placement of doc comments (#1013) (Jules Aguillon)
  + Fix indentation of labelled args (#1006) (Guillaume Petiot)
  + Fix linebreak between or-cases with comments when `break-cases=all` (#1002) (Guillaume Petiot)
  + Fix unstable unattached doc comment in records (#998) (Jules Aguillon)
  + Fix string literal changed (#995) (Jules Aguillon)
  + Fix type variable (#996) (Jules Aguillon)
  + Fix crash on extension sequence (#992) (Guillaume Petiot)
  + Fix position of expressions regarding of comments in infix-op expressions (#986) (Guillaume Petiot)
  + Escape special characters in external declaration (#988) (Jules Aguillon)
  + Fix parens around constrained expr with attrs (#987) (Guillaume Petiot)
  + Fix the margin, and correctly breaks comments (#957) (Guillaume Petiot)
  + Fix formatting of custom indexing operators (#975) (Guillaume Petiot)
  + Fix position of comments of labelled arrow types (#976) (Guillaume Petiot)
  + No box around inline odoc styles (#971) (Guillaume Petiot)
  + Fix boxing of collection expressions/patterns (#960) (Guillaume Petiot)
  + Fix crash on record expr with pack fields (#963) (Jules Aguillon)
  + Fix letop in subexpr (#956) (hhugo)

#### Internal

  + Take file kind from --name when formatting stdin (#1119) (Jules Aguillon)
  + Make Fmt.t abstract (#1109) (Jules Aguillon)
  + Future-proof Fmt API in case Fmt.t goes abstract (#1106) (Etienne Millon)
  + Future-proof `Fmt` API in case `Fmt.t` goes abstract (#1106) (Etienne Millon)
  + Optional names for formatting boxes in debug output (#1083) (Guillaume Petiot)
  + Check ocamlformat error codes in the testsuite (#1084) (Etienne Millon)
  + Clean `Translation_unit` (#1078) (Guillaume Petiot)
  + Use dune file generation in test/passing/dune (#1082) (Etienne Millon)
  + CI: factorize tests and check reason build (#1079) (Guillaume Petiot)
  + Use short form for action in src/dune (#1076) (Etienne Millon)
  + Cleanup `sequence_blank_line` (#1075) (Jules Aguillon)
  + CI: use a script travis-ci.sh to simplify .travis.yml (#1063) (Guillaume Petiot)
  + Remove utility functions from `Fmt_ast` (#1059) (Guillaume Petiot)
  + CI: use opam-2.0.5 in Travis (#1044) (Anton Kochkov)
  + CI: check the build with OCaml 4.07.1 and 4.08.0 (#1036) (Jules Aguillon)
  + Use the same sets of options for both branches by default in `test_branch.sh` (#1033) (Guillaume Petiot)
  + Fix `test_branch.sh` and CI checking of CHANGES.md (#1032, #1034) (Jules Aguillon)
  + Fix flag of git-worktree in `test_branch.sh` and `bisect.sh` (#1027) (Guillaume Petiot)
  + Remove the `bisect_ppx` dependency and clean the `Makefile` (#1005) (Jules Aguillon)
  + Use a `CHANGES.md` log file again (#1023) (Guillaume Petiot)
  + Support OCaml 4.09.0 (add the odoc.1.4.2 dependency) (#1024) (Guillaume Petiot)
  + Update labels of issue templates (#1017) (Guillaume Petiot)
  + Update labels in `CONTRIBUTING.md` (#1007) (Guillaume Petiot)
  + Allow to ignore invalid options (#984) (hhugo)
    The `--ignore-invalid-option` flag is added to ignore invalid options in `.ocamlformat` files.
  + Improve the documentation of `--doc-comments` (#982) (Jules Aguillon)
  + Remove symbolic links and change naming convention of tests (#980) (Guillaume Petiot)
  + Change the type of `fmt_code` (#974) (Guillaume Petiot)
  + Simplify `Makefile` (#973) (hhugo)
  + Dune should not be flagged as a build dep anymore (#954) (Guillaume Petiot)

### 0.11 (2019-08-07)

  + Improve: generalize API of Config_option (#952) (Guillaume Petiot)
  + Improve: new 'before' value for option 'sequence-style' (#947) (Guillaume Petiot)
  + Project: create issue templates (#950) (Guillaume Petiot)
  + Improve: tidying up Conf.ml (#951) (Guillaume Petiot)
  + Improve: parse code in comments (#934) (Guillaume Petiot)
  + Fix comments' placement (do not look at loc_stack) (#923) (Guillaume Petiot)
  + Doc: setting flags in .ocamlformat (#944) (Guillaume Petiot)
  + Doc: enable-outside-detected-project necessary for global conf file (#948) (Guillaume Petiot)
  + Fix hashbang handling (#946) (hhugo)
  + Improve: support Shell-style regular expressions in .ocamlformat-ignore and .ocamlformat-enable files (#937) (Guillaume Petiot)
  + Improve: force break after an infix op only if followed by another one (#935) (Guillaume Petiot)
  + Fix break-separators=after-and-docked for lists and arrays (#931) (Guillaume Petiot)
  + Improve: deprecate option break-string-literals and change its default value (#932) (Guillaume Petiot)
  + Improve: break with labeled arrow type (#933) (Guillaume Petiot)
  + Improve: disambiguate non-breaking matching structures (#857) (Guillaume Petiot)
  + Improve: warning 50 handled like an internal error (#930) (Guillaume Petiot)
  + Fix break-separators=after-and-docked for record patterns (#929) (Guillaume Petiot)
  + Fix closing parenthesis indentation when on separate line (#928) (Guillaume Petiot)
  + Improve: split the Conf.ml file (#920) (Guillaume Petiot)
  + Fix position of comments after anonymous functions (#919) (Guillaume Petiot)
  + Fix: comments around disabled block (#918) (hhugo)
  + Fix monadic bindings (new 4.08 syntax) (#911) (Guillaume Petiot)
  + Fix attribute when break-infix-before-func=false (#916) (Guillaume Petiot)
  + Improve: update ocamlformat_reason opam file to 2.0 format (#913) (Anil Madhavapeddy)
  + Fix attributes of modules (#910) (Guillaume Petiot)
  + Fix docstrings of exceptions (#909) (Guillaume Petiot)
  + Fix attribute location in Normalization (#908) (Guillaume Petiot)
  + Improve: add the 'ocamlformat-file-kind' argument to the emacs hook (#905) (Guillaume Petiot)
  + Improve: dunify testsuite (#881) (Thomas Refis)
  + Improve: add trailing semicolon inside record when break-separators=after-and-docked (#899) (Guillaume Petiot)
  + Fix compilation with 4.06 and 4.07 (#898) (Guillaume Petiot)
  + Improve: add a new way to indicate multiline delimiters (#876) (Thomas Refis)
  + Fix inconsistency of break-separators=after-and-docked for record expressions (#856) (Guillaume Petiot)

### 0.10 (2019-06-25)

  + Improve: align cases horizontally (#883) (Guillaume Petiot)
  + Improve: option exp-grouping (#828) (Guillaume Petiot)
  + Improve: synchronize Format with upstream stdlib (#885) (Guillaume Petiot)
  + Improve: break-string-literals=newlines-and-wrap (#896) (Guillaume Petiot)
  + Improve: specify break hint in fits_breaks (#894) (Guillaume Petiot)
  + Improve: option break-before-in (#892) (Guillaume Petiot)
  + Fix break-string-literals=newlines (#887) (Guillaume Petiot)
  + Improve: Implement break-fun-sig without Location.is_single_line (#886) (Jules Aguillon)
  + Format gen_version.ml (#893) (hhugo)
  + Improve: switch to ast 4.08 (#831) (hhugo)
  + Fix formatting of arguments when break-fun-decl=fit-or-vertical (#884) (Guillaume Petiot)
  + Test: extend max_indent test (#878) (Thomas Refis)
  + Test: break_cases_normal_indent.ml is a symlink on break_cases_fit.ml (#879) (Guillaume Petiot)
  + Improve unicode text length computation (#816) (Guillaume Petiot)
  + Add an option to control the indentation of nested matches (#870) (Thomas Refis)
  + Fix: properly interpret indicate-multiline-delimiters for if-then-elses (#874) (Thomas Refis)
  + Enable warning 9 (#875) (hhugo)
  + Fix unstable comment in let%ext (#873) (Guillaume Petiot)
  + Improve: option max-indent (#841) (Guillaume Petiot)
  + Improve: option nested-match=align (#827) (Guillaume Petiot)
  + Fix dropped attributes in with_constraints (#846) (Guillaume Petiot)
  + Fix dropped comments in list patterns and module types  (#866) (Guillaume Petiot)
  + Fix comment dropped in object (#849) (Guillaume Petiot)
  + Fix inconsistency of break-separators for wildcards in match cases (#855) (Guillaume Petiot)
  + Improve: new options to support 'with' and 'strict_with' (ocp-indent) (#853) (Guillaume Petiot)
  + Improve: .ocamlformat-enable files listing files to format when ocamlformat is disabled (#854) (Guillaume Petiot)
  + Check that all locations have been considered during formatting (#864) (hhugo)
  + clean Hashtbl.Poly (#862) (hhugo)
  + Fix: test.sh (#858) (hhugo)
  + cleanup Cmts.ml (#861) (hhugo)
  + Clean: Cleanup usage of Poly (#860) (hhugo)
  + Fix: rename sexp_list into list (#859) (hhugo)
  + Fix vim instructions (#852) (Marcin Jekot)
  + Improve: options extension-indent and stritem-extension-indent (#840) (Guillaume Petiot)
  + Fix comment dropped in field alias (#848) (Guillaume Petiot)
  + Fix pro position for with_constraints (#847) (Guillaume Petiot)
  + Improve: finer space-around-exp options (#837) (Guillaume Petiot)
  + Improve: preserve blank lines in conventional and sparse profiles (#838) (Guillaume Petiot)
  + Improve: don't fit tag-only comments after val declarations (#836) (Jules Aguillon)
  + Improve speed with ofday_unit_tests_v1.ml (#833) (hhugo)
  + Fix exception when calling String.sub (#832) (Guillaume Petiot)
  + Improve: implement doc-comments and doc-comments-tag-only for every items (#746) (Jules Aguillon)
  + Improve: Add field-space=tight-decl (#829) (Jules Aguillon)
  + Improve: make Sugar.list_exp and Sugar.list_pat tail-recursive (#823) (Guillaume Petiot)
  + Improve: options 'let-binding-indent', 'type-decl-indent' and 'indent-after-in' (#822) (Guillaume Petiot)
  + Fix: performance issue with deep asts (#826) (hhugo)
  + Improve: preserve blank lines in sequences (#814) (Guillaume Petiot)
  + Improve: tidying Fmt_ast.ml (#821) (Guillaume Petiot)
  + Improve: space before type constraint in record (#819) (Guillaume Petiot)
  + Improve: break-cases=fit-or-vertical (#820) (Guillaume Petiot)
  + Improve: remove break before ending paren for anonymous functions (#818) (Guillaume Petiot)
  + Improve: preserve the position of type annotation in bindings (#815) (Guillaume Petiot)
  + Improve: preserve record type annot (#812) (Guillaume Petiot)
  + Fix break before ending paren (#801) (Guillaume Petiot)
  + Improve: better consistency between structures and signatures (#803) (Guillaume Petiot)
  + Fix let module sparse (sparse mode only for module applications) (#809) (Guillaume Petiot)
  + Improve: change formatting of newtypes (#811) (Guillaume Petiot)
  + Improve: break-cases-all shouldn't break nested patterns (#810) (Guillaume Petiot)
  + Fix: sugarized extensions (#805) (Guillaume Petiot)
  + Improve: tidying Fmt_ast (#808) (Guillaume Petiot)
  + Fix cmt in empty structure (#804) (Guillaume Petiot)
  + Remove dead link to preset profiles (#806) (Andrew Schwartzmeyer)
  + Improve: break with type constraints (#797) (Guillaume Petiot)
  + Fix colon break module type functor (#802) (Guillaume Petiot)
  + Improve: K&R style for if-then-else (#787) (Guillaume Petiot)
  + Improve: new option break-fun-sig (#785) (Guillaume Petiot)
  + Improve: indentation consistency of '<-' and `:=` (#780) (Guillaume Petiot)
  + Fix: functor application and break-struct wrap incorrectly (#786) (Guillaume Petiot)
  + Break after anonymous function arrow after infix op (#781) (Guillaume Petiot)
  + Fix: type extension (#782) (Guillaume Petiot)
  + Improve: Fmt.noop (#784) (Guillaume Petiot)
  + Fix extension of value binding (#779) (chrismamo1)
  + Improve: less sensitivity to concrete syntax (#767) (Guillaume Petiot)
  + Fix missing space before attribute on includes (#775) (Jules Aguillon)
  + Improve: new option let-module (#768) (Guillaume Petiot)
  + Improve: --disable-outside-detected-project is set by default (#761) (Guillaume Petiot)
  + Fix weird parens break (#751) (Guillaume Petiot)
  + Fix: if $XDG_CONFIG_HOME is either not set or empty, use $HOME/.config (#758) (Guillaume Petiot)
  + Fix: --use-file/--impl/--intf should override file extension (#774) (Guillaume Petiot)
  + Improve: less breaks for break-cases=all but correctly breaks or-patterns (#762) (Guillaume Petiot)
  + Remove unecessary break on module pack constraints with with-constraints (#739) (Jules Aguillon)
  + Fix inconsistent break before module signature (#755) (Guillaume Petiot)
  + Fix indentation of functor argument (#773) (Guillaume Petiot)
  + Tidying fmt ast (#748) (Guillaume Petiot)
  + Fix nested parens with no break infix before func (#760) (Guillaume Petiot)
  + Provide an mli for Compat (#772) (hhugo)
  + Fix non-wrapping asterisk prefixed cmts (#759) (Guillaume Petiot)
  + Support for OCaml 4.08 (#763) (hhugo)
  + Fix module type functor (#716) (Guillaume Petiot)
  + Small cleanup (#764) (hhugo)
  + Fix: update ocamlformat-help.txt (follow up on #752) (#756) (Guillaume Petiot)
  + Fix module pack and functor (#735) (juloo)
  + Fix grammar: it's -> its (Antonio Nuno Monteiro)
  + Improve: support --name with --inplace (#740) (Josh Berdine)
  + Fix: dropped comments for pexp_record (#743) (hhugo)
  + Improve: comments arround attributes, fix #726 (#742) (hhugo)
  + Update README for new profiles (#738) (Josh Berdine)
  + Remove deprecated 'default' profile (#736) (Josh Berdine)
  + Fix extra parens around ext match (#733) (Guillaume Petiot)
  + Improve: factorize with compose_module (#729) (Guillaume Petiot)
  + Test: exclude gen_version.ml from test (#732) (Josh Berdine)
  + Improve: make gen_version an ocaml script (#664) (hhugo)

### 0.9.1 (2019-06-24)

  + Small cleanup (#764) (hhugo)
  + Support for OCaml 4.08 (#763) (hhugo)

### 0.9 (2019-03-28)

  + Admin: remove CHANGES.md that was essentially git log (Josh Berdine)
  + Admin: simplify release procedure (Josh Berdine)
  + Build: fix ocaml version constraint, need 4.06 (Josh Berdine)
  + Improve: make gen_version an ocaml script (Hugo Heuzard)
  + Improve: fix associativity of Pexp_setfield (#725) (Josh Berdine)
  + Improve: normalize setfield and setinstvar (#720) (Guillaume Petiot)
  + Remove: deprecated config file syntax parsing (#715) (Josh Berdine)
  + Improve: put the equal first for ocp-indent-compat (#717) (Guillaume Petiot)
  + Fix: parse docstrings once (#713) (Guillaume Petiot)
  + Improve: new profiles conventional and ocamlformat (#663) (Guillaume Petiot)
  + Revert module indentation (#714) (Guillaume Petiot)
  + Fix infix wrap (#691) (Guillaume Petiot)
  + Fix doc comments tag only when docstring parsing disabled (#711) (Guillaume Petiot)
  + Fix missing space before closing paren around function (#705) (Josh Berdine)
  + Fix documentation of doc-comments-tag-only (#710) (Guillaume Petiot)
  + Improve: module-item-spacing=preserve (#538) (Guillaume Petiot)
  + Add a space in "Jane Street" (#703) (Kevin Ji)
  + Fix js_source.ml (#702) (Guillaume Petiot)
  + Fix space-around-collection-expressions for record/variant definitions (#670) (juloo)
  + Fix extra space ifthenelse (#700) (Guillaume Petiot)
  + Improve split attribute in let binding for expect test with uncaught exn (#681) (Guillaume Petiot)
  + Fix empty newline before equal (#701) (Guillaume Petiot)
  + Fix double cmts (#678) (Guillaume Petiot)
  + Fix value binding ocp indent compat (#694) (Guillaume Petiot)
  + Fix ast changed when record ident constrained (#697) (Guillaume Petiot)
  + Fix incorrect ocaml code (#698) (Guillaume Petiot)
  + Fix fmt for CI (#693) (Guillaume Petiot)
  + Fix record break (#689) (Guillaume Petiot)
  + Fix break before parens no wrap fun args (#690) (Guillaume Petiot)
  + Improve: disable conf in files and attributes (#684) (Guillaume Petiot)
  + Fix space around tuples (#679) (Guillaume Petiot)
  + Improve: break before in for let-module construct, because of ocp-indent (#685) (Guillaume Petiot)
  + Improve debugging output (#677) (hhugo)
  + Improve: group open/close of modules and fix indentation (#665) (Guillaume Petiot)
  + Fix constrained match in record (#676) (Guillaume Petiot)
  + Fix: formatting of end line comments (#662) (Guillaume Petiot)
  + Fix cmt in fun when no break infix (#668) (Guillaume Petiot)
  + Add the wrap-fun-decl option (#645) (juloo)
  + Improve: break the list of 'with type' module constraints (#639) (Guillaume Petiot)
  + Reduce the use of Poly comparisons (#661) (hhugo)
  + Improve: check flag to check whether the input files already are formatted (#657) (Guillaume Petiot)
  + Fix cmt placement infix op (#651) (Guillaume Petiot)
  + Restore compat with base.v0.11 (Hugo Heuzard)
  + Fix: disallow '-' with other inputs (#658) (hhugo)
  + Fix build on OCaml 4.06.1 (#646) (juloo)
  + Fix comments on record fields (#650) (juloo)
  + Fix cmts in list (#654) (Guillaume Petiot)
  + Improve: If-then-else = fit-or-vertical mode (#603) (Guillaume Petiot)
  + Link to man page from readme (#648) (Yawar Amin)
  + Fix indent match branches with cmts (#644) (Guillaume Petiot)
  + Build: update to base v0.12 (#642) (Josh Berdine)
  + Fit tag-only doc comments (#637) (juloo)
  + Fix try%lwt indent (#638) (Guillaume Petiot)
  + Fix type manifest formatting (#616) (Guillaume Petiot)
  + Fix: don't include ocamlformat_diff in ocamlformat (#636) (Louis Roché)
  + fix emacs setup (#631) (Louis Roché)
  + tools/update_tests.sh --all (#632) (juloo)
  + Fix: don't break line before wrapping comment (#634) (Guillaume Petiot)
  + Fix ignored ocamlformat attribute (#615) (Guillaume Petiot)
  + Include jsoo in the tests (#618) (hhugo)
  + Fix missing break before comment (#613) (Guillaume Petiot)
  + Do not rely on the file-system to format sources (#611) (hhugo)
  + Ignore file in .ocamlformat-ignore (#606) (hhugo)
  + Improve reason support (#608) (hhugo)
  + Fix: fix fmt_ast wrt strings and chars when sources are not available (#607) (hhugo)
  + Fix ocamlformat_reason (#604) (hhugo)
  + Fix missing break for local open record patterns (#602) (Guillaume Petiot)
  + Fix regression for variants with docstrings (#601) (Guillaume Petiot)
  + Fix extra break in module pack type (#600) (juloo)
  + Add the doc-comments-padding option (#575) (juloo)
  + Improve: externalize Sugar functions from Fmt_ast.ml (#593) (Guillaume Petiot)
  + Fix typedecl attribute (#595) (Guillaume Petiot)
  + Improve: less linebreaks for break-cases=fit (#536) (Guillaume Petiot)
  + fix 590 (#594) (hhugo)
  + Make gen_version.sh use bash. (#592) (hhugo)
  + Implement box debugging (#574) (juloo)
  + Break closing bracket in polymorphic variants (#583) (juloo)
  + Break comment record (#580) (juloo)
  + missing headers (Hugo Heuzard)
  + Improve: mishandling of field_space in record exps and patterns (#587) (Josh Berdine)
  + Add empty mli for executable (#591) (hhugo)
  + tests: test ocamlformat when disabled (Hugo Heuzard)
  + dont reformat if disabled (Hugo Heuzard)
  + remove global ref in Transation_unit (Hugo Heuzard)
  + Fix Emacs (>26.1) temporary buffer not killed (#567) (Ludwig PACIFICI)
  + Improve: opam file for ocamlformat_diff to remove the bos dependency (#579) (Guillaume Petiot)
  + Fix: Require Octavius version 1.2.0 (#576) (juloo)
  + Improve: record fields with type constraints (#565) (Josh Berdine)
  + Fix: comments attachment (#548) (Guillaume Petiot)
  + Improve: parens around constrained any-pattern (#431) (Guillaume Petiot)
  + Revise formatting of compact single case matches (#552) (Josh Berdine)
  + Fix typo in help text (#553) (Wilfred Hughes)
  + Improve: calculate length of comment strings using UTF8 (#550) (Josh Berdine)
  + Admin: update travis versions of ocaml and opam (#551) (Josh Berdine)
  + Fix: missing break before `; _` (#549) (Josh Berdine)
  + Improve: module item spacing in sparse mode (#546) (Josh Berdine)
  + Improve: some simplifications (#542) (Guillaume Petiot)
  + Improve: remove unnecessary parens when open module (#537) (Guillaume Petiot)
  + Improve: not breaking after bind/map operators (#463) (Guillaume Petiot)
  + Fix suboptimal docstring formatting (#540) (Guillaume Petiot)
  + amend janestreet profile (#524) (Mathieu Barbin)
  + Improve: option break-separators (#461) (Guillaume Petiot)
  + Fix formatting of types with ocp-indent-compat=true (#525) (Guillaume Petiot)
  + Preserve shebang (#533) (Guillaume Petiot)
  + Fix: remove indented empty lines between comments (#531) (Guillaume Petiot)
  + Improve: remove indented empty lines separating recursive modules (#528) (Guillaume Petiot)
  + add update_tests.sh (#529) (Guillaume Petiot)
  + Improve: space around collection expressions (#527) (Guillaume Petiot)
  + Improve: remove more spaces inside parenthesized multiline constructs (#526) (Guillaume Petiot)
  + Disable docstring parsing for external tests (#518) (Guillaume Petiot)
  + Fix odoc normalize (#520) (Guillaume Petiot)
  + Better docstring error msgs (#519) (Guillaume Petiot)
  + Fix odoc seps (#511) (Guillaume Petiot)
  + Improve: option 'single-case' (#426) (Guillaume Petiot)
  + Add a parens-tuple-patterns configuration option (#498) (Nathan Rebours)
  + Fix: comments should not be parsed for diff (#509) (Guillaume Petiot)
  + Fix: odoc refs (#510) (Guillaume Petiot)
  + Fix formatting of or-patterns in try expressions (#503) (Nathan Rebours)
  + Test: improve test_branch.sh to allow different config for branch (#496) (Josh Berdine)
  + Improve: option 'parens-ite' (#430) (Guillaume Petiot)
  + fix break-struct for toplevel items (not in a struct) (#497) (Guillaume Petiot)
  + Fix: breaking of variant types (#486) (Guillaume Petiot)
  + Improve: autocompletion of git branch names for test_branch.sh (#485) (Guillaume Petiot)
  + Fix: Sanitize docstring check (#481) (Guillaume Petiot)
  + Improve the formatting of lists in doc comments (#480) (Jérémie Dimino)
  + Add PR test script and update contributing guidelines with expected usage (#479) (Josh Berdine)
  + Fix break struct natural (#443) (Guillaume Petiot)
  + Fix: disable-outside-detected-project: disable ocamlformat when no .ocamlformat file is found (#475) (Guillaume Petiot)
  + Improve: error message when docstrings move (#446) (Guillaume Petiot)
  + Improve: print-config prints all options (#465) (Guillaume Petiot)
  + Ocamldoc docstrings (#460) (Guillaume Petiot)
  + Doc: disable-outside-detected-project (#468) (Guillaume Petiot)
  + Improve: shorter output of regtests (#469) (Guillaume Petiot)
  + Admin: add code of conduct and copyright headers to build and package system (Josh Berdine)
  + Improve: add license header for tools/ocamlformat-diff/ocamlformat_diff.ml (#466) (Guillaume Petiot)
  + Build: a few simplifications enabled by dune 1.1.1 (#457) (Josh Berdine)
  + Improve: record fields with attributes and docs in type definitions (#458) (Josh Berdine)
  + Fix exception comments (#459) (Guillaume Petiot)
  + Ocamlformat diff tool (#450) (Guillaume Petiot)

### 0.8 (2018-10-09)

  + Improve: set break-sequences in sparse and compact profiles (#455) (Josh Berdine)
  + Improve: keep a space inside tuples parens (#453) (Guillaume Petiot)
  + Improve: --root option to isolate configuration files (#402) (Guillaume Petiot)
  + Fix: missing parens around partially-applied `::` (#452) (Josh Berdine)
  + Fix: parens around expressions with attributes (#441) (Guillaume Petiot)
  + Build: do not execute shell scripts directly in build (#448) (David Allsopp)
  + Add: read ocp indent config files (#445) (Guillaume Petiot)
  + Improve: option 'break-sequences' (#434) (Guillaume Petiot)
  + Improve: option 'no-indicate-multiline-delimiters' to have less whitespaces (#429) (Guillaume Petiot)
  + Fix: outdent before arrow (#444) (Guillaume Petiot)
  + Improve: User documentation (#449) (Guillaume Petiot)
  + Improve: option 'cases-exp-indent' to adjust indent (#428) (Guillaume Petiot)
  + Add: compact and sparse profiles (#408) (Josh Berdine)
  + Improve: explicit error message in case of 'permission denied' error (#425) (Guillaume Petiot)
  + Fix: comment stabilization in Pexp_override (#422) (Guillaume Petiot)
  + Fix: corner case while formatting type variables   (#440) (Hugo Heuzard)
  + Fix: many missing comments  (#418) (Hugo Heuzard)
  + Fix: asserts and attributes (#414) (Hugo Heuzard)
  + Fix: extension and attribute (#417) (Hugo Heuzard)
  + Improve: support for function%ext (#416) (Hugo Heuzard)
  + Fix: Inconsistent spacing around comments in signatures vs structures (#437) (Guillaume Petiot)
  + Improve: better error with location when comment dropped (#401) (Guillaume Petiot)
  + Fix doc comments (#413) (Hugo Heuzard)
  + Improve: use input_name for error messages (Hugo Heuzard)
  + Improve: break after inherit (Hugo Heuzard)
  + Fix: aliases inside constructor declaration (#424) (Guillaume Petiot)
  + Fix: broken invariant for Pmod_unpack (#421) (Guillaume Petiot)
  + Fix: print error details in debug mode only (#420) (Hugo Heuzard)
  + Fix: mark_parenzed_inner_nested_match (Hugo Heuzard)
  + Improve: tune the janestreet profile (Hugo Heuzard)
  + Improve: disable ocamlformat if no dot ocamlformat in the project (#391) (Hugo Heuzard)
  + Improve: new option to control spacing around let bindings (#344) (Hugo Heuzard)
  + Fix: prec of string/array sugar (#381) (Hugo Heuzard)
  + Fix: lost comment in constraint expression (#400) (Guillaume Petiot)
  + Fix: lost cmt near functor (#399) (Guillaume Petiot)
  + Improve: preset profiles (default & janestreet) (#390) (Guillaume Petiot)
  + Improve: try to fit simple list/array elements on a single line (#375) (Guillaume Petiot)
  + Fix: bad comment spacing with module-item-spacing=compact (#395) (Guillaume Petiot)
  + Fix: dropped comment in revapply of extension (#394) (Guillaume Petiot)
  + Improve: let-and structures spacing depends on module-item-spacing (#367) (Guillaume Petiot)
  + Fix: consecutive prefix operator (#386) (Hugo Heuzard)
  + Fix: invalid (#383) (Hugo Heuzard)
  + Fix: lazy and alias (#388) (Hugo Heuzard)
  + Improve: main loop and error reporting (#389) (Hugo Heuzard)
  + Fix: exposed_left_typ (#385) (Hugo Heuzard)
  + Fix: rec functor (#382) (Hugo Heuzard)
  + Fix: while%ext/for%ext (Hugo Heuzard)
  + Fix: more on class (Hugo Heuzard)
  + Fix: invalid syntax on class (Hugo Heuzard)
  + Improve: follow XDG for global config files (Guillaume Petiot)
  + Improve: add support for bigarray sugar index operator (Hugo Heuzard)
  + Add: support reading input from stdin (#353) (Brandon Kase)
  + Fix: the precedence of options (Guillaume Petiot)
  + Improve: doc of config option choice alternatives (#354) (Josh Berdine)
  + Improve: string formatting (Hugo Heuzard)

  (plus internal, build, test, etc. changes including contributions from
   Guillaume Petiot, Hugo Heuzard, Josh Berdine, David Allsopp, Anil Madhavapeddy)

### 0.7 (2018-08-23)

  + Improve: simplify setting option defaults, slight --help improvement (#350) (Josh Berdine)
  + Improve: update emacs mode to use replace-buffer-contents (#345) (Hugo Heuzard)
  + Improve: add option to not force-break structs (#346) (Josh Berdine)
  + Improve: move 'formatting' options into separate section (#348) (Guillaume Petiot)
  + Improve: fun sugar (Hugo Heuzard)
  + Improve: add option to omit open lines between one-line module items (#303) (Guillaume Petiot)
  + Fix: infix ops (Hugo Heuzard)
  + Improve: reformat files with no locations (Hugo Heuzard)
  + Improve: better error when max-iters = 1 (Hugo Heuzard)
  + Improve: breaking before arrows in pattern match casees (Josh Berdine)
  + Improve: no parens for trailing 'not' (Hugo Heuzard)
  + Improve: missing break hint, fix #331 (Hugo Heuzard)
  + Improve: comments before match (#330) (Josh Berdine)
  + Fix: missing comments (Hugo Heuzard)
  + Fix: missing attributes due to sugar (Hugo Heuzard)
  + Fix: parens non trivial rhs for # infix ops (Hugo Heuzard)
  + Improve: let-module-in break before `in` (#328) (Josh Berdine)
  + Improve: sugar for nestest module_with (Hugo Heuzard)
  + Improve: attributes on let bindings (#324) (Josh Berdine)
  + Improve: wrapping of functor args in type declaration (#315) (Guillaume Petiot)
  + Fix: comments attachment with infix ops (Hugo Heuzard)
  + Fix: comments attachment with Pexp_fun (Hugo Heuzard)
  + Fix: docstrings as attributes (Hugo Heuzard)
  + Improve: refactor and improve documentation of options (#302) (Guillaume Petiot)
  + Improve: error reporting in emacs integration (#304) (Josh Berdine)
  + Improve: pexp_open as final arg of infix op (#314) (Josh Berdine)
  + Fix: missing parens around labeled record pattern arg (Josh Berdine)
  + Fix: missing attributes (Hugo Heuzard)
  + Fix: duplicated (x3) attributes in pexp_letmodule (Hugo Heuzard)
  + Improve: allow to locally disable ocamlformat (Hugo Heuzard)
  + Improve: corner case indentation of fun -> function (#312) (Josh Berdine)
  + Improve: labeled, optional, and default args (Josh Berdine)
  + Improve: punning default arg with type constraint (Josh Berdine)
  + Improve: add options to controls various spaces (#284) (Hugo Heuzard)
  + Improve: add option to disable wrapping fun args (#283) (Hugo Heuzard)
  + Improve: add option --break-cases to break each pattern-matching case (#251) (Guillaume Petiot)
  + Improve: rename --nested-parens option (Hugo Heuzard)
  + Improve: ws before colon for constraint (#293) (Hugo Heuzard)
  + Improve: option to choose where to parens nested match (Hugo Heuzard)
  + Improve: always parens nested match (even the right most one) (Hugo Heuzard)
  + Improve: always break for let_and contruct (Hugo Heuzard)
  + Fix: missing comments (Hugo Heuzard)
  + Improve: Add option to preserve style of local module open (#267) (Guillaume Petiot)
  + Improve: preserve extension point formatting (Hugo Heuzard)
  + Improve: make double semi consistent between implementation and use_file (#292) (Hugo Heuzard)
  + Improve: configure ocamlformat using attributes (Hugo Heuzard)
  + Improve: extension point (Hugo Heuzard)
  + Improve: break in type declaration for variant and record (#280) (Hugo Heuzard)
  + Fix: memory leak (Hugo Heuzard)
  + Test: add ocaml compiler to test suite, and improve `make -C test` (Josh Berdine)
  + Fix: unary operator +/- (Hugo Heuzard)
  + Fix: doc comments in class (Hugo Heuzard)
  + Fix: ocaml bug, sort fields (Hugo Heuzard)
  + Improve: empty mod with comments (Hugo Heuzard)
  + Improve: disable warning generated by the lexer in quiet mode (Hugo Heuzard)
  + Fix: record update (Hugo Heuzard)
  + Fix: rec let binding and attribute (Hugo Heuzard)
  + Fix: punning (Hugo Heuzard)
  + Fix: let open and constraint (Hugo Heuzard)
  + Fix: not extension sugar when attribute (Hugo Heuzard)
  + Fix: no-comment-check missing case (Hugo Heuzard)
  + Fix: string literal (Hugo Heuzard)
  + Fix: format of infix in presence of %; (Hugo Heuzard)
  + Fix: let binding and type annot (Hugo Heuzard)
  + Fix: binding when lhs is an extension (Hugo Heuzard)
  + Fix: pat constraint in payload (Hugo Heuzard)
  + Fix: let rec with extension (Hugo Heuzard)
  + Fix: comments (Hugo Heuzard)
  + Fix: comments in fmt_case (Hugo Heuzard)
  + Fix: comments around Longident (Hugo Heuzard)
  + Fix: missing comment for pmty_with (Hugo Heuzard)
  + Improve: add option to disambiguate infix precedence with parens (Josh Berdine)
  + Improve: `not` when infix op arg (Josh Berdine)
  + Improve: add a flag to skip all checks about comments (Hugo Heuzard)
  + Improve: breaking of module ident/unpack/extension exps (#269) (Josh Berdine)
  + Fix: literal sub-exps with attributes (Josh Berdine)
  + Fix: many fixes regarding attributes (Hugo Heuzard)
  + Improve: preserve formatting of block comments (#255) (Hugo Heuzard)
  + Improve: breaking of applications with long literal list args (#258) (Josh Berdine)
  + Fix: sugar functor (Hugo Heuzard)
  + Fix: type alias in variant (Hugo Heuzard)
  + Improve: formatting of comments (Josh Berdine)
  + Fix: prefix operators (Hugo Heuzard)
  + Fix: exception declarations (Hugo Heuzard)
  + Fix: doc comments in structure (#250) (Hugo Heuzard)
  + Fix: add parens around pat with trailing attr (Hugo Heuzard)
  + Fix: let binding and Ppat_or (Hugo Heuzard)
  + Fix: be more permissive with pattern (Hugo Heuzard)
  + Fix: fix string_literal with when its location includes its attribute (#244) (Hugo Heuzard)
  + Improve: improve errors returned to the user. (#243) (Hugo Heuzard)
  + Fix: missing comments for Pexp_construct (#240) (Hugo Heuzard)
  + Fix: multiple fixes around classes (#242) (Hugo Heuzard)
  + Fix: comments in empty () and [] (#241) (Hugo Heuzard)
  + Fix: support empty variant (#239) (Hugo Heuzard)
  + Fix: add missing attribute (#238) (Hugo Heuzard)
  + Fix: be more permissive with ppat_interval (#237) (Hugo Heuzard)
  + Improve: remove trailing ws (#210) (Hugo Heuzard)
  + Improve: attributes on type declarations (#232) (Josh Berdine)
  + Improve: breaking of infix Array and String get and set ops (#233) (Josh Berdine)
  + Fix: attributes and doc comments (#221) (Hugo Heuzard)
  + Improve: spacing of module unpack (#230) (Josh Berdine)
  + Improve: no parent for new (Hugo Heuzard)
  + Fix: Revert: Improve: remove redundant parens around application operators (Hugo Heuzard)
  + Improve: array alignment (#226) (Hugo Heuzard)
  + Improve: nested array infix ops (#225) (Hugo Heuzard)
  + Fix: is_adjacent and remove [~inclusive] from [Source.string_between] (Hugo Heuzard)
  + Fix: Cmts.CmtSet.split (Hugo Heuzard)
  + Improve: Allow comments inside empty delimited "things" (#223) (Hugo Heuzard)
  + Fix: Source.ends_line (#222) (Hugo Heuzard)
  + Improve: empty struct and sig (#217) (Hugo Heuzard)
  + Improve: support for toplevel files (#218) (Hugo Heuzard)
  + Fix: string literal, fix #214 (#219) (Hugo Heuzard)
  + Improve: more tuning for functors (Hugo Heuzard)
  + Improve: sugar for functor type with multiple args (Hugo Heuzard)
  + Improve: sugar for functors with multiple args (Hugo Heuzard)
  + Improve: module type with (Hugo Heuzard)
  + Improve: break before with/and type (Hugo Heuzard)
  + Improve: break between fun args (Hugo Heuzard)
  + Improve: module unpacking (#215) (Hugo Heuzard)
  + Improve: for & while loops (#211) (Hugo Heuzard)
  + Fix: attributes on ite (#209) (Hugo Heuzard)
  + Fix: partially applied (+) and (-) (#208) (Hugo Heuzard)
  + Fix: polymorphic variant (#202) (Hugo Heuzard)
  + Fix: parens with lazy pat (fix #199) (#201) (Hugo Heuzard)
  + Improve: omit excess indentation of `function` cases (Josh Berdine)
  + Improve: extensions with payloads of multiple structure items (Josh Berdine)
  + Improve: parenthesization and attribute placement of if-then-else (Josh Berdine)
  + Fix: do not attach comments to docstrings (Josh Berdine)
  + Fix: short syntax for extensions (#193) (Hugo Heuzard)
  + Fix: missing attrs for pcl_fun (Hugo Heuzard)
  + Fix: pos of attribute for functors (Hugo Heuzard)
  + Fix: () module only if not attrs (Hugo Heuzard)
  + Fix: missing attrs for object (Hugo Heuzard)
  + Fix: no short form of extension with attribs (Hugo Heuzard)
  + Fix: normalization for Pexp_poly and Pexp_constraint (#190) (Hugo Heuzard)
  + Fix: some parenthesization context checks (#189) (Hugo Heuzard)
  + Fix: attributes on fun expressions (Josh Berdine)
  + Fix: extensions with multiple module-level eval expressions (#185) (Josh Berdine)
  + Fix: functor & apply (#182) (Hugo Heuzard)
  + Fix: module rec with (Hugo Heuzard)
  + Fix: more parens in pat_constraint (Hugo Heuzard)
  + Improve: tuple & constraint (Hugo Heuzard)
  + Improve: empty module (#178) (Hugo Heuzard)
  + Fix: extensible variant (#177) (Hugo Heuzard)
  + Fix: index operator (#176) (Hugo Heuzard)
  + Improve: empty module sig (Hugo Heuzard)
  + Fix: add attributes to module signature (Hugo Heuzard)
  + Add: support for objects and classes (#173) (Hugo Heuzard)
  + Improve: remove some redundant parens around tuple types (Josh Berdine)
  + Fix: args in let bindings (Hugo Heuzard)
  + Improve: let module%ext (Hugo Heuzard)
  + Fix: infix op in alias (Hugo Heuzard)
  + Fix: extensions pat (Hugo Heuzard)
  + Fix: limit use of short syntax for extensions (Hugo Heuzard)
  + Improve: allow break after Psig_include (Josh Berdine)
  + Fix: { (a; b) with a; b } (Hugo Heuzard)
  + Fix: with type [longident] (Hugo Heuzard)
  + Fix: attributes on polymorphic variants (Hugo Heuzard)
  + Fix: attribute in let bindings (Hugo Heuzard)
  + Fix: private in extensible variant (Hugo Heuzard)
  + Fix: gadt in extensible variant (Hugo Heuzard)
  + Fix: missing parens in list pattern (Hugo Heuzard)
  + Improve: format [new e] like an apply (Hugo Heuzard)
  + Fix: parens for constraint (Hugo Heuzard)
  + Fix: avoid emitting `>]` which is an unparsable keyword (#171) (Hugo Heuzard)
  + Fix: misplaced comments on `module type of` (Josh Berdine)

  (plus many internal, build, test, etc. changes including contributions from
   Hugo Heuzard, Josh Berdine, Thomas Gazagnaire, and Sebastien Mondet)

### 0.6 (2018-04-29)

- Features
  + Add: option to align all infix ops (#150) (hhugo)
  + Add: option to attempt to indent the same as ocp-indent (#162)
  + Add: option for no discretionary parens for tuples (#157) (hhugo)
  + Add: alternative format for if-then-else construct (#155) (hhugo)
  + Add: option to customize position of doc comments (#153) (hhugo)

- Bug fixes
  + Fix: dropped item attributes on module expressions
  + Fix: toplevel let%ext (#167) (hhugo)
  + Fix: parens around type alias & empty object type (#166) (hhugo)
  + Fix: missing comments for [let open] (#165) (hhugo)
  + Fix: missing comments in ppat_record (#164) (hhugo)
  + Fix: check_typ wrt constraint on module type (#163) (hhugo)
  + Fix: let binding with constraint (#160) (hhugo)
  + Fix: handle generative functor type (#152) (hhugo)

- Formatting improvements
  + Improve: remove redundant parens around application operators
  + Improve: parenthesize and break infix constructors the same as infix ops
  + Improve: consider prefix ops and `not` to be trivial if their arg is
  + Improve: align arrow type args and do not wrap them (#161)
  + Improve: formatting for multiple attributes (#154) (hhugo)
  + Improve: keep the original string escaping (#159) (hhugo)
  + Improve: discretionary parens in patterns (#151) (hhugo)
  + Improve: breaking of infix op arguments
  + Improve: consider some extensions to be "simple"
  + Improve: punning (#158) (hhugo)
  + Improve: force break of let module/open/exception/pats (#149) (hhugo)

- Build, packaging, and testing
  + Add support for bisect (#169) (hhugo)
  + Exclude failing tests from `make -C test`

### 0.5 (2018-04-17)

- Features
  + Add: support for new%js (#136) (hhugo)
  + Add: support for Ptyp_object (#104) (Sebastien Mondet)
  + Use original filename when given in error messages. (#96) (Mathieu Barbin)

- Bug fixes
  + Fix: allow extensions in types (#143) (hhugo)
  + Fix: parens on symbol type constructor
  + Fix: parenthesization of '!=' partial application as a prefix op (#126) (hhugo)
  + Fix: parens around Ppat_constraint under Pexp_match or Pexp_try (#124) (hhugo)
  + Fix: parenthesization of tuple args of variant type declarations (#122) (hhugo)
  + Fix: missing parens around list inside Constr pattern (#123) (hhugo)
  + Fix: incorrect breaking of long strings (#130) (hhugo)
  + Fix: missing parens inside array literal (#129) (hhugo)
  + Fix: attributes on arguments of function (#121) (hhugo)
  + Fix: floating docstrings within a type declaration group
  + Fix: missing parens in sugared Array.set
  + Fix: missing attributes on patterns
  + Fix: is_prefix_id for != (#112) (hhugo)
  + Fix: missing parens around module value types in signatures (#108) (Hezekiah M. Carty)
  + Fix: floating docstrings within a value binding group
  + Fix: missing attributes on extension points (#102) (Hezekiah M. Carty)
  + Fix: extensible variants with aliases (#100) (Hezekiah M. Carty)
  + Fix: several issues with extension sequence expressions
  + Fix: generative functors
  + Fix: preserve files with an empty ast (instead of failing) (#92) (Mathieu Barbin)
  + Fix: missing extension on Pexp_sequence
  + Fix: missing docstrings and attributes on types
  + Fix: missing parens around sugared Array and String operations
  + Fix: missing parens around Pexp_newtype
  + Fix: missing parens around Ppat_constraint, Ppat_or, and Ppat_unpack
  + Fix: dropped space when string wrapped between spaces
  + Fix: repeated ppx extension on mutual/recursive let-bindings (#83) (Mathieu Barbin)
  + Fix: dropped comments on Pmty_typeof
  + Fix: missing parens around Ppat_unpack under Ppat_constraint

- Formatting improvements
  + Improve: two open lines following multiline definition only with --sparse (#144)
  + Improve: indent rhs of ref update (#139) (hhugo)
  + Improve: no parens around precedence 0 infix ops (refines #115) (#141) (hhugo)
  + Improve: support (type a b c) (#142) (hhugo)
  + Improve: no parens for { !e with a } (#138) (hhugo)
  + Improve: no parens for constr inside list pattern. (#140) (hhugo)
  + Improve: generative functor applications (#137) (hhugo)
  + Improve: omit parens around lists in local opens (#134) (hhugo)
  + Prepare for ocaml#1705 (#131) (hhugo)
  + Improve: comment wrapping for dangling close
  + Improve: if-then-else conditions that break
  + Improve: suppress spurious terminal line break in wrapped strings
  + Improve: parens for nested constructors in pattern (#125) (hhugo)
  + Improve: remove duplicate parens around Ptyp_package
  + Improve: indentation after comment within record type declaration
  + Improve: add discretionary parens on nested binops with different precedence
  + Improve: empty module as functor argument (#113) (hhugo)
  + Improve: indentation of multiple attributes
  + Improve: attributes on short structure items
  + Improve: attributes on type declarations
  + Improve: tuple attribute args
  + Improve: parenthesization of Ppat_or
  + Improve: determination of file kind based on provided name
  + Improve: extension on the let at toplevel: e.g. let%expect_test _ (#94) (Mathieu Barbin)
  + Improve: constraints in punned record fields (#93) (Mathieu Barbin)
  + Improve: nullary attributes
  + Improve: Ppat_tuple under Ppat_array with unnecessary but clearer parens
  + Improve: breaking of arguments following wrapped strings

- Build, packaging, and testing
  + Simplify using `(universe)` support in jbuilder 1.0+beta20
  + Add some regtests (#135) (hhugo)
  + Upgrade to Base v0.11.0 (#103) (Jérémie Dimino)
  + Add Travis CI script
  + Fix: build [make reason] (#97) (Mathieu Barbin)
  + Simplify Makefile due to jbuilder 1.0+beta18

### 0.4 (2018-02-24)

- Features
  + Wrap lines in string literals, comments and docstrings
  + Improve char escaping to ascii / uniform hexa / utf8 (#73)
  + Add support for `Pexp_new` expressions (#76) (Sebastien Mondet)
  + Add support for `Pexp_send _` expressions (#72) (Sebastien Mondet)
  + Add options to format chars and break strings (#70) (Sebastien Mondet)
  + Formatting of %ext on if/while/for/match/try/; (#63) (Hezekiah M. Carty)
  + Disable formatting with [@@@ocamlformat.disable] (#66) (Hezekiah M. Carty)

- Formatting improvements
  + Improve sequences under if-then-else with unnecessary but safer parens
  + Improve optional arguments with type constraints
  + Improve let-bound functions with type constraints
  + Improve newtype constraints in let-bindings
  + Improve placement of exception docstrings

- Bug fixes
  + Fix missing break hint before comment on sugared `[]`
  + Fix formatting of [%ext e1]; e2 (#75) (Hezekiah M. Carty)
  + Fix missing parens around let exception, let module, for, while under apply
  + Fix missing parens under alias patterns
  + Fix placement of attributes on extension constructors
  + Fix missing parens around unpack patterns
  + Fix let-bindings with pattern constraints
  + Fix mutually recursive signatures

### 0.3 (2017-12-21)

- Features
  + Output to stdout if output file omitted

- Bug fixes
  + Fix Ppat_any value bindings
  + Fix missing parens around variant patterns in fun arg
  + Fix position of comments attached to end of sugared lists
  + Fix missing comments on module names
  + Fix package type constraints
  + Fix first-class module alias patterns
  + Fix first-class module patterns in let bindings
  + Fix missing parens around Ptyp_package under Psig_type
  + Fix missing "as" in Ptyp_alias formatting (Hezekiah M. Carty)
  + Fix let bindings with constraints under 4.06

- Formatting improvements
  + Improve line breaking of or-patterns
  + Improve placement of comments within pattern matches
  + Improve clarity of aliased or-patterns with parens
  + Improve matches on aliased or-patterns
  + Improve infix applications in limbs of if-then-else
  + Improve final function arguments following other complex arguments
  + Improve consistency of paren spacing after Pexp_fun
  + Improve sugar for Pexp_let under Pexp_extension
  + Improve sugar for newtype
  + Improve first-class module expressions
  + Improve indentation when comments are sprinkled through types
  + Do not add open line after last binding in a structure

- Build and packaging
  + Simplify build and packaging, and adopt some common practices
  + Add Warnings.Errors argument for < 4.06 compatibility (Hezekiah M. Carty)
  + Update base to v0.10.0 (Hezekiah M. Carty)

### 0.2 (2017-11-09)

- Features
  + Check fatal warnings not only in inplace mode

- Documentation
  + Improve doc of --no-warn-error
  + Mention object language not implemented
  + Update documentation of --output

- Bug fixes
  + Colon instead of arrow before type for GADT constructors with no arguments (Mehdi Bouaziz)
  + Fix some dropped comments attached to idents
  + Fix missing parens around Ppat_alias under Ppat_variant
  + Fix module type constraints on functors
  + Fix broken record field punning
  + Fix broken docstring attachment with multiple docstrings
  + Fix missing parens around application operators
  + Fix missing parens around Ppat_or under Ppat_variant
  + Fix missing/excess parens around Pexp_open under Pexp_apply/Pexp_construct
  + Fix duplicated attributes on Pexp_function
  + Fix missing parens around Ptyp_package under Pstr_type
  + Add '#' to the list of infix operator prefix (octachron)
  + Do not add space between `[` and `<` or `>` in variant types
  + Add a break hint before "constraint" in a type def (Hezekiah M. Carty)

- Formatting improvements
  + Remove unnecessary parens around Pexp_tuple under Pexp_open
  + Improve single-case matches
  + Improve constructor arguments
  + Remove unnecessary parens around match, etc. with attributes
  + Fix missing parens around constraint arg of variant type
  + Fix missing parens on left arg of infix list constructor
  + Fix missing parens around arrow type args of variant constructors
  + Fix missing parens around type of constraints on module exps

- Build and packaging
  + Separate Format patch into ocamlformat_support package
  + Fix test script
  + Unbreak build of ocamlformat_reason.ml (Marshall Roch)
  + Improve opam installation (JacquesPa)
  + Install emacs support via opam package

### 0.1 (2017-10-19)

- Initial release.<|MERGE_RESOLUTION|>--- conflicted
+++ resolved
@@ -39,11 +39,9 @@
 
   + Do not add a space to minimal comments `(* *)`, `(** *)` and `(*$ *)` (#1407) (Guillaume Petiot)
 
-<<<<<<< HEAD
+  + Fix attributes position in labelled arguments type (#1434) (Guillaume Petiot)
+
   + Add missing parens around type annotation in anonymous function (#1433) (Guillaume Petiot)
-=======
-  + Fix attributes position in labelled arguments type (#1434) (Guillaume Petiot)
->>>>>>> 916c2b56
 
 #### New features
 
