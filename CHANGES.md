## unreleased

### Removed

### Deprecated

### Bug fixes

- Consistent indentation of `fun (type a) ->` that follow `fun x ->` (#2294, @Julow)
- Avoid adding breaks inside `~label:(fun` and base the indentation on the label. (#2271, #2291, #2293, #2298, @Julow)
- Fix non-stabilizing comments attached to private/virtual/mutable keywords (#2272, @gpetiot)
- Fix formatting of comments in "disable" chunks (#2279, @gpetiot)
- Fix indentation of trailing double-semicolons (#2295, @gpetiot)
- Remove extra parentheses around module packs (#2305, @Julow, @gpetiot)

### Changes

- Restore short form for first-class modules: `((module M) : (module S))` is formatted as `(module M : S)`) (#2280, #2300, @gpetiot, @Julow)
- Restore short form formatting of record field aliases (#2282, @gpetiot)
<<<<<<< HEAD
- Tweaks the JaneStreet profile to be more consistent with ocp-indent (#2281, #2284, #2289, #2299, @gpetiot, @Julow)
=======
- Tweaks the JaneStreet profile to be more consistent with ocp-indent (#2281, #2284, #2289, #2302, @gpetiot, @Julow)
- Improve formatting of class signatures (#2301, @gpetiot, @Julow)
>>>>>>> 4383750c

### New features

- Improved error reporting for unstable or dropped comments (#2292, @gpetiot)

## 0.25.1 (2023-03-06)

### Bug fixes

- Janestreet: Fix indentation of functions passed as labelled argument (#2259, @Julow)

## 0.25.0 (2023-02-24)

### Library

- The declaration of options is a regular module instead of a functor. (#2193, @EmileTrotignon)

### Bug fixes

- Fix indentation when ocamlformat is disabled on an expression (#2129, @gpetiot)
- Reset max-indent when the `max-indent` option is not set (#2131, @hhugo, @gpetiot)
- Add missing parentheses around immediate objects having attributes attached in 4.14 (#2144, @gpetiot)
- Fix dropped comment attached to the identifier of an open-expression (#2155, @gpetiot)
- Correctly format chunks of file in presence of `enable`/`disable` floating attributes (#2156, @gpetiot)
- Remove abusive normalization in docstrings references (#2159, #2162, @EmileTrotignon)
- Fix parentheses around symbols in if-then-else branches (#2169, @gpetiot)
- Preserve position of comments around variant identifiers (#2179, @gpetiot)
- Fix parentheses around symbol identifiers (#2185, @gpetiot)
- Fix alignment inconsistency between let-binding and let-open (#2187, @gpetiot)
- Fix reporting of operational settings origin in presence of profiles (#2188, @EmileTrotignon)
- Fix alignment inconsistency of if-then-else in apply (#2203, @gpetiot)
- Fix automated Windows build (#2205, @nojb)
- Fix spacing between recursive module bindings and recursive module declarations (#2217, @gpetiot)
- ocamlformat-rpc: use binary mode for stdin/stdout (#2218, @rgrinberg)
- Fix interpretation of glob pattern in `.ocamlformat-ignore` under Windows (#2206, @nojb)
- Remove conf mutability, and correctly display the conventional profile when using print-config (#2233, @EmileTrotignon)
- Preserve position of comments around type alias (#2239, @EmileTrotignon)
- Preserve position of comments around constructor record (#2237, @EmileTrotignon)
- Preserve position of comments around external declaration strings (#2238, @EmileTrotignon, @gpetiot)
- Preserve position of comments around module pack expressions (#2234, @EmileTrotignon, @gpetiot)
- Correctly parenthesize array literals with attributes in argument positions (#2250, @ccasin)

### Changes

- Indent 2 columns after `initializer` keyword (#2145, @gpetiot)
- Preserve syntax of generative modules (`(struct end)` vs `()`) (#2135, #2146, @trefis, @gpetiot)
- Preserve syntax of module unpack with type constraint (`((module X) : (module Y))` vs `(module X : Y)`) (#2136, @trefis, @gpetiot)
- Normalize location format for warning and error messages (#2139, @gpetiot)
- Preserve syntax and improve readability of indexop-access expressions (#2150, @trefis, @gpetiot)
  + Break sequences containing indexop-access assignments
  + Remove unnecessary parentheses around indices
- Mute warnings for odoc code blocks whose syntax is not specified (#2151, @gpetiot)
- Improve formatting of odoc links (#2152, @gpetiot)
- Preserve sugared extension node attached to an `if` carrying attributes (#2167, @trefis, @gpetiot)
- Remove unnecessary parentheses around partially applied infix operators with attributes (#2198, @gpetiot)
- JaneStreet profile: doesn't align infix ops with open paren (#2204, @gpetiot)
- Re-use the type let_binding from the parser instead of value_binding, improve the spacing of let-bindings regarding of having extension or comments (#2219, @gpetiot)
- The `ocamlformat` package now only contains the binary, the library is available through the `ocamlformat-lib` package (#2230, @gpetiot)

### New features

- Add a `break-colon` option to decide whether to break before or after the `:` symbol in value binding declarations and type constraints. This behavior is no longer ensured by `ocp-indent-compat`. (#2149, @gpetiot)
- Format `.mld` files as odoc documentation files (#2008, @gpetiot)
- New value `vertical` for option `if-then-else` (#2174, @gpetiot)
- New value `vertical` for option `break-cases` (#2176, @gpetiot)
- New value `wrap-or-vertical` for option `break-infix` that only wraps high precedence infix ops (#1865, @gpetiot)

## 0.24.1 (2022-07-18)

### New features

- Support `odoc-parser.2.0.0` (#2123, @gpetiot)
  * Breaking change: incompatible with earlier versions of `odoc-parser`
  * New inline math elements `{m ...}` available in doc-comments
  * New block math elements `{math ...}` available in doc-comments

## 0.23.0 (2022-07-07)

### Removed

- `bench` binary is not distributed anymore to avoid name collisions (#2104, @gpetiot)

### Bug fixes

- Preserve comments around object open/close flag (#2097, @trefis, @gpetiot)
- Preserve comments around private/mutable/virtual keywords (#2098, @trefis, @gpetiot)
- Closing parentheses of local open now comply with `indicate-multiline-delimiters` (#2116, @gpetiot)
- emacs: fix byte-compile warnings (#2119, @syohex)

### Changes

- Use the API of ocp-indent to parse the `.ocp-indent` files (#2103, @gpetiot)
- JaneStreet profile: set `max-indent = 2` (#2099, @gpetiot)
- JaneStreet profile: align pattern-matching bar `|` under keyword instead of parenthesis (#2102, @gpetiot)

## 0.22.4 (2022-05-26)

### Removed

- Profiles `compact` and `sparse` are now removed (#2075, @gpetiot)
- Options `align-cases`, `align-constructors-decl` and `align-variants-decl` are now removed (#2076, @gpetiot)
- Option `disable-outside-detected-project` is now removed (#2077, @gpetiot)

### Deprecated

- Cancel the deprecations of options that are not set by the preset profiles (#2074, @gpetiot)

### Bug fixes

- emacs: Remove temp files in the event of an error (#2003, @gpetiot)
- Fix unstable comment formatting around prefix op (#2046, @gpetiot)

### Changes

- Qtest comments are not re-formatted (#2034, @gpetiot)
- ocamlformat-rpc is now distributed through the ocamlformat package (#2035, @Julow)
- Doc-comments code blocks with a language other than 'ocaml' (set in metadata) are not parsed as OCaml (#2037, @gpetiot)
- More comprehensible error message in case of version mismatch (#2042, @gpetiot)
- The global configuration file (`$XDG_CONFIG_HOME` or `$HOME/.config`) is only applied when no project is detected, `--enable-outside-detected-project` is set, and no applicable `.ocamlformat` file has been found. Global and local configurations are no longer used at the same time. (#2039, @gpetiot)
- Set `ocaml-version` to a fixed version (4.04.0) by default to avoid reproducibility issues and surprising behaviours (#2064, @kit-ty-kate)
- Split option `--numeric=X-Y` into `--range=X-Y` and `--numeric` (flag). For now `--range` can only be used with `--numeric`. (#2073, #2082, @gpetiot)

### New features

- New syntax `(*= ... *)` for verbatim comments (#2028, @gpetiot)
- Preserve the begin-end construction in the AST (#1785, @hhugo, @gpetiot)
- Preserve position of comments located after the semi-colon of the last element of lists/arrays/records (#2032, @gpetiot)
- Option `--print-config` displays a warning when an .ocamlformat file defines redundant options (already defined by a profile) (#2084, @gpetiot)

## 0.21.0 (2022-02-25)

### Bug fixes

- Add missing parentheses around variant class arguments (#1967, @gpetiot)
- Fix indentation of module binding RHS (#1969, @gpetiot)
- Fix position of `:=` when `assignment-operator=end-line` (#1985, @gpetiot)
- Fix position of comments attached to constructor decl (#1986, @gpetiot)
- Do not wrap docstrings, `wrap-comments` should only impact non-documentation comments, wrapping invalid docstrings would cause the whole file to not be formatted (#1988, @gpetiot)
- Do not break between 2 module items when the first one has a comment attached on the same line. Only a comment on the next line should induce a break to make it clear to which element it is attached to (#1989, @gpetiot)
- Preserve position of comments attached to the last node of a subtree (#1667, @gpetiot)
- Do not override the values of the following non-formatting options when a profile is set: `comment-check`, `disable`, `max-iters`, `ocaml-version`, and `quiet` (#1995, @gpetiot).
- Remove incorrect parentheses around polymorphic type constraint (#2002, @gpetiot)
- Handle cases where an attribute is added to a bind expression, e.g. `(x >>= (fun () -> ())) [@a]` (#2013, @emillon)
- Fix indentation of constraints of a package type pattern (#2025, @gpetiot)

### Changes

- More expressions are considered "simple" (not inducing a break e.g. as an argument of an application):
  + Variants with no argument (#1968, @gpetiot)
  + Empty or singleton arrays/lists (#1943, @gpetiot)
- Print odoc code block delimiters on their own line (#1980, @gpetiot)
- Make formatting of cons-list patterns consistent with cons-list expressions, (::) operators are aligned when possible, comments position also improved (#1983, @gpetiot)
- Apply 'sequence-style' to add a space before ';;' between toplevel items, consistently with the formatting of ';' in sequences (#2004, @gpetiot)

### New features

- Format toplevel phrases and their output (#1941, @Julow, @gpetiot).
  This feature is enabled with the flag `--parse-toplevel-phrases`.
  Toplevel phrases are supported when they are located in doc-comments blocks and cinaps comments.
  Whole input files can also be formatted as toplevel phrases with the flag `--repl-file`.

### RPC

- ocamlformat-rpc-lib is now functorized over the IO (#1975, @gpetiot).
  Now handles `Csexp.t` types instead of `Sexplib0.Sexp.t`.
- RPC v2 (#1935, @panglesd):
  Define a 'Format' command parameterized with optionnal arguments to set or override the config and path, to format in the style of a file.
- Prevent RPC to crash on version mismatch with `.ocamlformat` (#2011, @panglesd, @Julow)

## 0.20.1 (2021-12-13)

### New features

- Update to odoc-parser 1.0.0 (#1843, @Julow).
  New syntax: code blocks can carry metadata, e.g.:
  `{@ocaml kind=toplevel env=e1[ code ]}`

## 0.20.0 (2021-12-06)

### Deprecated

- Profiles `compact` and `sparse` are now deprecated and will be removed by version 1.0 (#1803, @gpetiot)
- Options that are not set by the preset profiles are now deprecated and will be removed by version 1.0:
  + `align-cases`, `align-constructors-decl` and `align-variants-decl` (#1793, @gpetiot)
  + `disambiguate-non-breaking-match` (#1805, @gpetiot)
  + `break-before-in` (#1888, @gpetiot)
  + `break-cases={toplevel,all}` (#1890, @gpetiot)
  + `break-collection-expressions` (#1891, @gpetiot)
  + `break-fun-decl=smart` (#1892, @gpetiot)
  + `break-fun-sig=smart` (#1893, @gpetiot)
  + `break-string-literals` (#1894, @gpetiot)
  + `break-struct` (#1895, @gpetiot)
  + `extension-indent` (#1896, @gpetiot)
  + `function-indent` (#1897, @gpetiot)
  + `function-indent-nested` (#1898, @gpetiot)
  + `if-then-else={fit-or-vertical,k-r}` (#1899, @gpetiot)
  + `indicate-multiline-delimiters=closing-on-separate-line` (#1900, @gpetiot)
  + `indent-after-in` (#1901, @gpetiot)
  + `let-binding-indent` (#1902, @gpetiot)
  + `let-binding-spacing=sparse` (#1903, @gpetiot)
  + `match-indent` (#1904, @gpetiot)
  + `match-indent-nested` (#1905, @gpetiot)
  + `module-item-spacing=preserve` (#1906, @gpetiot)
  + `nested-match` (#1907, @gpetiot)
  + `parens-tuple-patterns` (#1908, @gpetiot)
  + `sequence-style=before` (#1909, @gpetiot)
  + `stritem-extension-indent` (#1910, @gpetiot)
  + `type-decl-indent` (#1911, @gpetiot)

### Bug fixes

- Fix normalization of sequences of expressions (#1731, @gpetiot)
- Type constrained patterns are now always parenthesized, parentheses were missing in a class context (#1734, @gpetiot)
- Support sugared form of coercions in let bindings (#1739, @gpetiot)
- Add missing parentheses around constructor used as indexing op (#1740, @gpetiot)
- Honour .ocamlformat-ignore on Windows (#1752, @nojb)
- Avoid normalizing newlines inside quoted strings `{|...|}` (#1754, @nojb, @hhugo)
- Fix quadratic behavior when certain constructs are nested. This corresponds
  to the cases where a partial layout is triggered to determine if a construct
  fits on a single line for example. (#1750, #1766, @emillon)
- Fix non stabilizing comments after infix operators (`*`, `%`, `#`-ops) (#1776, @gpetiot)
- Fix excessive break and wrong indentation after a short-open when `indicate-multiline-delimiters=closing-on-separate-line` (#1786, @gpetiot)
- Add parentheses around type alias used as type constraint (#1801, @gpetiot)
- Fix alignment of comments inside a tuple pattern and remove incorrect linebreak.
  Fix formatting of labelled arguments containing comments. (#1797, @gpetiot)
- Emacs: only hook ocamlformat mode on tuareg/caml modes when ocamlformat is not disabled (#1814, @gpetiot)
- Fix boxing of labelled arguments, avoid having a linebreak after a label when the argument has a comment attached (#1830, #1885, @gpetiot)
- Add missing parentheses around application of prefix op when applied to other operands (#1825, @gpetiot)
- Fix application of a monadic binding when 'break-infix-before-func=false' (#1849, @gpetiot)
- Fix dropped comments attached to a sequence in a sugared extension node (#1853, @gpetiot)
- Fix formatting of exception types, and add missing parentheses (#1873, @gpetiot)
- Fix indentation of with-type constraints (#1883, @gpetiot)
- Preserve sugared syntax of extension points with attributes (#1913, @gpetiot)
- Improve comment attachment when followed but not preceded by a linebreak (#1926, @gpetiot)
- Fix position of comments preceding Pmod_ident (#1939, @gpetiot)
- Make the formatting of attributes and docstrings more consistent (#1929, @gpetiot)
- Fix stabilization of comments inside attributes (#1942, @gpetiot)

### Changes

- Set 'module-item-spacing=compact' in the default/conventional profile (#1848, @gpetiot)
- Preserve bracketed lists in the Parsetree (#1694, #1876, #1914, @gpetiot)
- Line directives now cause OCamlFormat to emit an error, they were previously silently ignored (#1845, @gpetiot)
- Apply option 'module-item-spacing' on mutually recursive type declarations for more consistency (#1854, @gpetiot)

### New features

- Handle merlin typed holes (#1698, @gpetiot)
- Handle punned labelled arguments with type constraint in function applications.
  For example, function application of the form `foo ~(x:int)` instead of the explicit `foo ~x:(x:int)`. (ocaml#10434) (#1756, #1759, @gpetiot).
  This syntax is only produced when the output syntax is at least OCaml 4.14.
- Allow explicit binders for type variables (ocaml#10437) (#1757, @gpetiot)
- Add a new `ocaml-version` option to select the version of OCaml syntax of the output (#1759, @gpetiot)
- Allow disambiguated global identifiers (like t/2) so they can be formatted by tools like OCaml-LSP (#1716, @let-def)
- Handle let operator punning uniformly with other punning forms.
  Normalizes let operator to the punned form where possible, if output syntax version is at least OCaml 4.13.0. (#1834, #1846, @jberdine)
- Remove unnecessary surrounding parentheses for immediate objects.
  This syntax is only produced when the output syntax is at least OCaml 4.14. (#1934, @gpetiot)

## 0.19.0 (2021-07-16)

### Bug fixes

- Fix formatting of odoc tags: the argument should be on the same line, indent description that wraps (#1634, #1635, @gpetiot)
- Consistently format let bindings and monadic let bindings, do not drop comments before monadic bindings (#1636, @gpetiot)
- Fix dropped comments attached to pattern constrained by polynewtype (#1645, @gpetiot)
- Fix comment attachment on infix operators (#1643, @gpetiot)
- Add missing spaces inside begin-end delimiting an ite branch (#1646, @gpetiot)
- Add missing parens around function at RHS of infix op (#1642, @gpetiot)
- Preserve begin-end keywords delimiting match cases (#1651, @gpetiot)
- Fix alignment of closing paren on separate line for anonymous functions (#1649, @gpetiot)
- Preserve begin-end keywords around infix operators (#1652, @gpetiot)
- Preserve `begin%ext` syntax for infix opererator expressions (#1653, @gpetiot)
- Consistently format comments attached to let-and bindings located at toplevel (#1663, @gpetiot)
- Remove double parens around a functor in a module application (#1681, @gpetiot)
- Improve breaking of comments to avoid violating the margin (#1676, @jberdine)
- Fix parentheses around successive unary operations (#1696, @gpetiot)
- Add missing break between pattern and attribute (#1711, @gpetiot)
- Add missing parentheses around expression having attributes or comments inside a shorthand let-open clause (#1708, @gpetiot)
- Do not consider leading star '*' when checking the diff of doc comments (#1712, @hhugo)
- Fix formatting of multiline non-wrapping comments (#1723, @gpetiot)
- Fix position of comments following a record field (#1945, @gpetiot)

### Changes

- Improve the diff of unstable docstrings displayed in error messages (#1654, @gpetiot)
- Use UTF8 length of strings, not only in wrapped comments (#1673, @jberdine)
- Improve position of `;;` tokens (#1688, @gpetiot)
- Depend on `odoc-parser` instead of `odoc` (#1683, #1713, @kit-ty-kate, @jonludlam, @julow).
  The parser from odoc has been split from the main odoc package and put into its own package, `odoc-parser`.
- Revert infix-form list formatting to pre-0.17.0 (#1717, @gpetiot)

### New features

- Implement OCaml 4.13 features (#1680, @gpetiot)
  + Named existentials in pattern-matching (ocaml#9584)
  + Let-punning (ocaml#10013)
  + Module type substitutions (ocaml#10133)
- Emacs integration (disabled for ocamlformat < 0.19.0):
  + Indent a line or a region with ocamlformat when pressing <TAB>
  + Break the line and reindent the cursor when pressing <ENTER>
  (#1639, #1685, @gpetiot) (#1687, @bcc32)
- Add 'line-endings=lf|crlf' option to specify the line endings used in the
  formatted output. (#1703, @nojb)

### Internal

- A script `tools/build-mingw64.sh` is provided to build a native Windows
  binary of `ocamlformat` using `mingw64` toolchain under Cygwin.

## 0.18.0 (2021-03-30)

### Bug fixes

- Fix extraneous parenthesis after `let open` with `closing-on-separate-line` (#1612, @Julow)
- Add missing break between polytype quantification and arrow-type body (#1615, @gpetiot)

### Changes

- Use dune instrumentation backend for `bisect_ppx` (#1550, @tmattio)
- Format objects and classes consistently with structure and signature items (#1569, @bikallem)

### New features

- Expose a RPC interface through a new binary `ocamlformat-rpc` and a new library `ocamlformat-rpc-lib` (#1586, @gpetiot, @voodoos)

## 0.17.0 (2021-02-15)

### Removed

- Remove the 'let-open' option, deprecated since 0.16.0 (#1563, @gpetiot)
- Remove support for OCaml 4.06 and 4.07, minimal version requirement bumped to OCaml 4.08 (#1549, @gpetiot)
- Remove the 'extension-sugar' option, deprecated since 0.14.0 (#1588, @gpetiot)

### Bug fixes

- Fix parsing of invalid file wrt original source handling (#1542, @hhugo)
- Preserve the syntax of infix set/get operators (#1528, @gpetiot).
  `String.get` and similar calls used to be automatically rewritten to their corresponding infix form `.()`, that was incorrect when using the `-unsafe` compilation flag. Now the concrete syntax of these calls is preserved.
- Add location of invalid docstring in warning messages (#1529, @gpetiot)
- Fix comments on the same line as prev and next elements (#1556, @gpetiot)
- Break or-patterns after comments and preserve their position at the end of line (#1555, @gpetiot)
- Fix linebreak between signature items of the same group (#1560, @gpetiot)
- Fix stack overflow on large string constants (#1562, @gpetiot)
- Fix comment position around list cons operator (#1567, @gpetiot)
- Fix the vertical alignment test to break down comment groups (#1575, @gpetiot)
- Preserve spacing of toplevel comments (#1554, @gpetiot)
- Support more sugared extension points (#1587, @gpetiot)

### Changes

- Add buffer filename in the logs when applying ocamlformat (#1557, @dannywillems)
- Improve comment position in pattern collection (#1576, @gpetiot)
- Consistent positioning of lambda return type annotations when no-break-infix-before-func and pre/post extensions (#1581, @gpetiot)

### New features

- Support injectivity type annotations (OCaml 4.12 feature) (#1523, @gpetiot)

## 0.16.0 (2020-11-16)

### Removed

- Remove the 'escape-chars' option, deprecated since 0.14.0 (#1462, @gpetiot)
- Remove the 'escape-strings' option, deprecated since 0.14.0 (#1463, @gpetiot)
- Remove the 'doc-comments-val' option, deprecated since 0.14.2 (#1461, @gpetiot)
- Removed options are now listed in the commandline manual (new REMOVED OPTIONS section) (#1469, @Julow)

### Changes

- Set 'indicate-multiline-delimiters=no' on default profile (#1452, @gpetiot)
- Option 'let-open' is now deprecated, concrete syntax will always be preserved starting from OCamlFormat v0.17.0, corresponding to the current 'let-open=preserve' behavior. (#1467, @gpetiot)
- Warnings printed by ocamlformat itself now use the 4.12 style with symbolic names (#1511, #1518, @emillon)
- Remove extension from executable name in error messages. On Windows, this means that messages now start with "ocamlformat: ..." instead of "ocamlformat.exe: ..." (#1531, @emillon)
- Using tokens instead of string manipulation when inspecting the original source (#1526, #1533, #1541 @hhugo) (#1532, @gpetiot)

### Bug fixes

- Allow a break after `if%ext` with `if-then-else=keyword-first` (#1419, #1543, @gpetiot)
- Fix parentheses around infix applications having attributes (#1464, @gpetiot)
- Fix parentheses around the index arg of a non-sugared index operation (#1465, @gpetiot)
- Preserve comment position around `match` and `try` keywords (#1458, @gpetiot)
- Add missing break in module statement (#1431, @gpetiot)
- Indent attributes attached to included modules better (#1468, @gpetiot)
- Clean up `ocamlformat.el` for submission to MELPA (#1476, #1495, @bcc32)
  + Added missing package metadata to `ocamlformat.el` (#1474, @bcc32)
  + Fix `ocamlformat.el` buffer replacement for MacOS Emacs (#1481, @juxd)
- Add missing parentheses around a pattern matching that is the left-hand part of a sequence when an attribute is attached (#1483, @gpetiot)
- Add missing parentheses around infix operator used to build a function (#1486, @gpetiot)
- Fix comments around desugared expression (#1487, @gpetiot)
- Fix invalid fragment delimiters of format-invalid-files recovery mode (#1485, @hhugo)
- Fix misalignment of cases in docked `function` match (#1498, @gpetiot)
- Preserve short-form extensions for structure item extensions (#1502, @gpetiot).
  For example `open%ext M` will not get rewritten to `[%%ext open M]`.
- Do not change the spaces within the code spans in docstrings (#1499, @gpetiot)
- Comments of type constrained label in record pattern have to be relocated in 4.12 (#1517, @gpetiot)
- Preserve functor syntax for OCaml 4.12 (#1514, @gpetiot)
- Fix inconsistencies of the closing parentheses with indicate-multiline-delimiters (#1377, #1540, @gpetiot)
- Fix position of comments around list constructor (::) (#1524, @gpetiot)
- Fix comments position in extensions (#1525, @gpetiot)
- Fix formatting of field override with constraint (#1544, @gpetiot)

### New features

## 0.15.1 (2020-11-02)

### Internal

- Use ppxlib instead of ocaml-migrate-parsetree 1.x. (#1482, @emillon)
  + No functional changes are expected.
  + Cherry picked commits: 219dc1e3a4614041e1bc5428d003c0af4e, 9e453b0ef87124e33827ee2423289deef8, 7ad1e575ffa4ce3022c71daba39954d3b9, eb49db6772a9adabe611982000465d0ad7, dc79052a085950cd88fdef0843f665a029, c06c544e21bd65b726cde8fee0f78a6248, ce94d2fa50ff276b5782070375a0b30ba1

## 0.15.0 (2020-08-06)

### Changes

- Do not break inline elements such as `{i blah}` in docstrings (#1346, @jberdine)
- Distinguish hash-getter from hash-comparison infix operators. Operators of the form `#**#` or `#**.` where `**` can be 0 or more operator chars are considered getter operators and are not surrounded by spaces, as opposed to regular infix operators (#1376, @gpetiot)
- Type constraint on return type of functions is now always printed before the function body (#1381, #1397, @gpetiot)

### Bug fixes

- Restore previous functionality for pre-post extension points (#1342, @jberdine)
- Fix extra break before `function` body of a `fun` (#1343, @jberdine)
- Indent further args of anonymous functions (#1440, @gpetiot)
- Do not clear the emacs `*compilation*` buffer on successful reformat (#1350, @jberdine)
- Fix disabling with attributes on OCaml < 4.08 (#1322, @emillon)
- Preserve unwrapped comments by not adding artificial breaks when `wrap-comments=false` and `ocp-indent-compat=true` are set to avoid interfering with ocp-indent indentation. (#1352, @gpetiot)
- Break long literal strings at the margin (#1367, @gpetiot)
- Break after a multiline argument in an argument list (#1360, @gpetiot)
- Remove unnecessary parens around object (#1379, @gpetiot)
- Fix placement of comments on constants (#1383, @gpetiot)
- Do not escape arguments of some Odoc tags (#1391, 1408, @gpetiot, @Julow).
  The characters `[]{}` must not be escaped in the arguments of `@raise`, `@author`, `@version` and others.
- Fix missing open line between multi-line let-binding with poly-typexpr (#1372, @jberdine)
- Remove trailing space after expression when followed by an attribute and break before attributes attached to multi-line phrases (#1382, @gpetiot)
- Do not add a space to minimal comments `(* *)`, `(** *)` and `(*$ *)` (#1407, @gpetiot)
- Fix attributes position in labelled arguments type (#1434, @gpetiot)
- Add missing parens around type annotation in anonymous function (#1433, @gpetiot)
- Fix alignment of 'then' keyword in parenthesised expression (#1421, @gpetiot)

### New features

- Support quoted extensions (added in ocaml 4.11) (#1405, @gpetiot)
- Recognise eliom file extensions (#1430, @jrochel)

## 0.14.3 (2020-07-22)

### Changes

- No functional changes from 0.14.2. The goal of this release is to be
  compatible with base and stdio v0.14.0.
- Backport the following PRs:
  + Update opam metadata (#1386)
  + Add compatibility with base.v0.14.0 (#1396)
  + Allow stdio.v0.14 (#1399)

## 0.14.2 (2020-05-11)

### Changes

- Merge `doc-comments-val` option with `doc-comments`. The placement of documentation comments on `val` and `external` items is now controled by `doc-comments`.
  + `doc-comments=after` becomes `doc-comments=after-when-possible` to take into account the technical limitations of ocamlformat;
  + `doc-comments=before` is unchanged;
  + `doc-comments-val` is now replaced with `doc-comments`.
    To reproduce the former behaviors
    * `doc-comments=before` + `doc-comments-val=before`: now use `doc-comments=before`;
    * `doc-comments=before` + `doc-comments-val=after`: now use `doc-comments=before-except-val`;
    * `doc-comments=after` + `doc-comments-val=before`: this behavior did not make much sense and is not available anymore;
    * `doc-comments=after` + `doc-comments-val=after`: now use `doc-comments=after-when-possible`.
 (#1358, @jberdine, @Julow, @gpetiot).
 This reverts changes introduced in 0.14.1 (#1335) and 0.14.0 (#1012).

## 0.14.1 (2020-04-14)

### Changes

- The default for `doc-comments` is changed to `after` (#1335, @Julow).
  This reverts a change introduced in 0.14.0 (#1012).
- Revert deprecation of the `doc-comments` option (#1331, @Julow).
  This reverts a change introduced in 0.14.0 (#1293).

## 0.14.0 (2020-04-02)

### New features

- Add an option `--format-invalid-files` to print unparsable parts of the input as verbatim text. This feature is still experimental. (#1026, @gpetiot)
- Support multi-indices extended indexing operators (#1279, #1277, @Julow, @gpetiot).
  This feature has been added in OCaml 4.10.0
- Handle OCaml 4.10.0 AST (#1276, @gpetiot)
- Preserve functor syntax for consistency (#1312, @gpetiot).
  Previously both functor syntax: `module M = functor (K : S) -> struct end` and `module M (K : S) = struct end` would be formatted as the latter, the original syntax is now preserved.

### Changes

- Add the option `doc-comments-val=before|after` (#1012, @Julow).
  This option set the placement of documentation comment on `val` and `external` only.
  It is set to `after` by default.
- The default for `doc-comments` is changed from `after` to `before` (#1012, #1325, @Julow).
  This affects both `conventional` (default) and `ocamlformat` profiles.
- Some options are now deprecated:
  + `doc-comments` (#1293, #1012).
    This option depends on a flawed heuristic.
    It is replaced by `doc-comments-val` for `val` and `external` declarations.
    There is no equivalent to this option in the general case.
  + `escape-chars`, `escape-strings` and `extension-sugar` (#1293).
    These options are rarely used and their default behavior is considered to be the right behavior.
- Add space between `row_field` attributes and the label or arguments, to be
  consistent with the non-polymorphic case. (#1299, @CraigFe)

### Bug fixes

- Fix missing parentheses around `let open` (#1229, @Julow).
  eg. `M.f (M.(x) [@attr])` would be formatted to `M.f M.(x) [@attr]`, which would crash OCamlformat
- Remove unecessary parentheses with attributes in some structure items:
  + extensions and eval items (#1230, @Julow).
    eg. the expression `[%ext (() [@attr])]` or the structure item `(() [@attr]) ;;`
  + `let _ = ...`  constructs (#1244, @emillon)
- Fix some bugs related to comments:
  + after a function on the rhs of an infix (#1231, @Julow).
    eg. the comment in `(x >>= fun y -> y (* A *))` would be dropped
  + in module unpack (#1309, @Julow).
    eg. in the module expression `module M = (val x : S (* A *))`
- Fix formatting of empty signature payload `[%a:]` (#1236, @emillon)
- Fix parenthesizing when accessing field of construct application (#1247, @gpetiot)
- Fix formatting of attributes on object overrides `{< >}` (#1238, @emillon)
- Fix attributes on coercion (#1239, @emillon)
- Fix formatting of attributes on packed modules (#1243, @emillon)
- Fix parens around binop operations with attributes (#1252, #1306, @gpetiot, @CraigFe)
- Remove unecessary parentheses in the argument of indexing operators (#1280, @Julow)
- Retain attributes on various AST nodes:
  + field set expressions, e.g. `(a.x <- b) [@a]` (#1284, @CraigFe)
  + instance variable set expressions, e.g. `(a <- b) [@a]` (#1288, @CraigFe)
  + indexing operators, e.g. `(a.(b)) [@a]` (#1300, @CraigFe)
  + sequences, e.g. `(a; b) [@a]` (#1291, @CraigFe)
- Avoid unnecessary spacing after object types inside records and polymorphic variants, e.g. `{foo : < .. > [@a]}` and `{ foo : < .. > }` (#1296, @CraigFe)
- Fix missing parentheses around tuples with attributes. (#1301, @CraigFe).
  Previously, `f ((0, 0) [@a])` would be formatted to `f (0, 0) [@a]`, crashing OCamlformat.
- Avoid emitting `>]` when an object type is contained in an extension point or attribute payload (#1298, @CraigFe)
- Fix crash on the expression `(0).*(0)` (#1304, @Julow).
  It was formatting to `0.*(0)` which parses as an other expression.
- Preserve empty doc-comments syntax. (#1311, @gpetiot).
  Previously `(**)` would be formatted to `(***)`.
- Do not crash when a comment contains just a newline (#1290, @emillon)
- Handle lazy patterns as arguments to `class` (#1289, @emillon)
- Preserve cinaps comments containing unparsable code (#1303, @Julow).
  Previously, OCamlformat would fallback to the "wrapping" logic, making the comment unreadable and crashing in some cases.
- Fix normalization of attributes, fixing the docstrings in attributes (#1314, @gpetiot)
- Add missing parentheses around OR-patterns with attributes (#1317, @gpetiot)
- Fix spacing inside parens for symbols when the spacing was handled by the englobing exp (#1316, @gpetiot)
- Fix invalid (unparsable) docstrings (#1315, @gpetiot).
  When parsing a comment raises an error in odoc, it is printed as-is.
- Fix parenthesizing of optional arguments rebound to non-variables, e.g.
  `let f ?a:(A) = ()` rather than the unparsable `let f ?a:A = ()` (#1305, @CraigFe)

## 0.13.0 (2020-01-28)

### New features

- Add an option `--margin-check` to emit a warning if the formatted output exceeds the margin (#1110, @gpetiot)
- Preserve comment indentation when `wrap-comments` is unset (#1138, #1159, @Julow)
- Improve error messages (#1147, @Julow)
- Display standard output in the emacs plugin even when ocamlformat does not fail (#1189, @gpetiot)

### Removed

- Remove `ocamlformat_reason` (#254, #1185, @emillon).
  This tool has never been released to opam, has no known users, and overlaps
  with what `refmt` can do.
- Remove `ocamlformat-diff` (#1205, @gpetiot).
  This tool has never been released to opam, has no known users, and overlaps
  with what `merge-fmt` can do.

### Packaging

- Work with base v0.13.0 (#1163, @Julow)

### Bug fixes

- Fix placement of comments just before a '|' (#1203, @Julow)
- Fix build version detection when building in the absence of a git root (#1198, @avsm)
- Fix wrapping of or-patterns in presence of comments with `break-cases=fit` (#1167, @Julow).
  This also fixes an unstable comment bug in or-patterns
- Fix an unstable comment bug in variant declarations (#1108, @Julow)
- Fix: break multiline comments (#1122, @gpetiot)
- Fix: types on named arguments were wrapped incorrectly when preceding comments (#1124, @gpetiot)
- Fix the indentation produced by max-indent (#1118, @gpetiot)
- Fix break after Psig_include depending on presence of docstring (#1125, @gpetiot)
- Remove some calls to if_newline and break_unless_newline and fix break before closing brackets (#1168, @gpetiot)
- Fix unstable cmt in or-pattern (#1173, @gpetiot)
- Fix location of comment attached to the underscore of an open record (#1208, @gpetiot)
- Fix parentheses around optional module parameter (#1212, @cbarcenas)
- Fix grouping of horizontally aligned comments (#1209, @gpetiot)
- Fix dropped comments around module pack expressions (#1214, @Julow)
- Fix regression of comment position in list patterns (#1141, @jberdine)
- Fix: adjust definition of Location.is_single_line to reflect margin (#1102, @jberdine)

### Documentation

- Fix documentation of option `version-check` (#1135, @Wilfred)
- Fix hint when using `break-separators=after-and-docked` (#1130, @gretay-js)

## 0.12 (2019-11-04)

### Changes

- Set "conventional" as the default profile (#1060, @gpetiot).
  This new profile is made to better match the most used style and is encouraged.
  To continue using the previous default, use `profile = ocamlformat` in your `.ocamlformat`.
- CLI: Allow both values of boolean options (#1062, @Julow).
  Now, both `--opt` and --no-opt` are available on the CLI for any boolean option "opt".
  Previously, only one of them were available depending on the default value.
- Auto mode for `break-string-literals` (#1057, @gpetiot).
  `wrap`, `newlines` and `newlines-and-wrap` values of `break-string-literals` are removed.
  `auto` replaces them, it is equivalent to `newlines-and-wrap`.
- Dock collection brackets (#1014, @gpetiot).
  `after-and-docked` value of `break-separators` is removed and is replaced by a new `dock-collection-brackets` option.
- Preserve `begin` and `end` keywords in if-then-else (#978, @Julow).
  Previously, `begin`/`end` keywords around if-then-else branches were turned into parentheses.

#### New features

- Give a hint when warning 50 is raised (#1111, @gpetiot)
- Add a message when a config value is removed (#1089, @emillon).
  Explain what replaces removed options and avoid printing a parsing error.
- Implement `sequence-blank-line=preserve-one` for let bindings (#1077, @Julow).
  Preserve a blank line after `let .. in` when `sequence-blank-line` set to `preserve-one`.
  Previously, only blank lines after `;` could be preserved.
- Parse toplevel directives (#1020, @Julow).
  Allow `#directives` in `.ml` files.
  Previously, files containing a directive needed to be parsed as "use file".
  The "use file" mode is removed and `--use-file` is now the same as `--impl`.
- Don't require `--name`, require kind, forbid `--inplace`, allow `--check`, make `--enable-outside-detected-project` implicit when reading from stdin (#1018, @gpetiot)
- Parse code in docstrings (#941, @gpetiot).
  Format OCaml code in cinaps-style comments `(*$ code *)` and code blocks in documentation comments `(** {[ code ]} *)`.
- Parse documentation comments with Odoc (#721, @Julow).
  Formatting of documentation comments is more robust and support newer Odoc syntaxes.
  Internally, Odoc replaces Octavius as the documentation parser.

#### Bug fixes

- Fix unstabilizing comments on assignments (#1093, @gpetiot)
- Fix the default value documentation for `max-indent` (#1105, @gpetiot)
- Fix closing parenthesis exceeding the margin in function application (#1098, @Julow)
- Missing break before attributes of `Pmty_with` (#1103, @jberdine)
- Fix closing quote exceeding the margin (#1096, @Julow)
- Fix break before the closing bracket of collections (exceeding the margin) (#1073, @gpetiot)
- Fix precedence of Dot wrt Hash (#1058, @gpetiot)
- Fix break in variant type definition to not exceed the margin (#1064, @gpetiot)
- Fix newlines and indentation in toplevel extension points (#1054, @gpetiot)
- Fix placement of doc comments around extensions (#1052, @Julow)
- Inline extensions that do not break (#1050, @gpetiot)
- Add missing cut before attributes in type declarations (#1051, @gpetiot)
- Fix alignment of cases (#1046, @gpetiot)
- Fix blank line after comments at the end of lists (#1045, @gpetiot)
- Fix indexing operators precedence (#1039, @Julow)
- Fix dropped comment after infix op (#1030, @gpetiot)
- No newline if the input is empty (#1031, @gpetiot)
- Fix unstable comments around attributes (#1029, @gpetiot)
- Fix extra blank line in sequence (#1021, @Julow)
- Check functor arguments when computing placement of doc comments (#1013, @Julow)
- Fix indentation of labelled args (#1006, @gpetiot)
- Fix linebreak between or-cases with comments when `break-cases=all` (#1002, @gpetiot)
- Fix unstable unattached doc comment in records (#998, @Julow)
- Fix string literal changed (#995, @Julow)
- Fix type variable (#996, @Julow)
- Fix crash on extension sequence (#992, @gpetiot)
- Fix position of expressions regarding of comments in infix-op expressions (#986, @gpetiot)
- Escape special characters in external declaration (#988, @Julow)
- Fix parens around constrained expr with attrs (#987, @gpetiot)
- Fix the margin, and correctly breaks comments (#957, @gpetiot)
- Fix formatting of custom indexing operators (#975, @gpetiot)
- Fix position of comments of labelled arrow types (#976, @gpetiot)
- No box around inline odoc styles (#971, @gpetiot)
- Fix boxing of collection expressions/patterns (#960, @gpetiot)
- Fix crash on record expr with pack fields (#963, @Julow)
- Fix letop in subexpr (#956, @hhugo)

### Internal

- Take file kind from --name when formatting stdin (#1119, @Julow)
- Make Fmt.t abstract (#1109, @Julow)
- Future-proof Fmt API in case Fmt.t goes abstract (#1106, @emillon)
- Future-proof `Fmt` API in case `Fmt.t` goes abstract (#1106, @emillon)
- Optional names for formatting boxes in debug output (#1083, @gpetiot)
- Check ocamlformat error codes in the testsuite (#1084, @emillon)
- Clean `Translation_unit` (#1078, @gpetiot)
- Use dune file generation in test/passing/dune (#1082, @emillon)
- CI: factorize tests and check reason build (#1079, @gpetiot)
- Use short form for action in src/dune (#1076, @emillon)
- Cleanup `sequence_blank_line` (#1075, @Julow)
- CI: use a script travis-ci.sh to simplify .travis.yml (#1063, @gpetiot)
- Remove utility functions from `Fmt_ast` (#1059, @gpetiot)
- CI: use opam-2.0.5 in Travis (#1044, @XVilka)
- CI: check the build with OCaml 4.07.1 and 4.08.0 (#1036, @Julow)
- Use the same sets of options for both branches by default in `test_branch.sh` (#1033, @gpetiot)
- Fix `test_branch.sh` and CI checking of CHANGES.md (#1032, #1034, @Julow)
- Fix flag of git-worktree in `test_branch.sh` and `bisect.sh` (#1027, @gpetiot)
- Remove the `bisect_ppx` dependency and clean the `Makefile` (#1005, @Julow)
- Use a `CHANGES.md` log file again (#1023, @gpetiot)
- Support OCaml 4.09.0 (add the odoc.1.4.2 dependency) (#1024, @gpetiot)
- Update labels of issue templates (#1017, @gpetiot)
- Update labels in `CONTRIBUTING.md` (#1007, @gpetiot)
- Allow to ignore invalid options (#984, @hhugo).
  The `--ignore-invalid-option` flag is added to ignore invalid options in `.ocamlformat` files.
- Improve the documentation of `--doc-comments` (#982, @Julow)
- Remove symbolic links and change naming convention of tests (#980, @gpetiot)
- Change the type of `fmt_code` (#974, @gpetiot)
- Simplify `Makefile` (#973, @hhugo)
- Dune should not be flagged as a build dep anymore (#954, @gpetiot)

## 0.11 (2019-08-07)

- Improve: generalize API of Config_option (#952, @gpetiot)
- Improve: new 'before' value for option 'sequence-style' (#947, @gpetiot)
- Project: create issue templates (#950, @gpetiot)
- Improve: tidying up Conf.ml (#951, @gpetiot)
- Improve: parse code in comments (#934, @gpetiot)
- Fix comments' placement (do not look at loc_stack) (#923, @gpetiot)
- Doc: setting flags in .ocamlformat (#944, @gpetiot)
- Doc: enable-outside-detected-project necessary for global conf file (#948, @gpetiot)
- Fix hashbang handling (#946, @hhugo)
- Improve: support Shell-style regular expressions in .ocamlformat-ignore and .ocamlformat-enable files (#937, @gpetiot)
- Improve: force break after an infix op only if followed by another one (#935, @gpetiot)
- Fix break-separators=after-and-docked for lists and arrays (#931, @gpetiot)
- Improve: deprecate option break-string-literals and change its default value (#932, @gpetiot)
- Improve: break with labeled arrow type (#933, @gpetiot)
- Improve: disambiguate non-breaking matching structures (#857, @gpetiot)
- Improve: warning 50 handled like an internal error (#930, @gpetiot)
- Fix break-separators=after-and-docked for record patterns (#929, @gpetiot)
- Fix closing parenthesis indentation when on separate line (#928, @gpetiot)
- Improve: split the Conf.ml file (#920, @gpetiot)
- Fix position of comments after anonymous functions (#919, @gpetiot)
- Fix: comments around disabled block (#918, @hhugo)
- Fix monadic bindings (new 4.08 syntax) (#911, @gpetiot)
- Fix attribute when break-infix-before-func=false (#916, @gpetiot)
- Improve: update ocamlformat_reason opam file to 2.0 format (#913, @avsm)
- Fix attributes of modules (#910, @gpetiot)
- Fix docstrings of exceptions (#909, @gpetiot)
- Fix attribute location in Normalization (#908, @gpetiot)
- Improve: add the 'ocamlformat-file-kind' argument to the emacs hook (#905, @gpetiot)
- Improve: dunify testsuite (#881, @trRefis)
- Improve: add trailing semicolon inside record when break-separators=after-and-docked (#899, @gpetiot)
- Fix compilation with 4.06 and 4.07 (#898, @gpetiot)
- Improve: add a new way to indicate multiline delimiters (#876, @trefis)
- Fix inconsistency of break-separators=after-and-docked for record expressions (#856, @gpetiot)

## 0.10 (2019-06-25)

- Improve: align cases horizontally (#883, @gpetiot)
- Improve: option exp-grouping (#828, @gpetiot)
- Improve: synchronize Format with upstream stdlib (#885, @gpetiot)
- Improve: break-string-literals=newlines-and-wrap (#896, @gpetiot)
- Improve: specify break hint in fits_breaks (#894, @gpetiot)
- Improve: option break-before-in (#892, @gpetiot)
- Fix break-string-literals=newlines (#887, @gpetiot)
- Improve: Implement break-fun-sig without Location.is_single_line (#886, @Julow)
- Format gen_version.ml (#893, @hhugo)
- Improve: switch to ast 4.08 (#831, @hhugo)
- Fix formatting of arguments when break-fun-decl=fit-or-vertical (#884, @gpetiot)
- Test: extend max_indent test (#878, @trefis)
- Test: break_cases_normal_indent.ml is a symlink on break_cases_fit.ml (#879, @gpetiot)
- Improve unicode text length computation (#816, @gpetiot)
- Add an option to control the indentation of nested matches (#870, @trefis)
- Fix: properly interpret indicate-multiline-delimiters for if-then-elses (#874, @trefis)
- Enable warning 9 (#875, @hhugo)
- Fix unstable comment in `let%ext` (#873, @gpetiot)
- Improve: option max-indent (#841, @gpetiot)
- Improve: option nested-match=align (#827, @gpetiot)
- Fix dropped attributes in with_constraints (#846, @gpetiot)
- Fix dropped comments in list patterns and module types  (#866, @gpetiot)
- Fix comment dropped in object (#849, @gpetiot)
- Fix inconsistency of break-separators for wildcards in match cases (#855, @gpetiot)
- Improve: new options to support 'with' and 'strict_with' (ocp-indent) (#853, @gpetiot)
- Improve: .ocamlformat-enable files listing files to format when ocamlformat is disabled (#854, @gpetiot)
- Check that all locations have been considered during formatting (#864, @hhugo)
- clean Hashtbl.Poly (#862, @hhugo)
- Fix: test.sh (#858, @hhugo)
- cleanup Cmts.ml (#861, @hhugo)
- Clean: Cleanup usage of Poly (#860, @hhugo)
- Fix: rename sexp_list into list (#859, @hhugo)
- Fix vim instructions (#852, @naartjie)
- Improve: options extension-indent and stritem-extension-indent (#840, @gpetiot)
- Fix comment dropped in field alias (#848, @gpetiot)
- Fix pro position for with_constraints (#847, @gpetiot)
- Improve: finer space-around-exp options (#837, @gpetiot)
- Improve: preserve blank lines in conventional and sparse profiles (#838, @gpetiot)
- Improve: don't fit tag-only comments after val declarations (#836, @Julow)
- Improve speed with ofday_unit_tests_v1.ml (#833, @hhugo)
- Fix exception when calling String.sub (#832, @gpetiot)
- Improve: implement doc-comments and doc-comments-tag-only for every items (#746, @Julow)
- Improve: Add field-space=tight-decl (#829, @Julow)
- Improve: make Sugar.list_exp and Sugar.list_pat tail-recursive (#823, @gpetiot)
- Improve: options 'let-binding-indent', 'type-decl-indent' and 'indent-after-in' (#822, @gpetiot)
- Fix: performance issue with deep asts (#826, @hhugo)
- Improve: preserve blank lines in sequences (#814, @gpetiot)
- Improve: tidying Fmt_ast.ml (#821, @gpetiot)
- Improve: space before type constraint in record (#819, @gpetiot)
- Improve: break-cases=fit-or-vertical (#820, @gpetiot)
- Improve: remove break before ending paren for anonymous functions (#818, @gpetiot)
- Improve: preserve the position of type annotation in bindings (#815, @gpetiot)
- Improve: preserve record type annot (#812, @gpetiot)
- Fix break before ending paren (#801, @gpetiot)
- Improve: better consistency between structures and signatures (#803, @gpetiot)
- Fix let module sparse (sparse mode only for module applications) (#809, @gpetiot)
- Improve: change formatting of newtypes (#811, @gpetiot)
- Improve: break-cases-all shouldn't break nested patterns (#810, @gpetiot)
- Fix: sugarized extensions (#805, @gpetiot)
- Improve: tidying Fmt_ast (#808, @gpetiot)
- Fix cmt in empty structure (#804, @gpetiot)
- Remove dead link to preset profiles (#806, @andschwa)
- Improve: break with type constraints (#797, @gpetiot)
- Fix colon break module type functor (#802, @gpetiot)
- Improve: K&R style for if-then-else (#787, @gpetiot)
- Improve: new option break-fun-sig (#785, @gpetiot)
- Improve: indentation consistency of '<-' and `:=` (#780, @gpetiot)
- Fix: functor application and break-struct wrap incorrectly (#786, @gpetiot)
- Break after anonymous function arrow after infix op (#781, @gpetiot)
- Fix: type extension (#782, @gpetiot)
- Improve: Fmt.noop (#784, @gpetiot)
- Fix extension of value binding (#779, @chrismamo1)
- Improve: less sensitivity to concrete syntax (#767, @gpetiot)
- Fix missing space before attribute on includes (#775, @Julow)
- Improve: new option let-module (#768, @gpetiot)
- Improve: --disable-outside-detected-project is set by default (#761, @gpetiot)
- Fix weird parens break (#751, @gpetiot)
- Fix: if $XDG_CONFIG_HOME is either not set or empty, use $HOME/.config (#758, @gpetiot)
- Fix: --use-file/--impl/--intf should override file extension (#774, @gpetiot)
- Improve: less breaks for break-cases=all but correctly breaks or-patterns (#762, @gpetiot)
- Remove unecessary break on module pack constraints with with-constraints (#739, @Julow)
- Fix inconsistent break before module signature (#755, @gpetiot)
- Fix indentation of functor argument (#773, @gpetiot)
- Tidying fmt ast (#748, @gpetiot)
- Fix nested parens with no break infix before func (#760, @gpetiot)
- Provide an mli for Compat (#772) (hhugo)
-Fix non-wrapping asterisk prefixed cmts (#759, @gpetiot)
- Support for OCaml 4.08 (#763, @hhugo)
- Fix module type functor (#716, @gpetiot)
- Small cleanup (#764, @hhugo)
- Fix: update ocamlformat-help.txt (follow up on #752) (#756, @gpetiot)
- Fix module pack and functor (#735, @Julow)
- Fix grammar: it's -> its (@anmonteiro)
- Improve: support --name with --inplace (#740, @jberdine)
- Fix: dropped comments for pexp_record (#743, @hhugo)
- Improve: comments arround attributes, fix #726 (#742, @hhugo)
- Update README for new profiles (#738, @jberdine)
- Remove deprecated 'default' profile (#736, @jberdine)
- Fix extra parens around ext match (#733, @gpetiot)
- Improve: factorize with compose_module (#729, @gpetiot)
- Test: exclude gen_version.ml from test (#732, @jberdine)
- Improve: make gen_version an ocaml script (#664, @hhugo)

## 0.9.1 (2019-06-24)

- Small cleanup (#764, @hhugo)
- Support for OCaml 4.08 (#763, @hhugo)

## 0.9 (2019-03-28)

- Admin: remove CHANGES.md that was essentially git log (@jberdine)
- Admin: simplify release procedure (@jberdine)
- Build: fix ocaml version constraint, need 4.06 (@jberdine)
- Improve: make gen_version an ocaml script (@hhugo)
- Improve: fix associativity of Pexp_setfield (#725, @jberdine)
- Improve: normalize setfield and setinstvar (#720, @gpetiot)
- Remove: deprecated config file syntax parsing (#715, @jberdine)
- Improve: put the equal first for ocp-indent-compat (#717, @gpetiot)
- Fix: parse docstrings once (#713, @gpetiot)
- Improve: new profiles conventional and ocamlformat (#663, @gpetiot)
- Revert module indentation (#714, @gpetiot)
- Fix infix wrap (#691, @gpetiot)
- Fix doc comments tag only when docstring parsing disabled (#711, @gpetiot)
- Fix missing space before closing paren around function (#705, @jberdine)
- Fix documentation of doc-comments-tag-only (#710, @gpetiot)
- Improve: module-item-spacing=preserve (#538, @gpetiot)
- Add a space in "Jane Street" (#703, @kevinji)
- Fix js_source.ml (#702, @gpetiot)
- Fix space-around-collection-expressions for record/variant definitions (#670, @Julow)
- Fix extra space ifthenelse (#700, @gpetiot)
- Improve split attribute in let binding for expect test with uncaught exn (#681, @gpetiot)
- Fix empty newline before equal (#701, @gpetiot)
- Fix double cmts (#678, @gpetiot)
- Fix value binding ocp indent compat (#694, @gpetiot)
- Fix ast changed when record ident constrained (#697, @gpetiot)
- Fix incorrect ocaml code (#698, @gpetiot)
- Fix fmt for CI (#693, @gpetiot)
- Fix record break (#689, @gpetiot)
- Fix break before parens no wrap fun args (#690, @gpetiot)
- Improve: disable conf in files and attributes (#684, @gpetiot)
- Fix space around tuples (#679, @gpetiot)
- Improve: break before in for let-module construct, because of ocp-indent (#685, @gpetiot)
- Improve debugging output (#677, @hhugo)
- Improve: group open/close of modules and fix indentation (#665, @gpetiot)
- Fix constrained match in record (#676, @gpetiot)
- Fix: formatting of end line comments (#662, @gpetiot)
- Fix cmt in fun when no break infix (#668, @gpetiot)
- Add the wrap-fun-decl option (#645, @Julow)
- Improve: break the list of 'with type' module constraints (#639, @gpetiot)
- Reduce the use of Poly comparisons (#661, @hhugo)
- Improve: check flag to check whether the input files already are formatted (#657, @gpetiot)
- Fix cmt placement infix op (#651, @gpetiot)
- Restore compat with base.v0.11 (@hhugo)
- Fix: disallow '-' with other inputs (#658, @hhugo)
- Fix build on OCaml 4.06.1 (#646, @Julow)
- Fix comments on record fields (#650, @Julow)
- Fix cmts in list (#654, @gpetiot)
- Improve: If-then-else = fit-or-vertical mode (#603, @gpetiot)
- Link to man page from readme (#648, @yawaramin)
- Fix indent match branches with cmts (#644, @gpetiot)
- Build: update to base v0.12 (#642, @jberdine)
- Fit tag-only doc comments (#637, @Julow)
- Fix try%lwt indent (#638, @gpetiot)
- Fix type manifest formatting (#616, @gpetiot)
- Fix: don't include ocamlformat_diff in ocamlformat (#636, @Khady)
- fix emacs setup (#631, @Khady)
- tools/update_tests.sh --all (#632, Julow)
- Fix: don't break line before wrapping comment (#634, @gpetiot)
- Fix ignored ocamlformat attribute (#615, @gpetiot)
- Include jsoo in the tests (#618, @hhugo)
- Fix missing break before comment (#613, @gpetiot)
- Do not rely on the file-system to format sources (#611, @hhugo)
- Ignore file in .ocamlformat-ignore (#606, @hhugo)
- Improve reason support (#608, @hhugo)
- Fix: fix fmt_ast wrt strings and chars when sources are not available (#607, @hhugo)
- Fix ocamlformat_reason (#604, @hhugo)
- Fix missing break for local open record patterns (#602, @gpetiot)
- Fix regression for variants with docstrings (#601, @gpetiot)
- Fix extra break in module pack type (#600, @Julow)
- Add the doc-comments-padding option (#575, @Julow)
- Improve: externalize Sugar functions from Fmt_ast.ml (#593, @gpetiot)
- Fix typedecl attribute (#595, @gpetiot)
- Improve: less linebreaks for break-cases=fit (#536, @gpetiot)
- fix #590 (#594, @hhugo)
- Make gen_version.sh use bash. (#592, @hhugo)
- Implement box debugging (#574, @Julow)
- Break closing bracket in polymorphic variants (#583, @Julow)
- Break comment record (#580, @Julow)
- missing headers (@hhugo)
- Improve: mishandling of field_space in record exps and patterns (#587, @jberdine)
- Add empty mli for executable (#591, @hhugo)
- tests: test ocamlformat when disabled (@hhugo)
- dont reformat if disabled (@hhugo)
- remove global ref in Transation_unit (@hhugo)
- Fix Emacs (>26.1) temporary buffer not killed (#567, @ludwigpacifici)
- Improve: opam file for ocamlformat_diff to remove the bos dependency (#579, @gpetiot)
- Fix: Require Octavius version 1.2.0 (#576, @Julow)
- Improve: record fields with type constraints (#565, @jberdine)
- Fix: comments attachment (#548, @gpetiot)
- Improve: parens around constrained any-pattern (#431, @gpetiot)
- Revise formatting of compact single case matches (#552, @jberdine)
- Fix typo in help text (#553) (Wilfred Hughes)
- Improve: calculate length of comment strings using UTF8 (#550, @jberdine)
- Admin: update travis versions of ocaml and opam (#551, @jberdine)
- Fix: missing break before `; _` (#549, @jberdine)
- Improve: module item spacing in sparse mode (#546, @jberdine)
- Improve: some simplifications (#542, @gpetiot)
- Improve: remove unnecessary parens when open module (#537, @gpetiot)
- Improve: not breaking after bind/map operators (#463, @gpetiot)
- Fix suboptimal docstring formatting (#540, @gpetiot)
- amend janestreet profile (#524, @mbarbin)
- Improve: option break-separators (#461, @gpetiot)
- Fix formatting of types with ocp-indent-compat=true (#525, @gpetiot)
- Preserve shebang (#533, @gpetiot)
- Fix: remove indented empty lines between comments (#531, @gpetiot)
- Improve: remove indented empty lines separating recursive modules (#528, @gpetiot)
- add update_tests.sh (#529, @gpetiot)
- Improve: space around collection expressions (#527, @gpetiot)
- Improve: remove more spaces inside parenthesized multiline constructs (#526, @gpetiot)
- Disable docstring parsing for external tests (#518, @gpetiot)
- Fix odoc normalize (#520, @gpetiot)
- Better docstring error msgs (#519, @gpetiot)
- Fix odoc seps (#511, @gpetiot)
- Improve: option 'single-case' (#426, @gpetiot)
- Add a parens-tuple-patterns configuration option (#498, @NathanReb)
- Fix: comments should not be parsed for diff (#509, @gpetiot)
- Fix: odoc refs (#510, @gpetiot)
- Fix formatting of or-patterns in try expressions (#503, @NathanReb)
- Test: improve test_branch.sh to allow different config for branch (#496, @jberdine)
- Improve: option 'parens-ite' (#430, @gpetiot)
- fix break-struct for toplevel items (not in a struct) (#497, @gpetiot)
- Fix: breaking of variant types (#486, @gpetiot)
- Improve: autocompletion of git branch names for test_branch.sh (#485, @gpetiot)
- Fix: Sanitize docstring check (#481, @gpetiot)
- Improve the formatting of lists in doc comments (#480, @jeremiedimino)
- Add PR test script and update contributing guidelines with expected usage (#479, @jberdine)
- Fix break struct natural (#443, @gpetiot)
- Fix: disable-outside-detected-project: disable ocamlformat when no .ocamlformat file is found (#475, @gpetiot)
- Improve: error message when docstrings move (#446, @gpetiot)
- Improve: print-config prints all options (#465, @gpetiot)
- Ocamldoc docstrings (#460, @gpetiot)
- Doc: disable-outside-detected-project (#468, @gpetiot)
- Improve: shorter output of regtests (#469, @gpetiot)
- Admin: add code of conduct and copyright headers to build and package system (@jberdine)
- Improve: add license header for tools/ocamlformat-diff/ocamlformat_diff.ml (#466, @gpetiot)
- Build: a few simplifications enabled by dune 1.1.1 (#457, @jberdine)
- Improve: record fields with attributes and docs in type definitions (#458, @jberdine)
- Fix exception comments (#459, @gpetiot)
- Ocamlformat diff tool (#450, @gpetiot)

## 0.8 (2018-10-09)

- Improve: set break-sequences in sparse and compact profiles (#455, @jberdine)
- Improve: keep a space inside tuples parens (#453, @gpetiot)
- Improve: --root option to isolate configuration files (#402, @gpetiot)
- Fix: missing parens around partially-applied `::` (#452, @jberdine)
- Fix: parens around expressions with attributes (#441, @gpetiot)
- Build: do not execute shell scripts directly in build (#448, @dra27)
- Add: read ocp indent config files (#445, @gpetiot)
- Improve: option 'break-sequences' (#434, @gpetiot)
- Improve: option 'no-indicate-multiline-delimiters' to have less whitespaces (#429, @gpetiot)
- Fix: outdent before arrow (#444, @gpetiot)
- Improve: User documentation (#449, @gpetiot)
- Improve: option 'cases-exp-indent' to adjust indent (#428, @gpetiot)
- Add: compact and sparse profiles (#408, @jberdine)
- Improve: explicit error message in case of 'permission denied' error (#425, @gpetiot)
- Fix: comment stabilization in Pexp_override (#422, @gpetiot)
- Fix: corner case while formatting type variables (#440, @hhugo)
- Fix: many missing comments (#418, @hhugo)
- Fix: asserts and attributes (#414, @hhugo)
- Fix: extension and attribute (#417, @hhugo)
- Improve: support for `function%ext` (#416, @hhugo)
- Fix: Inconsistent spacing around comments in signatures vs structures (#437, @gpetiot)
- Improve: better error with location when comment dropped (#401, @gpetiot)
- Fix doc comments (#413, @hhugo)
- Improve: use input_name for error messages (@hhugo)
- Improve: break after inherit (@hhugo)
- Fix: aliases inside constructor declaration (#424, @gpetiot)
- Fix: broken invariant for Pmod_unpack (#421, @gpetiot)
- Fix: print error details in debug mode only (#420, @hhugo)
- Fix: mark_parenzed_inner_nested_match (@hhugo)
- Improve: tune the janestreet profile (@hhugo)
- Improve: disable ocamlformat if no dot ocamlformat in the project (#391, @hhugo)
- Improve: new option to control spacing around let bindings (#344, @hhugo)
- Fix: prec of string/array sugar (#381, @hhugo)
- Fix: lost comment in constraint expression (#400, @gpetiot)
- Fix: lost cmt near functor (#399, @gpetiot)
- Improve: preset profiles (default & janestreet) (#390, @gpetiot)
- Improve: try to fit simple list/array elements on a single line (#375, @gpetiot)
- Fix: bad comment spacing with module-item-spacing=compact (#395, @gpetiot)
- Fix: dropped comment in revapply of extension (#394, @gpetiot)
- Improve: let-and structures spacing depends on module-item-spacing (#367, @gpetiot)
- Fix: consecutive prefix operator (#386, @hhugo)
- Fix: invalid (#383, @hhugo)
- Fix: lazy and alias (#388, @hhugo)
- Improve: main loop and error reporting (#389, @hhugo)
- Fix: exposed_left_typ (#385, @hhugo)
- Fix: rec functor (#382, @hhugo)
- Fix: `while%ext`/`for%ext` (@hhugo)
- Fix: more on class (@hhugo)
- Fix: invalid syntax on class (@hhugo)
- Improve: follow XDG for global config files (@gpetiot)
- Improve: add support for bigarray sugar index operator (@hhugo)
- Add: support reading input from stdin (#353, @bkase)
- Fix: the precedence of options (@gpetiot)
- Improve: doc of config option choice alternatives (#354, @jberdine)
- Improve: string formatting (@hhugo)

## 0.7 (2018-08-23)

- Improve: simplify setting option defaults, slight --help improvement (#350, @jberdine)
- Improve: update emacs mode to use replace-buffer-contents (#345, @hhugo)
- Improve: add option to not force-break structs (#346, @jberdine)
- Improve: move 'formatting' options into separate section (#348, @gpetiot)
- Improve: fun sugar (@hhugo)
- Improve: add option to omit open lines between one-line module items (#303, @gpetiot)
- Fix: infix ops (@hhugo)
- Improve: reformat files with no locations (@hhugo)
- Improve: better error when max-iters = 1 (@hhugo)
- Improve: breaking before arrows in pattern match cases (@jberdine)
- Improve: no parens for trailing 'not' (@hhugo)
- Improve: missing break hint, fix #331 (@hhugo)
- Improve: comments before match (#330, @jberdine)
- Fix: missing comments (@hhugo)
- Fix: missing attributes due to sugar (@hhugo)
- Fix: parens non trivial rhs for `#` infix ops (@hhugo)
- Improve: let-module-in break before `in` (#328, @jberdine)
- Improve: sugar for nestest module_with (@hhugo)
- Improve: attributes on let bindings (#324, @jberdine)
- Improve: wrapping of functor args in type declaration (#315, @gpetiot)
- Fix: comments attachment with infix ops (@hhugo)
- Fix: comments attachment with Pexp_fun (@hhugo)
- Fix: docstrings as attributes (@hhugo)
- Improve: refactor and improve documentation of options (#302, @gpetiot)
- Improve: error reporting in emacs integration (#304, @jberdine)
- Improve: pexp_open as final arg of infix op (#314, @jberdine)
- Fix: missing parens around labeled record pattern arg (@jberdine)
- Fix: missing attributes (@hhugo)
- Fix: duplicated (x3) attributes in pexp_letmodule (@hhugo)
- Improve: allow to locally disable ocamlformat (@hhugo)
- Improve: corner case indentation of fun -> function (#312, @jberdine)
- Improve: labeled, optional, and default args (@jberdine)
- Improve: punning default arg with type constraint (@jberdine)
- Improve: add options to controls various spaces (#284, @hhugo)
- Improve: add option to disable wrapping fun args (#283, @hhugo)
- Improve: add option --break-cases to break each pattern-matching case (#251, @gpetiot)
- Improve: rename --nested-parens option (@hhugo)
- Improve: ws before colon for constraint (#293, @hhugo)
- Improve: option to choose where to parens nested match (@hhugo)
- Improve: always parens nested match (even the right most one) (@hhugo)
- Improve: always break for let_and contruct (@hhugo)
- Fix: missing comments (@hhugo)
- Improve: Add option to preserve style of local module open (#267, @gpetiot)
- Improve: preserve extension point formatting (@hhugo)
- Improve: make double semi consistent between implementation and use_file (#292, @hhugo)
- Improve: configure ocamlformat using attributes (@hhugo)
- Improve: extension point (@hhugo)
- Improve: break in type declaration for variant and record (#280, @hhugo)
- Fix: memory leak (@hhugo)
- Test: add ocaml compiler to test suite, and improve `make -C test` (@jberdine)
- Fix: unary operator `+`/`-` (@hhugo)
- Fix: doc comments in class (@hhugo)
- Fix: ocaml bug, sort fields (@hhugo)
- Improve: empty mod with comments (@hhugo)
- Improve: disable warning generated by the lexer in quiet mode (@hhugo)
- Fix: record update (@hhugo)
- Fix: rec let binding and attribute (@hhugo)
- Fix: punning (@hhugo)
- Fix: let open and constraint (@hhugo)
- Fix: not extension sugar when attribute (@hhugo)
- Fix: no-comment-check missing case (@hhugo)
- Fix: string literal (@hhugo)
- Fix: format of infix in presence of `%;` (@hhugo)
- Fix: let binding and type annot (@hhugo)
- Fix: binding when lhs is an extension (@hhugo)
- Fix: pat constraint in payload (@hhugo)
- Fix: let rec with extension (@hhugo)
- Fix: comments (@hhugo)
- Fix: comments in fmt_case (@hhugo)
- Fix: comments around Longident (@hhugo)
- Fix: missing comment for pmty_with (@hhugo)
- Improve: add option to disambiguate infix precedence with parens (@jberdine)
- Improve: `not` when infix op arg (@jberdine)
- Improve: add a flag to skip all checks about comments (@hhugo)
- Improve: breaking of module ident/unpack/extension exps (#269, @jberdine)
- Fix: literal sub-exps with attributes (@jberdine)
- Fix: many fixes regarding attributes (@hhugo)
- Improve: preserve formatting of block comments (#255, @hhugo)
- Improve: breaking of applications with long literal list args (#258, @jberdine)
- Fix: sugar functor (@hhugo)
- Fix: type alias in variant (@hhugo)
- Improve: formatting of comments (@jberdine)
- Fix: prefix operators (@hhugo)
- Fix: exception declarations (@hhugo)
- Fix: doc comments in structure (#250, @hhugo)
- Fix: add parens around pat with trailing attr (@hhugo)
- Fix: let binding and Ppat_or (@hhugo)
- Fix: be more permissive with pattern (@hhugo)
- Fix: fix string_literal with when its location includes its attribute (#244, @hhugo)
- Improve: improve errors returned to the user. (#243, @hhugo)
- Fix: missing comments for Pexp_construct (#240, @hhugo)
- Fix: multiple fixes around classes (#242, @hhugo)
- Fix: comments in empty () and [] (#241, @hhugo)
- Fix: support empty variant (#239, @hhugo)
- Fix: add missing attribute (#238, @hhugo)
- Fix: be more permissive with ppat_interval (#237, @hhugo)
- Improve: remove trailing ws (#210, @hhugo)
- Improve: attributes on type declarations (#232, @jberdine)
- Improve: breaking of infix Array and String get and set ops (#233, @jberdine)
- Fix: attributes and doc comments (#221, @hhugo)
- Improve: spacing of module unpack (#230, @jberdine)
- Improve: no parent for new (@hhugo)
- Fix: Revert: Improve: remove redundant parens around application operators (@hhugo)
- Improve: array alignment (#226, @hhugo)
- Improve: nested array infix ops (#225, @hhugo)
- Fix: is_adjacent and remove [~inclusive] from [Source.string_between] (@hhugo)
- Fix: Cmts.CmtSet.split (@hhugo)
- Improve: Allow comments inside empty delimited "things" (#223, @hhugo)
- Fix: Source.ends_line (#222, @hhugo)
- Improve: empty struct and sig (#217, @hhugo)
- Improve: support for toplevel files (#218, @hhugo)
- Fix: string literal, fix #214 (#219, @hhugo)
- Improve: more tuning for functors (@hhugo)
- Improve: sugar for functor type with multiple args (@hhugo)
- Improve: sugar for functors with multiple args (@hhugo)
- Improve: module type with (@hhugo)
- Improve: break before with/and type (@hhugo)
- Improve: break between fun args (@hhugo)
- Improve: module unpacking (#215, @hhugo)
- Improve: for & while loops (#211, @hhugo)
- Fix: attributes on ite (#209, @hhugo)
- Fix: partially applied (+) and (-) (#208, @hhugo)
- Fix: polymorphic variant (#202, @hhugo)
- Fix: parens with lazy pat (fix #199) (#201, @hhugo)
- Improve: omit excess indentation of `function` cases (@jberdine)
- Improve: extensions with payloads of multiple structure items (@jberdine)
- Improve: parenthesization and attribute placement of if-then-else (@jberdine)
- Fix: do not attach comments to docstrings (@jberdine)
- Fix: short syntax for extensions (#193, @hhugo)
- Fix: missing attrs for pcl_fun (@hhugo)
- Fix: pos of attribute for functors (@hhugo)
- Fix: () module only if not attrs (@hhugo)
- Fix: missing attrs for object (@hhugo)
- Fix: no short form of extension with attribs (@hhugo)
- Fix: normalization for Pexp_poly and Pexp_constraint (#190, @hhugo)
- Fix: some parenthesization context checks (#189, @hhugo)
- Fix: attributes on fun expressions (@jberdine)
- Fix: extensions with multiple module-level eval expressions (#185, @jberdine)
- Fix: functor & apply (#182, @hhugo)
- Fix: module rec with (@hhugo)
- Fix: more parens in pat_constraint (@hhugo)
- Improve: tuple & constraint (@hhugo)
- Improve: empty module (#178, @hhugo)
- Fix: extensible variant (#177, @hhugo)
- Fix: index operator (#176, @hhugo)
- Improve: empty module sig (@hhugo)
- Fix: add attributes to module signature (@hhugo)
- Add: support for objects and classes (#173, @hhugo)
- Improve: remove some redundant parens around tuple types (@jberdine)
- Fix: args in let bindings (@hhugo)
- Improve: let module%ext (@hhugo)
- Fix: infix op in alias (@hhugo)
- Fix: extensions pat (@hhugo)
- Fix: limit use of short syntax for extensions (@hhugo)
- Improve: allow break after Psig_include (@jberdine)
- Fix: { (a; b) with a; b } (@hhugo)
- Fix: with type [longident] (@hhugo)
- Fix: attributes on polymorphic variants (@hhugo)
- Fix: attribute in let bindings (@hhugo)
- Fix: private in extensible variant (@hhugo)
- Fix: gadt in extensible variant (@hhugo)
- Fix: missing parens in list pattern (@hhugo)
- Improve: format [new e] like an apply (@hhugo)
- Fix: parens for constraint (@hhugo)
- Fix: avoid emitting `>]` which is an unparsable keyword (#171, @hhugo)
- Fix: misplaced comments on `module type of` (@jberdine)

## 0.6 (2018-04-29)

### Features

- Add: option to align all infix ops (#150, @hhugo)
- Add: option to attempt to indent the same as ocp-indent (#162)
- Add: option for no discretionary parens for tuples (#157, @hhugo)
- Add: alternative format for if-then-else construct (#155, @hhugo)
- Add: option to customize position of doc comments (#153, @hhugo)

### Bug fixes

- Fix: dropped item attributes on module expressions
- Fix: toplevel let%ext (#167, @hhugo)
- Fix: parens around type alias & empty object type (#166, @hhugo)
- Fix: missing comments for [let open] (#165, @hhugo)
- Fix: missing comments in ppat_record (#164, @hhugo)
- Fix: check_typ wrt constraint on module type (#163, @hhugo)
- Fix: let binding with constraint (#160, @hhugo)
- Fix: handle generative functor type (#152, @hhugo)

### Formatting improvements

- Improve: remove redundant parens around application operators
- Improve: parenthesize and break infix constructors the same as infix ops
- Improve: consider prefix ops and `not` to be trivial if their arg is
- Improve: align arrow type args and do not wrap them (#161)
- Improve: formatting for multiple attributes (#154, @hhugo)
- Improve: keep the original string escaping (#159, @hhugo)
- Improve: discretionary parens in patterns (#151, @hhugo)
- Improve: breaking of infix op arguments
- Improve: consider some extensions to be "simple"
- Improve: punning (#158, @hhugo)
- Improve: force break of let module/open/exception/pats (#149, @hhugo)

### Build, packaging, and testing

- Add support for bisect (#169, @hhugo)
- Exclude failing tests from `make -C test`

## 0.5 (2018-04-17)

### Features

- Add: support for `new%js` (#136, @hhugo)
- Add: support for Ptyp_object (#104, @smondet)
- Use original filename when given in error messages. (#96, @mbarbin)

### Bug fixes

- Fix: allow extensions in types (#143, @hhugo)
- Fix: parens on symbol type constructor
- Fix: parenthesization of '!=' partial application as a prefix op (#126, @hhugo)
- Fix: parens around Ppat_constraint under Pexp_match or Pexp_try (#124, @hhugo)
- Fix: parenthesization of tuple args of variant type declarations (#122, @hhugo)
- Fix: missing parens around list inside Constr pattern (#123, @hhugo)
- Fix: incorrect breaking of long strings (#130, @hhugo)
- Fix: missing parens inside array literal (#129, @hhugo)
- Fix: attributes on arguments of function (#121, @hhugo)
- Fix: floating docstrings within a type declaration group
- Fix: missing parens in sugared Array.set
- Fix: missing attributes on patterns
- Fix: is_prefix_id for != (#112, @hhugo)
- Fix: missing parens around module value types in signatures (#108, @hcarty)
- Fix: floating docstrings within a value binding group
- Fix: missing attributes on extension points (#102, @hcarty)
- Fix: extensible variants with aliases (#100, @hcarty)
- Fix: several issues with extension sequence expressions
- Fix: generative functors
- Fix: preserve files with an empty ast (instead of failing) (#92, @mbarbin)
- Fix: missing extension on Pexp_sequence
- Fix: missing docstrings and attributes on types
- Fix: missing parens around sugared Array and String operations
- Fix: missing parens around Pexp_newtype
- Fix: missing parens around Ppat_constraint, Ppat_or, and Ppat_unpack
- Fix: dropped space when string wrapped between spaces
- Fix: repeated ppx extension on mutual/recursive let-bindings (#83, @mbarbin)
- Fix: dropped comments on Pmty_typeof
- Fix: missing parens around Ppat_unpack under Ppat_constraint

### Formatting improvements

- Improve: two open lines following multiline definition only with --sparse (#144)
- Improve: indent rhs of ref update (#139, @hhugo)
- Improve: no parens around precedence 0 infix ops (refines #115) (#141, @hhugo)
- Improve: support `(type a b c)` (#142, hhugo)
- Improve: no parens for `{ !e with a }` (#138, @hhugo)
- Improve: no parens for constr inside list pattern. (#140, @hhugo)
- Improve: generative functor applications (#137, @hhugo)
- Improve: omit parens around lists in local opens (#134, @hhugo)
- Prepare for ocaml#1705 (#131, @hhugo)
- Improve: comment wrapping for dangling close
- Improve: if-then-else conditions that break
- Improve: suppress spurious terminal line break in wrapped strings
- Improve: parens for nested constructors in pattern (#125, @hhugo)
- Improve: remove duplicate parens around Ptyp_package
- Improve: indentation after comment within record type declaration
- Improve: add discretionary parens on nested binops with different precedence
- Improve: empty module as functor argument (#113, @hhugo)
- Improve: indentation of multiple attributes
- Improve: attributes on short structure items
- Improve: attributes on type declarations
- Improve: tuple attribute args
- Improve: parenthesization of Ppat_or
- Improve: determination of file kind based on provided name
- Improve: extension on the let at toplevel: e.g. let%expect_test _ (#94, @mbarbin)
- Improve: constraints in punned record fields (#93, @mbarbin)
- Improve: nullary attributes
- Improve: Ppat_tuple under Ppat_array with unnecessary but clearer parens
- Improve: breaking of arguments following wrapped strings

### Build, packaging, and testing

- Simplify using `(universe)` support in jbuilder 1.0+beta20
- Add some regtests (#135, @hhugo)
- Upgrade to Base v0.11.0 (#103, @jeremiedimino)
- Add Travis CI script
- Fix: build [make reason] (#97, @mbarbin)
- Simplify Makefile due to jbuilder 1.0+beta18

## 0.4 (2018-02-24)

### Features

- Wrap lines in string literals, comments and docstrings
- Improve char escaping to ascii / uniform hexa / utf8 (#73)
- Add support for `Pexp_new` expressions (#76, @smondet)
- Add support for `Pexp_send _` expressions (#72, @smondet)
- Add options to format chars and break strings (#70, @smondet)
- Formatting of %ext on if/while/for/match/try/; (#63, @hcarty)
- Disable formatting with [@@@ocamlformat.disable] (#66, @hcarty)

### Formatting improvements

- Improve sequences under if-then-else with unnecessary but safer parens
- Improve optional arguments with type constraints
- Improve let-bound functions with type constraints
- Improve newtype constraints in let-bindings
- Improve placement of exception docstrings

### Bug fixes

- Fix missing break hint before comment on sugared `[]`
- Fix formatting of [%ext e1]; e2 (#75, @hcarty)
- Fix missing parens around let exception, let module, for, while under apply
- Fix missing parens under alias patterns
- Fix placement of attributes on extension constructors
- Fix missing parens around unpack patterns
- Fix let-bindings with pattern constraints
- Fix mutually recursive signatures

## 0.3 (2017-12-21)

### Features

- Output to stdout if output file omitted

### Bug fixes

- Fix Ppat_any value bindings
- Fix missing parens around variant patterns in fun arg
- Fix position of comments attached to end of sugared lists
- Fix missing comments on module names
- Fix package type constraints
- Fix first-class module alias patterns
- Fix first-class module patterns in let bindings
- Fix missing parens around Ptyp_package under Psig_type
- Fix missing "as" in Ptyp_alias formatting (@hcarty)
- Fix let bindings with constraints under 4.06

### Formatting improvements

- Improve line breaking of or-patterns
- Improve placement of comments within pattern matches
- Improve clarity of aliased or-patterns with parens
- Improve matches on aliased or-patterns
- Improve infix applications in limbs of if-then-else
- Improve final function arguments following other complex arguments
- Improve consistency of paren spacing after Pexp_fun
- Improve sugar for Pexp_let under Pexp_extension
- Improve sugar for newtype
- Improve first-class module expressions
- Improve indentation when comments are sprinkled through types
- Do not add open line after last binding in a structure

### Build and packaging

- Simplify build and packaging, and adopt some common practices
- Add Warnings.Errors argument for < 4.06 compatibility (@hcarty)
- Update base to v0.10.0 (@hcarty)

## 0.2 (2017-11-09)

### Features

- Check fatal warnings not only in inplace mode

### Documentation

- Improve doc of --no-warn-error
- Mention object language not implemented
- Update documentation of --output

### Bug fixes

- Colon instead of arrow before type for GADT constructors with no arguments (@mbouaziz)
- Fix some dropped comments attached to idents
- Fix missing parens around Ppat_alias under Ppat_variant
- Fix module type constraints on functors
- Fix broken record field punning
- Fix broken docstring attachment with multiple docstrings
- Fix missing parens around application operators
- Fix missing parens around Ppat_or under Ppat_variant
- Fix missing/excess parens around Pexp_open under Pexp_apply/Pexp_construct
- Fix duplicated attributes on Pexp_function
- Fix missing parens around Ptyp_package under Pstr_type
- Add '#' to the list of infix operator prefix (@octachron)
- Do not add space between `[` and `<` or `>` in variant types
- Add a break hint before "constraint" in a type def (@hcarty)

### Formatting improvements

- Remove unnecessary parens around Pexp_tuple under Pexp_open
- Improve single-case matches
- Improve constructor arguments
- Remove unnecessary parens around match, etc. with attributes
- Fix missing parens around constraint arg of variant type
- Fix missing parens on left arg of infix list constructor
- Fix missing parens around arrow type args of variant constructors
- Fix missing parens around type of constraints on module exps

### Build and packaging

- Separate Format patch into ocamlformat_support package
- Fix test script
- Unbreak build of ocamlformat_reason.ml (@mroch)
- Improve opam installation (JacquesPa)
- Install emacs support via opam package

## 0.1 (2017-10-19)

- Initial release.<|MERGE_RESOLUTION|>--- conflicted
+++ resolved
@@ -17,12 +17,8 @@
 
 - Restore short form for first-class modules: `((module M) : (module S))` is formatted as `(module M : S)`) (#2280, #2300, @gpetiot, @Julow)
 - Restore short form formatting of record field aliases (#2282, @gpetiot)
-<<<<<<< HEAD
-- Tweaks the JaneStreet profile to be more consistent with ocp-indent (#2281, #2284, #2289, #2299, @gpetiot, @Julow)
-=======
-- Tweaks the JaneStreet profile to be more consistent with ocp-indent (#2281, #2284, #2289, #2302, @gpetiot, @Julow)
+- Tweaks the JaneStreet profile to be more consistent with ocp-indent (#2281, #2284, #2289, #2299, #2302, @gpetiot, @Julow)
 - Improve formatting of class signatures (#2301, @gpetiot, @Julow)
->>>>>>> 4383750c
 
 ### New features
 
