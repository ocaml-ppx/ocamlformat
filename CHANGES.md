--- conflicted
+++ resolved
@@ -110,11 +110,8 @@
 - Fix missing parentheses around a let in class expressions (#2599, @Julow)
 - Fix formatting of paragraphs in lists in documentation (#2607, @Julow)
 - Avoid unwanted space in references and links text in documentation (#2608, @Julow)
-<<<<<<< HEAD
 - \* Improve the indentation of attributes in patterns (#2613, @Julow)
-=======
 - \* Avoid large indentation in patterns after `let%ext` (#2615, @Julow)
->>>>>>> 624eb83b
 
 ## 0.26.2 (2024-04-18)
 
