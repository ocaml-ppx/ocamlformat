<<<<<<< HEAD
(lang dune 2.8)

;;;;;;;;;;;;;;;;;;;;;;;;;;;;;;;;;;;;;;;;;;;;;;;;;;;;;;;;;;;;;;;;;;;;;;;;;;
;                                                                        ;
;                              OCamlFormat                               ;
;                                                                        ;
;            Copyright (c) Facebook, Inc. and its affiliates.            ;
;                                                                        ;
;      This source code is licensed under the MIT license found in       ;
;      the LICENSE file in the root directory of this source tree.       ;
;                                                                        ;
;;;;;;;;;;;;;;;;;;;;;;;;;;;;;;;;;;;;;;;;;;;;;;;;;;;;;;;;;;;;;;;;;;;;;;;;;;

(name ocamlformat)

(using menhir 2.1)

(cram enable)

(generate_opam_files true)

(authors "Josh Berdine <jjb@fb.com>")

(maintainers "OCamlFormat Team <ocamlformat-dev@lists.ocaml.org>")

(source
 (github ocaml-ppx/ocamlformat))

(package
 (name ocamlformat)
 (synopsis "Auto-formatter for OCaml code")
 (description
  "OCamlFormat is a tool to automatically format OCaml code in a uniform style.")
 (depends
  (ocaml
   (>= 4.08))
  (alcotest :with-test)
  (base
   (>= v0.12.0))
  (cmdliner
   (>= 1.1.0))
  dune
  (dune
   (and
    :with-test
    (< 3.0)))
  dune-build-info
  either
  fix
  fpath
  (menhir
   (>= 20201216))
  (menhirLib
   (>= 20201216))
  (menhirSdk
   (>= 20201216))
  (ocaml-version
   (>= 3.3.0))
  (ocamlformat-rpc-lib
   (and
    :with-test
    (= :version)))
  ocp-indent
  (re
   (>= 1.10.3))
  stdio
  (uuseg
   (>= 10.0.0))
  (uutf
   (>= 1.0.1))
  (csexp
   (>= 1.4.0))
  ; for vendored odoc-parser
  astring
  result
  camlp-streams))

(package
 (name ocamlformat-bench)
 (synopsis "Auto-formatter for OCaml code")
 (description
  "OCamlFormat is a tool to automatically format OCaml code in a uniform style.")
 (depends
  (ocaml
   (>= 4.08))
  (alcotest :with-test)
  (bechamel
   (>= 0.2.0))
  (bechamel-js
   (>= 0.2.0))
  (ocamlformat
   (= :version))
  stdio
  yojson))

(package
 (name ocamlformat-rpc-lib)
 (synopsis "Auto-formatter for OCaml code (RPC mode)")
 (description
  "OCamlFormat is a tool to automatically format OCaml code in a uniform style. This package defines a RPC interface to OCamlFormat")
 (license MIT)
 (depends
  (ocaml
   (>= 4.08))
  (csexp
   (>= 1.4.0))))
=======
(lang dune 1.1)

;;;;;;;;;;;;;;;;;;;;;;;;;;;;;;;;;;;;;;;;;;;;;;;;;;;;;;;;;;;;;;;;;;;;;;
;                                                                    ;
;                            OCamlFormat                             ;
;                                                                    ;
;  Copyright (c) 2017-present, Facebook, Inc.  All rights reserved.  ;
;                                                                    ;
;  This source code is licensed under the MIT license found in the   ;
;  LICENSE file in the root directory of this source tree.           ;
;                                                                    ;
;;;;;;;;;;;;;;;;;;;;;;;;;;;;;;;;;;;;;;;;;;;;;;;;;;;;;;;;;;;;;;;;;;;;;;

(name ocamlformat)
(version 0.11.0)
>>>>>>> 3af39033
<|MERGE_RESOLUTION|>--- conflicted
+++ resolved
@@ -1,111 +1,3 @@
-<<<<<<< HEAD
-(lang dune 2.8)
-
-;;;;;;;;;;;;;;;;;;;;;;;;;;;;;;;;;;;;;;;;;;;;;;;;;;;;;;;;;;;;;;;;;;;;;;;;;;
-;                                                                        ;
-;                              OCamlFormat                               ;
-;                                                                        ;
-;            Copyright (c) Facebook, Inc. and its affiliates.            ;
-;                                                                        ;
-;      This source code is licensed under the MIT license found in       ;
-;      the LICENSE file in the root directory of this source tree.       ;
-;                                                                        ;
-;;;;;;;;;;;;;;;;;;;;;;;;;;;;;;;;;;;;;;;;;;;;;;;;;;;;;;;;;;;;;;;;;;;;;;;;;;
-
-(name ocamlformat)
-
-(using menhir 2.1)
-
-(cram enable)
-
-(generate_opam_files true)
-
-(authors "Josh Berdine <jjb@fb.com>")
-
-(maintainers "OCamlFormat Team <ocamlformat-dev@lists.ocaml.org>")
-
-(source
- (github ocaml-ppx/ocamlformat))
-
-(package
- (name ocamlformat)
- (synopsis "Auto-formatter for OCaml code")
- (description
-  "OCamlFormat is a tool to automatically format OCaml code in a uniform style.")
- (depends
-  (ocaml
-   (>= 4.08))
-  (alcotest :with-test)
-  (base
-   (>= v0.12.0))
-  (cmdliner
-   (>= 1.1.0))
-  dune
-  (dune
-   (and
-    :with-test
-    (< 3.0)))
-  dune-build-info
-  either
-  fix
-  fpath
-  (menhir
-   (>= 20201216))
-  (menhirLib
-   (>= 20201216))
-  (menhirSdk
-   (>= 20201216))
-  (ocaml-version
-   (>= 3.3.0))
-  (ocamlformat-rpc-lib
-   (and
-    :with-test
-    (= :version)))
-  ocp-indent
-  (re
-   (>= 1.10.3))
-  stdio
-  (uuseg
-   (>= 10.0.0))
-  (uutf
-   (>= 1.0.1))
-  (csexp
-   (>= 1.4.0))
-  ; for vendored odoc-parser
-  astring
-  result
-  camlp-streams))
-
-(package
- (name ocamlformat-bench)
- (synopsis "Auto-formatter for OCaml code")
- (description
-  "OCamlFormat is a tool to automatically format OCaml code in a uniform style.")
- (depends
-  (ocaml
-   (>= 4.08))
-  (alcotest :with-test)
-  (bechamel
-   (>= 0.2.0))
-  (bechamel-js
-   (>= 0.2.0))
-  (ocamlformat
-   (= :version))
-  stdio
-  yojson))
-
-(package
- (name ocamlformat-rpc-lib)
- (synopsis "Auto-formatter for OCaml code (RPC mode)")
- (description
-  "OCamlFormat is a tool to automatically format OCaml code in a uniform style. This package defines a RPC interface to OCamlFormat")
- (license MIT)
- (depends
-  (ocaml
-   (>= 4.08))
-  (csexp
-   (>= 1.4.0))))
-=======
 (lang dune 1.1)
 
 ;;;;;;;;;;;;;;;;;;;;;;;;;;;;;;;;;;;;;;;;;;;;;;;;;;;;;;;;;;;;;;;;;;;;;;
@@ -120,5 +12,4 @@
 ;;;;;;;;;;;;;;;;;;;;;;;;;;;;;;;;;;;;;;;;;;;;;;;;;;;;;;;;;;;;;;;;;;;;;;
 
 (name ocamlformat)
-(version 0.11.0)
->>>>>>> 3af39033
+(version 0.11.0)