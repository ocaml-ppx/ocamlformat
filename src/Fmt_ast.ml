(**********************************************************************
 *                                                                    *
 *                            OCamlFormat                             *
 *                                                                    *
 *  Copyright (c) 2017-present, Facebook, Inc.  All rights reserved.  *
 *                                                                    *
 *  This source code is licensed under the MIT license found in the   *
 *  LICENSE file in the root directory of this source tree.           *
 *                                                                    *
 **********************************************************************)

module Format = Format_

(** Format OCaml Ast *)

open Migrate_ast
open Asttypes
open Parsetree
open Ast
open Fmt

type c = {conf: Conf.t; source: Source.t; cmts: Cmts.t}

exception Formatting_disabled

(* Debug: catch and report failures at nearest enclosing Ast.t *)

let protect =
  let first = ref true in
  fun ast pp fs ->
    try pp fs with exc ->
      if !first then (
        let bt = Caml.Printexc.get_backtrace () in
        Format.pp_print_flush fs () ;
        Caml.Format.eprintf "@\nFAIL@\n%a@\n%s@." Ast.dump ast bt ;
        first := false ) ;
      raise exc

let rec sugar_arrow_typ c ({ast= typ} as xtyp) =
  let ctx = Typ typ in
  let {ptyp_desc; ptyp_loc} = typ in
  match ptyp_desc with
  | Ptyp_arrow (l, t1, t2) ->
      Cmts.relocate c.cmts ~src:ptyp_loc ~before:t1.ptyp_loc
        ~after:t2.ptyp_loc ;
      (l, sub_typ ~ctx t1) :: sugar_arrow_typ c (sub_typ ~ctx t2)
  | _ -> [(Nolabel, xtyp)]

let rec sugar_or_pat c ({ast= pat} as xpat) =
  let ctx = Pat pat in
  match pat with
  | {ppat_desc= Ppat_or (pat1, pat2); ppat_loc; ppat_attributes= []} ->
      Cmts.relocate c.cmts ~src:ppat_loc ~before:pat1.ppat_loc
        ~after:pat2.ppat_loc ;
      sugar_or_pat c (sub_pat ~ctx pat1)
      @ sugar_or_pat c (sub_pat ~ctx pat2)
  | _ -> [xpat]

type arg_kind =
  | Val of arg_label * pattern xt * expression xt option
  | Newtypes of string loc list

let sugar_fun c pat xexp =
  let rec sugar_fun_ ({ast= exp} as xexp) =
    let ctx = Exp exp in
    let {pexp_desc; pexp_loc} = exp in
    match pexp_desc with
    | Pexp_fun (label, default, pattern, body) ->
        Cmts.relocate c.cmts ~src:pexp_loc ~before:pattern.ppat_loc
          ~after:body.pexp_loc ;
        let xargs, xbody = sugar_fun_ (sub_exp ~ctx body) in
        ( Val
            ( label
            , sub_pat ~ctx pattern
            , Option.map default ~f:(sub_exp ~ctx) )
          :: xargs
        , xbody )
    | Pexp_newtype (name, body) ->
        Cmts.relocate c.cmts ~src:pexp_loc ~before:body.pexp_loc
          ~after:body.pexp_loc ;
        let xargs, xbody = sugar_fun_ (sub_exp ~ctx body) in
        let xargs =
          match xargs with
          | Newtypes names :: xargs -> Newtypes (name :: names) :: xargs
          | xargs -> Newtypes [name] :: xargs
        in
        (xargs, xbody)
    | _ -> ([], xexp)
  in
  match pat with
  | Some {ppat_desc= Ppat_any | Ppat_constraint _} -> ([], xexp)
  | Some {ppat_attributes} when not (List.is_empty ppat_attributes) ->
      ([], xexp)
  | _ -> sugar_fun_ xexp

let sugar_infix c prec xexp =
  let assoc = Option.value_map prec ~default:Non ~f:assoc_of_prec in
  let rec sugar_infix_ xop ((lbl, {ast= exp}) as xexp) =
    assert (Poly.(lbl = Nolabel)) ;
    let ctx = Exp exp in
    match (assoc, exp) with
    | Left, {pexp_desc= Pexp_apply (e0, [(l1, e1); (l2, e2)]); pexp_loc}
      when Poly.(prec = prec_ast (Exp exp)) ->
        let op_args1 = sugar_infix_ None (l1, sub_exp ~ctx e1) in
        let src = pexp_loc in
        let after = e2.pexp_loc in
        ( match op_args1 with
        | (Some {ast= {pexp_loc= before}}, _) :: _
         |(None, (_, {ast= {pexp_loc= before}}) :: _) :: _ ->
            Cmts.relocate c.cmts ~src ~before ~after
        | _ -> Cmts.relocate c.cmts ~src ~before:e0.pexp_loc ~after ) ;
        op_args1 @ [(Some (sub_exp ~ctx e0), [(l2, sub_exp ~ctx e2)])]
    | Right, {pexp_desc= Pexp_apply (e0, [(l1, e1); (l2, e2)]); pexp_loc}
      when Poly.(prec = prec_ast (Exp exp)) ->
        let op_args2 =
          sugar_infix_ (Some (sub_exp ~ctx e0)) (l2, sub_exp ~ctx e2)
        in
        let src = pexp_loc in
        let after = e1.pexp_loc in
        ( match List.last op_args2 with
        | Some (_, args2) -> (
          match List.last args2 with
          | Some (_, {ast= {pexp_loc= after}}) -> (
            match xop with
            | Some {ast} ->
                Cmts.relocate c.cmts ~src ~before:ast.pexp_loc ~after
            | None -> Cmts.relocate c.cmts ~src ~before:e1.pexp_loc ~after )
          | None ->
            match xop with
            | Some {ast} ->
                Cmts.relocate c.cmts ~src ~before:ast.pexp_loc ~after
            | None -> Cmts.relocate c.cmts ~src ~before:e1.pexp_loc ~after )
        | _ ->
          match xop with
          | Some {ast} ->
              Cmts.relocate c.cmts ~src ~before:ast.pexp_loc ~after
          | None -> Cmts.relocate c.cmts ~src ~before:e1.pexp_loc ~after ) ;
        (xop, [(l1, sub_exp ~ctx e1)]) :: op_args2
    | _ -> [(xop, [xexp])]
  in
  sugar_infix_ None (Nolabel, xexp)

let rec sugar_list_pat c pat =
  let ctx = Pat pat in
  let {ppat_desc; ppat_loc= src} = pat in
  match ppat_desc with
  | Ppat_construct ({txt= Lident "[]"; loc}, None) ->
      Cmts.relocate c.cmts ~src ~before:loc ~after:loc ;
      Some ([], Some loc)
  | Ppat_construct
      ( {txt= Lident "::"; loc}
      , Some {ppat_desc= Ppat_tuple [hd; tl]; ppat_loc; ppat_attributes= []}
      ) -> (
    match sugar_list_pat c tl with
    | Some (xtl, nil_loc) ->
        Some (([src; loc; ppat_loc], sub_pat ~ctx hd) :: xtl, nil_loc)
    | None -> None )
  | _ -> None

let sugar_list_exp c exp =
  let rec sugar_list_exp_ exp =
    let ctx = Exp exp in
    let {pexp_desc; pexp_loc= src} = exp in
    match pexp_desc with
    | Pexp_construct ({txt= Lident "[]"; loc}, None) ->
        Cmts.relocate c.cmts ~src ~before:loc ~after:loc ;
        Some ([], Some loc)
    | Pexp_construct
        ( {txt= Lident "::"; loc}
        , Some
            {pexp_desc= Pexp_tuple [hd; tl]; pexp_loc; pexp_attributes= []}
        ) -> (
      match sugar_list_exp_ tl with
      | Some (xtl, nil_loc) ->
          Some (([src; loc; pexp_loc], sub_exp ~ctx hd) :: xtl, nil_loc)
      | None -> None )
    | _ -> None
  in
  let r = sugar_list_exp_ exp in
  assert (Bool.equal (Option.is_some r) (is_sugared_list exp)) ;
  r

let sugar_infix_cons xexp =
  let rec sugar_infix_cons_ ({ast= exp} as xexp) =
    let ctx = Exp exp in
    let {pexp_desc; pexp_loc= l1} = exp in
    match pexp_desc with
    | Pexp_construct
        ( {txt= Lident "::"; loc= l2}
        , Some
            { pexp_desc= Pexp_tuple [hd; tl]
            ; pexp_loc= l3
            ; pexp_attributes= [] } ) -> (
      match sugar_infix_cons_ (sub_exp ~ctx tl) with xtl ->
        ([l1; l2; l3], sub_exp ~ctx hd) :: xtl )
    | _ -> [([], xexp)]
  in
  sugar_infix_cons_ xexp

let rec sugar_ite c ({ast= exp} as xexp) =
  let ctx = Exp exp in
  let {pexp_desc; pexp_loc} = exp in
  match pexp_desc with
  | Pexp_ifthenelse (cnd, thn, Some els) ->
      Cmts.relocate c.cmts ~src:pexp_loc ~before:cnd.pexp_loc
        ~after:els.pexp_loc ;
      (Some (sub_exp ~ctx cnd), sub_exp ~ctx thn)
      :: sugar_ite c (sub_exp ~ctx els)
  | Pexp_ifthenelse (cnd, thn, None) ->
      Cmts.relocate c.cmts ~src:pexp_loc ~before:cnd.pexp_loc
        ~after:thn.pexp_loc ;
      [(Some (sub_exp ~ctx cnd), sub_exp ~ctx thn)]
  | _ -> [(None, xexp)]

let sugar_sequence c width xexp =
  let rec sugar_sequence_ ({ast= exp} as xexp) =
    let ctx = Exp exp in
    let {pexp_desc; pexp_loc} = exp in
    match pexp_desc with
    | Pexp_sequence (e1, e2) ->
        Cmts.relocate c.cmts ~src:pexp_loc ~before:e1.pexp_loc
          ~after:e2.pexp_loc ;
        if Ast.exposed Ast.Let_match e1 then
          [sub_exp ~ctx e1; sub_exp ~ctx e2]
        else
          List.append
            (sugar_sequence_ (sub_exp ~ctx e1))
            (sugar_sequence_ (sub_exp ~ctx e2))
    | _ -> [xexp]
  in
  List.group (sugar_sequence_ xexp) ~break:(fun xexp1 xexp2 ->
      not (is_simple c.conf width xexp1)
      || not (is_simple c.conf width xexp2) )

let rec sugar_functor_type c ({ast= mty} as xmty) =
  let ctx = Mty mty in
  match mty with
  | { pmty_desc= Pmty_functor (arg, arg_mty, body)
    ; pmty_loc
    ; pmty_attributes= [] } ->
      let arg =
        if String.equal "*" arg.txt then {arg with txt= ""} else arg
      in
      Cmts.relocate c.cmts ~src:pmty_loc ~before:arg.loc
        ~after:body.pmty_loc ;
      let xargs, xbody = sugar_functor_type c (sub_mty ~ctx body) in
      ((arg, Option.map arg_mty ~f:(sub_mty ~ctx)) :: xargs, xbody)
  | _ -> ([], xmty)

let rec sugar_functor c ?mt ({ast= me} as xme) =
  let ctx = Mod me in
  match (me, mt) with
  | ( { pmod_desc= Pmod_functor (arg, arg_mt, body)
      ; pmod_loc
      ; pmod_attributes= [] }
    , None )
    -> (
      let arg =
        if String.equal "*" arg.txt then {arg with txt= ""} else arg
      in
      Cmts.relocate c.cmts ~src:pmod_loc ~before:arg.loc
        ~after:body.pmod_loc ;
      let xarg_mt = Option.map arg_mt ~f:(sub_mty ~ctx) in
      let ctx = Mod body in
      match body with
      | { pmod_desc= Pmod_constraint (body_me, body_mt)
        ; pmod_loc
        ; pmod_attributes= [] } ->
          Cmts.relocate c.cmts ~src:pmod_loc ~before:body_me.pmod_loc
            ~after:body_mt.pmty_loc ;
          let xbody_mt0 = sub_mty ~ctx body_mt in
          let xargs, xbody_me, xbody_mt1 =
            sugar_functor c ~mt:xbody_mt0 (sub_mod ~ctx body_me)
          in
          ((arg, xarg_mt) :: xargs, xbody_me, xbody_mt1)
      | _ ->
          let xargs, xbody_me, xbody_mt =
            sugar_functor c (sub_mod ~ctx body)
          in
          ((arg, xarg_mt) :: xargs, xbody_me, xbody_mt) )
  | _ -> ([], xme, mt)

type block =
  { opn: Fmt.t
  ; pro: Fmt.t option
  ; psp: Fmt.t
  ; bdy: Fmt.t
  ; cls: Fmt.t
  ; esp: Fmt.t
  ; epi: Fmt.t option }

let empty =
  { opn= Fn.const ()
  ; pro= None
  ; psp= Fn.const ()
  ; bdy= Fn.const ()
  ; cls= Fn.const ()
  ; esp= Fn.const ()
  ; epi= None }

(* In several places, naked newlines (i.e. not "@\n") are used to avoid
   trailing space in open lines. *)
(* In several places, a break such as "@;<1000 0>" is used to force the
   enclosing box to break across multiple lines. *)

let rec fmt_longident (li: Longident.t) =
  match li with
  | Lident "~+" -> str "+"
  | Lident id -> str id
  | Ldot (li, id) ->
      cbox 0
        ( fmt_longident li $ fmt ".@,"
        $ wrap_if (is_symbol_id id) "( " " )" (str id) )
  | Lapply (li1, li2) ->
      cbox 0 (fmt_longident li1 $ wrap "(" ")" (fmt_longident li2))

let fmt_char_escaped c ~loc chr =
  match (c.conf.escape_chars, chr) with
  | `Hexadecimal, _ ->
      fun fs -> Format.fprintf fs "\\x%02x" (Char.to_int chr)
  | `Preserve, _ -> str (Source.char_literal c.source loc)
  | _, '\000'..'\128' -> str (Char.escaped chr)
  | `Decimal, _ -> str (Char.escaped chr)

let escape_string c str =
  match c.conf.escape_strings with
  | `Hexadecimal ->
      let buf = Bytes.create (4 * String.length str) in
      for i = 0 to String.length str - 1 do
        let src =
          Bytes.of_string (Printf.sprintf "\\x%02x" (Char.to_int str.[i]))
        in
        Bytes.blit ~dst:buf ~dst_pos:(i * 4) ~src ~src_pos:0 ~len:4
      done ;
      Bytes.to_string buf
  | `Preserve -> str
  | `Decimal ->
      let n = ref 0 in
      for i = 0 to String.length str - 1 do
        let l =
          match str.[i] with
          | '"' | '\\' | '\n' | '\t' | '\r' | '\b' -> 2
          | ' '..'~' -> 1
          | _ -> 4
        in
        n := !n + l
      done ;
      if !n = String.length str then str
      else
        let buf = Bytes.create !n in
        n := 0 ;
        let set c =
          Bytes.set buf !n c ;
          Int.incr n
        in
        for i = 0 to String.length str - 1 do
          let chr = str.[i] in
          match chr with
          | '"' | '\\' -> set '\\' ; set chr
          | '\n' -> set '\\' ; set 'n'
          | '\t' -> set '\\' ; set 't'
          | '\r' -> set '\\' ; set 'r'
          | '\b' -> set '\\' ; set 'b'
          | ' '..'~' -> set chr
          | _ ->
              let code = Char.to_int chr in
              set '\\' ;
              set (Char.of_int_exn (48 + (code / 100))) ;
              set (Char.of_int_exn (48 + (code / 10 % 10))) ;
              set (Char.of_int_exn (48 + (code % 10)))
        done ;
        Bytes.to_string buf

let fmt_constant c ~loc ?epi const =
  match const with
  | Pconst_integer (lit, suf) | Pconst_float (lit, suf) ->
      str lit $ opt suf char
  | Pconst_char x -> wrap "'" "'" @@ fmt_char_escaped ~loc c x
  | Pconst_string (s, Some delim) ->
      str ("{" ^ delim ^ "|") $ str s $ str ("|" ^ delim ^ "}")
  | Pconst_string (s, None) ->
      let fmt_line s =
        match c.conf.break_string_literals with
        | `Wrap ->
            let words = String.split (escape_string c s) ~on:' ' in
            hovbox_if
              (match words with [] | [_] -> false | _ -> true)
              0
              (list_pn words (fun ?prev:_ curr ?next ->
                   str curr
                   $
                   match (curr, next) with
                   | _, Some "" -> str " "
                   | _, Some _ -> pre_break 1 " \\" 0
                   | _ -> fmt "" ))
        | _ -> str (escape_string c s)
      in
      let fmt_lines lines =
        hvbox 1
          ( str "\""
          $ list_pn lines (fun ?prev curr ?next ->
                let drop = function ' ' -> true | _ -> false in
                let line =
                  if Option.is_none prev then curr
                  else String.lstrip ~drop curr
                in
                fmt_line line
                $ opt next (fun next ->
                      let spc =
                        match
                          String.lfindi next ~f:(fun _ c -> not (drop c))
                        with
                        | Some 0 -> ""
                        | Some i -> escape_string c (String.sub next 0 i)
                        | None -> escape_string c next
                      in
                      fmt "\\n"
                      $ fmt_if_k
                          (not (String.is_empty next))
                          (str spc $ pre_break 0 "\\" 0) ) )
          $ str "\"" $ Option.call ~f:epi )
      in
      let s =
        match (c.conf.break_string_literals, c.conf.escape_strings) with
        | `Never, `Preserve -> Source.string_literal c.source `Preserve loc
        | (`Newlines | `Wrap), `Preserve ->
            Source.string_literal c.source `Normalize_nl loc
        | _ -> s
      in
      match c.conf.break_string_literals with
      | `Newlines | `Wrap -> fmt_lines (String.split ~on:'\n' s)
      | `Never -> str "\"" $ fmt_line s $ str "\""

let fmt_variance = function
  | Covariant -> fmt "+"
  | Contravariant -> fmt "-"
  | Invariant -> fmt ""

let doc_atrs atrs =
  let doc, rev_atrs =
    List.fold atrs ~init:(None, []) ~f:(fun (doc, rev_atrs) atr ->
        match (doc, atr) with
        | ( None
          , ( {txt= ("ocaml.doc" | "ocaml.text") as txt}
            , PStr
                [ { pstr_desc=
                      Pstr_eval
                        ( { pexp_desc=
                              Pexp_constant (Pconst_string (doc, None))
                          ; pexp_loc= loc
                          ; pexp_attributes= [] }
                        , [] ) } ] ) ) ->
            (Some ({txt= doc; loc}, String.equal "ocaml.text" txt), rev_atrs)
        | _ -> (doc, atr :: rev_atrs) )
  in
  (doc, List.rev rev_atrs)

let fmt_docstring c ?pro ?epi doc =
  opt doc (fun (({txt; loc} as doc), floating) ->
      let epi =
        match epi with
        | Some _ -> epi
        | None when floating -> Some (fmt "@,")
        | None -> None
      in
      fmt_if_k
        (not (Cmts.doc_is_dup c.cmts doc))
        ( Cmts.fmt c.cmts loc
        @@ vbox_if (Option.is_none pro) 0
             ( Option.call ~f:pro $ fmt "(**"
             $ (if c.conf.wrap_comments then fill_text else str) txt
             $ fmt "*)" $ Option.call ~f:epi ) ) )

let fmt_extension_suffix c ext =
  opt ext (fun {txt; loc} -> str "%" $ Cmts.fmt c.cmts loc (str txt))

let field_alias (li1: Longident.t) (li2: Longident.t) =
  match (li1, li2) with
  | Ldot (_, x), Lident y -> String.equal x y
  | _ -> Poly.equal li1 li2

let rec fmt_attribute c pre = function
  | ( {txt= ("ocaml.doc" | "ocaml.text") as txt}
    , PStr
        [ { pstr_desc=
              Pstr_eval
                ( { pexp_desc= Pexp_constant (Pconst_string (doc, None))
                  ; pexp_attributes= [] }
                , [] ) } ] ) ->
      fmt_or (String.equal txt "ocaml.text") "@ " " "
      $ fmt "(**" $ str doc $ fmt "*)"
  | {txt; loc}, pld ->
      Cmts.fmt c.cmts loc
      @@ hvbox 2
           (wrap "[" "]" (str pre $ str txt $ fmt_payload c (Pld pld) pld))

and fmt_extension c ctx key (({txt} as ext), pld) =
  match pld with
  | PStr [({pstr_desc= Pstr_value _; _} as si)] ->
      fmt_structure_item c ~sep:"" ~last:true ~ext (sub_str ~ctx si)
  | _ -> wrap "[" "]" (str key $ str txt $ fmt_payload c ctx pld)

and fmt_attributes c ?(pre= fmt "") ?(box= true) ~key attrs suf =
  let split = List.length attrs > 1 in
  let box = split && box in
  hvbox_if box 0
    (list_fl attrs (fun ~first ~last atr ->
         fmt_or_k first
           (pre $ open_hvbox 0)
           (fmt_or_k split (fmt "@;<1 0>") (fmt "@ "))
         $ fmt_attribute c key atr
         $ fmt_if_k last (close_box $ suf) ))

and fmt_payload c ctx pld =
  protect (Pld pld)
  @@
  match pld with
  | PStr mex ->
      fmt_if (not (List.is_empty mex)) "@ " $ fmt_structure c ctx mex
  | PSig mty -> fmt "@ : " $ fmt_signature c ctx mty
  | PTyp typ -> fmt "@ : " $ fmt_core_type c (sub_typ ~ctx typ)
  | PPat (pat, exp) ->
      fmt "@ ? "
      $ fmt_pattern c (sub_pat ~ctx pat)
      $ opt exp (fun exp ->
            fmt " when " $ fmt_expression c (sub_exp ~ctx exp) )

and fmt_core_type c ?(box= true) ({ast= typ} as xtyp) =
  protect (Typ typ)
  @@
  let {ptyp_desc; ptyp_attributes; ptyp_loc} = typ in
  let doc, atrs = doc_atrs ptyp_attributes in
  Cmts.fmt c.cmts ptyp_loc
  @@ ( if List.is_empty atrs then Fn.id
     else fun k -> wrap "(" ")" (k $ fmt_attributes c ~key:"@" atrs (fmt ""))
     )
  @@
  let parens = parenze_typ xtyp in
  ( hvbox_if box 0
  @@ wrap_if
       (match typ.ptyp_desc with Ptyp_tuple _ -> false | _ -> parens)
       "(" ")"
  @@
  let ctx = Typ typ in
  match ptyp_desc with
  | Ptyp_alias (typ, txt) ->
      hvbox 0 (fmt_core_type c (sub_typ ~ctx typ) $ fmt "@ as@ '" $ str txt)
  | Ptyp_any -> fmt "_"
  | Ptyp_arrow _ ->
      let arg_label lbl =
        match lbl with
        | Nolabel -> fmt ""
        | Labelled l -> str l $ fmt ":"
        | Optional l -> fmt "?" $ str l $ fmt ":"
      in
      let xt1N = sugar_arrow_typ c xtyp in
      hovbox_if box 0
        (list xt1N "@ -> " (fun (lI, xtI) ->
             hvbox 0 (arg_label lI $ fmt_core_type c xtI) ))
  | Ptyp_constr ({txt; loc}, []) -> Cmts.fmt c.cmts loc @@ fmt_longident txt
  | Ptyp_constr ({txt; loc}, [t1]) ->
      Cmts.fmt c.cmts loc @@ fmt_core_type c (sub_typ ~ctx t1)
      $ fmt "@ " $ fmt_longident txt
  | Ptyp_constr ({txt; loc}, t1N) ->
      Cmts.fmt c.cmts loc
      @@ wrap_fits_breaks "(" ")"
           (list t1N "@,, " (sub_typ ~ctx >> fmt_core_type c))
      $ fmt "@ " $ fmt_longident txt
  | Ptyp_extension ext -> hvbox 2 (fmt_extension c ctx "%" ext)
  | Ptyp_package pty -> hvbox 0 (fmt "module@ " $ fmt_package_type c ctx pty)
  | Ptyp_poly (a1N, t) ->
      hovbox_if box 0
        ( list a1N "@ " (fun {txt} -> fmt "'" $ str txt)
        $ fmt ".@ "
        $ fmt_core_type c ~box:false (sub_typ ~ctx t) )
  | Ptyp_tuple typs ->
      hvbox 0
        (wrap_fits_breaks_if parens "(" ")"
           (list typs "@ * " (sub_typ ~ctx >> fmt_core_type c)))
  | Ptyp_var s -> fmt "'" $ str s
  | Ptyp_variant (rfs, flag, lbls) ->
      let row_fields rfs = list rfs "@ | " (fmt_row_field c ctx) in
      hvbox 0
        ( fits_breaks "[" "["
        $ ( match (flag, lbls) with
          | Closed, None -> fits_breaks "" " " $ row_fields rfs
          | Open, None -> fmt "> " $ row_fields rfs
          | Closed, Some [] -> fmt "< " $ row_fields rfs
          | Closed, Some ls ->
              fmt "< " $ row_fields rfs $ fmt " > "
              $ list ls "@ " (fmt "`" >$ str)
          | Open, Some _ -> impossible "not produced by parser" )
        $ fits_breaks "]" "@ ]" )
  | Ptyp_object (fields, closedness) ->
      hvbox 0
        (wrap_fits_breaks "<" ">"
           ( list fields "@ ; " (function
               | Otag (lab_loc, attrs, typ) ->
                   (* label loc * attributes * core_type -> object_field *)
                   let doc, atrs = doc_atrs attrs in
                   let fmt_cmts = Cmts.fmt c.cmts lab_loc.loc in
                   fmt_cmts
                   @@ hvbox 4
                        ( hvbox 2
                            ( Cmts.fmt c.cmts lab_loc.loc @@ str lab_loc.txt
                            $ fmt ":@ "
                            $ fmt_core_type c (sub_typ ~ctx typ) )
                        $ fmt_docstring c ~pro:(fmt "@;<2 0>") doc
                        $ fmt_attributes c ~pre:(fmt " ") ~key:"@" atrs
                            (fmt "") )
               | Oinherit typ -> fmt_core_type c (sub_typ ~ctx typ) )
           $ fmt_if
               Poly.(closedness = Open)
               (match fields with [] -> "@ .. " | _ -> "@ ; .. ") ))
  | Ptyp_class _ -> internal_error "Ptyp_class: classes not implemented" []
  )
  $ fmt_docstring c ~pro:(fmt "@ ") doc

and fmt_package_type c ctx ({txt}, cnstrs) =
  hvbox 0
    ( fmt_longident txt
    $ list_fl cnstrs (fun ~first ~last:_ ({txt}, typ) ->
          fmt_or first " with type " " and type "
          $ fmt_longident txt $ fmt " = "
          $ fmt_core_type c (sub_typ ~ctx typ) ) )

and fmt_row_field c ctx = function
  | Rtag ({txt; loc}, atrs, const, typs) ->
      let doc, atrs = doc_atrs atrs in
      hvbox 0
<<<<<<< HEAD
        ( Cmts.fmt c loc @@ (fmt "`" $ str txt)
        $ fmt_attributes c ~pre:(fmt " ") ~key:"@" atrs (fmt "")
=======
        ( Cmts.fmt c.cmts loc @@ (fmt "`" $ str txt)
        $ fmt_attributes c (fmt " ") ~key:"@" atrs (fmt "")
>>>>>>> e7680b93
        $ fmt_if (not (const && List.is_empty typs)) " of "
        $ fmt_if (const && not (List.is_empty typs)) " & "
        $ list typs "@ & " (sub_typ ~ctx >> fmt_core_type c)
        $ fmt_docstring c ~pro:(fmt "@;<2 0>") doc )
  | Rinherit typ -> fmt_core_type c (sub_typ ~ctx typ)

and fmt_pattern c ?pro ?parens ({ctx= ctx0; ast= pat} as xpat) =
  protect (Pat pat)
  @@
  let ctx = Pat pat in
  let {ppat_desc; ppat_attributes; ppat_loc} = pat in
  let parens = match parens with Some b -> b | None -> parenze_pat xpat in
  let spc = break_unless_newline 1 0 in
  ( match ppat_desc with
  | Ppat_or _ -> Fn.id
  | Ppat_construct ({txt; loc}, _) when Poly.(txt <> Longident.Lident "::") ->
      fun k ->
        Cmts.fmt c.cmts ~pro:spc ppat_loc
        @@ Cmts.fmt c.cmts ~pro:spc loc
        @@ (Option.call ~f:pro $ k)
  | _ ->
      fun k -> Cmts.fmt c.cmts ~pro:spc ppat_loc @@ (Option.call ~f:pro $ k)
  )
  @@ ( if List.is_empty ppat_attributes then Fn.id
     else fun k ->
       wrap "(" ")" (k $ fmt_attributes c ~key:"@" ppat_attributes (fmt ""))
     )
  @@
  match ppat_desc with
  | Ppat_any -> fmt "_"
  | Ppat_var {txt; loc} ->
      Cmts.fmt c.cmts loc @@ wrap_if (is_symbol_id txt) "( " " )" (str txt)
  | Ppat_alias (pat, {txt}) ->
      let paren_pat =
        match pat.ppat_desc with
        | Ppat_or _ | Ppat_tuple _ -> Some true
        | _ -> None
      in
      hovbox 0
        (wrap_fits_breaks_if parens "(" ")"
           ( fmt_pattern c ?parens:paren_pat (sub_pat ~ctx pat)
           $ fmt "@ as@ " $ str txt ))
  | Ppat_constant const -> fmt_constant c ~loc:ppat_loc const
  | Ppat_interval (l, u) ->
      (* we need to reconstruct locations for both side of the interval *)
      let rec tok b =
        match Lexer.token b with
        | (Parser.CHAR _ | Parser.DOTDOT) as tok ->
            let l, r = (Lexing.lexeme_start b, Lexing.lexeme_end b) in
            let loc =
              { ppat_loc with
                loc_start=
                  { ppat_loc.loc_start with
                    pos_cnum= ppat_loc.loc_start.pos_cnum + l }
              ; loc_end=
                  { ppat_loc.loc_end with
                    pos_cnum= ppat_loc.loc_start.pos_cnum + r } }
            in
            (tok, loc)
        | _ -> tok b
      in
      let b = Lexing.from_string (Source.string_at c.source ppat_loc) in
      let t1, loc1 = tok b in
      let dotdot, _ = tok b in
      let t2, loc2 = tok b in
      assert (
        match (t1, dotdot, t2) with
        | CHAR _, DOTDOT, CHAR _ -> true
        | _ -> false ) ;
      fmt_constant ~loc:loc1 c l $ fmt ".." $ fmt_constant ~loc:loc2 c u
  | Ppat_tuple pats ->
      hvbox 0
        (wrap_if_breaks "( " "@ )"
           (wrap_if_fits_and parens "(" ")"
              (list pats "@,, " (sub_pat ~ctx >> fmt_pattern c))))
  | Ppat_construct ({txt}, None) -> fmt_longident txt
  | Ppat_construct
      ( {txt= Lident "::"}
      , Some {ppat_desc= Ppat_tuple pats; ppat_attributes= []} ) -> (
    match sugar_list_pat c pat with
    | Some (loc_xpats, nil_loc) ->
        hvbox 0
          (wrap_fits_breaks "[" "]"
             ( list loc_xpats "@,; " (fun (locs, xpat) ->
                   Cmts.fmt_list c.cmts locs @@ fmt_pattern c xpat )
             $ opt nil_loc (fun loc ->
                   Cmts.fmt c.cmts ~pro:(fmt " ") ~epi:(fmt "") loc
                   @@ fmt "" ) ))
    | None ->
        hvbox 0
          (wrap_if parens "(" ")"
             (list pats "@ :: " (sub_pat ~ctx >> fmt_pattern c))) )
  | Ppat_construct ({txt}, Some pat) ->
      cbox 2
        (wrap_if parens "(" ")"
           (fmt_longident txt $ fmt "@ " $ fmt_pattern c (sub_pat ~ctx pat)))
  | Ppat_variant (lbl, None) -> fmt "`" $ str lbl
  | Ppat_variant (lbl, Some pat) ->
      cbox 2
        (wrap_if parens "(" ")"
           (fmt "`" $ str lbl $ fmt "@ " $ fmt_pattern c (sub_pat ~ctx pat)))
  | Ppat_record (flds, closed_flag) ->
      let fmt_field ({txt}, pat) =
        let {ppat_desc; ppat_loc} = pat in
        Cmts.fmt c.cmts ppat_loc
        @@
        match ppat_desc with
        | Ppat_var {txt= txt'} when field_alias txt (Longident.parse txt') ->
            cbox 2 (fmt_longident txt)
        | Ppat_constraint ({ppat_desc= Ppat_var {txt= txt'; _}}, t)
          when field_alias txt (Longident.parse txt') ->
            fmt_longident txt $ fmt " : "
            $ fmt_core_type c (sub_typ ~ctx:(Pat pat) t)
        | _ ->
            cbox 2
              ( fmt_longident txt $ fmt "=@ "
              $ cbox 0 (fmt_pattern c (sub_pat ~ctx pat)) )
      in
      hvbox 0
        (wrap_fits_breaks "{" "}"
           ( list flds "@,; " fmt_field
           $ fmt_if Poly.(closed_flag = Open) "; _" ))
  | Ppat_array pats ->
      hvbox 0
        (wrap_fits_breaks "[|" "|]"
           (list pats "@,; " (sub_pat ~ctx >> fmt_pattern c)))
  | Ppat_or _ ->
      let nested =
        match ctx0 with
        | Pat {ppat_desc= Ppat_or _} -> true
        | Pat _ -> false
        | _ -> true
      in
      let xpats = sugar_or_pat c xpat in
      let pro0 =
        Option.call ~f:pro
        $ fits_breaks
            (if parens then "(" else "")
            (if nested then "" else "( ")
      in
      let proI =
        match ctx0 with
        | Exp {pexp_desc= Pexp_function _ | Pexp_match _ | Pexp_try _}
          when not c.conf.sparse ->
            or_newline "| " " |"
        | _ -> break_unless_newline 1 0 $ fmt "| "
      in
      let is_simple {ppat_desc} =
        match ppat_desc with
        | Ppat_any | Ppat_constant _ | Ppat_var _
         |Ppat_variant (_, (None | Some {ppat_desc= Ppat_any}))
         |Ppat_construct (_, (None | Some {ppat_desc= Ppat_any})) ->
            true
        | _ -> false
      in
      hvbox 0
        ( list_fl
            (List.group xpats ~break:(fun {ast= p1} {ast= p2} ->
                 c.conf.sparse || not (is_simple p1) || not (is_simple p2)
             ))
            (fun ~first:first_grp ~last:_ xpat_grp ->
              list_fl xpat_grp (fun ~first ~last xpat ->
                  let pro =
                    if first_grp && first then pro0 $ open_hovbox (-2)
                    else if first then proI $ open_hovbox (-2)
                    else proI
                  in
                  fmt_pattern c ~pro xpat $ fmt_if_k last close_box ) )
        $ fits_breaks
            (if parens then ")" else "")
            (if nested then "" else "@;<1 2>)") )
  | Ppat_constraint
      ( {ppat_desc= Ppat_unpack {txt}; ppat_attributes= []}
      , ({ptyp_desc= Ptyp_package pty; ptyp_attributes= []} as typ) ) ->
      let ctx = Typ typ in
      wrap_if parens "(" ")"
        (fmt "module " $ str txt $ fmt "@ : " $ fmt_package_type c ctx pty)
  | Ppat_constraint (pat, typ) ->
      hvbox 2
        (wrap_if parens "(" ")"
           ( fmt_pattern c (sub_pat ~ctx pat)
           $ ( match ctx0 with
             | Exp {pexp_desc= Pexp_let _} -> fmt "@ : "
             | _ -> fmt ":@ " )
           $ fmt_core_type c (sub_typ ~ctx typ) ))
  | Ppat_type {txt} -> fmt "#" $ fmt_longident txt
  | Ppat_lazy pat ->
      cbox 2
        (wrap_if parens "(" ")"
           (fmt "lazy@ " $ fmt_pattern c (sub_pat ~ctx pat)))
  | Ppat_unpack {txt} ->
      wrap_fits_breaks_if parens "(" ")" (fmt "module@ " $ str txt)
  | Ppat_exception pat ->
      cbox 2
        (wrap_if parens "(" ")"
           (fmt "exception@ " $ fmt_pattern c (sub_pat ~ctx pat)))
  | Ppat_extension ext -> hvbox 2 (fmt_extension c ctx "%" ext)
  | Ppat_open ({txt}, pat) ->
      cbox 0
        ( fmt_longident txt $ fmt ".("
        $ fmt_pattern c (sub_pat ~ctx pat)
        $ fmt ")" )

and fmt_fun_args c args =
  let fmt_fun_arg = function
    | Val (Nolabel, xpat, None) -> fmt_pattern c xpat
    | Val
        ( Labelled l
        , ( { ast=
                { ppat_desc=
                    ( Ppat_var {txt; loc}
                    | Ppat_constraint
                        ( { ppat_desc= Ppat_var {txt; loc}
                          ; ppat_attributes= [] }
                        , _ ) )
                ; ppat_attributes= [] } } as xpat )
        , None )
      when String.equal l txt ->
        Cmts.fmt c.cmts loc @@ cbox 0 (fmt "~" $ fmt_pattern c xpat)
    | Val (Labelled l, xpat, None) ->
        cbox 0 (fmt "~" $ str l $ fmt ":" $ fmt_pattern c xpat)
    | Val
        ( Optional l
        , ( { ast=
                { ppat_desc=
                    ( Ppat_var {txt; loc}
                    | Ppat_constraint
                        ( { ppat_desc= Ppat_var {txt; loc}
                          ; ppat_attributes= [] }
                        , _ ) )
                ; ppat_attributes= [] } } as xpat )
        , None )
      when String.equal l txt ->
        Cmts.fmt c.cmts loc @@ cbox 0 (fmt "?" $ fmt_pattern c xpat)
    | Val
        ( Optional l
        , {ast= {ppat_desc= Ppat_var {txt; loc}; ppat_attributes= []}}
        , None )
      when String.equal l txt ->
        Cmts.fmt c.cmts loc @@ cbox 0 (fmt "?" $ str l)
    | Val (Optional l, xpat, None) ->
        cbox 0 (fmt "?" $ str l $ fmt ":" $ fmt_pattern c xpat)
    | Val
        ( Optional l
        , {ast= {ppat_desc= Ppat_var {txt; loc}; ppat_attributes= []}}
        , Some xexp )
      when String.equal l txt ->
        Cmts.fmt c.cmts loc
        @@ cbox 0
             (fmt "?(" $ str l $ fmt "= " $ fmt_expression c xexp $ fmt ")")
    | Val (Optional l, xpat, Some xexp) ->
        cbox 0
          ( fmt "?" $ str l $ fmt ":(" $ fmt_pattern c xpat $ fmt " = "
          $ fmt_expression c xexp $ fmt ")" )
    | Val ((Labelled _ | Nolabel), _, Some _) ->
        impossible "not accepted by parser"
    | Newtypes [] -> impossible "not accepted by parser"
    | Newtypes names ->
        cbox 0
          (wrap "(" ")"
             ( fmt "type "
             $ list names "@ " (fun {txt; loc} ->
                   Cmts.fmt c.cmts loc @@ str txt ) ))
  in
  fmt_if_k (not (List.is_empty args)) (list args "@ " fmt_fun_arg $ fmt "@ ")

and fmt_body c ({ast= body} as xbody) =
  let ctx = Exp body in
  match body with
  | {pexp_desc= Pexp_function cs; pexp_attributes} ->
      fmt "@ function"
      $ fmt_attributes c ~key:"@" pexp_attributes (fmt "")
      $ close_box $ fmt "@ " $ fmt_cases c ctx cs
  | _ ->
      close_box $ fmt "@ " $ fmt_expression c ~eol:(fmt "@;<1000 0>") xbody

and fmt_expression c ?(box= true) ?epi ?eol ?parens ?ext
    ({ast= exp} as xexp) =
  protect (Exp exp)
  @@
  let {pexp_desc; pexp_loc; pexp_attributes} = exp in
  let parens = match parens with Some b -> b | None -> parenze_exp xexp in
  let fmt_label lbl sep =
    match lbl with
    | Nolabel -> fmt ""
    | Labelled l -> fmt "~" $ str l $ fmt sep
    | Optional l -> fmt "?" $ str l $ fmt sep
  in
  let fmt_label_arg ?(box= box) ?epi ?parens (lbl, ({ast= arg} as xarg)) =
    match (lbl, arg.pexp_desc) with
    | (Labelled l | Optional l), Pexp_ident {txt= Lident i; loc}
      when String.equal l i ->
        Cmts.fmt c.cmts loc
        @@ Cmts.fmt c.cmts ?eol arg.pexp_loc
        @@ fmt_label lbl ""
    | _ ->
        hvbox_if box 2
          (fmt_label lbl ":@," $ fmt_expression c ~box ?epi ?parens xarg)
  in
  let ctx = Exp exp in
  let width xe =
    String.length
      (Format.asprintf "%t" (Cmts.preserve (fun () -> fmt_expression c xe)))
  in
  let fmt_args_grouped e0 a1N =
    list_fl
      (List.group ((Nolabel, e0) :: a1N) ~break:(fun (_, a1) (_, a2) ->
           not (is_simple c.conf width (sub_exp ~ctx a1))
           || not (is_simple c.conf width (sub_exp ~ctx a2)) ))
      (fun ~first:first_grp ~last:last_grp args ->
        list_pn args (fun ?prev (lbl, arg) ?next ->
            let ({ast} as xarg) = sub_exp ~ctx arg in
            let openbox =
              fmt_if_k (Option.is_none prev)
                (open_hovbox (if first_grp then 2 else 0))
            in
            let consecutive_prefix_ops =
              is_prefix ast
              &&
              match next with
              | Some (_, {pexp_desc= Pexp_apply (op, _)}) -> is_prefix op
              | _ -> false
            in
            let spc =
              consecutive_prefix_ops
              || ( not (is_prefix ast)
                 || (Option.is_none next && not last_grp) )
                 && (not last_grp || Option.is_some next)
            in
            openbox
            $ hovbox 2
                (fmt_label_arg
                   ?box:
                     ( match ast.pexp_desc with
                     | Pexp_fun _ | Pexp_function _ -> Some false
                     | _ -> None )
                   ?epi:
                     ( match (lbl, next) with
                     | _, None -> None
                     | Nolabel, _ -> Some (fits_breaks "" "@;<1000 -1>")
                     | _ -> Some (fits_breaks "" "@;<1000 -3>") )
                   (lbl, xarg))
            $ fmt_if_k (Option.is_none next) close_box
            $ fmt_if_k spc (break_unless_newline 1 0) ) )
  in
  let fmt_cmts = Cmts.fmt c.cmts ?eol pexp_loc in
  let fmt_atrs =
    fmt_attributes c ~pre:(fmt " ") ~key:"@" pexp_attributes (fmt "")
  in
  hvbox_if box 0 @@ fmt_cmts
  @@
  match pexp_desc with
  | Pexp_apply (_, []) -> impossible "not produced by parser"
  | Pexp_sequence
      ( { pexp_desc=
            Pexp_extension
              ( {txt}
              , PStr
                  [ ( { pstr_desc=
                          Pstr_eval
                            (({pexp_desc= Pexp_fun _; _} as call_fun), []); _
                      } as pld ) ] ) }
      , e2 ) ->
      let xargs, xbody =
        sugar_fun c None (sub_exp ~ctx:(Str pld) call_fun)
      in
      hvbox 0
        (wrap_if parens "(" ")"
           ( hvbox 2
               (wrap "[" "]"
                  ( str "%"
                  $ hovbox 2
                      ( str txt $ fmt " "
                      $ (fmt "fun " $ fmt_fun_args c xargs $ fmt "->") )
                  $ fmt "@ " $ fmt_expression c xbody ))
           $ fmt "@ ;@ "
           $ list
               (sugar_sequence c width (sub_exp ~ctx e2))
               " ;@;<1000 0>"
               (fun grp -> list grp " ;@ " (fmt_expression c)) ))
  | Pexp_apply
      ( {pexp_desc= Pexp_ident {txt= Lident "|>"}; pexp_attributes= []}
      , [ (Nolabel, e0)
        ; ( Nolabel
          , { pexp_desc=
                Pexp_extension
                  ( {txt}
                  , PStr
                      [ ( { pstr_desc=
                              Pstr_eval
                                ( ({pexp_desc= Pexp_fun _; _} as retn_fun)
                                , [] ); _ } as pld ) ] ) } ) ] ) ->
      let xargs, xbody =
        sugar_fun c None (sub_exp ~ctx:(Str pld) retn_fun)
      in
      hvbox 0
        (wrap_fits_breaks_if parens "(" ")"
           ( fmt_expression c (sub_exp ~ctx e0)
           $ fmt "@\n|>@\n"
           $ hvbox 2
               (wrap "[" "]"
                  ( str "%"
                  $ hovbox 2
                      ( str txt $ fmt " "
                      $ (fmt "fun " $ fmt_fun_args c xargs $ fmt "->") )
                  $ fmt "@ " $ fmt_expression c xbody )) ))
  | Pexp_apply
      ( { pexp_desc= Pexp_ident {txt= Ldot (Lident "Array", "get")}
        ; pexp_attributes= [] }
      , [(Nolabel, s); (Nolabel, i)] ) ->
      wrap_if parens "(" ")"
        ( fmt_expression c (sub_exp ~ctx s)
        $ fmt ".("
        $ fmt_expression c (sub_exp ~ctx i)
        $ fmt ")" )
  | Pexp_apply
      ( { pexp_desc= Pexp_ident {txt= Ldot (Lident "String", "get")}
        ; pexp_attributes= [] }
      , [(Nolabel, s); (Nolabel, i)] ) ->
      wrap_if parens "(" ")"
        ( fmt_expression c (sub_exp ~ctx s)
        $ fmt ".["
        $ fmt_expression c (sub_exp ~ctx i)
        $ fmt "]" )
  | Pexp_apply
      ( { pexp_desc= Pexp_ident {txt= Ldot (Lident "Array", "set")}
        ; pexp_attributes= [] }
      , [(Nolabel, s); (Nolabel, i); (Nolabel, e)] ) ->
      wrap_if parens "(" ")"
        ( fmt_expression c (sub_exp ~ctx s)
        $ fmt ".("
        $ fmt_expression c (sub_exp ~ctx i)
        $ fmt ")@ <- "
        $ fmt_expression c (sub_exp ~ctx e) )
  | Pexp_apply
      ( { pexp_desc= Pexp_ident {txt= Ldot (Lident "String", "set")}
        ; pexp_attributes= [] }
      , [(Nolabel, s); (Nolabel, i); (Nolabel, e)] ) ->
      wrap_if parens "(" ")"
        ( fmt_expression c (sub_exp ~ctx s)
        $ fmt ".["
        $ fmt_expression c (sub_exp ~ctx i)
        $ fmt "]@ <- "
        $ fmt_expression c (sub_exp ~ctx e) )
  | Pexp_apply
      ( {pexp_desc= Pexp_ident {txt= Lident ":="}; pexp_attributes= []}
      , [(Nolabel, r); (Nolabel, v)] )
    when is_simple c.conf width (sub_exp ~ctx r) ->
      wrap_if parens "(" ")"
        (hovbox 0
           ( fmt_expression c (sub_exp ~ctx r)
           $ fmt " :=@;<1 2>"
           $ hvbox 2 (fmt_expression c (sub_exp ~ctx v)) ))
  | Pexp_apply
      ( { pexp_desc= Pexp_ident {txt= Lident "~-"}
        ; pexp_loc
        ; pexp_attributes= [] }
      , [(Nolabel, e1)] ) ->
      let spc =
        match e1 with
        | {pexp_desc= Pexp_apply (op, _)} when is_prefix op -> fmt "@ "
        | _ -> fmt ""
      in
      wrap_if parens "(" ")"
        ( Cmts.fmt c.cmts pexp_loc
        @@ hvbox 2 (str "-" $ spc $ fmt_expression c (sub_exp ~ctx e1)) )
      $ fmt_atrs
  | Pexp_apply
      ( {pexp_desc= Pexp_ident {txt= Lident id}}
      , (Nolabel, _) :: (Nolabel, _) :: _ )
    when is_infix_id id ->
      let op_args = sugar_infix c (prec_ast (Exp exp)) xexp in
      let fmt_arg ~last_op ~first:_ ~last lbl_xarg =
        let _, ({ast= arg} as xarg) = lbl_xarg in
        let parens =
          (not last_op && exposed Ast.Non_apply arg) || parenze_exp xarg
        in
        fmt_label_arg
          ?box:
            ( match (snd lbl_xarg).ast.pexp_desc with
            | Pexp_fun _ | Pexp_function _ -> Some (not last)
            | _ -> None )
          ~parens lbl_xarg
        $ fmt_if (not last) "@ "
      in
      let fmt_args ~last_op xargs = list_fl xargs (fmt_arg ~last_op) in
      let fmt_op_args ~first ~last (xop, xargs) =
        let fmt_xop = function
          | Some op -> fmt_expression c op
          | None -> fmt ""
        in
        let is_not_indented exp =
          match exp.pexp_desc with
          | Pexp_ifthenelse _ | Pexp_let _ | Pexp_letexception _
           |Pexp_letmodule _ | Pexp_match _ | Pexp_newtype _ | Pexp_open _
           |Pexp_sequence _ | Pexp_try _ ->
              true
          | _ -> false
        in
        let final_break =
          match xargs with
          | (_, {ast= a0}) :: _ -> last && is_not_indented a0
          | _ -> false
        in
        (* side effects of Cmts.fmt_before first is important *)
        let fmt_xop_cmts =
          match xop with
          | Some {ast= {pexp_loc}} -> Cmts.fmt_before c.cmts pexp_loc
          | None -> fmt ""
        in
        fmt_xop_cmts
        $ hvbox 0
            ( fmt_xop xop
            $ (if final_break then fmt "@ " else fmt_if (not first) " ")
            $ hovbox_if (not last) 2 (fmt_args ~last_op:last xargs) )
        $ fmt_if_k (not last) (break 0 0)
      in
      let is_nested_diff_prec_infix_ops =
        (* Make the precedence explicit for infix operators *)
        match (xexp.ctx, xexp.ast.pexp_desc) with
        | Exp {pexp_desc= Pexp_apply (f, _)}, Pexp_apply (e, _)
          when is_infix f && is_infix e -> (
          match (prec_ast xexp.ctx, prec_ast (Exp xexp.ast)) with
          | Some (InfixOp0 | ColonEqual), _ | _, Some (InfixOp0 | ColonEqual) ->
              (* special case for refs update and all InfixOp0 to reduce
                 parens noise *)
              false
          | None, _ | _, None -> false
          | Some p1, Some p2 -> Poly.(p1 <> p2) )
        | _ -> false
      in
      let op_args_grouped =
        List.group op_args ~break:(fun (_, args1) (_, args2) ->
            let exists_not_simple args =
              List.exists args ~f:(fun (_, arg) ->
                  not (is_simple c.conf width arg) )
            in
            exists_not_simple args1 || exists_not_simple args2 )
      in
      let parens_or_nested = parens || is_nested_diff_prec_infix_ops in
      let fmt_op_arg_group ~first:first_grp ~last:last_grp args =
        list_fl args (fun ~first ~last op_args ->
            let very_first = first_grp && first in
            let very_last = last_grp && last in
            fmt_if_k very_first
              (fits_breaks_if parens_or_nested "("
                 (if parens then "( " else ""))
            $ fmt_if_k first
                (open_hovbox (if first_grp && parens then -2 else 0))
            $ fmt_op_args ~first:very_first op_args ~last:very_last
            $ fmt_if_k last close_box
            $ fmt_if_k (not very_last) (break_unless_newline 1 0)
            $ fmt_if_k (very_last && last_grp)
                (fits_breaks_if parens_or_nested ")"
                   (if parens then "@ )" else "")) )
      in
      hvbox 0 (list_fl op_args_grouped fmt_op_arg_group $ fmt_atrs)
  | Pexp_apply (e0, a1N) when is_infix e0 ->
      hvbox 2
        ( wrap_fits_breaks_if parens "(" ")" (fmt_args_grouped e0 a1N)
        $ fmt_atrs )
  | Pexp_apply (e0, e1N1) -> (
    match List.rev e1N1 with
    | (lbl, ({pexp_desc= Pexp_fun _; pexp_loc} as eN1)) :: rev_e1N
      when List.for_all rev_e1N ~f:(fun (_, eI) ->
               is_simple c.conf (fun _ -> 0) (sub_exp ~ctx eI) ) ->
        let e1N = List.rev rev_e1N in
        (* side effects of Cmts.fmt c.cmts before sugar_fun is important *)
        let fmt_cmts = Cmts.fmt c.cmts pexp_loc in
        let xargs, xbody = sugar_fun c None (sub_exp ~ctx eN1) in
        hvbox 0
          ( wrap_if parens "(" ")"
              (hovbox 0
                 ( hovbox 2
                     ( fmt_args_grouped e0 e1N $ fmt "@ "
                     $ fmt_label lbl ":@,"
                     $ fmt_cmts
                       @@ hvbox 0
                            (fmt "(fun " $ fmt_fun_args c xargs $ fmt "->")
                     )
                 $ fmt "@;<1 4>"
                 $ fmt_expression c
                     ?box:
                       ( match xbody.ast.pexp_desc with
                       | Pexp_fun _ | Pexp_function _ -> Some false
                       | _ -> None )
                     xbody
                 $ fits_breaks ")" "@ )" ))
          $ fmt_atrs )
    | ( lbl
      , ({pexp_desc= Pexp_function [{pc_lhs; pc_guard= None; pc_rhs}]} as eN)
      )
      :: rev_e1N
      when List.for_all rev_e1N ~f:(fun (_, eI) ->
               is_simple c.conf (fun _ -> 0) (sub_exp ~ctx eI) ) ->
        let e1N = List.rev rev_e1N in
        let ctx = Exp eN in
        hvbox 2
          ( wrap_if parens "(" ")"
              (hovbox 4
                 ( fmt_args_grouped e0 e1N $ fmt "@ " $ fmt_label lbl ":@,"
                 $ fmt "(function"
                 $ fmt_attributes c ~pre:(fmt " ") ~key:"@"
                     eN.pexp_attributes (fmt "")
                 $ fmt "@ "
                 $ hvbox 0
                     ( fmt_pattern c ~pro:(if_newline "| ")
                         (sub_pat ~ctx pc_lhs)
                     $ fmt "@ ->" )
                 $ fmt "@ "
                 $ cbox 0 (fmt_expression c (sub_exp ~ctx pc_rhs))
                 $ fits_breaks ")" " )" ))
          $ fmt_atrs )
    | (lbl, ({pexp_desc= Pexp_function cs} as eN)) :: rev_e1N
      when List.for_all rev_e1N ~f:(fun (_, eI) ->
               is_simple c.conf (fun _ -> 0) (sub_exp ~ctx eI) ) ->
        let e1N = List.rev rev_e1N in
        let ctx'' = Exp eN in
        hvbox 2
          ( wrap_if parens "(" ")"
              ( hovbox 2
                  ( fmt_args_grouped e0 e1N $ fmt "@ " $ fmt_label lbl ":@,"
                  $ fmt "(function"
                  $ fmt_attributes c ~pre:(fmt " ") ~key:"@"
                      eN.pexp_attributes (fmt "") )
              $ fmt "@ " $ fmt_cases c ctx'' cs $ fits_breaks ")" " )" )
          $ fmt_atrs )
    | _ ->
        wrap_if parens "(" ")"
          (hvbox 2 (fmt_args_grouped e0 e1N1) $ fmt_atrs) )
  | Pexp_array e1N ->
      hvbox 0
        ( wrap_fits_breaks "[|" "|]"
            (list e1N "@,; " (sub_exp ~ctx >> fmt_expression c))
        $ fmt_atrs )
  | Pexp_assert e0 ->
      let paren_body = parenze_exp (sub_exp ~ctx e0) in
      hovbox 0
        ( hovbox 0
            ( hvbox 2
                (wrap_if parens "(" ")"
                   ( fmt_or paren_body "assert (@," "assert@ "
                   $ fmt_expression c ~parens:false (sub_exp ~ctx e0) ))
            $ fmt "@," $ fmt_atrs )
        $ fits_breaks_if paren_body ")" "@ )" )
  | Pexp_constant const ->
      wrap_if parens "(" ")" (fmt_constant c ~loc:pexp_loc ?epi const)
      $ fmt_atrs
  | Pexp_constraint
      ( {pexp_desc= Pexp_pack me; pexp_attributes= []}
      , {ptyp_desc= Ptyp_package pty; ptyp_attributes= []} ) ->
      let {opn; pro; psp; bdy; cls; esp; epi} =
        fmt_module_expr c (sub_mod ~ctx me)
      in
      opn
      $ wrap_fits_breaks "(" ")"
          ( fmt "module " $ Option.call ~f:pro $ psp $ bdy $ cls $ esp
          $ Option.call ~f:epi $ fmt "@ : "
          $ fmt_package_type c ctx pty )
      $ fmt_atrs
  | Pexp_constraint (e, t) ->
      wrap_fits_breaks "(" ")"
        ( fmt_expression c (sub_exp ~ctx e)
        $ fmt "@ : "
        $ fmt_core_type c (sub_typ ~ctx t) )
      $ fmt_atrs
  | Pexp_construct
      ( {txt= Lident "::"}
      , Some {pexp_desc= Pexp_tuple [_; _]; pexp_attributes= []} ) -> (
    match sugar_list_exp c exp with
    | Some (loc_xes, nil_loc) ->
        hvbox 0
          (wrap_fits_breaks "[" "]"
             ( list loc_xes "@,; " (fun (locs, xexp) ->
                   Cmts.fmt_list c.cmts ~eol:(fmt "@;<1 2>") locs
                   @@ fmt_expression c xexp )
             $ opt nil_loc (fun loc ->
                   Cmts.fmt c.cmts ~pro:(fmt "@ ") ~epi:(fmt "") loc
                   @@ fmt "" ) ))
    | None ->
        let loc_args = sugar_infix_cons xexp in
        let fmt_arg ~last_op ({ast= arg} as xarg) =
          let parens =
            (not last_op && exposed Ast.Non_apply arg) || parenze_exp xarg
          in
          fmt_label_arg
            ?box:
              ( match arg.pexp_desc with
              | Pexp_fun _ | Pexp_function _ -> Some false
              | _ -> None )
            ~parens (Nolabel, xarg)
        in
        let fmt_loc_args ~first ~last (locs, xarg) =
          let is_not_indented exp =
            match exp.pexp_desc with
            | Pexp_ifthenelse _ | Pexp_let _ | Pexp_letexception _
             |Pexp_letmodule _ | Pexp_match _ | Pexp_newtype _
             |Pexp_open _ | Pexp_sequence _ | Pexp_try _ ->
                true
            | _ -> false
          in
          let final_break = last && is_not_indented xarg.ast in
          list locs "" (Cmts.fmt_before c.cmts)
          $ hvbox 0
              ( fmt_if (not first) "::"
              $ (if final_break then fmt "@ " else fmt_if (not first) " ")
              $ hovbox_if (not last) 2 (fmt_arg ~last_op:last xarg)
              $ fmt_if_k (not last)
                  (break 0 (if parens && first then -2 else 0)) )
          $ fmt_if_k (not last) (break_unless_newline 1 0)
        in
        hvbox 0
          ( wrap_fits_breaks_if parens "(" ")"
              (list_fl loc_args fmt_loc_args)
          $ fmt_atrs ) )
  | Pexp_construct ({txt; loc}, args) ->
      Cmts.fmt c.cmts loc
      @@ wrap_if parens "(" ")"
           (hvbox 2
              ( fmt_longident txt
              $ opt args (fun arg ->
                    fmt "@ " $ fmt_expression c (sub_exp ~ctx arg) ) ))
      $ fmt_atrs
  | Pexp_variant (s, arg) ->
      hvbox 2
        ( wrap_if parens "(" ")"
            ( fmt "`" $ str s
            $ opt arg (fmt "@ " >$ (sub_exp ~ctx >> fmt_expression c)) )
        $ fmt_atrs )
  | Pexp_field (exp, {txt}) ->
      hvbox 2
        ( wrap_if parens "(" ")"
            ( fmt_expression c (sub_exp ~ctx exp)
            $ fmt "@,." $ fmt_longident txt )
        $ fmt_atrs )
  | Pexp_newtype _ | Pexp_fun _ ->
      let xargs, xbody = sugar_fun c None xexp in
      hvbox_if box
        (if Option.is_none eol then 2 else 1)
        ( fmt_if parens "("
        $ ( open_hovbox 2
          $ (hovbox 4 (fmt "fun " $ fmt_fun_args c xargs) $ fmt "->")
          $ fmt_body c xbody )
        $ fits_breaks_if parens ")" "@ )"
        $ fmt_atrs )
  | Pexp_function cs ->
      wrap_if parens "(" ")"
        ( hvbox 2
            ( fmt "function"
            $ fmt_attributes c ~key:"@" pexp_attributes (fmt "") )
        $ fmt "@;<1 2>"
        $ hvbox 0 (fmt_cases c ctx cs) )
  | Pexp_ident {txt; loc} ->
      let wrap =
        if is_symbol exp then wrap_if parens "( " " )"
        else wrap_if parens "(" ")"
      in
      Cmts.fmt c.cmts loc @@ wrap (fmt_longident txt $ fmt_atrs)
  | Pexp_ifthenelse _ ->
      let cnd_exps = sugar_ite c xexp in
      hvbox 0
        ( wrap_fits_breaks_if parens "(" ")"
            (list_fl cnd_exps (fun ~first ~last (xcnd, xbch) ->
                 let parens = parenze_exp xbch in
                 hovbox 0
                   ( hovbox 2
                       ( ( match xcnd with
                         | Some xcnd ->
                             hvbox 0
                               ( hvbox 2
                                   ( fmt_if (not first) "else "
                                   $ ( if first then
                                         fmt "if"
                                         $ fmt_extension_suffix c ext
                                     else fmt "if" )
                                   $ fmt "@ " $ fmt_expression c xcnd )
                               $ fmt "@ then" )
                         | None -> fmt "else" )
                       $ fmt_if parens " (" $ fmt "@ "
                       $ fmt_expression c ~box:false ~parens:false xbch )
                   $ fmt_if parens " )" )
                 $ fmt_if (not last) "@ " ))
        $ fmt_atrs )
  | Pexp_let (rec_flag, bindings, body) ->
      wrap_if
        (parens || not (List.is_empty pexp_attributes))
        "(" ")"
        (vbox 0
           ( hvbox 0
               (list_fl bindings (fun ~first ~last binding ->
                    fmt_value_binding c ~rec_flag ~first
                      ?ext:(if first then ext else None)
                      ctx binding
                      ~in_:(fun indent ->
                        fmt_if_k last (break 1 (-indent) $ fmt "in") )
                    $ fmt_if (not last) "@ " ))
           $ fmt "@;<1000 0>"
           $ hvbox 0 (fmt_expression c (sub_exp ~ctx body)) ))
      $ fmt_atrs
  | Pexp_letexception (ext_cstr, exp) ->
      hvbox 0
        ( wrap_if
            (parens || not (List.is_empty pexp_attributes))
            "(" ")"
            ( hvbox 0
                ( fmt_exception ~pre:(fmt "let exception@ ") c ": " ctx
                    ext_cstr
                $ fmt "@ in" )
            $ fmt "@;<1000 0>"
            $ fmt_expression c (sub_exp ~ctx exp) )
        $ fmt_atrs )
  | Pexp_letmodule (name, pmod, exp) ->
      let {pmod_desc; pmod_attributes} = pmod in
      let keyword = "let module" in
      let me, mt =
        match pmod_desc with
        | Pmod_constraint (me, mt) -> (me, Some (sub_mty ~ctx mt))
        | _ -> (pmod, None)
      in
      let xargs, xbody, xmty = sugar_functor c ?mt (sub_mod ~ctx me) in
      hvbox 0
        ( wrap_if
            (parens || not (List.is_empty pexp_attributes))
            "(" ")"
            ( hvbox 2
                ( fmt_module c keyword name xargs (Some xbody) true xmty
                    (List.append pmod_attributes me.pmod_attributes)
                $ fmt " in" )
            $ fmt "@;<1000 0>"
            $ fmt_expression c (sub_exp ~ctx exp) )
        $ fmt_atrs )
  | Pexp_open (flag, {txt}, e0) ->
      let override = Poly.(flag = Override) in
      let force_break_if =
        match e0.pexp_desc with
        | Pexp_let _ | Pexp_extension _ | Pexp_letexception _
         |Pexp_letmodule _ | Pexp_open _ ->
            true
        | _ -> override
      in
      let force_fit_if =
        match xexp.ctx with
        | Exp {pexp_desc= Pexp_apply _ | Pexp_construct _} ->
            not force_break_if
        | _ -> false
      in
      let fits_breaks = fits_breaks ~force_fit_if ~force_break_if
      and fits_breaks_if = fits_breaks_if ~force_fit_if ~force_break_if in
      let opn, cls =
        let can_skip_parens =
          match e0.pexp_desc with
          | Pexp_array _ | Pexp_constraint _ | Pexp_record _ | Pexp_tuple _ ->
              true
          | _ ->
            match sugar_list_exp c e0 with Some _ -> true | None -> false
        in
        if can_skip_parens then (".", "") else (".(", ")")
      in
      hvbox 0
        ( fits_breaks_if parens "" "("
        $ fits_breaks "" (if override then "let open! " else "let open ")
        $ fmt_longident txt $ fits_breaks opn " in"
        $ fmt_or_k force_fit_if (fmt "@;<0 2>")
            (fits_breaks "" "@;<1000 0>")
        $ fmt_expression c (sub_exp ~ctx e0)
        $ fits_breaks cls ""
        $ fits_breaks_if parens "" ")"
        $ fmt_atrs )
  | Pexp_match (e0, cs) | Pexp_try (e0, cs) -> (
      let keyword =
        match exp.pexp_desc with
        | Pexp_match _ -> "match"
        | Pexp_try _ -> "try"
        | _ -> impossible "previous match"
      in
      match cs with
      | []
       |_ :: _ :: _
       |[ { pc_lhs=
              {ppat_desc= Ppat_or _ | Ppat_alias ({ppat_desc= Ppat_or _}, _)}
          } ] ->
          hvbox 0
            (wrap_fits_breaks_if parens "(" ")"
               ( hvbox 0
                   ( str keyword
                   $ fmt_extension_suffix c ext
                   $ fmt_attributes c ~key:"@" pexp_attributes (fmt "")
                   $ fmt "@;<1 2>"
                   $ fmt_expression c (sub_exp ~ctx e0)
                   $ fmt "@ with" )
               $ fmt "@ " $ fmt_cases c ctx cs ))
      | [{pc_lhs; pc_guard; pc_rhs}] ->
          wrap_fits_breaks_if parens "(" ")"
            (hovbox 2
               ( hvbox 0
                   ( str keyword
                   $ fmt_extension_suffix c ext
                   $ fmt_attributes c ~key:"@" pexp_attributes (fmt "")
                   $ hvbox 0
                       (fmt "@;<1 -1>" $ fmt_expression c (sub_exp ~ctx e0))
                   $ fmt "@," )
               $ fmt "@;<0 -2>"
               $ hvbox 0
                   ( break_unless_newline 1 0 $ fmt "with@ "
                   $ hvbox 0
                       ( fmt_pattern c ~pro:(if_newline "| ")
                           (sub_pat ~ctx pc_lhs)
                       $ opt pc_guard (fun g ->
                             fmt "@ when "
                             $ fmt_expression c (sub_exp ~ctx g) ) )
                   $ fmt "@ ->" )
               $ fmt "@ "
               $ cbox 0 (fmt_expression c (sub_exp ~ctx pc_rhs)) )) )
  | Pexp_pack me ->
      let {opn; pro; psp; bdy; cls; esp; epi} =
        fmt_module_expr c (sub_mod ~ctx me)
      in
      opn
      $ wrap_fits_breaks "(" ")"
          ( fmt "module " $ Option.call ~f:pro $ psp $ bdy $ cls $ esp
          $ Option.call ~f:epi )
      $ fmt_atrs
  | Pexp_record (flds, default) ->
      let fmt_field ({txt; loc}, f) =
        Cmts.fmt c.cmts loc
        @@
        match f.pexp_desc with
        | Pexp_ident {txt= txt'; loc} when field_alias txt txt' ->
            Cmts.fmt c.cmts loc @@ cbox 2 (fmt_longident txt)
        | Pexp_constraint
            (({pexp_desc= Pexp_ident {txt= txt'; loc}} as e), t)
          when field_alias txt txt' ->
            Cmts.fmt c.cmts loc @@ fmt_expression c (sub_exp ~ctx:(Exp f) e)
            $ fmt " : "
            $ fmt_core_type c (sub_typ ~ctx:(Exp f) t)
        | _ ->
            cbox 2
              ( fmt_longident txt $ fmt "=@ "
              $ cbox 0 (fmt_expression c (sub_exp ~ctx f)) )
      in
      hvbox 0
        ( wrap_fits_breaks "{" "}"
            (hovbox (-2)
               ( opt default (fun d ->
                     hvbox 2
                       (fmt_expression c (sub_exp ~ctx d) $ fmt "@;<1 -2>")
                 )
               $ ( fmt_if (Option.is_some default) "with@;<1 2>"
                 $ hvbox (-2) (list flds "@,; " fmt_field) ) ))
        $ fmt_atrs )
  | Pexp_sequence (e1, e2) when Option.is_some ext ->
      let parens1 =
        match e1.pexp_desc with Pexp_sequence _ -> Some true | _ -> None
      in
      hvbox 0
        (hvbox_if parens 2
           ( wrap_fits_breaks_if parens "(" ")"
               ( fmt_expression c ?parens:parens1 (sub_exp ~ctx e1)
               $ fmt " ;"
               $ fmt_extension_suffix c ext
               $ fmt "@ "
               $ fmt_expression c (sub_exp ~ctx e2) )
           $ fmt_atrs ))
  | Pexp_sequence _ ->
      hvbox 0
        (hvbox_if parens 2
           ( wrap_fits_breaks_if parens "(" ")"
               (list (sugar_sequence c width xexp) " ;@;<1000 0>"
                  (fun grp -> list grp " ;@ " (fmt_expression c) ))
           $ fmt_atrs ))
  | Pexp_setfield (e1, {txt}, e2) ->
      hvbox 0
        ( wrap_fits_breaks_if parens "(" ")"
            ( fmt_expression c (sub_exp ~ctx e1)
            $ fmt "." $ fmt_longident txt $ fmt "@ <- "
            $ fmt_expression c (sub_exp ~ctx e2) )
        $ fmt_atrs )
  | Pexp_tuple es ->
      let parens =
        match xexp.ctx with
        | Str {pstr_desc= Pstr_eval _} -> false
        | _ -> true
      in
      hvbox 0
        ( wrap_fits_breaks_if parens "(" ")"
            (list es "@,, " (sub_exp ~ctx >> fmt_expression c))
        $ fmt_atrs )
  | Pexp_lazy e ->
      hvbox 2
        ( wrap_fits_breaks_if parens "(" ")"
            (fmt "lazy@ " $ fmt_expression c (sub_exp ~ctx e))
        $ fmt_atrs )
  | Pexp_extension
      ( ext
      , PStr
          [ ( { pstr_desc=
                  Pstr_eval
                    ( ( { pexp_desc=
                            ( Pexp_while _ | Pexp_for _ | Pexp_match _
                            | Pexp_try _ | Pexp_let _ | Pexp_ifthenelse _
                            | Pexp_sequence _ | Pexp_new _ ) } as e1 )
                    , _ ) } as str ) ] ) ->
      hvbox 0
        ( fmt_expression c ~box ?eol ~parens ~ext (sub_exp ~ctx:(Str str) e1)
        $ fmt_atrs )
  | Pexp_extension ext -> hvbox 2 (fmt_extension c ctx "%" ext) $ fmt_atrs
  | Pexp_for (p1, e1, e2, dir, e3) ->
      hvbox 0
        (wrap_fits_breaks_if parens "(" ")"
           ( hvbox 2
               ( hvbox 0
                   ( fmt "for"
                   $ fmt_extension_suffix c ext
                   $ fmt "@ "
                   $ fmt_pattern c (sub_pat ~ctx p1)
                   $ fmt "@ = "
                   $ fmt_expression c (sub_exp ~ctx e1)
                   $ fmt (if Poly.(dir = Upto) then "@ to " else "@ downto ")
                   $ fmt_expression c (sub_exp ~ctx e2)
                   $ fmt "@ do" )
               $ fmt "@ "
               $ fmt_expression c (sub_exp ~ctx e3) )
           $ fmt "@ done" ))
      $ fmt_atrs
  | Pexp_coerce (e1, t1, t2) ->
      hvbox 2
        ( wrap_fits_breaks "(" ")"
            ( fmt_expression c (sub_exp ~ctx e1)
            $ opt t1 (fmt "@ : " >$ (sub_typ ~ctx >> fmt_core_type c))
            $ fmt "@ :> "
            $ fmt_core_type c (sub_typ ~ctx t2) )
        $ fmt_atrs )
  | Pexp_while (e1, e2) ->
      hvbox 0
        ( wrap_fits_breaks_if parens "(" ")"
            ( hvbox 2
                ( hvbox 0
                    ( fmt "while"
                    $ fmt_extension_suffix c ext
                    $ fmt "@ "
                    $ fmt_expression c (sub_exp ~ctx e1)
                    $ fmt "@ do" )
                $ fmt "@ "
                $ fmt_expression c (sub_exp ~ctx e2) )
            $ fmt "@ done" )
        $ fmt_atrs )
  | Pexp_unreachable -> fmt "."
  | Pexp_send (exp, {txt; loc}) ->
      Cmts.fmt c.cmts loc
      @@ hvbox 2
           ( wrap_if parens "(" ")"
               (fmt_expression c (sub_exp ~ctx exp) $ fmt "@,#" $ str txt)
           $ fmt_atrs )
  | Pexp_new {txt; loc} ->
      Cmts.fmt c.cmts loc
      @@ hvbox 2
           ( wrap_if parens "(" ")"
               ( fmt "new"
               $ fmt_extension_suffix c ext
               $ fmt "@ " $ fmt_longident txt )
           $ fmt_atrs )
  | Pexp_object _ | Pexp_override _ | Pexp_poly _ | Pexp_setinstvar _ ->
      internal_error "classes not implemented" []

and fmt_cases c ctx cs =
  list_fl cs (fun ~first ~last:_ {pc_lhs; pc_guard; pc_rhs} ->
      let xrhs = sub_exp ~ctx pc_rhs in
      let indent =
        match (ctx, pc_rhs.pexp_desc) with
        | ( Exp {pexp_desc= Pexp_function _ | Pexp_match _ | Pexp_try _}
          , (Pexp_match _ | Pexp_try _) ) ->
            2
        | _ -> 4
      in
      let paren_body = parenze_exp xrhs in
      let fmt_lhs =
        let xlhs = sub_pat ~ctx pc_lhs in
        let paren_lhs =
          match pc_lhs.ppat_desc with
          | Ppat_or _ when Option.is_some pc_guard -> true
          | _ -> parenze_pat xlhs
        in
        let fmt_arrow =
          fmt_or_k c.conf.sparse
            (fmt_or_k paren_body (fmt "@;<1 2>->") (fmt " ->@;<0 3>"))
            (fmt_or_k paren_body (fmt "@;<1 -2>-> (") (fmt " ->@;<0 -1>"))
        in
        hovbox 4
          ( hvbox 0
              ( fmt_pattern c
                  ~pro:(if first then if_newline "| " else fmt "| ")
                  ~parens:paren_lhs xlhs
              $ opt pc_guard (fun g ->
                    fmt "@;<1 2>when " $ fmt_expression c (sub_exp ~ctx g)
                ) )
          $ fmt_if_k (indent <= 2) fmt_arrow )
        $ fmt_if_k (indent > 2) fmt_arrow
      in
      fmt_if (not first) "@ "
      $ cbox_if (not c.conf.sparse) indent
          ( hvbox_if (not c.conf.sparse) indent fmt_lhs
          $ ( match (c.conf.sparse, indent > 2, paren_body) with
            | false, _, _ -> fmt "@ "
            | true, false, false -> fmt "@;<1 2>"
            | true, false, true -> fmt " (@;<1 2>"
            | true, true, false -> fmt " "
            | true, true, true -> fmt " (@;<1 4>" )
          $ hovbox 0
              ( hovbox 0 (fmt_expression c ~parens:false xrhs)
              $ fmt_if paren_body "@ )" ) ) )

and fmt_value_description c ctx vd =
  let {pval_name= {txt}; pval_type; pval_prim; pval_attributes} = vd in
  let pre = if List.is_empty pval_prim then "val" else "external" in
  let doc, atrs = doc_atrs pval_attributes in
  let doc_before =
    match c.Conf.doc_comments with `Before -> true | `After -> false
  in
  hvbox 0
    ( fmt_if_k doc_before (fmt_docstring c ~epi:(fmt "@\n") doc)
    $ hvbox 2
        ( str pre $ fmt " "
        $ wrap_if (is_symbol_id txt) "( " " )" (str txt)
        $ fmt " :@ "
        $ fmt_core_type c (sub_typ ~ctx pval_type)
        $ list_fl pval_prim (fun ~first ~last:_ s ->
              fmt_if first "@ =" $ fmt " \"" $ str s $ fmt "\"" ) )
<<<<<<< HEAD
    $ fmt_attributes c ~pre:(fmt "@;<2 2>") ~box:false ~key:"@@" atrs
        (fmt "")
    $ fmt_docstring c ~pro:(fmt "@\n") doc )
=======
    $ fmt_attributes c (fmt "@;<2 2>") ~key:"@@" atrs (fmt "")
    $ fmt_if_k (not doc_before) (fmt_docstring c ~pro:(fmt "@\n") doc) )
>>>>>>> e7680b93

and fmt_tydcl_params c ctx params =
  fmt_if_k
    (not (List.is_empty params))
    (hvbox 0
       ( wrap_fits_breaks_if
           (List.length params > 1)
           "(" ")"
           (list params "@,, " (fun (ty, vc) ->
                fmt_variance vc $ fmt_core_type c (sub_typ ~ctx ty) ))
       $ fmt " " ))

and fmt_private_flag flag = fmt_if Poly.(flag = Private) "@ private"

and fmt_type_declaration c ?(pre= "") ?(suf= ("" : _ format)) ?(brk= suf)
    ctx ?fmt_name ?(eq= "=") decl =
  let fmt_manifest ~priv manifest =
    opt manifest (fun typ ->
        fmt " " $ str eq $ fmt_private_flag priv $ fmt "@ "
        $ fmt_core_type c (sub_typ ~ctx typ) )
  in
  let fmt_manifest_kind mfst priv kind =
    match kind with
    | Ptype_abstract -> fmt_manifest ~priv mfst
    | Ptype_variant ctor_decls ->
        hvbox 2
          (fmt_manifest ~priv:Public mfst $ fmt " =" $ fmt_private_flag priv)
        $ fmt "@ "
        $ list_fl ctor_decls (fmt_constructor_declaration c ctx)
    | Ptype_record lbl_decls ->
        hvbox 2
          (fmt_manifest ~priv:Public mfst $ fmt " =" $ fmt_private_flag priv)
        $ fmt "@ "
        $ hvbox 0
            (wrap_fits_breaks "{" "}"
               (list lbl_decls "@,; " (fmt_label_declaration c ctx)))
    | Ptype_open -> fmt_manifest ~priv mfst $ fmt " = .."
  in
  let fmt_cstrs cstrs =
    fmt_if_k
      (not (List.is_empty cstrs))
      ( fmt "@ "
      $ hvbox 2
          (list cstrs "@ " (fun (t1, t2, _) ->
               fmt "constraint@ "
               $ fmt_core_type c (sub_typ ~ctx t1)
               $ fmt " =@ "
               $ fmt_core_type c (sub_typ ~ctx t2) )) )
  in
  let { ptype_name= {txt; loc}
      ; ptype_params
      ; ptype_cstrs
      ; ptype_kind
      ; ptype_private
      ; ptype_manifest
      ; ptype_attributes
      ; ptype_loc } =
    decl
  in
  let doc, atrs = doc_atrs ptype_attributes in
  Cmts.fmt c.cmts loc @@ Cmts.fmt c.cmts ptype_loc
  @@ hvbox 0
       ( fmt_docstring c
           ~epi:
             (match doc with Some (_, true) -> fmt "@,@," | _ -> fmt "@,")
           doc
       $ hvbox 0
           ( hvbox 2
               ( str pre
               $ fmt_tydcl_params c ctx ptype_params
               $ (match fmt_name with Some pp -> pp | None -> str txt)
               $ fmt_manifest_kind ptype_manifest ptype_private ptype_kind
               $ fmt_cstrs ptype_cstrs )
           $ fmt_attributes c ~pre:(fmt "@ ") ~key:"@@" atrs (fmt "") ) )
  $ fmt brk

and fmt_label_declaration c ctx lbl_decl =
  let {pld_mutable; pld_name= {txt; loc}; pld_type; pld_loc; pld_attributes} =
    lbl_decl
  in
  let doc, atrs = doc_atrs pld_attributes in
  let fmt_cmts = Cmts.fmt c.cmts ~eol:(break_unless_newline 1 2) pld_loc in
  fmt_cmts
  @@ hvbox 4
       ( hvbox 2
           ( fmt_if Poly.(pld_mutable = Mutable) "mutable "
           $ Cmts.fmt c.cmts loc @@ str txt
           $ fmt ":@ "
           $ fmt_core_type c (sub_typ ~ctx pld_type) )
       $ fmt_docstring c ~pro:(fmt "@;<2 0>") doc
       $ fmt_attributes c ~pre:(fmt "@;<1 1>") ~box:false ~key:"@" atrs
           (fmt "") )

and fmt_constructor_declaration c ctx ~first ~last:_ cstr_decl =
  let {pcd_name= {txt; loc}; pcd_args; pcd_res; pcd_attributes; pcd_loc} =
    cstr_decl
  in
  let doc, atrs = doc_atrs pcd_attributes in
  fmt_if (not first) "@ "
  $ Cmts.fmt_before c.cmts pcd_loc
  $ Cmts.fmt_before c.cmts loc
  $ fmt_or_k first (if_newline "| ") (fmt "| ")
  $ hovbox 2
      ( hvbox 2
          ( wrap_if (is_symbol_id txt) "( " " )" (str txt)
          $ fmt_constructor_arguments_result c ctx pcd_args pcd_res )
      $ fmt_if (Option.is_some doc) "@;<2 0>"
      $ fmt_docstring c doc
<<<<<<< HEAD
      $ fmt_attributes c ~pre:(fmt " ") ~key:"@" atrs (fmt "") )
  $ Cmts.fmt_after c ?pro:None ~epi:(fmt "@ ") loc
  $ Cmts.fmt_after c ?pro:None ~epi:(fmt "@ ") pcd_loc
=======
      $ fmt_attributes c (fmt " ") ~key:"@" atrs (fmt "") )
  $ Cmts.fmt_after c.cmts ?pro:None ~epi:(fmt "@ ") loc
  $ Cmts.fmt_after c.cmts ?pro:None ~epi:(fmt "@ ") pcd_loc
>>>>>>> e7680b93

and fmt_constructor_arguments c ctx pre args =
  match args with
  | Pcstr_tuple [] -> fmt ""
  | Pcstr_tuple typs ->
      fmt pre $ hvbox 0 (list typs "@ * " (sub_typ ~ctx >> fmt_core_type c))
  | Pcstr_record lds ->
      fmt pre
      $ wrap_fits_breaks "{" "}"
          (list lds "@,; " (fmt_label_declaration c ctx))

and fmt_constructor_arguments_result c ctx args res =
  let pre : _ format = if Option.is_none res then " of@ " else ":@ " in
  let before_type : _ format =
    match args with Pcstr_tuple [] -> ": " | _ -> "-> "
  in
  fmt_constructor_arguments c ctx pre args
  $ opt res (fun typ ->
        fmt "@ " $ fmt before_type $ fmt_core_type c (sub_typ ~ctx typ) )

and fmt_type_extension c ctx te =
  let { ptyext_params
      ; ptyext_path= {txt}
      ; ptyext_private
      ; ptyext_constructors
      ; ptyext_attributes } =
    te
  in
  let doc, atrs = doc_atrs ptyext_attributes in
  hvbox 2
    ( fmt_docstring c ~epi:(fmt "@,") doc
    $ hvbox 2
        ( fmt "type "
        $ fmt_tydcl_params c ctx ptyext_params
        $ fmt_longident txt $ fmt " +="
        $ fmt_private_flag ptyext_private
        $ fmt "@ "
        $ hvbox 0
            ( if_newline "| "
            $ list ptyext_constructors "@ | " (fun ctor ->
                  hvbox 0 (fmt_extension_constructor c " of@ " ctx ctor) )
            ) )
    $ fmt_attributes c ~pre:(fmt "@ ") ~key:"@@" atrs (fmt "") )

and fmt_exception ~pre c sep ctx te =
  let atrs, te =
    (* This won't be needed once https://github.com/ocaml/ocaml/pull/1705 is
       merged in the compiler and ocaml-migrate-parsetree. Until then, this
       heuristic will try to discriminate between attributes belonging to
       the constructor, and the one belonging to the exception construct. *)
    let at, atat =
      List.partition_tf
        ~f:(fun (s, _) ->
          match s.txt with
          | "deprecated" | "ocaml.deprecated" -> true
          | _ -> false )
        te.pext_attributes
    in
    (atat, {te with pext_attributes= at})
  in
  let doc, atrs = doc_atrs atrs in
  hvbox 2
    ( fmt_docstring c ~epi:(fmt "@,") doc
    $ hvbox 2 (pre $ fmt_extension_constructor c sep ctx te)
    $ fmt_attributes c ~pre:(fmt "@ ") ~key:"@@" atrs (fmt "") )

and fmt_extension_constructor c sep ctx ec =
  let {pext_name= {txt}; pext_kind; pext_attributes} = ec in
  let doc, atrs = doc_atrs pext_attributes in
  hvbox 4
    ( hvbox 2
        ( str txt
        $
        match pext_kind with
        | Pext_decl ((Pcstr_tuple [] | Pcstr_record []), None) -> fmt ""
        | Pext_decl ((Pcstr_tuple [] | Pcstr_record []), Some res) ->
            str sep $ fmt_core_type c (sub_typ ~ctx res)
        | Pext_decl (args, res) ->
            fmt_constructor_arguments_result c ctx args res
        | Pext_rebind {txt} -> fmt " = " $ fmt_longident txt )
    $ fmt_attributes c ~pre:(fmt "@ ") ~key:"@" atrs
        ( match pext_kind with
        | Pext_decl ((Pcstr_tuple [] | Pcstr_record []), None)
         |Pext_decl (_, None)
         |Pext_rebind _ ->
            fmt ""
        | Pext_decl ((Pcstr_tuple [] | Pcstr_record []), Some _)
         |Pext_decl (_, Some _) ->
            fmt " " )
    $ fmt_docstring c ~pro:(fmt "@;<2 0>") doc )

and fmt_module_type c {ast= mt} =
  let ctx = Mty mt in
  let {pmty_desc; pmty_loc} = mt in
  match pmty_desc with
  | Pmty_ident {txt} -> {empty with bdy= fmt_longident txt}
  | Pmty_signature s ->
      { opn= open_hvbox 0
      ; pro= Some (fmt "sig")
      ; psp= fmt "@;<1000 2>"
      ; bdy= fmt_signature c ctx s
      ; cls= close_box
      ; esp= fmt "@;<1000 0>"
      ; epi= Some (fmt "end") }
  | Pmty_functor ({txt}, mt1, mt2) ->
      let txt = if String.equal "*" txt then "" else txt in
      let blk = fmt_module_type c (sub_mty ~ctx mt2) in
      { blk with
        pro=
          Some
            ( fmt "functor (" $ str txt
            $ opt mt1 (fun mt1 ->
                  let {opn; pro; psp; bdy; cls; esp; epi} =
                    fmt_module_type c (sub_mty ~ctx mt1)
                  in
                  fmt " :" $ opn $ Option.call ~f:pro $ psp $ fmt "@;<1 2>"
                  $ bdy $ cls $ esp $ Option.call ~f:epi )
            $ fmt ") -> " $ Option.call ~f:blk.pro ) }
  | Pmty_with (mt, wcs) ->
      let {opn; pro; psp; bdy; cls; esp; epi} =
        fmt_module_type c (sub_mty ~ctx mt)
      in
      { empty with
        bdy=
          hvbox 0
            ( opn $ Option.call ~f:pro $ psp $ bdy $ cls $ esp
            $ Option.call ~f:epi
            $ list_fl wcs (fun ~first ~last:_ wc ->
                  fmt_or first "@ with" "@;<1 1>and"
                  $ fmt_with_constraint c ctx wc ) ) }
  | Pmty_typeof me -> (
      let blk = fmt_module_expr c (sub_mod ~ctx me) in
      match blk.pro with
      | Some pro ->
          { blk with
            pro=
              Some
                (Cmts.fmt c.cmts pmty_loc @@ (fmt "module type of " $ pro))
          }
      | _ ->
          { blk with
            bdy=
              Cmts.fmt c.cmts pmty_loc
              @@ hvbox 2 (fmt "module type of@ " $ blk.bdy) } )
  | Pmty_extension ext -> {empty with bdy= fmt_extension c ctx "%" ext}
  | Pmty_alias {txt} -> {empty with bdy= fmt_longident txt}

and fmt_signature c ctx itms =
  let grps =
    List.group itms ~break:(fun itmI itmJ ->
        let is_simple itm =
          match itm.psig_desc with
          | Psig_open _ -> true
          | Psig_module {pmd_type= {pmty_desc= Pmty_alias _}} -> true
          | _ -> false
        in
        not (is_simple itmI) || not (is_simple itmJ) )
  in
  let fmt_grp itms =
    list itms "@\n" (sub_sig ~ctx >> fmt_signature_item c)
  in
  hvbox 0 (list grps "\n@;<1000 0>" fmt_grp)

and fmt_signature_item c {ast= si} =
  protect (Sig si)
  @@ Cmts.fmt c.cmts ~epi:(fmt "\n@\n") ~eol:(fmt "\n@\n") si.psig_loc
  @@
  let ctx = Sig si in
  match si.psig_desc with
  | Psig_attribute ({txt= "ocamlformat.disable"; _}, _) ->
      raise Formatting_disabled
  | Psig_attribute atr ->
      let doc, atrs = doc_atrs [atr] in
      fmt_docstring c ~epi:(fmt "") doc
      $ fmt_attributes c ~key:"@@@" atrs (fmt "")
  | Psig_exception exc ->
      hvbox 2 (fmt_exception ~pre:(fmt "exception@ ") c " of " ctx exc)
  | Psig_extension (ext, atrs) ->
      hvbox 0
        ( fmt_extension c ctx "%%" ext
        $ fmt "@ "
        $ fmt_attributes c ~key:"@@" atrs (fmt "") )
  | Psig_include {pincl_mod; pincl_attributes} ->
      let doc, atrs = doc_atrs pincl_attributes in
      let keyword, {opn; pro; psp; bdy; cls; esp; epi} =
        match pincl_mod with
        | {pmty_desc= Pmty_typeof me} ->
            let blk = fmt_module_expr c (sub_mod ~ctx me) in
            ( fmt "include module type of"
              $ fmt_or (Option.is_some blk.pro) " " "@ "
            , blk )
        | _ -> (fmt "include ", fmt_module_type c (sub_mty ~ctx pincl_mod))
      in
      hvbox 0
        ( fmt_docstring c ~epi:(fmt "@,") doc
        $ opn
        $ hvbox 2 (keyword $ Option.call ~f:pro $ psp $ bdy)
        $ cls $ esp $ Option.call ~f:epi
        $ fmt_attributes c ~key:"@@" atrs (fmt "") )
  | Psig_modtype mtd -> fmt_module_type_declaration c ctx mtd
  | Psig_module md ->
      hvbox 0 (fmt_module_declaration c ctx ~rec_flag:false ~first:true md)
  | Psig_open od -> fmt_open_description c od
  | Psig_recmodule mds ->
      hvbox 0
        (list_fl mds (fun ~first ~last decl ->
             fmt_module_declaration c ctx ~rec_flag:true ~first decl
             $ fmt_if (not last) "@,@\n" ))
  | Psig_type (rec_flag, decls) ->
      hvbox 0
        (list_fl decls (fun ~first ~last decl ->
             let pre =
               if first then
                 if Poly.(rec_flag = Recursive) then "type "
                 else "type nonrec "
               else "and "
             and brk : _ format = if not last then "\n" else "" in
             fmt_type_declaration c ~pre ~brk ctx decl
             $ fmt_if (not last) "@ " ))
  | Psig_typext te -> fmt_type_extension c ctx te
  | Psig_value vd -> fmt_value_description c ctx vd
  | Psig_class _ | Psig_class_type _ ->
      internal_error "classes not implemented" []

and fmt_module c ?epi keyword name xargs xbody colon xmty attributes =
  let {txt= name; loc} = name in
  let doc, atrs = doc_atrs attributes in
  let arg_blks =
    List.map xargs ~f:(fun (name, xarg) ->
        (name, Option.map ~f:(fmt_module_type c) xarg) )
  in
  let { opn= opn_t
      ; pro= pro_t
      ; psp= psp_t
      ; bdy= bdy_t
      ; cls= cls_t
      ; esp= esp_t
      ; epi= epi_t } =
    Option.value_map xmty ~default:empty ~f:(fun xmty ->
        let blk = fmt_module_type c xmty in
        { blk with
          pro=
            Some
              ( fmt_or colon " :" " ="
              $ fmt_if (Option.is_some blk.pro) " "
              $ Option.call ~f:blk.pro )
        ; psp= fmt_if (Option.is_none blk.pro) "@;<1 2>" $ blk.psp } )
  in
  let { opn= opn_b
      ; pro= pro_b
      ; psp= psp_b
      ; bdy= bdy_b
      ; cls= cls_b
      ; esp= esp_b
      ; epi= epi_b } =
    Option.value_map xbody ~default:empty ~f:(fmt_module_expr c)
  in
  hvbox 0
    ( fmt_docstring c ~epi:(fmt "@,") doc
    $ opn_b
    $ (if Option.is_some epi_t then open_hovbox else open_hvbox) 0
    $ opn_t
    $ fmt_if_k (Option.is_some pro_t) (open_hvbox 0)
    $ ( match arg_blks with
      | (_, Some {opn; pro= Some _}) :: _ -> opn $ open_hvbox 0
      | _ -> fmt "" )
    $ hvbox 4
        ( str keyword $ fmt " "
        $ Cmts.fmt c.cmts loc @@ str name
        $ list_pn arg_blks (fun ?prev:_ ({txt}, arg_mtyp) ?next ->
              ( match arg_mtyp with
              | Some {pro= None} -> fmt "@ @[<hv 2>("
              | _ -> fmt "@ (" )
              $ str txt
              $ opt arg_mtyp (fun {pro; psp; bdy; cls; esp; epi} ->
                    fmt " : " $ Option.call ~f:pro
                    $ fmt_if_k (Option.is_some pro) close_box
                    $ psp $ bdy
                    $ fmt_if_k (Option.is_some pro) cls
                    $ esp
                    $ ( match next with
                      | Some (_, Some {opn; pro= Some _}) ->
                          opn $ open_hvbox 0
                      | _ -> fmt "" )
                    $ Option.call ~f:epi )
              $
              match arg_mtyp with
              | Some {pro= None} -> fmt ")@]"
              | _ -> fmt ")" ) )
    $ Option.call ~f:pro_t
    $ fmt_if_k (Option.is_some pro_t) close_box
    $ psp_t $ bdy_t $ cls_t $ esp_t $ Option.call ~f:epi_t
    $ fmt_if (Option.is_some xbody) " ="
    $ fmt_if (Option.is_some pro_b) "@ "
    $ Option.call ~f:pro_b $ close_box $ psp_b
    $ fmt_if (Option.is_none pro_b && Option.is_some xbody) "@ "
    $ bdy_b $ cls_b $ esp_b $ Option.call ~f:epi_b
    $ fmt_attributes c ~pre:(fmt "@ ") ~key:"@@" atrs (fmt "")
    $ Option.call ~f:epi )

and fmt_module_declaration c ctx ~rec_flag ~first pmd =
  let {pmd_name; pmd_type; pmd_attributes} = pmd in
  let keyword =
    if first then if rec_flag then "module rec" else "module" else "and"
  in
  let xargs, xmty = sugar_functor_type c (sub_mty ~ctx pmd_type) in
  let colon =
    match xmty.ast.pmty_desc with Pmty_alias _ -> false | _ -> true
  in
  fmt_module c keyword pmd_name xargs None colon (Some xmty) pmd_attributes

and fmt_module_type_declaration c ctx pmtd =
  let {pmtd_name; pmtd_type; pmtd_attributes} = pmtd in
  fmt_module c "module type" pmtd_name [] None false
    (Option.map pmtd_type ~f:(sub_mty ~ctx))
    pmtd_attributes

and fmt_open_description c {popen_lid; popen_override; popen_attributes} =
  let doc, atrs = doc_atrs popen_attributes in
  fmt_docstring c ~epi:(fmt "@,") doc
  $ fmt "open"
  $ fmt_if Poly.(popen_override = Override) "!"
  $ fmt " "
  $ fmt_longident popen_lid.txt
  $ fmt_attributes c ~pre:(fmt " ") ~key:"@@" atrs (fmt "")

and fmt_with_constraint c ctx = function
  | Pwith_type ({txt}, td) ->
      fmt " type "
      $ fmt_type_declaration c ctx ~fmt_name:(fmt_longident txt) td
  | Pwith_module ({txt= m1}, {txt= m2}) ->
      fmt " module " $ fmt_longident m1 $ fmt " = " $ fmt_longident m2
  | Pwith_typesubst (_, td) ->
      fmt " type " $ fmt_type_declaration c ~eq:":=" ctx td
  | Pwith_modsubst ({txt= m1}, {txt= m2}) ->
      fmt " module " $ fmt_longident m1 $ fmt " := " $ fmt_longident m2

and maybe_generative c ~ctx m =
  match m with
  | {pmod_desc= Pmod_structure []; _} -> empty
  | _ -> fmt_module_expr c (sub_mod ~ctx m)

and fmt_module_expr c {ast= m} =
  let ctx = Mod m in
  let {pmod_desc; pmod_loc; pmod_attributes} = m in
  match pmod_desc with
  | Pmod_apply (({pmod_desc= Pmod_ident _} as me_f), me_a) ->
      let doc, atrs = doc_atrs pmod_attributes in
      let { opn= opn_f
          ; pro= pro_f
          ; psp= psp_f
          ; bdy= bdy_f
          ; cls= cls_f
          ; esp= esp_f
          ; epi= epi_f } =
        fmt_module_expr c (sub_mod ~ctx me_f)
      in
      let ( {opn= opn_a; pro= pro_a; bdy= bdy_a; cls= cls_a; epi= epi_a} as
          blk_a ) =
        maybe_generative c ~ctx me_a
      in
      let fmt_rator =
        fmt_docstring c ~epi:(fmt "@,") doc
        $ opn_f $ psp_f $ Option.call ~f:pro_f $ bdy_f $ cls_f $ esp_f
        $ Option.call ~f:epi_f $ fmt "@ " $ fmt "("
      in
      if Option.is_some pro_a then
        { blk_a with
          opn= opn_a
        ; pro=
            Some
              ( Cmts.fmt_before c.cmts pmod_loc
              $ open_hvbox 2 $ fmt_rator $ close_box $ Option.call ~f:pro_a
              )
        ; cls= cls_a
        ; epi=
            Some
              ( Option.call ~f:epi_a $ fmt ")"
<<<<<<< HEAD
              $ fmt_attributes c ~pre:(fmt " ") ~key:"@@" atrs (fmt "")
              $ Cmts.fmt_after c pmod_loc ) }
=======
              $ fmt_attributes c (fmt " ") ~key:"@@" atrs (fmt "")
              $ Cmts.fmt_after c.cmts pmod_loc ) }
>>>>>>> e7680b93
      else
        { blk_a with
          opn= open_hvbox 2 $ opn_a
        ; bdy=
            Cmts.fmt_before c.cmts pmod_loc
            $ open_hvbox 2 $ fmt_rator $ bdy_a
        ; cls= close_box $ cls_a $ close_box
        ; epi=
            Some
              ( Option.call ~f:epi_a $ fmt ")"
<<<<<<< HEAD
              $ fmt_attributes c ~pre:(fmt " ") ~key:"@@" atrs (fmt "")
              $ Cmts.fmt_after c pmod_loc ) }
=======
              $ fmt_attributes c (fmt " ") ~key:"@@" atrs (fmt "")
              $ Cmts.fmt_after c.cmts pmod_loc ) }
>>>>>>> e7680b93
  | Pmod_apply (me_f, me_a) ->
      let doc, atrs = doc_atrs pmod_attributes in
      let { opn= opn_f
          ; pro= pro_f
          ; psp= psp_f
          ; bdy= bdy_f
          ; cls= cls_f
          ; esp= esp_f
          ; epi= epi_f } =
        fmt_module_expr c (sub_mod ~ctx me_f)
      in
      let { opn= opn_a
          ; pro= pro_a
          ; psp= psp_a
          ; bdy= bdy_a
          ; cls= cls_a
          ; esp= esp_a
          ; epi= epi_a } =
        maybe_generative c ~ctx me_a
      in
      { empty with
        opn= opn_a $ opn_f $ open_hvbox 2
      ; bdy=
          hvbox 2
            ( Cmts.fmt_before c.cmts pmod_loc
            $ fmt_docstring c ~epi:(fmt "@,") doc
            $ Option.call ~f:pro_f $ psp_f $ bdy_f $ esp_f
            $ Option.call ~f:epi_f $ fmt "@ " $ fmt "("
            $ Option.call ~f:pro_a $ psp_a $ bdy_a $ esp_a
            $ Option.call ~f:epi_a $ fmt ")" )
      ; cls= close_box $ cls_f $ cls_a
      ; epi=
          Some
<<<<<<< HEAD
            ( Cmts.fmt_after c pmod_loc
            $ fmt_attributes c ~pre:(fmt " ") ~key:"@@" atrs (fmt "") ) }
=======
            ( Cmts.fmt_after c.cmts pmod_loc
            $ fmt_attributes c (fmt " ") ~key:"@@" atrs (fmt "") ) }
>>>>>>> e7680b93
  | Pmod_constraint (me, mt) ->
      let doc, atrs = doc_atrs pmod_attributes in
      let { opn= opn_e
          ; pro= pro_e
          ; psp= psp_e
          ; bdy= bdy_e
          ; cls= cls_e
          ; esp= esp_e
          ; epi= epi_e } =
        fmt_module_expr c (sub_mod ~ctx me)
      in
      let { opn= opn_t
          ; pro= pro_t
          ; psp= psp_t
          ; bdy= bdy_t
          ; cls= cls_t
          ; esp= esp_t
          ; epi= epi_t } =
        fmt_module_type c (sub_mty ~ctx mt)
      in
      { opn= opn_t $ opn_e $ open_hvbox 2
      ; pro=
          Some
            ( Cmts.fmt_before c.cmts pmod_loc
            $ fmt_docstring c ~epi:(fmt "@,") doc
            $ fmt "(" )
      ; psp= fmt "@,"
      ; bdy=
          hvbox 2
            ( Option.call ~f:pro_e $ psp_e $ bdy_e $ esp_e
            $ Option.call ~f:epi_e $ fmt " :@ " $ Option.call ~f:pro_t
            $ psp_t $ bdy_t $ esp_t $ Option.call ~f:epi_t )
          $ fits_breaks ")" " )"
      ; cls= close_box $ cls_e $ cls_t
      ; esp= fmt ""
      ; epi=
          Some
<<<<<<< HEAD
            ( Cmts.fmt_after c pmod_loc
            $ fmt_attributes c ~pre:(fmt " ") ~key:"@@" atrs (fmt "") ) }
=======
            ( Cmts.fmt_after c.cmts pmod_loc
            $ fmt_attributes c (fmt " ") ~key:"@@" atrs (fmt "") ) }
>>>>>>> e7680b93
  | Pmod_functor ({txt}, mt, me) ->
      let txt = if String.equal "*" txt then "" else txt in
      let { opn= opn_t
          ; pro= pro_t
          ; psp= psp_t
          ; bdy= bdy_t
          ; cls= cls_t
          ; esp= esp_t
          ; epi= epi_t } =
        Option.value_map mt ~default:empty
          ~f:(sub_mty ~ctx >> fmt_module_type c)
      in
      let { opn= opn_e
          ; pro= pro_e
          ; psp= psp_e
          ; bdy= bdy_e
          ; cls= cls_e
          ; esp= esp_e
          ; epi= epi_e } =
        fmt_module_expr c (sub_mod ~ctx me)
      in
      { opn= opn_e $ opn_t
      ; pro= None
      ; psp= fmt ""
      ; bdy=
          Cmts.fmt c.cmts pmod_loc
          @@ hvbox 0
               ( fmt "functor@ "
               $ wrap "(" ")"
                   ( str txt
                   $ opt mt (fun _ ->
                         fmt "@ : " $ Option.call ~f:pro_t $ psp_t
                         $ fmt "@;<1 2>" $ bdy_t $ esp_t
                         $ Option.call ~f:epi_t ) )
               $ fmt " ->@ " $ Option.call ~f:pro_e $ psp_e $ bdy_e $ esp_e
               $ Option.call ~f:epi_e )
      ; cls= cls_t $ cls_e
      ; esp= fmt ""
      ; epi= None }
  | Pmod_ident {txt} ->
      {empty with bdy= Cmts.fmt c.cmts pmod_loc @@ fmt_longident txt}
  | Pmod_structure sis ->
      { opn= open_hvbox 0
      ; pro= Some (Cmts.fmt_before c.cmts pmod_loc $ fmt "struct")
      ; psp= fmt "@;<1000 2>"
      ; bdy= fmt_structure c ~sep:";; " ctx sis
      ; cls= close_box
      ; esp= fmt "@ "
      ; epi= Some (fmt "end" $ Cmts.fmt_after c.cmts pmod_loc) }
  | Pmod_unpack e1 ->
      { empty with
        bdy=
          Cmts.fmt c.cmts pmod_loc
          @@ wrap_fits_breaks "(" ")"
               (fmt "val " $ fmt_expression c (sub_exp ~ctx e1)) }
  | Pmod_extension x1 ->
      { empty with
        bdy= Cmts.fmt c.cmts pmod_loc @@ fmt_extension c ctx "%" x1 }

and fmt_structure c ?(sep= "") ctx itms =
  let grps =
    List.group itms ~break:(fun itmI itmJ ->
        let has_doc itm =
          match itm.pstr_desc with
          | Pstr_attribute atr -> Option.is_some (fst (doc_atrs [atr]))
          | Pstr_eval (_, atrs)
           |Pstr_value (_, {pvb_attributes= atrs} :: _)
           |Pstr_primitive {pval_attributes= atrs}
           |Pstr_type (_, {ptype_attributes= atrs} :: _)
           |Pstr_typext {ptyext_attributes= atrs}
           |Pstr_exception {pext_attributes= atrs}
           |Pstr_recmodule ({pmb_expr= {pmod_attributes= atrs}} :: _)
           |Pstr_modtype {pmtd_attributes= atrs}
           |Pstr_open {popen_attributes= atrs}
           |Pstr_include {pincl_mod= {pmod_attributes= atrs}}
           |Pstr_extension (_, atrs) ->
              Option.is_some (fst (doc_atrs atrs))
          | Pstr_module {pmb_attributes; pmb_expr= {pmod_attributes}} ->
              Option.is_some
                (fst (doc_atrs (List.append pmb_attributes pmod_attributes)))
          | Pstr_value (_, []) | Pstr_type (_, []) | Pstr_recmodule [] ->
              false
          | Pstr_class _ | Pstr_class_type _ ->
              internal_error "classes not implemented" []
        in
        let rec is_simple_mod me =
          match me.pmod_desc with
          | Pmod_apply (me1, me2) -> is_simple_mod me1 && is_simple_mod me2
          | Pmod_functor (_, _, me) -> is_simple_mod me
          | Pmod_ident _ -> true
          | _ -> false
        in
        let is_simple itm =
          match itm.pstr_desc with
          | Pstr_include {pincl_mod= me} | Pstr_module {pmb_expr= me} ->
              is_simple_mod me
          | Pstr_open _ -> true
          | _ -> false
        in
        has_doc itmJ || not (is_simple itmI) || not (is_simple itmJ) )
  in
  let fmt_grp ~last:last_grp itms =
    list_fl itms (fun ~first ~last itm ->
        fmt_if (not first) "@\n"
        $ fmt_structure_item c ~sep ~last:(last && last_grp)
            (sub_str ~ctx itm) )
  in
  hvbox 0
    (list_fl grps (fun ~first ~last grp ->
         fmt_if (not first) "\n@\n" $ fmt_grp ~last grp ))

and fmt_structure_item c ~sep ~last:last_item ?ext {ctx; ast= si} =
  protect (Str si)
  @@
  let at_top = Poly.(ctx = Top) in
  let ctx = Str si in
  let fmt_cmts_before =
    Cmts.fmt_before c.cmts ~epi:(fmt "\n@\n") ~eol:(fmt "\n@\n")
      ~adj:(fmt "@\n") si.pstr_loc
  and fmt_cmts_after =
    Cmts.fmt_after c.cmts ~pro:(fmt "\n@\n") si.pstr_loc
  in
  wrap_k fmt_cmts_before fmt_cmts_after
  @@
  match si.pstr_desc with
  | Pstr_attribute ({txt= "ocamlformat.disable"; _}, _) ->
      raise Formatting_disabled
  | Pstr_attribute atr ->
      let doc, atrs = doc_atrs [atr] in
      fmt_docstring c ~epi:(fmt "") doc
      $ fmt_attributes c ~key:"@@@" atrs (fmt "")
  | Pstr_eval (exp, atrs) ->
      let doc, atrs = doc_atrs atrs in
      str sep $ fmt_docstring c doc
      $ cbox 0 (fmt_if at_top ";; " $ fmt_expression c (sub_exp ~ctx exp))
      $ fmt_attributes c ~pre:(fmt " ") ~key:"@@" atrs (fmt "")
  | Pstr_exception extn_constr ->
      hvbox 2
        (fmt_exception ~pre:(fmt "exception@ ") c ": " ctx extn_constr)
  | Pstr_include {pincl_mod; pincl_attributes} ->
      let {opn; pro; psp; bdy; cls; esp; epi} =
        fmt_module_expr c (sub_mod ~ctx pincl_mod)
      in
      opn
      $ ( hvbox 2 (fmt "include " $ Option.call ~f:pro)
        $ psp $ bdy $ cls $ esp $ Option.call ~f:epi
        $ fmt_attributes c ~pre:(fmt " ") ~key:"@@" pincl_attributes
            (fmt "") )
  | Pstr_module binding ->
      fmt_module_binding c ctx ~rec_flag:false ~first:true binding
  | Pstr_open open_descr -> fmt_open_description c open_descr
  | Pstr_primitive vd -> fmt_value_description c ctx vd
  | Pstr_recmodule bindings ->
      hvbox 0
        (list_fl bindings (fun ~first ~last binding ->
             fmt_module_binding c ctx ~rec_flag:true ~first binding
             $ fmt_if (not last) "@,@\n" ))
  | Pstr_type (rec_flag, decls) ->
      vbox 0
        (list_fl decls (fun ~first ~last decl ->
             let pre =
               if first then
                 if Poly.(rec_flag = Recursive) then "type "
                 else "type nonrec "
               else "and "
             and brk : _ format = if not last then "\n" else "" in
             fmt_type_declaration c ~pre ~brk ctx decl
             $ fmt_if (not last) "@ " ))
  | Pstr_typext te -> fmt_type_extension c ctx te
  | Pstr_value (rec_flag, bindings) ->
      hvbox 0
        (list_fl bindings (fun ~first ~last binding ->
             fmt_value_binding c ~rec_flag ~first
               ?ext:(if first then ext else None)
               ctx binding
               ?epi:
                 (Option.some_if c.conf.sparse
                    (fits_breaks ~force_fit_if:last_item "" "\n"))
             $ fmt_if (not last) "\n@\n" ))
  | Pstr_modtype mtd -> fmt_module_type_declaration c ctx mtd
  | Pstr_extension (ext, atrs) ->
      let doc, atrs = doc_atrs atrs in
      fmt_docstring c doc
      $ fmt_extension c ctx "%%" ext
      $ fmt_attributes c ~pre:(fmt " ") ~key:"@@" atrs (fmt "")
  | Pstr_class _ | Pstr_class_type _ ->
      internal_error "classes not implemented" []

and fmt_value_binding c ~rec_flag ~first ?ext ?in_ ?epi ctx binding =
  let {pvb_pat; pvb_expr; pvb_attributes; pvb_loc} = binding in
  let doc, atrs = doc_atrs pvb_attributes in
  let keyword =
    if first then if Poly.(rec_flag = Recursive) then "let rec" else "let"
    else "and"
  in
  let xpat, xargs, fmt_cstr, xbody =
    let ({ast= pat} as xpat) =
      match (pvb_pat.ppat_desc, pvb_expr.pexp_desc) with
      (* recognize and undo the pattern of code introduced by
         ocaml/ocaml@fd0dc6a0fbf73323c37a73ea7e8ffc150059d6ff to fix
         https://caml.inria.fr/mantis/view.php?id=7344 *)
      | ( Ppat_constraint
            ( ({ppat_desc= Ppat_var _} as pat)
            , {ptyp_desc= Ptyp_poly ([], typ1)} )
        , Pexp_constraint (_, typ2) )
        when Poly.equal typ1 typ2 ->
          sub_pat ~ctx:(Pat pvb_pat) pat
      | _ -> sub_pat ~ctx pvb_pat
    in
    let ({ast= body} as xbody) = sub_exp ~ctx pvb_expr in
    let sugar_polynewtype pat body =
      let ctx = Pat pat in
      match pat.ppat_desc with
      | Ppat_constraint (pat, {ptyp_desc= Ptyp_poly (pvars, _)}) ->
          let rec sugar_polynewtype_ xpat pvars0 pvars body =
            let ctx = Exp body in
            match (pvars, body.pexp_desc) with
            | [], Pexp_constraint (exp, typ) ->
                Some (xpat, pvars0, sub_typ ~ctx typ, sub_exp ~ctx exp)
            | {txt= pvar} :: pvars, Pexp_newtype ({txt= nvar}, exp)
              when String.equal pvar nvar ->
                sugar_polynewtype_ xpat pvars0 pvars exp
            | _ -> None
          in
          sugar_polynewtype_ (sub_pat ~ctx pat) pvars pvars body
      | _ -> None
    in
    match sugar_polynewtype pat body with
    (* format
     *    let f: 'r 's. 'r 's t = fun (type r) -> fun (type s) -> (e : r s t)
     * as let f: type r s. r s t = e *)
    | Some (xpat, pvars, xtyp, xbody) ->
        let fmt_cstr =
          fmt ": type "
          $ list pvars " " (fun {txt} -> str txt)
          $ fmt ".@ " $ fmt_core_type c xtyp $ fmt "@ "
        in
        (xpat, [], Some fmt_cstr, xbody)
    | _ ->
        let xargs, ({ast= body} as xbody) = sugar_fun c (Some pat) xbody in
        let fmt_cstr, xbody =
          let ctx = Exp body in
          match body.pexp_desc with
          | Pexp_constraint
              ({pexp_desc= Pexp_pack _}, {ptyp_desc= Ptyp_package _}) ->
              (None, xbody)
          | Pexp_constraint (exp, typ) ->
              ( Some
                  (fmt ": " $ fmt_core_type c (sub_typ ~ctx typ) $ fmt "@ ")
              , sub_exp ~ctx exp )
          | _ -> (None, xbody)
        in
        (xpat, xargs, fmt_cstr, xbody)
  in
  let indent =
    match xbody.ast with {pexp_desc= Pexp_fun _} -> 1 | _ -> 2
  in
  fmt_docstring c
    ~epi:(match doc with Some (_, true) -> fmt "@,@," | _ -> fmt "@,")
    doc
  $ Cmts.fmt_before c.cmts pvb_loc
  $ hvbox indent
      ( open_hovbox 2
      $ ( hovbox 4
            ( str keyword
            $ fmt_extension_suffix c ext
            $ fmt_attributes c ~key:"@" atrs (fmt "")
            $ fmt " " $ fmt_pattern c xpat $ fmt "@ " $ fmt_fun_args c xargs
            $ Option.call ~f:fmt_cstr )
        $ fmt "=" )
      $ fmt_body c xbody
      $ Cmts.fmt_after c.cmts pvb_loc
      $ (match in_ with Some in_ -> in_ indent | None -> Fn.const ())
      $ Option.call ~f:epi )

and fmt_module_binding c ?epi ~rec_flag ~first ctx pmb =
  let {pmb_name; pmb_expr; pmb_attributes} = pmb in
  let keyword =
    if first then if rec_flag then "module rec" else "module" else "and"
  in
  let me, mt =
    match pmb_expr.pmod_desc with
    | Pmod_constraint (me, mt) -> (me, Some (sub_mty ~ctx mt))
    | _ -> (pmb_expr, None)
  in
  let xargs, xbody, xmty = sugar_functor c ?mt (sub_mod ~ctx me) in
  fmt_module c ?epi keyword pmb_name xargs (Some xbody) true xmty
    (List.append pmb_attributes me.pmod_attributes)

(** Entry points *)

let fmt_signature s cmts c =
  let c = {source= s; cmts; conf= c} in
  fmt_signature c Top

let fmt_structure s cmts c =
  let c = {source= s; cmts; conf= c} in
  fmt_structure c Top<|MERGE_RESOLUTION|>--- conflicted
+++ resolved
@@ -628,13 +628,8 @@
   | Rtag ({txt; loc}, atrs, const, typs) ->
       let doc, atrs = doc_atrs atrs in
       hvbox 0
-<<<<<<< HEAD
-        ( Cmts.fmt c loc @@ (fmt "`" $ str txt)
-        $ fmt_attributes c ~pre:(fmt " ") ~key:"@" atrs (fmt "")
-=======
         ( Cmts.fmt c.cmts loc @@ (fmt "`" $ str txt)
-        $ fmt_attributes c (fmt " ") ~key:"@" atrs (fmt "")
->>>>>>> e7680b93
+        $ fmt_attributes c ~key:"@" atrs (fmt "")
         $ fmt_if (not (const && List.is_empty typs)) " of "
         $ fmt_if (const && not (List.is_empty typs)) " & "
         $ list typs "@ & " (sub_typ ~ctx >> fmt_core_type c)
@@ -1751,7 +1746,7 @@
   let pre = if List.is_empty pval_prim then "val" else "external" in
   let doc, atrs = doc_atrs pval_attributes in
   let doc_before =
-    match c.Conf.doc_comments with `Before -> true | `After -> false
+    match c.conf.doc_comments with `Before -> true | `After -> false
   in
   hvbox 0
     ( fmt_if_k doc_before (fmt_docstring c ~epi:(fmt "@\n") doc)
@@ -1762,14 +1757,9 @@
         $ fmt_core_type c (sub_typ ~ctx pval_type)
         $ list_fl pval_prim (fun ~first ~last:_ s ->
               fmt_if first "@ =" $ fmt " \"" $ str s $ fmt "\"" ) )
-<<<<<<< HEAD
     $ fmt_attributes c ~pre:(fmt "@;<2 2>") ~box:false ~key:"@@" atrs
         (fmt "")
-    $ fmt_docstring c ~pro:(fmt "@\n") doc )
-=======
-    $ fmt_attributes c (fmt "@;<2 2>") ~key:"@@" atrs (fmt "")
     $ fmt_if_k (not doc_before) (fmt_docstring c ~pro:(fmt "@\n") doc) )
->>>>>>> e7680b93
 
 and fmt_tydcl_params c ctx params =
   fmt_if_k
@@ -1878,15 +1868,9 @@
           $ fmt_constructor_arguments_result c ctx pcd_args pcd_res )
       $ fmt_if (Option.is_some doc) "@;<2 0>"
       $ fmt_docstring c doc
-<<<<<<< HEAD
       $ fmt_attributes c ~pre:(fmt " ") ~key:"@" atrs (fmt "") )
-  $ Cmts.fmt_after c ?pro:None ~epi:(fmt "@ ") loc
-  $ Cmts.fmt_after c ?pro:None ~epi:(fmt "@ ") pcd_loc
-=======
-      $ fmt_attributes c (fmt " ") ~key:"@" atrs (fmt "") )
   $ Cmts.fmt_after c.cmts ?pro:None ~epi:(fmt "@ ") loc
   $ Cmts.fmt_after c.cmts ?pro:None ~epi:(fmt "@ ") pcd_loc
->>>>>>> e7680b93
 
 and fmt_constructor_arguments c ctx pre args =
   match args with
@@ -2265,13 +2249,8 @@
         ; epi=
             Some
               ( Option.call ~f:epi_a $ fmt ")"
-<<<<<<< HEAD
               $ fmt_attributes c ~pre:(fmt " ") ~key:"@@" atrs (fmt "")
-              $ Cmts.fmt_after c pmod_loc ) }
-=======
-              $ fmt_attributes c (fmt " ") ~key:"@@" atrs (fmt "")
               $ Cmts.fmt_after c.cmts pmod_loc ) }
->>>>>>> e7680b93
       else
         { blk_a with
           opn= open_hvbox 2 $ opn_a
@@ -2282,13 +2261,8 @@
         ; epi=
             Some
               ( Option.call ~f:epi_a $ fmt ")"
-<<<<<<< HEAD
               $ fmt_attributes c ~pre:(fmt " ") ~key:"@@" atrs (fmt "")
-              $ Cmts.fmt_after c pmod_loc ) }
-=======
-              $ fmt_attributes c (fmt " ") ~key:"@@" atrs (fmt "")
               $ Cmts.fmt_after c.cmts pmod_loc ) }
->>>>>>> e7680b93
   | Pmod_apply (me_f, me_a) ->
       let doc, atrs = doc_atrs pmod_attributes in
       let { opn= opn_f
@@ -2322,13 +2296,8 @@
       ; cls= close_box $ cls_f $ cls_a
       ; epi=
           Some
-<<<<<<< HEAD
-            ( Cmts.fmt_after c pmod_loc
+            ( Cmts.fmt_after c.cmts pmod_loc
             $ fmt_attributes c ~pre:(fmt " ") ~key:"@@" atrs (fmt "") ) }
-=======
-            ( Cmts.fmt_after c.cmts pmod_loc
-            $ fmt_attributes c (fmt " ") ~key:"@@" atrs (fmt "") ) }
->>>>>>> e7680b93
   | Pmod_constraint (me, mt) ->
       let doc, atrs = doc_atrs pmod_attributes in
       let { opn= opn_e
@@ -2366,13 +2335,8 @@
       ; esp= fmt ""
       ; epi=
           Some
-<<<<<<< HEAD
-            ( Cmts.fmt_after c pmod_loc
+            ( Cmts.fmt_after c.cmts pmod_loc
             $ fmt_attributes c ~pre:(fmt " ") ~key:"@@" atrs (fmt "") ) }
-=======
-            ( Cmts.fmt_after c.cmts pmod_loc
-            $ fmt_attributes c (fmt " ") ~key:"@@" atrs (fmt "") ) }
->>>>>>> e7680b93
   | Pmod_functor ({txt}, mt, me) ->
       let txt = if String.equal "*" txt then "" else txt in
       let { opn= opn_t
