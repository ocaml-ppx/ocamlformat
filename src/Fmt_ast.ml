--- conflicted
+++ resolved
@@ -950,13 +950,9 @@
              $ list names "@ " (fun {txt; loc} ->
                    Cmts.fmt c.cmts loc @@ str txt ) ))
   in
-<<<<<<< HEAD
-  fmt_if_k (not (List.is_empty args)) (pro $ list args "@ " fmt_fun_arg)
-=======
   fmt_if_k
     (not (List.is_empty args))
-    (list args "@;" (fun x -> hovbox 0 (fmt_fun_arg x)) $ fmt "@ ")
->>>>>>> 7a8b0118
+    (pro $ list args "@;" (fun x -> hovbox 0 (fmt_fun_arg x)) $ fmt "@ ")
 
 and fmt_body c ({ast= body} as xbody) =
   let ctx = Exp body in
