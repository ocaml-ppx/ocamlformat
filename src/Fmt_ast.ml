(**********************************************************************
 *                                                                    *
 *                            OCamlFormat                             *
 *                                                                    *
 *  Copyright (c) 2017-present, Facebook, Inc.  All rights reserved.  *
 *                                                                    *
 *  This source code is licensed under the MIT license found in the   *
 *  LICENSE file in the root directory of this source tree.           *
 *                                                                    *
 **********************************************************************)

module Format = Format_

(** Format OCaml Ast *)

open Migrate_ast
open Asttypes
open Parsetree
open Ast
open Fmt

type c = {conf: Conf.t; source: Source.t; cmts: Cmts.t}

exception Formatting_disabled

(* Debug: catch and report failures at nearest enclosing Ast.t *)

let protect =
  let first = ref true in
  fun ast pp fs ->
    try pp fs with exc ->
      if !first then (
        let bt = Caml.Printexc.get_backtrace () in
        Format.pp_print_flush fs () ;
        Caml.Format.eprintf "@\nFAIL@\n%a@\n%s@." Ast.dump ast bt ;
        first := false ) ;
      raise exc

let rec sugar_arrow_typ c ({ast= typ} as xtyp) =
  let ctx = Typ typ in
  let {ptyp_desc; ptyp_loc} = typ in
  match ptyp_desc with
  | Ptyp_arrow (l, t1, t2) ->
      Cmts.relocate c.cmts ~src:ptyp_loc ~before:t1.ptyp_loc
        ~after:t2.ptyp_loc ;
      (l, sub_typ ~ctx t1) :: sugar_arrow_typ c (sub_typ ~ctx t2)
  | _ -> [(Nolabel, xtyp)]

let rec sugar_class_arrow_typ c ({ast= typ} as xtyp) =
  let ctx = Cty typ in
  let {pcty_desc; pcty_loc} = typ in
  match pcty_desc with
  | Pcty_arrow (l, t1, t2) ->
      Cmts.relocate c.cmts ~src:pcty_loc ~before:t1.ptyp_loc
        ~after:t2.pcty_loc ;
      (l, `core_type (sub_typ ~ctx t1))
      :: sugar_class_arrow_typ c (sub_cty ~ctx t2)
  | _ -> [(Nolabel, `class_type xtyp)]

let rec sugar_or_pat c ({ast= pat} as xpat) =
  let ctx = Pat pat in
  match pat with
  | {ppat_desc= Ppat_or (pat1, pat2); ppat_loc; ppat_attributes= []} ->
      Cmts.relocate c.cmts ~src:ppat_loc ~before:pat1.ppat_loc
        ~after:pat2.ppat_loc ;
      sugar_or_pat c (sub_pat ~ctx pat1)
      @ sugar_or_pat c (sub_pat ~ctx pat2)
  | _ -> [xpat]

type arg_kind =
  | Val of arg_label * pattern xt * expression xt option
  | Newtypes of string loc list

let sugar_fun c pat xexp =
  let rec sugar_fun_ ({ast= exp} as xexp) =
    let ctx = Exp exp in
    let {pexp_desc; pexp_loc} = exp in
    match pexp_desc with
    | Pexp_fun (label, default, pattern, body) ->
        Cmts.relocate c.cmts ~src:pexp_loc ~before:pattern.ppat_loc
          ~after:body.pexp_loc ;
        let xargs, xbody = sugar_fun_ (sub_exp ~ctx body) in
        ( Val
            ( label
            , sub_pat ~ctx pattern
            , Option.map default ~f:(sub_exp ~ctx) )
          :: xargs
        , xbody )
    | Pexp_newtype (name, body) ->
        Cmts.relocate c.cmts ~src:pexp_loc ~before:body.pexp_loc
          ~after:body.pexp_loc ;
        let xargs, xbody = sugar_fun_ (sub_exp ~ctx body) in
        let xargs =
          match xargs with
          | Newtypes names :: xargs -> Newtypes (name :: names) :: xargs
          | xargs -> Newtypes [name] :: xargs
        in
        (xargs, xbody)
    | _ -> ([], xexp)
  in
  match pat with
  | Some {ppat_desc= Ppat_any | Ppat_constraint _ | Ppat_constant _} ->
      ([], xexp)
  | Some {ppat_attributes} when not (List.is_empty ppat_attributes) ->
      ([], xexp)
  | _ -> sugar_fun_ xexp

let sugar_cl_fun c pat xexp =
  let rec sugar_fun_ ({ast= exp} as xexp) =
    let ctx = Cl exp in
    let {pcl_desc; pcl_loc} = exp in
    match pcl_desc with
    | Pcl_fun (label, default, pattern, body) ->
        Cmts.relocate c.cmts ~src:pcl_loc ~before:pattern.ppat_loc
          ~after:body.pcl_loc ;
        let xargs, xbody = sugar_fun_ (sub_cl ~ctx body) in
        ( Val
            ( label
            , sub_pat ~ctx pattern
            , Option.map default ~f:(sub_exp ~ctx) )
          :: xargs
        , xbody )
    | _ -> ([], xexp)
  in
  match pat with
  | Some {ppat_desc= Ppat_any | Ppat_constraint _} -> ([], xexp)
  | None | Some {ppat_attributes= []} -> sugar_fun_ xexp
  | _ -> ([], xexp)

let sugar_infix c prec xexp =
  let assoc = Option.value_map prec ~default:Non ~f:assoc_of_prec in
  let rec sugar_infix_ xop ((lbl, {ast= exp}) as xexp) =
    assert (Poly.(lbl = Nolabel)) ;
    let ctx = Exp exp in
    match (assoc, exp) with
    | Left, {pexp_desc= Pexp_apply (e0, [(l1, e1); (l2, e2)]); pexp_loc}
      when Poly.(prec = prec_ast (Exp exp)) ->
        let op_args1 = sugar_infix_ None (l1, sub_exp ~ctx e1) in
        let src = pexp_loc in
        let after = e2.pexp_loc in
        ( match op_args1 with
        | (Some {ast= {pexp_loc= before}}, _) :: _
         |(None, (_, {ast= {pexp_loc= before}}) :: _) :: _ ->
            Cmts.relocate c.cmts ~src ~before ~after
        | _ -> Cmts.relocate c.cmts ~src ~before:e0.pexp_loc ~after ) ;
        op_args1 @ [(Some (sub_exp ~ctx e0), [(l2, sub_exp ~ctx e2)])]
    | Right, {pexp_desc= Pexp_apply (e0, [(l1, e1); (l2, e2)]); pexp_loc}
      when Poly.(prec = prec_ast (Exp exp)) ->
        let op_args2 =
          sugar_infix_ (Some (sub_exp ~ctx e0)) (l2, sub_exp ~ctx e2)
        in
        let src = pexp_loc in
        let after = e1.pexp_loc in
        ( match List.last op_args2 with
        | Some (_, args2) -> (
          match List.last args2 with
          | Some (_, {ast= {pexp_loc= after}}) -> (
            match xop with
            | Some {ast} ->
                Cmts.relocate c.cmts ~src ~before:ast.pexp_loc ~after
            | None -> Cmts.relocate c.cmts ~src ~before:e1.pexp_loc ~after )
          | None ->
            match xop with
            | Some {ast} ->
                Cmts.relocate c.cmts ~src ~before:ast.pexp_loc ~after
            | None -> Cmts.relocate c.cmts ~src ~before:e1.pexp_loc ~after )
        | _ ->
          match xop with
          | Some {ast} ->
              Cmts.relocate c.cmts ~src ~before:ast.pexp_loc ~after
          | None -> Cmts.relocate c.cmts ~src ~before:e1.pexp_loc ~after ) ;
        (xop, [(l1, sub_exp ~ctx e1)]) :: op_args2
    | _ -> [(xop, [xexp])]
  in
  sugar_infix_ None (Nolabel, xexp)

let rec sugar_list_pat c pat =
  let ctx = Pat pat in
  let {ppat_desc; ppat_loc= src} = pat in
  match ppat_desc with
  | Ppat_construct ({txt= Lident "[]"; loc}, None) ->
      Cmts.relocate c.cmts ~src ~before:loc ~after:loc ;
      Some ([], Some loc)
  | Ppat_construct
      ( {txt= Lident "::"; loc}
      , Some {ppat_desc= Ppat_tuple [hd; tl]; ppat_loc; ppat_attributes= []}
      ) -> (
    match sugar_list_pat c tl with
    | Some (xtl, nil_loc) ->
        Some (([src; loc; ppat_loc], sub_pat ~ctx hd) :: xtl, nil_loc)
    | None -> None )
  | _ -> None

let sugar_list_exp c exp =
  let rec sugar_list_exp_ exp =
    let ctx = Exp exp in
    let {pexp_desc; pexp_loc= src} = exp in
    match pexp_desc with
    | Pexp_construct ({txt= Lident "[]"; loc}, None) ->
        Cmts.relocate c.cmts ~src ~before:loc ~after:loc ;
        Some ([], Some loc)
    | Pexp_construct
        ( {txt= Lident "::"; loc}
        , Some
            {pexp_desc= Pexp_tuple [hd; tl]; pexp_loc; pexp_attributes= []}
        ) -> (
      match sugar_list_exp_ tl with
      | Some (xtl, nil_loc) ->
          Some (([src; loc; pexp_loc], sub_exp ~ctx hd) :: xtl, nil_loc)
      | None -> None )
    | _ -> None
  in
  let r = sugar_list_exp_ exp in
  assert (Bool.equal (Option.is_some r) (is_sugared_list exp)) ;
  r

let sugar_infix_cons xexp =
  let rec sugar_infix_cons_ ({ast= exp} as xexp) =
    let ctx = Exp exp in
    let {pexp_desc; pexp_loc= l1} = exp in
    match pexp_desc with
    | Pexp_construct
        ( {txt= Lident "::"; loc= l2}
        , Some
            { pexp_desc= Pexp_tuple [hd; tl]
            ; pexp_loc= l3
            ; pexp_attributes= [] } ) -> (
      match sugar_infix_cons_ (sub_exp ~ctx tl) with xtl ->
        ([l1; l2; l3], sub_exp ~ctx hd) :: xtl )
    | _ -> [([], xexp)]
  in
  sugar_infix_cons_ xexp

let rec sugar_ite c ({ast= exp} as xexp) =
  let ctx = Exp exp in
  let {pexp_desc; pexp_loc; pexp_attributes} = exp in
  match pexp_desc with
  | Pexp_ifthenelse (cnd, thn, Some els) ->
      Cmts.relocate c.cmts ~src:pexp_loc ~before:cnd.pexp_loc
        ~after:els.pexp_loc ;
      (Some (sub_exp ~ctx cnd), sub_exp ~ctx thn, pexp_attributes)
      :: sugar_ite c (sub_exp ~ctx els)
  | Pexp_ifthenelse (cnd, thn, None) ->
      Cmts.relocate c.cmts ~src:pexp_loc ~before:cnd.pexp_loc
        ~after:thn.pexp_loc ;
      [(Some (sub_exp ~ctx cnd), sub_exp ~ctx thn, pexp_attributes)]
  | _ -> [(None, xexp, pexp_attributes)]

let sugar_sequence c width xexp =
  let rec sugar_sequence_ ({ast= exp} as xexp) =
    let ctx = Exp exp in
    let {pexp_desc; pexp_loc} = exp in
    match pexp_desc with
    | Pexp_sequence (e1, e2) ->
        Cmts.relocate c.cmts ~src:pexp_loc ~before:e1.pexp_loc
          ~after:e2.pexp_loc ;
        if Ast.exposed_right_exp Ast.Let_match e1 then
          [sub_exp ~ctx e1; sub_exp ~ctx e2]
        else
          List.append
            (sugar_sequence_ (sub_exp ~ctx e1))
            (sugar_sequence_ (sub_exp ~ctx e2))
    | _ -> [xexp]
  in
  List.group (sugar_sequence_ xexp) ~break:(fun xexp1 xexp2 ->
      not (is_simple c.conf width xexp1)
      || not (is_simple c.conf width xexp2) )

let rec sugar_functor_type c ~allow_attributes ({ast= mty} as xmty) =
  let ctx = Mty mty in
  match mty with
  | {pmty_desc= Pmty_functor (arg, arg_mty, body); pmty_loc; pmty_attributes}
    when match pmty_attributes with [] -> true | _ -> allow_attributes ->
      let arg =
        if String.equal "*" arg.txt then {arg with txt= ""} else arg
      in
      Cmts.relocate c.cmts ~src:pmty_loc ~before:arg.loc
        ~after:body.pmty_loc ;
      let body = sub_mty ~ctx body in
      let xargs, xbody =
        match pmty_attributes with
        | [] -> sugar_functor_type c ~allow_attributes body
        | _ -> ([], body)
      in
      ((arg, Option.map arg_mty ~f:(sub_mty ~ctx)) :: xargs, xbody)
  | _ -> ([], xmty)

let rec sugar_functor c ~allow_attributes ({ast= me} as xme) =
  let ctx = Mod me in
  match me with
  | {pmod_desc= Pmod_functor (arg, arg_mt, body); pmod_loc; pmod_attributes}
    when match pmod_attributes with [] -> true | _ -> allow_attributes ->
      let arg =
        if String.equal "*" arg.txt then {arg with txt= ""} else arg
      in
      Cmts.relocate c.cmts ~src:pmod_loc ~before:arg.loc
        ~after:body.pmod_loc ;
      let xarg_mt = Option.map arg_mt ~f:(sub_mty ~ctx) in
      let ctx = Mod body in
      let body = sub_mod ~ctx body in
      let xargs, xbody_me =
        match pmod_attributes with
        | [] -> sugar_functor c ~allow_attributes body
        | _ -> ([], body)
      in
      ((arg, xarg_mt) :: xargs, xbody_me)
  | _ -> ([], xme)

type block =
  { opn: Fmt.t
  ; pro: Fmt.t option
  ; psp: Fmt.t
  ; bdy: Fmt.t
  ; cls: Fmt.t
  ; esp: Fmt.t
  ; epi: Fmt.t option }

let empty =
  { opn= Fn.const ()
  ; pro= None
  ; psp= Fn.const ()
  ; bdy= Fn.const ()
  ; cls= Fn.const ()
  ; esp= Fn.const ()
  ; epi= None }

(* In several places, naked newlines (i.e. not "@\n") are used to avoid
   trailing space in open lines. *)
(* In several places, a break such as "@;<1000 0>" is used to force the
   enclosing box to break across multiple lines. *)

let rec fmt_longident (li: Longident.t) =
  match li with
  | Lident "~+" -> str "+"
  | Lident id -> str id
  | Ldot (li, id) ->
      cbox 0
        ( fmt_longident li $ fmt ".@,"
        $ wrap_if (is_symbol_id id) "( " " )" (str id) )
  | Lapply (li1, li2) ->
      cbox 0 (fmt_longident li1 $ wrap "(" ")" (fmt_longident li2))

let fmt_char_escaped c ~loc chr =
  match (c.conf.escape_chars, chr) with
  | `Hexadecimal, _ ->
      fun fs -> Format.fprintf fs "\\x%02x" (Char.to_int chr)
  | `Preserve, _ -> str (Source.char_literal c.source loc)
  | _, '\000'..'\128' -> str (Char.escaped chr)
  | `Decimal, _ -> str (Char.escaped chr)

let escape_string c str =
  match c.conf.escape_strings with
  | `Hexadecimal ->
      let buf = Bytes.create (4 * String.length str) in
      for i = 0 to String.length str - 1 do
        let src =
          Bytes.of_string (Printf.sprintf "\\x%02x" (Char.to_int str.[i]))
        in
        Bytes.blit ~dst:buf ~dst_pos:(i * 4) ~src ~src_pos:0 ~len:4
      done ;
      Bytes.to_string buf
  | `Preserve -> str
  | `Decimal ->
      let n = ref 0 in
      for i = 0 to String.length str - 1 do
        let l =
          match str.[i] with
          | '"' | '\\' | '\n' | '\t' | '\r' | '\b' -> 2
          | ' '..'~' -> 1
          | _ -> 4
        in
        n := !n + l
      done ;
      if !n = String.length str then str
      else
        let buf = Bytes.create !n in
        n := 0 ;
        let set c = Bytes.set buf !n c ; Int.incr n in
        for i = 0 to String.length str - 1 do
          let chr = str.[i] in
          match chr with
          | '"' | '\\' -> set '\\' ; set chr
          | '\n' -> set '\\' ; set 'n'
          | '\t' -> set '\\' ; set 't'
          | '\r' -> set '\\' ; set 'r'
          | '\b' -> set '\\' ; set 'b'
          | ' '..'~' -> set chr
          | _ ->
              let code = Char.to_int chr in
              set '\\' ;
              set (Char.of_int_exn (48 + (code / 100))) ;
              set (Char.of_int_exn (48 + (code / 10 % 10))) ;
              set (Char.of_int_exn (48 + (code % 10)))
        done ;
        Bytes.to_string buf

let fmt_constant c ~loc ?epi const =
  match const with
  | Pconst_integer (lit, suf) | Pconst_float (lit, suf) ->
      str lit $ opt suf char
  | Pconst_char x -> wrap "'" "'" @@ fmt_char_escaped ~loc c x
  | Pconst_string (s, Some delim) ->
      str ("{" ^ delim ^ "|") $ str s $ str ("|" ^ delim ^ "}")
  | Pconst_string (s, None) ->
      let fmt_line s =
        match c.conf.break_string_literals with
        | `Wrap ->
            let words = String.split (escape_string c s) ~on:' ' in
            hovbox_if
              (match words with [] | [_] -> false | _ -> true)
              0
              (list_pn words (fun ?prev:_ curr ?next ->
                   str curr
                   $
                   match (curr, next) with
                   | _, Some "" -> str " "
                   | _, Some _ -> pre_break 1 " \\" 0
                   | _ -> fmt "" ))
        | _ -> str (escape_string c s)
      in
      let fmt_lines lines =
        hvbox 1
          ( str "\""
          $ list_pn lines (fun ?prev curr ?next ->
                let drop = function ' ' -> true | _ -> false in
                let line =
                  if Option.is_none prev then curr
                  else String.lstrip ~drop curr
                in
                fmt_line line
                $ opt next (fun next ->
                      let spc =
                        match
                          String.lfindi next ~f:(fun _ c -> not (drop c))
                        with
                        | Some 0 -> ""
                        | Some i ->
                            escape_string c (String.sub next ~pos:0 ~len:i)
                        | None -> escape_string c next
                      in
                      fmt "\\n"
                      $ fmt_if_k
                          (not (String.is_empty next))
                          (str spc $ pre_break 0 "\\" 0) ) )
          $ str "\"" $ Option.call ~f:epi )
      in
      let s =
        match (c.conf.break_string_literals, c.conf.escape_strings) with
        | `Never, `Preserve -> Source.string_literal c.source `Preserve loc
        | (`Newlines | `Wrap), `Preserve ->
            Source.string_literal c.source `Normalize_nl loc
        | _ -> s
      in
      match c.conf.break_string_literals with
      | `Newlines | `Wrap -> fmt_lines (String.split ~on:'\n' s)
      | `Never -> str "\"" $ fmt_line s $ str "\""

let fmt_variance = function
  | Covariant -> fmt "+"
  | Contravariant -> fmt "-"
  | Invariant -> fmt ""

let doc_atrs atrs =
  let doc, rev_atrs =
    List.fold atrs ~init:(None, []) ~f:(fun (doc, rev_atrs) atr ->
        match (doc, atr) with
        | ( None
          , ( {txt= ("ocaml.doc" | "ocaml.text") as txt}
            , PStr
                [ { pstr_desc=
                      Pstr_eval
                        ( { pexp_desc=
                              Pexp_constant (Pconst_string (doc, None))
                          ; pexp_loc= loc
                          ; pexp_attributes= [] }
                        , [] ) } ] ) ) ->
            (Some ({txt= doc; loc}, String.equal "ocaml.text" txt), rev_atrs)
        | _ -> (doc, atr :: rev_atrs) )
  in
  (doc, List.rev rev_atrs)

let fmt_docstring c ?pro ?epi doc =
  opt doc (fun (({txt; loc} as doc), floating) ->
      let epi =
        match epi with
        | Some _ -> epi
        | None when floating -> Some (fmt "@,")
        | None -> None
      in
      fmt_if_k
        (not (Cmts.doc_is_dup c.cmts doc))
        ( Cmts.fmt c.cmts loc
        @@ vbox_if (Option.is_none pro) 0
             ( Option.call ~f:pro $ fmt "(**"
             $ (if c.conf.wrap_comments then fill_text else str) txt
             $ fmt "*)" $ Option.call ~f:epi ) ) )

let fmt_extension_suffix c ext =
  opt ext (fun {txt; loc} -> str "%" $ Cmts.fmt c.cmts loc (str txt))

let field_alias (li1: Longident.t) (li2: Longident.t) =
  match (li1, li2) with
  | Ldot (_, x), Lident y -> String.equal x y
  | _ -> Poly.equal li1 li2

let rec fmt_attribute c pre = function
  | ( {txt= ("ocaml.doc" | "ocaml.text") as txt}
    , PStr
        [ { pstr_desc=
              Pstr_eval
                ( { pexp_desc= Pexp_constant (Pconst_string (doc, None))
                  ; pexp_attributes= [] }
                , [] ) } ] ) ->
      fmt_or (String.equal txt "ocaml.text") "@ " " "
      $ fmt "(**" $ str doc $ fmt "*)"
  | {txt; loc}, pld ->
      let protect_token =
        match pld with PTyp t -> exposed_right_typ t | _ -> false
      in
      Cmts.fmt c.cmts loc
      @@ hvbox 2
           (wrap "[" "]"
              ( str pre $ str txt
              $ fmt_payload c (Pld pld) pld
              $ fmt_if protect_token " " ))

and fmt_extension c ctx key (({txt} as ext), pld) =
  match (pld, ctx) with
  | PStr [({pstr_desc= Pstr_value _; _} as si)], (Pld _ | Str _ | Top) ->
      fmt_structure_item c ~sep:"" ~last:true ~ext (sub_str ~ctx si)
  | _ ->
      let protect_token =
        match pld with PTyp t -> exposed_right_typ t | _ -> false
      in
      wrap "[" "]"
        ( str key $ str txt $ fmt_payload c ctx pld
        $ fmt_if protect_token " " )

and fmt_attributes c ?(pre= fmt "") ?(suf= fmt "") ?(box= true) ~key attrs =
  let split = List.length attrs > 1 in
  let box = split && box in
  hvbox_if box 0
    (list_fl attrs (fun ~first ~last atr ->
         fmt_or_k first
           (pre $ open_hvbox 0)
           (fmt_or_k split (fmt "@;<1 0>") (fmt "@ "))
         $ fmt_attribute c key atr
         $ fmt_if_k last (close_box $ suf) ))

and fmt_payload c ctx pld =
  protect (Pld pld)
  @@
  match pld with
  | PStr mex ->
      fmt_if (not (List.is_empty mex)) "@ " $ fmt_structure c ctx mex
  | PSig mty -> fmt "@ : " $ fmt_signature c ctx mty
  | PTyp typ -> fmt "@ : " $ fmt_core_type c (sub_typ ~ctx typ)
  | PPat (pat, exp) ->
      fmt "@ ? "
      $ fmt_pattern c (sub_pat ~ctx pat)
      $ opt exp (fun exp ->
            fmt " when " $ fmt_expression c (sub_exp ~ctx exp) )

and fmt_core_type c ?(box= true) ?pro ({ast= typ} as xtyp) =
  protect (Typ typ)
  @@
  let {ptyp_desc; ptyp_attributes; ptyp_loc} = typ in
  ( match (ptyp_desc, pro) with
  | Ptyp_arrow _, Some _ when c.conf.ocp_indent_compat -> fmt "@,"
  | _, Some pro -> str pro $ fmt "@ "
  | _ -> fmt "" )
  $
  let doc, atrs = doc_atrs ptyp_attributes in
  Cmts.fmt c.cmts ptyp_loc
  @@ ( if List.is_empty atrs then Fn.id
     else fun k -> wrap "(" ")" (k $ fmt_attributes c ~key:"@" atrs) )
  @@
  let parens = parenze_typ xtyp in
  ( hvbox_if box 0
  @@ wrap_if
       (match typ.ptyp_desc with Ptyp_tuple _ -> false | _ -> parens)
       "(" ")"
  @@
  let ctx = Typ typ in
  match ptyp_desc with
  | Ptyp_alias (typ, txt) ->
      hvbox 0 (fmt_core_type c (sub_typ ~ctx typ) $ fmt "@ as@ '" $ str txt)
  | Ptyp_any -> fmt "_"
  | Ptyp_arrow _ ->
      let arg_label lbl =
        match lbl with
        | Nolabel -> fmt ""
        | Labelled l -> str l $ fmt ":"
        | Optional l -> fmt "?" $ str l $ fmt ":"
      in
      let xt1N = sugar_arrow_typ c xtyp in
      hvbox_if box 0
        ( ( match pro with
          | Some pro when c.conf.ocp_indent_compat ->
              str pro
              $ fits_breaks " "
                  (String.make (Int.max 1 (3 - String.length pro)) ' ')
          | _ -> fits_breaks "" "   " )
        $ list xt1N "@;<1 0>-> " (fun (lI, xtI) ->
              hvbox 0 (arg_label lI $ fmt_core_type c xtI) ) )
  | Ptyp_constr ({txt; loc}, []) -> Cmts.fmt c.cmts loc @@ fmt_longident txt
  | Ptyp_constr ({txt; loc}, [t1]) ->
      Cmts.fmt c.cmts loc @@ fmt_core_type c (sub_typ ~ctx t1)
      $ fmt "@ " $ fmt_longident txt
  | Ptyp_constr ({txt; loc}, t1N) ->
      Cmts.fmt c.cmts loc
      @@ wrap_fits_breaks "(" ")"
           (list t1N "@,, " (sub_typ ~ctx >> fmt_core_type c))
      $ fmt "@ " $ fmt_longident txt
  | Ptyp_extension ext -> hvbox 2 (fmt_extension c ctx "%" ext)
  | Ptyp_package pty -> hvbox 0 (fmt "module@ " $ fmt_package_type c ctx pty)
  | Ptyp_poly ([], _) ->
      impossible "produced by the parser, handled elsewhere"
  | Ptyp_poly (a1N, t) ->
      hovbox_if box 0
        ( list a1N "@ " (fun {txt} -> fmt "'" $ str txt)
        $ fmt ".@ "
        $ fmt_core_type c ~box:false (sub_typ ~ctx t) )
  | Ptyp_tuple typs ->
      hvbox 0
        (wrap_fits_breaks_if parens "(" ")"
           (list typs "@ * " (sub_typ ~ctx >> fmt_core_type c)))
  | Ptyp_var s -> fmt "'" $ str s
  | Ptyp_variant (rfs, flag, lbls) ->
      let row_fields rfs = list rfs "@ | " (fmt_row_field c ctx) in
      let protect_token =
        match List.last rfs with
        | None -> false
        | Some (Rinherit _) -> false
        | Some (Rtag (_, _, _, l)) ->
          match List.last l with
          | None -> false
          | Some x -> exposed_right_typ x
      in
      hvbox 0
        ( fits_breaks "[" "["
        $ ( match (flag, lbls, rfs) with
          | Closed, None, [Rinherit _] -> fmt " | " $ row_fields rfs
          | Closed, None, _ -> fits_breaks "" " " $ row_fields rfs
          | Open, None, _ -> fmt "> " $ row_fields rfs
          | Closed, Some [], _ -> fmt "< " $ row_fields rfs
          | Closed, Some ls, _ ->
              fmt "< " $ row_fields rfs $ fmt " > "
              $ list ls "@ " (fmt "`" >$ str)
          | Open, Some _, _ -> impossible "not produced by parser" )
        $ fits_breaks (if protect_token then " ]" else "]") "@ ]" )
  | Ptyp_object ([], Open) -> fmt "< .. >"
  | Ptyp_object ([], Closed) -> fmt "< >"
  | Ptyp_object (fields, closedness) ->
      hvbox 0
        (wrap "< " " >"
           ( list fields "@ ; " (function
               | Otag (lab_loc, attrs, typ) ->
                   (* label loc * attributes * core_type -> object_field *)
                   let doc, atrs = doc_atrs attrs in
                   let fmt_cmts = Cmts.fmt c.cmts lab_loc.loc in
                   fmt_cmts
                   @@ hvbox 4
                        ( hvbox 2
                            ( Cmts.fmt c.cmts lab_loc.loc @@ str lab_loc.txt
                            $ fmt ":@ "
                            $ fmt_core_type c (sub_typ ~ctx typ) )
                        $ fmt_docstring c ~pro:(fmt "@;<2 0>") doc
                        $ fmt_attributes c ~pre:(fmt " ") ~key:"@" atrs )
               | Oinherit typ -> fmt_core_type c (sub_typ ~ctx typ) )
           $ fmt_if Poly.(closedness = Open) "@ ; .." ))
  | Ptyp_class ({txt; loc}, []) ->
      Cmts.fmt c.cmts loc @@ str "#" $ fmt_longident txt
  | Ptyp_class ({txt; loc}, [t1]) ->
      Cmts.fmt c.cmts loc @@ fmt_core_type c (sub_typ ~ctx t1)
      $ fmt "@ " $ str "#" $ fmt_longident txt
  | Ptyp_class ({txt; loc}, t1N) ->
      Cmts.fmt c.cmts loc
      @@ wrap_fits_breaks "(" ")"
           (list t1N "@,, " (sub_typ ~ctx >> fmt_core_type c))
      $ fmt "@ " $ str "#" $ fmt_longident txt )
  $ fmt_docstring c ~pro:(fmt "@ ") doc

and fmt_package_type c ctx ({txt}, cnstrs) =
  fmt_longident txt
  $ fmt_if (not (List.is_empty cnstrs)) "@;<1 2>"
  $ hvbox 0
      (list_fl cnstrs (fun ~first ~last:_ ({txt}, typ) ->
           fmt_or first "with type " "@;<1 1>and type "
           $ fmt_longident txt $ fmt " = "
           $ fmt_core_type c (sub_typ ~ctx typ) ))

and fmt_row_field c ctx = function
  | Rtag ({txt; loc}, atrs, const, typs) ->
      let doc, atrs = doc_atrs atrs in
      hvbox 0
        ( Cmts.fmt c.cmts loc @@ (fmt "`" $ str txt)
        $ fmt_if (not (const && List.is_empty typs)) " of "
        $ fmt_if (const && not (List.is_empty typs)) " & "
        $ list typs "@ & " (sub_typ ~ctx >> fmt_core_type c)
        $ fmt_attributes c ~key:"@" atrs
        $ fmt_docstring c ~pro:(fmt "@;<2 0>") doc )
  | Rinherit typ -> fmt_core_type c (sub_typ ~ctx typ)

and fmt_pattern c ?pro ?parens ({ctx= ctx0; ast= pat} as xpat) =
  protect (Pat pat)
  @@
  let ctx = Pat pat in
  let {ppat_desc; ppat_attributes; ppat_loc} = pat in
  let parens = match parens with Some b -> b | None -> parenze_pat xpat in
  let spc = break_unless_newline 1 0 in
  ( match ppat_desc with
  | Ppat_or _ -> Fn.id
  | Ppat_construct ({txt; loc}, _) when Poly.(txt <> Longident.Lident "::") ->
      fun k ->
        Cmts.fmt c.cmts ~pro:spc ppat_loc
        @@ Cmts.fmt c.cmts ~pro:spc loc
        @@ (Option.call ~f:pro $ k)
  | _ ->
      fun k -> Cmts.fmt c.cmts ~pro:spc ppat_loc @@ (Option.call ~f:pro $ k)
  )
  @@ ( if List.is_empty ppat_attributes then Fn.id
     else fun k ->
       wrap "(" ")" (k $ fmt_attributes c ~key:"@" ppat_attributes) )
  @@
  match ppat_desc with
  | Ppat_any -> fmt "_"
  | Ppat_var {txt; loc} ->
      Cmts.fmt c.cmts loc @@ wrap_if (is_symbol_id txt) "( " " )" (str txt)
  | Ppat_alias (pat, {txt}) ->
      let paren_pat =
        match pat.ppat_desc with
        | Ppat_or _ | Ppat_tuple _ -> Some true
        | _ -> None
      in
      hovbox 0
        (wrap_fits_breaks_if parens "(" ")"
           ( fmt_pattern c ?parens:paren_pat (sub_pat ~ctx pat)
           $ fmt "@ as@ "
           $ wrap_if (is_symbol_id txt) "( " " )" (str txt) ))
  | Ppat_constant const -> fmt_constant c ~loc:ppat_loc const
  | Ppat_interval (l, u) -> (
      (* we need to reconstruct locations for both side of the interval *)
      let toks =
        Source.tokens_at c.source ppat_loc ~filter:(function
          | Parser.CHAR _ | Parser.DOTDOT -> true
          | _ -> false )
      in
      match toks with
      | [(Parser.CHAR _, loc1); (Parser.DOTDOT, _); (Parser.CHAR _, loc2)] ->
          fmt_constant ~loc:loc1 c l $ fmt ".." $ fmt_constant ~loc:loc2 c u
      | _ ->
          impossible
            "Ppat_interval is only produced by the sequence of 3 tokens: \
             CHAR-DOTDOT-CHAR " )
  | Ppat_tuple pats ->
      hvbox 0
        (wrap_if_breaks "( " "@ )"
           (wrap_if_fits_and parens "(" ")"
              (list pats "@,, " (sub_pat ~ctx >> fmt_pattern c))))
  | Ppat_construct ({txt}, None) -> fmt_longident txt
  | Ppat_construct
      ( {txt= Lident "::"}
      , Some {ppat_desc= Ppat_tuple pats; ppat_attributes= []} ) -> (
    match sugar_list_pat c pat with
    | Some (loc_xpats, nil_loc) ->
        hvbox 0
          (wrap_fits_breaks "[" "]"
             ( list loc_xpats "@,; " (fun (locs, xpat) ->
                   Cmts.fmt_list c.cmts locs @@ fmt_pattern c xpat )
             $ opt nil_loc (fun loc ->
                   Cmts.fmt c.cmts ~pro:(fmt " ") ~epi:(fmt "") loc
                   @@ fmt "" ) ))
    | None ->
        hvbox 0
          (wrap_if parens "(" ")"
             (list pats "@ :: " (sub_pat ~ctx >> fmt_pattern c))) )
  | Ppat_construct ({txt}, Some pat) ->
      cbox 2
        (wrap_if parens "(" ")"
           (fmt_longident txt $ fmt "@ " $ fmt_pattern c (sub_pat ~ctx pat)))
  | Ppat_variant (lbl, None) -> fmt "`" $ str lbl
  | Ppat_variant (lbl, Some pat) ->
      cbox 2
        (wrap_if parens "(" ")"
           (fmt "`" $ str lbl $ fmt "@ " $ fmt_pattern c (sub_pat ~ctx pat)))
  | Ppat_record (flds, closed_flag) ->
      let fmt_field ({txt; loc}, pat) =
        let {ppat_desc; ppat_loc} = pat in
        hvbox 0
          ( Cmts.fmt c.cmts loc @@ Cmts.fmt c.cmts ppat_loc
          @@
          match ppat_desc with
          | Ppat_var {txt= txt'} when field_alias txt (Longident.parse txt') ->
              cbox 2 (fmt_longident txt)
          | Ppat_constraint ({ppat_desc= Ppat_var {txt= txt'; _}}, t)
            when field_alias txt (Longident.parse txt') ->
              cbox 2
                ( fmt_longident txt $ fmt " : "
                $ fmt_core_type c (sub_typ ~ctx:(Pat pat) t) )
          | _ ->
              cbox 2
                ( fmt_longident txt $ fmt "=@ "
                $ cbox 0 (fmt_pattern c (sub_pat ~ctx pat)) ) )
      in
      hvbox 0
        (wrap_fits_breaks "{" "}"
           ( list flds "@,; " fmt_field
           $ fmt_if Poly.(closed_flag = Open) "; _" ))
  | Ppat_array pats ->
      hvbox 0
        (wrap_fits_breaks "[|" "|]"
           (list pats "@,; " (sub_pat ~ctx >> fmt_pattern c)))
  | Ppat_or _ ->
      let nested =
        match ctx0 with
        | Pat {ppat_desc= Ppat_or _} -> true
        | Pat _ -> false
        | _ -> true
      in
      let xpats = sugar_or_pat c xpat in
      let pro0 =
        Option.call ~f:pro
        $ fits_breaks
            (if parens then "(" else "")
            (if nested then "" else "( ")
      in
      let proI =
        match ctx0 with
        | Exp {pexp_desc= Pexp_function _ | Pexp_match _ | Pexp_try _}
          when not c.conf.sparse ->
            or_newline "| " " |"
        | _ -> break_unless_newline 1 0 $ fmt "| "
      in
      let is_simple {ppat_desc} =
        match ppat_desc with
        | Ppat_any | Ppat_constant _ | Ppat_var _
         |Ppat_variant (_, (None | Some {ppat_desc= Ppat_any}))
         |Ppat_construct (_, (None | Some {ppat_desc= Ppat_any})) ->
            true
        | _ -> false
      in
      hvbox 0
        ( list_fl
            (List.group xpats ~break:(fun {ast= p1} {ast= p2} ->
                 c.conf.sparse || not (is_simple p1) || not (is_simple p2)
             ))
            (fun ~first:first_grp ~last:_ xpat_grp ->
              list_fl xpat_grp (fun ~first ~last xpat ->
                  let pro =
                    if first_grp && first then pro0 $ open_hovbox (-2)
                    else if first then proI $ open_hovbox (-2)
                    else proI
                  in
                  fmt_pattern c ~pro xpat $ fmt_if_k last close_box ) )
        $ fits_breaks
            (if parens then ")" else "")
            (if nested then "" else "@;<1 2>)") )
  | Ppat_constraint
      ( {ppat_desc= Ppat_unpack {txt}; ppat_attributes= []}
      , ({ptyp_desc= Ptyp_package pty; ptyp_attributes= []} as typ) ) ->
      let ctx = Typ typ in
      wrap_if parens "(" ")"
        ( fmt "module " $ str txt $ fmt "@;<1 2>: "
        $ fmt_package_type c ctx pty )
  | Ppat_constraint (pat, typ) ->
      hvbox 2
        (wrap_if parens "(" ")"
           ( fmt_pattern c (sub_pat ~ctx pat)
           $ ( match ctx0 with
             | Exp {pexp_desc= Pexp_let _} -> fmt "@ : "
             | _ -> fmt ":@ " )
           $ fmt_core_type c (sub_typ ~ctx typ) ))
  | Ppat_type {txt} -> fmt "#" $ fmt_longident txt
  | Ppat_lazy pat ->
      cbox 2
        (wrap_if parens "(" ")"
           (fmt "lazy@ " $ fmt_pattern c (sub_pat ~ctx pat)))
  | Ppat_unpack {txt} ->
      wrap_fits_breaks_if parens "(" ")" (fmt "module@ " $ str txt)
  | Ppat_exception pat ->
      cbox 2
        (wrap_if parens "(" ")"
           (fmt "exception@ " $ fmt_pattern c (sub_pat ~ctx pat)))
  | Ppat_extension ext -> hvbox 2 (fmt_extension c ctx "%" ext)
  | Ppat_open ({txt}, pat) ->
      cbox 0
        ( fmt_longident txt $ fmt ".("
        $ fmt_pattern c (sub_pat ~ctx pat)
        $ fmt ")" )

and fmt_fun_args c ?(pro= fmt "") args =
  let fmt_fun_arg = function
    | Val (Nolabel, xpat, None) -> fmt_pattern c xpat
    | Val
        ( Labelled l
        , ( { ast=
                { ppat_desc=
                    ( Ppat_var {txt; loc}
                    | Ppat_constraint
                        ( { ppat_desc= Ppat_var {txt; loc}
                          ; ppat_attributes= [] }
                        , _ ) )
                ; ppat_attributes= [] } } as xpat )
        , None )
      when String.equal l txt ->
        Cmts.fmt c.cmts loc @@ cbox 0 (fmt "~" $ fmt_pattern c xpat)
    | Val (Labelled l, xpat, None) ->
        cbox 0 (fmt "~" $ str l $ fmt ":" $ fmt_pattern c xpat)
    | Val
        ( Optional l
        , ( { ast=
                { ppat_desc=
                    ( Ppat_var {txt; loc}
                    | Ppat_constraint
                        ( { ppat_desc= Ppat_var {txt; loc}
                          ; ppat_attributes= [] }
                        , _ ) )
                ; ppat_attributes= [] } } as xpat )
        , None )
      when String.equal l txt ->
        Cmts.fmt c.cmts loc @@ cbox 0 (fmt "?" $ fmt_pattern c xpat)
    | Val
        ( Optional l
        , {ast= {ppat_desc= Ppat_var {txt; loc}; ppat_attributes= []}}
        , None )
      when String.equal l txt ->
        Cmts.fmt c.cmts loc @@ cbox 0 (fmt "?" $ str l)
    | Val (Optional l, xpat, None) ->
        cbox 0 (fmt "?" $ str l $ fmt ":" $ fmt_pattern c xpat)
    | Val
        ( Optional l
        , {ast= {ppat_desc= Ppat_var {txt; loc}; ppat_attributes= []}}
        , Some xexp )
      when String.equal l txt ->
        Cmts.fmt c.cmts loc
        @@ cbox 0
             (fmt "?(" $ str l $ fmt "= " $ fmt_expression c xexp $ fmt ")")
    | Val (Optional l, xpat, Some xexp) ->
        cbox 0
          ( fmt "?" $ str l $ fmt ":(" $ fmt_pattern c xpat $ fmt " = "
          $ fmt_expression c xexp $ fmt ")" )
    | Val ((Labelled _ | Nolabel), _, Some _) ->
        impossible "not accepted by parser"
    | Newtypes [] -> impossible "not accepted by parser"
    | Newtypes names ->
        cbox 0
          (wrap "(" ")"
             ( fmt "type "
             $ list names "@ " (fun {txt; loc} ->
                   Cmts.fmt c.cmts loc @@ str txt ) ))
  in
  fmt_if_k
    (not (List.is_empty args))
    (pro $ list args "@;" (fun x -> hovbox 0 (fmt_fun_arg x)) $ fmt "@ ")

and fmt_body c ({ast= body} as xbody) =
  let ctx = Exp body in
  match body with
  | {pexp_desc= Pexp_function cs; pexp_attributes} ->
      fmt "@ function"
      $ fmt_attributes c ~key:"@" pexp_attributes
      $ close_box $ fmt "@ " $ fmt_cases c ctx cs
  | _ ->
      close_box $ fmt "@ " $ fmt_expression c ~eol:(fmt "@;<1000 0>") xbody

and fmt_expression c ?(box= true) ?epi ?eol ?parens ?ext ({ast= exp} as xexp)
  =
  protect (Exp exp)
  @@
  let {pexp_desc; pexp_loc; pexp_attributes} = exp in
  let fmt_cmts = Cmts.fmt c.cmts ?eol pexp_loc in
  let fmt_atrs = fmt_attributes c ~pre:(fmt " ") ~key:"@" pexp_attributes in
  let parens = match parens with Some b -> b | None -> parenze_exp xexp in
  let width xe =
    String.length
      (Format.asprintf "%t" (Cmts.preserve (fun () -> fmt_expression c xe)))
  in
  let fmt_label lbl sep =
    match lbl with
    | Nolabel -> fmt ""
    | Labelled l -> fmt "~" $ str l $ fmt sep
    | Optional l -> fmt "?" $ str l $ fmt sep
  in
  let fmt_label_arg ?(box= box) ?epi ?parens (lbl, ({ast= arg} as xarg)) =
    match (lbl, arg.pexp_desc) with
    | (Labelled l | Optional l), Pexp_ident {txt= Lident i; loc}
      when String.equal l i ->
        Cmts.fmt c.cmts loc
        @@ Cmts.fmt c.cmts ?eol arg.pexp_loc
        @@ fmt_label lbl ""
    | _ ->
        hvbox_if box 2
          (fmt_label lbl ":@," $ fmt_expression c ~box ?epi ?parens xarg)
  in
  let fmt_op_args op_args =
    let fmt_arg ~last_op ~first:_ ~last lbl_xarg =
      let _, ({ast= arg} as xarg) = lbl_xarg in
      let parens =
        (not last_op && exposed_right_exp Ast.Non_apply arg)
        || parenze_exp xarg
      in
      fmt_label_arg
        ?box:
          ( match (snd lbl_xarg).ast.pexp_desc with
          | Pexp_fun _ | Pexp_function _ -> Some (not last)
          | _ -> None )
        ~parens lbl_xarg
      $ fmt_if (not last) "@ "
    in
    let fmt_args ~last_op xargs = list_fl xargs (fmt_arg ~last_op) in
    let fmt_op_args ~first ~last (fmt_op, xargs) =
      let is_not_indented exp =
        match exp.pexp_desc with
        | Pexp_ifthenelse _ | Pexp_let _ | Pexp_letexception _
         |Pexp_letmodule _ | Pexp_match _ | Pexp_newtype _ | Pexp_open _
         |Pexp_sequence _ | Pexp_try _ ->
            true
        | _ -> false
      in
      let final_break =
        match xargs with
        | (_, {ast= a0}) :: _ -> last && is_not_indented a0
        | _ -> false
      in
      hvbox 0
        ( fmt_op
        $ (if final_break then fmt "@ " else fmt_if (not first) " ")
        $ hovbox_if (not last) 2 (fmt_args ~last_op:last xargs) )
      $ fmt_if_k (not last) (break 0 0)
    in
    let is_nested_diff_prec_infix_ops =
      let infix_prec ast =
        match ast with
        | Exp {pexp_desc= Pexp_apply (e, _)} when is_infix e -> prec_ast ast
        | Exp
            ( { pexp_desc=
                  Pexp_construct
                    ({txt= Lident "::"}, Some {pexp_desc= Pexp_tuple [_; _]})
              } as exp )
          when not (is_sugared_list exp) ->
            prec_ast ast
        | _ -> None
      in
      (* Make the precedence explicit for infix operators *)
      match (infix_prec xexp.ctx, infix_prec (Exp xexp.ast)) with
      | Some (InfixOp0 | ColonEqual), _ | _, Some (InfixOp0 | ColonEqual) ->
          (* special case for refs update and all InfixOp0 to reduce parens
             noise *)
          false
      | None, _ | _, None -> false
      | Some p1, Some p2 -> Poly.(p1 <> p2)
    in
    let parens_or_nested = parens || is_nested_diff_prec_infix_ops in
    let fmt_op_arg_group ~first:first_grp ~last:last_grp args =
      list_fl args (fun ~first ~last (fmt_cmts, op_args) ->
          let very_first = first_grp && first in
          let very_last = last_grp && last in
          fmt_if_k very_first
            (fits_breaks_if parens_or_nested "("
               (if parens then "( " else ""))
          $ fmt_cmts
          $ fmt_if_k first
              (open_hovbox (if first_grp && parens then -2 else 0))
          $ fmt_op_args ~first:very_first op_args ~last:very_last
          $ fmt_if_k last close_box
          $ fmt_or_k very_last
              (fits_breaks_if parens_or_nested ")"
                 (if parens then "@ )" else ""))
              (break_unless_newline 1 0) )
    in
    let op_args_grouped =
      match c.conf.break_infix with
      | `Wrap ->
          List.group op_args ~break:(fun (_, (_, args1)) (_, (_, args2)) ->
              let exists_not_simple args =
                List.exists args ~f:(fun (_, arg) ->
                    not (is_simple c.conf width arg) )
              in
              exists_not_simple args1 || exists_not_simple args2 )
      | `Fit_or_vertical -> List.map ~f:(fun x -> [x]) op_args
    in
    hvbox 0 (list_fl op_args_grouped fmt_op_arg_group $ fmt_atrs)
  in
  let ctx = Exp exp in
  let fmt_args_grouped e0 a1N =
    list_fl
      (List.group ((Nolabel, e0) :: a1N) ~break:(fun (_, a1) (_, a2) ->
           not (is_simple c.conf width (sub_exp ~ctx a1))
           || not (is_simple c.conf width (sub_exp ~ctx a2)) ))
      (fun ~first:first_grp ~last:last_grp args ->
        list_pn args (fun ?prev (lbl, arg) ?next ->
            let ({ast} as xarg) = sub_exp ~ctx arg in
            let openbox =
              fmt_if_k (Option.is_none prev)
                (open_hovbox (if first_grp then 2 else 0))
            in
            let consecutive_prefix_ops =
              is_prefix ast
              &&
              match next with
              | Some (_, {pexp_desc= Pexp_apply (op, _)}) -> is_prefix op
              | _ -> false
            in
            let spc =
              consecutive_prefix_ops
              || ( not (is_prefix ast)
                 || (Option.is_none next && not last_grp) )
                 && (not last_grp || Option.is_some next)
            in
            openbox
            $ hovbox 2
                (fmt_label_arg
                   ?box:
                     ( match ast.pexp_desc with
                     | Pexp_fun _ | Pexp_function _ -> Some false
                     | _ -> None )
                   ?epi:
                     ( match (lbl, next) with
                     | _, None -> None
                     | Nolabel, _ -> Some (fits_breaks "" "@;<1000 -1>")
                     | _ -> Some (fits_breaks "" "@;<1000 -3>") )
                   (lbl, xarg))
            $ fmt_if_k (Option.is_none next) close_box
            $ fmt_if_k spc (break_unless_newline 1 0) ) )
  in
  hvbox_if box 0 @@ fmt_cmts
  @@
  match pexp_desc with
  | Pexp_apply (_, []) -> impossible "not produced by parser"
  | Pexp_sequence
      ( { pexp_desc=
            Pexp_extension
              ( {txt}
              , PStr
                  [ ( { pstr_desc=
                          Pstr_eval
                            (({pexp_desc= Pexp_fun _; _} as call_fun), []); _
                      } as pld ) ] ) }
      , e2 ) ->
      let xargs, xbody =
        sugar_fun c None (sub_exp ~ctx:(Str pld) call_fun)
      in
      hvbox 0
        (wrap_if parens "(" ")"
           ( hvbox 2
               (wrap "[" "]"
                  ( str "%"
                  $ hovbox 2
                      ( str txt $ fmt " "
                      $ (fmt "fun " $ fmt_fun_args c xargs $ fmt "@ ->") )
                  $ fmt "@ " $ fmt_expression c xbody ))
           $ fmt "@ ;@ "
           $ list
               (sugar_sequence c width (sub_exp ~ctx e2))
               " ;@;<1000 0>"
               (fun grp -> list grp " ;@ " (fmt_expression c)) ))
  | Pexp_apply
      ( {pexp_desc= Pexp_ident {txt= Lident "|>"}; pexp_attributes= []}
      , [ (Nolabel, e0)
        ; ( Nolabel
          , { pexp_desc=
                Pexp_extension
                  ( {txt}
                  , PStr
                      [ ( { pstr_desc=
                              Pstr_eval
                                ( ({pexp_desc= Pexp_fun _; _} as retn_fun)
                                , [] ); _ } as pld ) ] ) } ) ] ) ->
      let xargs, xbody =
        sugar_fun c None (sub_exp ~ctx:(Str pld) retn_fun)
      in
      hvbox 0
        (wrap_fits_breaks_if parens "(" ")"
           ( fmt_expression c (sub_exp ~ctx e0)
           $ fmt "@\n|>@\n"
           $ hvbox 2
               (wrap "[" "]"
                  ( str "%"
                  $ hovbox 2
                      ( str txt $ fmt " "
                      $ (fmt "fun " $ fmt_fun_args c xargs $ fmt "@ ->") )
                  $ fmt "@ " $ fmt_expression c xbody )) ))
  | Pexp_apply
      ( { pexp_desc= Pexp_ident {txt= Ldot (Lident "Array", "get")}
        ; pexp_attributes= [] }
      , [(Nolabel, s); (Nolabel, i)] ) ->
      wrap_if parens "(" ")"
        ( fmt_expression c (sub_exp ~ctx s)
        $ fmt ".("
        $ fmt_expression c (sub_exp ~ctx i)
        $ fmt ")" )
  | Pexp_apply
      ( { pexp_desc= Pexp_ident {txt= Ldot (Lident "String", "get")}
        ; pexp_attributes= [] }
      , [(Nolabel, s); (Nolabel, i)] ) ->
      wrap_if parens "(" ")"
        ( fmt_expression c (sub_exp ~ctx s)
        $ fmt ".["
        $ fmt_expression c (sub_exp ~ctx i)
        $ fmt "]" )
  | Pexp_apply
      ( { pexp_desc= Pexp_ident {txt= Ldot (Lident "Array", "set")}
        ; pexp_attributes= [] }
      , [(Nolabel, s); (Nolabel, i); (Nolabel, e)] ) ->
      wrap_if parens "(" ")"
        ( fmt_expression c (sub_exp ~ctx s)
        $ fmt ".("
        $ fmt_expression c (sub_exp ~ctx i)
        $ fmt ")@ <- "
        $ fmt_expression c (sub_exp ~ctx e) )
  | Pexp_apply
      ( { pexp_desc= Pexp_ident {txt= Ldot (Lident "String", "set")}
        ; pexp_attributes= [] }
      , [(Nolabel, s); (Nolabel, i); (Nolabel, e)] ) ->
      wrap_if parens "(" ")"
        ( fmt_expression c (sub_exp ~ctx s)
        $ fmt ".["
        $ fmt_expression c (sub_exp ~ctx i)
        $ fmt "]@ <- "
        $ fmt_expression c (sub_exp ~ctx e) )
  | Pexp_apply
      ( {pexp_desc= Pexp_ident {txt= Lident ":="}; pexp_attributes= []}
      , [(Nolabel, r); (Nolabel, v)] )
    when is_simple c.conf width (sub_exp ~ctx r) ->
      wrap_if parens "(" ")"
        (hovbox 0
           ( fmt_expression c (sub_exp ~ctx r)
           $ fmt " :=@;<1 2>"
           $ hvbox 2 (fmt_expression c (sub_exp ~ctx v)) ))
  | Pexp_apply
      ( { pexp_desc= Pexp_ident {txt= Lident "~-"}
        ; pexp_loc
        ; pexp_attributes= [] }
      , [(Nolabel, e1)] ) ->
      let spc =
        match e1 with
        | {pexp_desc= Pexp_apply (op, _)} when is_prefix op -> fmt "@ "
        | _ -> fmt ""
      in
      wrap_if parens "(" ")"
        ( Cmts.fmt c.cmts pexp_loc
        @@ hvbox 2 (str "-" $ spc $ fmt_expression c (sub_exp ~ctx e1)) )
      $ fmt_atrs
  | Pexp_apply
      ( ( { pexp_desc= Pexp_ident {txt= Lident maybe_hash}
          ; pexp_attributes= [] } as op )
      , [(Nolabel, l); (Nolabel, ({pexp_desc= Pexp_ident _} as r))] )
    when String.is_prefix ~prefix:"#" maybe_hash ->
      wrap_if parens "(" ")"
        ( fmt_expression c (sub_exp ~ctx l)
        $ fmt_expression c (sub_exp ~ctx op)
        $ fmt_expression c (sub_exp ~ctx r) )
  | Pexp_apply
      ( {pexp_desc= Pexp_ident {txt= Lident id}}
      , (Nolabel, _) :: (Nolabel, _) :: _ )
    when is_infix_id id ->
      let op_args = sugar_infix c (prec_ast (Exp exp)) xexp in
      fmt_op_args
        (List.map op_args ~f:(fun (op, args) ->
             match op with
             | Some ({ast= {pexp_loc}} as op) ->
                 (* side effects of Cmts.fmt_before before fmt_expression is
                    important *)
                 let fmt_cmts = Cmts.fmt_before c.cmts pexp_loc in
                 let fmt_op = fmt_expression c op in
                 (fmt_cmts, (fmt_op, args))
             | None -> (fmt "", (fmt "", args)) ))
  | Pexp_apply
      ( {pexp_desc= Pexp_ident {txt= Lident id}}
      , (Nolabel, l) :: (Nolabel, i) :: _ )
    when Option.is_some (index_op_get id) -> (
    match index_op_get id with
    | Some (s, opn, cls) ->
        wrap_if parens "(" ")"
          ( fmt_expression c (sub_exp ~ctx l)
          $ str (Printf.sprintf "%s%c" s opn)
          $ fmt_expression c (sub_exp ~ctx i)
          $ str (Printf.sprintf "%c" cls) )
    | None -> impossible "previous match" )
  | Pexp_apply
      ( {pexp_desc= Pexp_ident {txt= Lident id}}
      , (Nolabel, l) :: (Nolabel, i) :: (Nolabel, e) :: _ )
    when Option.is_some (index_op_set id) -> (
    match index_op_set id with
    | Some (s, opn, cls) ->
        wrap_if parens "(" ")"
          ( fmt_expression c (sub_exp ~ctx l)
          $ str (Printf.sprintf "%s%c" s opn)
          $ fmt_expression c (sub_exp ~ctx i)
          $ str (Printf.sprintf "%c" cls)
          $ fmt "@ <- "
          $ fmt_expression c (sub_exp ~ctx e) )
    | None -> impossible "previous match" )
  | Pexp_apply (e0, a1N) when is_infix e0 ->
      hvbox 2
        ( wrap_fits_breaks_if parens "(" ")" (fmt_args_grouped e0 a1N)
        $ fmt_atrs )
  | Pexp_apply (e0, e1N1) -> (
    match List.rev e1N1 with
    | (lbl, ({pexp_desc= Pexp_fun _; pexp_loc} as eN1)) :: rev_e1N
      when List.for_all rev_e1N ~f:(fun (_, eI) ->
               is_simple c.conf (fun _ -> 0) (sub_exp ~ctx eI) ) ->
        let e1N = List.rev rev_e1N in
        (* side effects of Cmts.fmt c.cmts before sugar_fun is important *)
        let fmt_cmts = Cmts.fmt c.cmts pexp_loc in
        let xargs, xbody = sugar_fun c None (sub_exp ~ctx eN1) in
        hvbox 0
          ( wrap_if parens "(" ")"
              (hovbox 0
                 ( hovbox 2
                     ( hovbox 2
                         ( fmt_args_grouped e0 e1N $ fmt "@ "
                         $ fmt_label lbl ":@,"
                         $ fmt_cmts
                           @@ hvbox 0
                                ( fmt "(fun " $ fmt_fun_args c xargs
                                $ fmt "@ ->" ) )
                     $ fmt "@;<1 2>"
                     $ fmt_expression c
                         ?box:
                           ( match xbody.ast.pexp_desc with
                           | Pexp_fun _ | Pexp_function _ -> Some false
                           | _ -> None )
                         xbody )
                 $ fits_breaks ")" "@ )" ))
          $ fmt_atrs )
    | ( lbl
      , ({pexp_desc= Pexp_function [{pc_lhs; pc_guard= None; pc_rhs}]} as eN)
      )
      :: rev_e1N
      when List.for_all rev_e1N ~f:(fun (_, eI) ->
               is_simple c.conf (fun _ -> 0) (sub_exp ~ctx eI) ) ->
        let e1N = List.rev rev_e1N in
        let ctx = Exp eN in
        hvbox 2
          ( wrap_if parens "(" ")"
              (hovbox 4
                 ( fmt_args_grouped e0 e1N $ fmt "@ " $ fmt_label lbl ":@,"
                 $ fmt "(function"
                 $ fmt_attributes c ~pre:(fmt " ") ~key:"@"
                     eN.pexp_attributes
                 $ fmt "@ "
                 $ hvbox 0
                     ( fmt_pattern c ~pro:(if_newline "| ")
                         (sub_pat ~ctx pc_lhs)
                     $ fmt "@ ->" )
                 $ fmt "@ "
                 $ cbox 0 (fmt_expression c (sub_exp ~ctx pc_rhs))
                 $ fits_breaks ")" " )" ))
          $ fmt_atrs )
    | (lbl, ({pexp_desc= Pexp_function cs} as eN)) :: rev_e1N
      when List.for_all rev_e1N ~f:(fun (_, eI) ->
               is_simple c.conf (fun _ -> 0) (sub_exp ~ctx eI) ) ->
        let e1N = List.rev rev_e1N in
        let ctx'' = Exp eN in
        hvbox 2
          ( wrap_if parens "(" ")"
              ( hovbox 2
                  ( fmt_args_grouped e0 e1N $ fmt "@ " $ fmt_label lbl ":@,"
                  $ fmt "(function"
                  $ fmt_attributes c ~pre:(fmt " ") ~key:"@"
                      eN.pexp_attributes )
              $ fmt "@ " $ fmt_cases c ctx'' cs $ fits_breaks ")" " )" )
          $ fmt_atrs )
    | _ ->
        wrap_if parens "(" ")"
          (hvbox 2 (fmt_args_grouped e0 e1N1) $ fmt_atrs) )
  | Pexp_array e1N ->
      hvbox 0
        ( wrap_fits_breaks "[|" "|]"
            (list e1N "@,; " (sub_exp ~ctx >> fmt_expression c))
        $ fmt_atrs )
  | Pexp_assert e0 ->
      let paren_body = parenze_exp (sub_exp ~ctx e0) in
      hovbox 0
        ( hovbox 0
            ( hvbox 2
                (wrap_if parens "(" ")"
                   ( fmt_or paren_body "assert (@," "assert@ "
                   $ fmt_expression c ~parens:false (sub_exp ~ctx e0) ))
            $ fmt "@," $ fmt_atrs )
        $ fits_breaks_if paren_body ")" "@ )" )
  | Pexp_constant const ->
      wrap_if parens "(" ")" (fmt_constant c ~loc:pexp_loc ?epi const)
      $ fmt_atrs
  | Pexp_constraint
      ( {pexp_desc= Pexp_pack me; pexp_attributes= []}
      , {ptyp_desc= Ptyp_package pty; ptyp_attributes= []} ) ->
      let {opn; pro; psp; bdy; cls; esp; epi} =
        fmt_module_expr c (sub_mod ~ctx me)
      in
      opn
      $ wrap_fits_breaks "(" ")"
          ( fmt "module " $ Option.call ~f:pro $ psp $ bdy $ cls $ esp
          $ Option.call ~f:epi $ fmt "@ : "
          $ fmt_package_type c ctx pty )
      $ fmt_atrs
  | Pexp_constraint (e, t) ->
      wrap_fits_breaks "(" ")"
        ( fmt_expression c (sub_exp ~ctx e)
        $ fmt "@ : "
        $ fmt_core_type c (sub_typ ~ctx t) )
      $ fmt_atrs
  | Pexp_construct
      ( {txt= Lident "::"}
      , Some {pexp_desc= Pexp_tuple [_; _]; pexp_attributes= []} ) -> (
    match sugar_list_exp c exp with
    | Some (loc_xes, nil_loc) ->
        hvbox 0
          (wrap_fits_breaks "[" "]"
             ( list loc_xes "@,; " (fun (locs, xexp) ->
                   Cmts.fmt_list c.cmts ~eol:(fmt "@;<1 2>") locs
                   @@ fmt_expression c xexp )
             $ opt nil_loc (fun loc ->
                   Cmts.fmt c.cmts ~pro:(fmt "@ ") ~epi:(fmt "") loc
                   @@ fmt "" ) ))
    | None ->
        let loc_args = sugar_infix_cons xexp in
        fmt_op_args
          (List.mapi loc_args ~f:(fun i (locs, arg) ->
               let fmt_cmts =
                 match locs with
                 | [] -> fmt ""
                 | locs -> list locs "" (Cmts.fmt_before c.cmts)
               in
               let fmt_op = match i with 0 -> fmt "" | _ -> fmt "::" in
               (fmt_cmts, (fmt_op, [(Nolabel, arg)])) )) )
  | Pexp_construct ({txt; loc}, args) ->
      Cmts.fmt c.cmts loc
      @@ wrap_if parens "(" ")"
           (hvbox 2
              ( fmt_longident txt
              $ opt args (fun arg ->
                    fmt "@ " $ fmt_expression c (sub_exp ~ctx arg) ) ))
      $ fmt_atrs
  | Pexp_variant (s, arg) ->
      hvbox 2
        ( wrap_if parens "(" ")"
            ( fmt "`" $ str s
            $ opt arg (fmt "@ " >$ (sub_exp ~ctx >> fmt_expression c)) )
        $ fmt_atrs )
  | Pexp_field (exp, {txt}) ->
      hvbox 2
        ( wrap_if parens "(" ")"
            ( fmt_expression c (sub_exp ~ctx exp)
            $ fmt "@,." $ fmt_longident txt )
        $ fmt_atrs )
  | Pexp_newtype _ | Pexp_fun _ ->
      let xargs, xbody = sugar_fun c None xexp in
      hvbox_if box
        (if Option.is_none eol then 2 else 1)
        ( fmt_if parens "("
        $ ( open_hovbox 2
          $ ( hovbox 4
                ( fmt "fun "
                $ fmt_attributes c ~key:"@" pexp_attributes ~suf:(fmt " ")
                $ fmt_fun_args c xargs $ fmt "@ " )
            $ fmt "->" )
          $ fmt_body c xbody )
        $ fits_breaks_if parens ")" "@ )" )
  | Pexp_function cs ->
      wrap_if parens "(" ")"
        ( hvbox 2
            (fmt "function" $ fmt_attributes c ~key:"@" pexp_attributes)
        $ fmt "@ "
        $ hvbox 0 (fmt_cases c ctx cs) )
  | Pexp_ident {txt; loc} ->
      let wrap =
        if is_symbol exp then wrap_if parens "( " " )"
        else wrap_if parens "(" ")"
      in
      Cmts.fmt c.cmts loc @@ wrap (fmt_longident txt $ fmt_atrs)
  | Pexp_ifthenelse _ ->
      let cnd_exps = sugar_ite c xexp in
      hvbox 0
        (wrap_fits_breaks_if parens "(" ")"
           (list_fl cnd_exps
              (fun ~first ~last (xcnd, xbch, pexp_attributes) ->
                let parens_bch = parenze_exp xbch in
                match c.conf.if_then_else with
                | `Compact ->
                    hovbox 0
                      ( hovbox
                          (if first && parens then 0 else 2)
                          ( ( match xcnd with
                            | Some xcnd ->
                                hvbox
                                  (if parens then -2 else 0)
                                  ( hvbox
                                      (if parens then 0 else 2)
                                      ( fmt_if (not first) "else "
                                      $ fmt "if"
                                      $ fmt_if_k first
                                          (fmt_extension_suffix c ext)
                                      $ fmt_attributes c ~pre:(fmt " ")
                                          ~key:"@" pexp_attributes
                                      $ fmt "@ " $ fmt_expression c xcnd )
                                  $ fmt "@ then" )
                            | None -> fmt "else" )
                          $ fmt_if parens_bch " (" $ fmt "@ "
                          $ fmt_expression c ~box:false ~parens:false xbch
                          )
                      $ fmt_if parens_bch " )" )
                    $ fmt_if (not last) "@ "
                | `Keyword_first ->
                    opt xcnd (fun xcnd ->
                        hvbox 2
                          ( fmt_or_k first
                              (fmt "if" $ fmt_extension_suffix c ext)
                              (fmt "else if")
                          $ fmt_attributes c ~pre:(fmt " ") ~key:"@"
                              pexp_attributes
                          $ str " " $ fmt_expression c xcnd )
                        $ fmt "@ " )
                    $ hvbox 2
                        ( fmt_or (Option.is_some xcnd) "then" "else"
                        $ fmt_if parens_bch " (" $ fmt "@ "
                        $ fmt_expression c ~box:false ~parens:false xbch
                        $ fmt_if parens_bch " )" )
                    $ fmt_if (not last) "@ " )))
  | Pexp_let (rec_flag, bindings, body) ->
      wrap_if
        (parens || not (List.is_empty pexp_attributes))
        "(" ")"
        (vbox 0
           ( hvbox 0
               (list_fl bindings (fun ~first ~last binding ->
                    fmt_value_binding c ~rec_flag ~first
                      ?ext:(if first then ext else None)
                      ctx binding
                      ~in_:(fun indent ->
                        fmt_if_k last (break 1 (-indent) $ fmt "in") )
                    $ fmt_if (not last) "@ " ))
           $ fmt "@;<1000 0>"
           $ hvbox 0 (fmt_expression c (sub_exp ~ctx body)) ))
      $ fmt_atrs
  | Pexp_letexception (ext_cstr, exp) ->
      hvbox 0
        ( wrap_if
            (parens || not (List.is_empty pexp_attributes))
            "(" ")"
            ( hvbox 0
                ( fmt_exception ~pre:(fmt "let exception@ ") c (fmt ": ")
                    ctx ext_cstr
                $ fmt "@ in" )
            $ fmt "@;<1000 0>"
            $ fmt_expression c (sub_exp ~ctx exp) )
        $ fmt_atrs )
  | Pexp_letmodule (name, pmod, exp) ->
      let {pmod_desc= _; pmod_attributes} = pmod in
      let keyword = fmt "let module" $ fmt_extension_suffix c ext in
      let xargs, xbody =
        sugar_functor c ~allow_attributes:false (sub_mod ~ctx pmod)
      in
      let xbody, xmty =
        match xbody.ast with
        | { pmod_desc= Pmod_constraint (body_me, body_mt)
          ; pmod_loc
          ; pmod_attributes= [] } ->
            Cmts.relocate c.cmts ~src:pmod_loc ~before:body_me.pmod_loc
              ~after:body_mt.pmty_loc ;
            (sub_mod ~ctx body_me, Some (sub_mty ~ctx body_mt))
        | _ -> (xbody, None)
      in
      hvbox 0
        ( wrap_if
            (parens || not (List.is_empty pexp_attributes))
            "(" ")"
            ( hvbox 2
                ( fmt_module c keyword name xargs (Some xbody) true xmty
                    (List.append pmod_attributes pmod.pmod_attributes)
                $ fmt " in" )
            $ fmt "@;<1000 0>"
            $ fmt_expression c (sub_exp ~ctx exp) )
        $ fmt_atrs )
  | Pexp_open (flag, {txt; loc}, e0) ->
      let override = Poly.(flag = Override) in
      let force_break_if =
        match e0.pexp_desc with
        | Pexp_let _ | Pexp_extension _ | Pexp_letexception _
         |Pexp_letmodule _ | Pexp_open _ ->
            true
        | _ -> override
      in
      let force_fit_if =
        match xexp.ctx with
        | Exp {pexp_desc= Pexp_apply _ | Pexp_construct _} ->
            not force_break_if
        | _ -> false
      in
      let fits_breaks = fits_breaks ~force_fit_if ~force_break_if
      and fits_breaks_if = fits_breaks_if ~force_fit_if ~force_break_if in
      let opn, cls =
        let can_skip_parens =
          match e0.pexp_desc with
          | Pexp_array _ | Pexp_constraint _ | Pexp_record _ -> true
          | Pexp_tuple _ -> Poly.(c.conf.parens_tuple = `Always)
          | _ ->
            match sugar_list_exp c e0 with Some _ -> true | None -> false
        in
        if can_skip_parens then (".", "") else (".(", ")")
      in
      hvbox 0
        ( Cmts.fmt c.cmts loc @@ fits_breaks_if parens "" "("
        $ fits_breaks "" (if override then "let open! " else "let open ")
        $ fmt_longident txt $ fits_breaks opn " in"
        $ fmt_or_k force_fit_if (fmt "@;<0 2>")
            (fits_breaks "" "@;<1000 0>")
        $ fmt_expression c (sub_exp ~ctx e0)
        $ fits_breaks cls ""
        $ fits_breaks_if parens "" ")"
        $ fmt_atrs )
  | Pexp_match (e0, cs) | Pexp_try (e0, cs) -> (
      let keyword =
        match exp.pexp_desc with
        | Pexp_match _ -> "match"
        | Pexp_try _ -> "try"
        | _ -> impossible "previous match"
      in
      match cs with
      | []
       |_ :: _ :: _
       |[ { pc_lhs=
              {ppat_desc= Ppat_or _ | Ppat_alias ({ppat_desc= Ppat_or _}, _)}
          } ] ->
          hvbox 0
            (wrap_fits_breaks_if parens "(" ")"
               ( hvbox 0
                   ( str keyword
                   $ fmt_extension_suffix c ext
                   $ fmt_attributes c ~key:"@" pexp_attributes
                   $ fmt "@;<1 2>"
                   $ fmt_expression c (sub_exp ~ctx e0)
                   $ fmt "@ with" )
               $ fmt "@ " $ fmt_cases c ctx cs ))
      | [{pc_lhs; pc_guard; pc_rhs}] ->
          wrap_fits_breaks_if parens "(" ")"
            (hovbox 2
               ( hvbox 0
                   ( str keyword
                   $ fmt_extension_suffix c ext
                   $ fmt_attributes c ~key:"@" pexp_attributes
                   $ hvbox 0
                       (fmt "@;<1 -1>" $ fmt_expression c (sub_exp ~ctx e0))
                   $ fmt "@," )
               $ fmt "@;<0 -2>"
               $ hvbox 0
                   ( break_unless_newline 1 0 $ fmt "with@ "
                   $ hvbox 0
                       ( fmt_pattern c ~pro:(if_newline "| ")
                           (sub_pat ~ctx pc_lhs)
                       $ opt pc_guard (fun g ->
                             fmt "@ when "
                             $ fmt_expression c (sub_exp ~ctx g) ) )
                   $ fmt "@ ->" )
               $ fmt "@ "
               $ cbox 0 (fmt_expression c (sub_exp ~ctx pc_rhs)) )) )
  | Pexp_pack me ->
      let {opn; pro; psp; bdy; cls; esp; epi} =
        fmt_module_expr c (sub_mod ~ctx me)
      in
      opn
      $ wrap_fits_breaks "(" ")"
          ( fmt "module " $ Option.call ~f:pro $ psp $ bdy $ cls $ esp
          $ Option.call ~f:epi )
      $ fmt_atrs
  | Pexp_record (flds, default) ->
      let fmt_field ({txt; loc}, f) =
        Cmts.fmt c.cmts loc
        @@
        match f.pexp_desc with
        | Pexp_ident {txt= txt'; loc} when field_alias txt txt' ->
            Cmts.fmt c.cmts loc @@ cbox 2 (fmt_longident txt)
        | Pexp_constraint
            (({pexp_desc= Pexp_ident {txt= txt'; loc}} as e), t)
          when field_alias txt txt' ->
            Cmts.fmt c.cmts loc @@ fmt_expression c (sub_exp ~ctx:(Exp f) e)
            $ fmt " : "
            $ fmt_core_type c (sub_typ ~ctx:(Exp f) t)
        | _ ->
            cbox 2
              ( fmt_longident txt $ fmt "=@ "
              $ cbox 0 (fmt_expression c (sub_exp ~ctx f)) )
      in
      hvbox 0
        ( wrap_fits_breaks "{" "}"
            (hovbox (-2)
               ( opt default (fun d ->
                     hvbox 2
                       (fmt_expression c (sub_exp ~ctx d) $ fmt "@;<1 -2>")
                 )
               $ ( fmt_if (Option.is_some default) "with@;<1 2>"
                 $ hvbox (-2) (list flds "@,; " fmt_field) ) ))
        $ fmt_atrs )
  | Pexp_sequence (e1, e2) when Option.is_some ext ->
      let parens1 =
        match e1.pexp_desc with Pexp_sequence _ -> Some true | _ -> None
      in
      hvbox 0
        (hvbox_if parens 2
           ( wrap_fits_breaks_if parens "(" ")"
               ( fmt_expression c ?parens:parens1 (sub_exp ~ctx e1)
               $ fmt " ;"
               $ fmt_extension_suffix c ext
               $ fmt "@ "
               $ fmt_expression c (sub_exp ~ctx e2) )
           $ fmt_atrs ))
  | Pexp_sequence _ ->
      hvbox 0
        (hvbox_if parens 2
           ( wrap_fits_breaks_if parens "(" ")"
               (list (sugar_sequence c width xexp) " ;@;<1000 0>"
                  (fun grp -> list grp " ;@ " (fmt_expression c) ))
           $ fmt_atrs ))
  | Pexp_setfield (e1, {txt}, e2) ->
      hvbox 0
        ( wrap_fits_breaks_if parens "(" ")"
            ( fmt_expression c (sub_exp ~ctx e1)
            $ fmt "." $ fmt_longident txt $ fmt "@ <- "
            $ fmt_expression c (sub_exp ~ctx e2) )
        $ fmt_atrs )
  | Pexp_tuple es ->
      let parens =
        match xexp.ctx with
        | Str {pstr_desc= Pstr_eval _} -> false
        | _ -> parens || Poly.(c.conf.parens_tuple = `Always)
      in
      let no_parens_if_break =
        match xexp.ctx with
        | Exp {pexp_desc= Pexp_extension _} -> true
        | Pld _ -> true
        | Str {pstr_desc= Pstr_eval _} -> true
        | _ -> false
      in
      let wrap =
        if parens then wrap_fits_breaks "(" ")"
        else if no_parens_if_break then Fn.id
        else wrap_if_breaks "( " "@ )"
      in
      hvbox 0
        (wrap (list es "@,, " (sub_exp ~ctx >> fmt_expression c)) $ fmt_atrs)
  | Pexp_lazy e ->
      hvbox 2
        ( wrap_fits_breaks_if parens "(" ")"
            (fmt "lazy@ " $ fmt_expression c (sub_exp ~ctx e))
        $ fmt_atrs )
  | Pexp_extension
      ( ext
      , PStr
          [ ( { pstr_desc=
                  Pstr_eval
                    ( ( { pexp_desc=
                            ( Pexp_while _ | Pexp_for _ | Pexp_match _
                            | Pexp_try _ | Pexp_let _ | Pexp_ifthenelse _
                            | Pexp_sequence _ | Pexp_new _
                            | Pexp_letmodule _ | Pexp_object _ )
                        ; pexp_attributes= [] } as e1 )
                    , _ ) } as str ) ] ) ->
      hvbox 0
        ( fmt_expression c ~box ?eol ~parens ~ext (sub_exp ~ctx:(Str str) e1)
        $ fmt_atrs )
  | Pexp_extension ext -> hvbox 2 (fmt_extension c ctx "%" ext) $ fmt_atrs
  | Pexp_for (p1, e1, e2, dir, e3) ->
      hvbox 0
        (wrap_fits_breaks_if parens "(" ")"
           (hovbox 0
              ( hvbox 2
                  ( hvbox 0
                      ( fmt "for"
                      $ fmt_extension_suffix c ext
                      $ fmt "@;<1 2>"
                      $ hovbox 0
                          ( fmt_pattern c (sub_pat ~ctx p1)
                          $ fmt "@ =@;<1 2>"
                          $ fmt_expression c (sub_exp ~ctx e1)
                          $ fmt
                              ( if Poly.(dir = Upto) then "@ to "
                              else "@ downto " )
                          $ fmt_expression c (sub_exp ~ctx e2) )
                      $ fmt "@;do" )
                  $ fmt "@;<1000 0>"
                  $ fmt_expression c (sub_exp ~ctx e3) )
              $ fmt "@;<1000 0>done" )))
      $ fmt_atrs
  | Pexp_coerce (e1, t1, t2) ->
      hvbox 2
        ( wrap_fits_breaks "(" ")"
            ( fmt_expression c (sub_exp ~ctx e1)
            $ opt t1 (fmt "@ : " >$ (sub_typ ~ctx >> fmt_core_type c))
            $ fmt "@ :> "
            $ fmt_core_type c (sub_typ ~ctx t2) )
        $ fmt_atrs )
  | Pexp_while (e1, e2) ->
      hvbox 0
        ( wrap_fits_breaks_if parens "(" ")"
            (hovbox 0
               ( hvbox 2
                   ( hvbox 0
                       ( fmt "while"
                       $ fmt_extension_suffix c ext
                       $ fmt "@;<1 2>"
                       $ fmt_expression c (sub_exp ~ctx e1)
                       $ fmt "@;do" )
                   $ fmt "@;<1000 0>"
                   $ fmt_expression c (sub_exp ~ctx e2) )
               $ fmt "@;<1000 0>done" ))
        $ fmt_atrs )
  | Pexp_unreachable -> fmt "."
  | Pexp_send (exp, {txt; loc}) ->
      Cmts.fmt c.cmts loc
      @@ hvbox 2
           ( wrap_if parens "(" ")"
               (fmt_expression c (sub_exp ~ctx exp) $ fmt "@,#" $ str txt)
           $ fmt_atrs )
  | Pexp_new {txt; loc} ->
      Cmts.fmt c.cmts loc
      @@ hvbox 2
           ( wrap_if parens "(" ")"
               ( fmt "new"
               $ fmt_extension_suffix c ext
               $ fmt "@ " $ fmt_longident txt )
           $ fmt_atrs )
  | Pexp_object {pcstr_self; pcstr_fields} ->
      fmt_class_structure c ~ctx ~parens ?ext pcstr_self pcstr_fields
      $ fmt_atrs
  | Pexp_override l ->
      let field_alias (x: string) (li: Longident.t) =
        match li with Lident y -> String.equal x y | _ -> false
      in
      let field ({txt; loc}, f) =
        match f.pexp_desc with
        | Pexp_ident {txt= txt'; loc} when field_alias txt txt' ->
            Cmts.fmt c.cmts ~eol:(fmt "") loc @@ fmt_longident txt'
        | Pexp_constraint
            (({pexp_desc= Pexp_ident {txt= txt'; loc}} as e), t)
          when field_alias txt txt' ->
            Cmts.fmt c.cmts ~eol:(fmt "") loc
            @@ fmt_expression c (sub_exp ~ctx:(Exp f) e)
            $ fmt " : "
            $ fmt_core_type c (sub_typ ~ctx:(Exp f) t)
        | _ ->
            Cmts.fmt c.cmts ~eol:(fmt "") loc @@ str txt
            $ fmt " = "
            $ fmt_expression c (sub_exp ~ctx f)
      in
      hvbox 0
        ( wrap "{<" ">}"
            (list_fl l (fun ~first ~last:_ f ->
                 fmt_if_k (not first) (fmt "; ")
                 $ fits_breaks "" " "
                 $ hvbox 0 (field f)
                 $ fmt "@," ))
        $ fmt_atrs )
  | Pexp_setinstvar (name, expr) ->
      hvbox 0
        (wrap_fits_breaks_if parens "(" ")"
           ( str name.txt $ fmt " <-@;<1 2>"
           $ hvbox 2 (fmt_expression c (sub_exp ~ctx expr)) ))
  | Pexp_poly _ ->
      impossible "only used for methods, handled during method formatting"

and fmt_class_structure c ~ctx ~parens ?ext self_ fields =
  let self_ =
    match self_ with {ppat_desc= Ppat_any} -> None | s -> Some s
  in
  hvbox 0
    (wrap_if parens "(" ")"
       ( hvbox 2
           ( hvbox 0
               ( fmt "object"
               $ fmt_extension_suffix c ext
               $ opt self_ (fun self_ ->
                     fmt "@;"
                     $ wrap "(" ")" (fmt_pattern c (sub_pat ~ctx self_)) )
               )
           $ fmt_if Poly.(fields <> []) "@;<1000 0>"
           $ hvbox 0
               (list fields "@\n" (fun cf -> fmt_class_field c ctx cf)) )
       $ fmt_or_k Poly.(fields <> []) (fmt "@\n") (fmt "@ ")
       $ fmt "end" ))

and fmt_class_signature c ~ctx ~parens ?ext self_ fields =
  let self_ =
    match self_ with {ptyp_desc= Ptyp_any} -> None | s -> Some s
  in
  hvbox 0
    (wrap_if parens "(" ")"
       ( hvbox 2
           ( hvbox 0
               ( fmt "object"
               $ fmt_extension_suffix c ext
               $ opt self_ (fun self_ ->
                     fmt "@;"
                     $ wrap "(" ")" (fmt_core_type c (sub_typ ~ctx self_))
                 ) )
           $ fmt_if Poly.(fields <> []) "@;<1000 0>"
           $ hvbox 0
               (list fields "@\n" (fun cf -> fmt_class_type_field c ctx cf))
           )
       $ fmt_or_k Poly.(fields <> []) (fmt "@\n") (fmt "@ ")
       $ fmt "end" ))

and fmt_class_type c ?(box= true) ({ast= typ} as xtyp) =
  protect (Cty typ)
  @@
  let {pcty_desc; pcty_loc; pcty_attributes} = typ in
  let doc, atrs = doc_atrs pcty_attributes in
  Cmts.fmt c.cmts pcty_loc
  @@ ( if List.is_empty atrs then Fn.id
     else fun k -> k $ fmt_attributes c ~key:"@" atrs )
  @@
  let parens = parenze_cty xtyp in
  ( hvbox_if box 0 @@ wrap_if parens "(" ")"
  @@
  let ctx = Cty typ in
  match pcty_desc with
  | Pcty_constr ({txt; loc}, params) ->
      let params = List.map params ~f:(fun x -> (x, Invariant)) in
      Cmts.fmt c.cmts loc @@ fmt_class_params c ctx ~epi:(fmt "@ ") params
      $ fmt_longident txt
  | Pcty_signature {pcsig_self; pcsig_fields} ->
      fmt_class_signature c ~ctx ~parens pcsig_self pcsig_fields
  | Pcty_arrow (_, _, _) ->
      let arg_label lbl =
        match lbl with
        | Nolabel -> fmt ""
        | Labelled l -> str l $ fmt ":"
        | Optional l -> fmt "?" $ str l $ fmt ":"
      in
      let xt1N = sugar_class_arrow_typ c (sub_cty ~ctx typ) in
      hvbox_if box 0
        (list xt1N "@;-> " (fun (lI, xtI) ->
             hvbox 0
               ( arg_label lI
               $
               match xtI with
               | `core_type ct -> fmt_core_type c ct
               | `class_type ct -> fmt_class_type c ct ) ))
  | Pcty_extension ext -> fmt_extension c ctx "%" ext
  | Pcty_open (flag, {txt}, cl) ->
      hvbox 0
        ( str "let open"
        $ fmt_if Poly.(flag = Override) "!"
        $ str " " $ fmt_longident txt $ fmt " in@;<1000 0>"
        $ fmt_class_type c (sub_cty ~ctx cl) ) )
  $ fmt_docstring c ~pro:(fmt "@ ") doc

and fmt_class_expr c ?eol ?(box= true) ({ast= exp} as xexp) =
  protect (Cl exp)
  @@
  let {pcl_desc; pcl_loc; pcl_attributes} = exp in
  let parens = parenze_cl xexp in
  let fmt_label lbl sep =
    match lbl with
    | Nolabel -> fmt ""
    | Labelled l -> fmt "~" $ str l $ fmt sep
    | Optional l -> fmt "?" $ str l $ fmt sep
  in
  let fmt_label_arg ?(box= box) ?epi ?parens (lbl, ({ast= arg} as xarg)) =
    match (lbl, arg.pexp_desc) with
    | (Labelled l | Optional l), Pexp_ident {txt= Lident i; loc}
      when String.equal l i ->
        Cmts.fmt c.cmts loc
        @@ Cmts.fmt c.cmts ?eol arg.pexp_loc
        @@ fmt_label lbl ""
    | _ ->
        hvbox_if box 2
          (fmt_label lbl ":@," $ fmt_expression c ~box ?epi ?parens xarg)
  in
  let ctx = Cl exp in
  let width xe =
    String.length
      (Format.asprintf "%t" (Cmts.preserve (fun () -> fmt_expression c xe)))
  in
  let fmt_args_grouped e0 a1N =
    (* TODO: consider [e0] when grouping *)
    fmt_class_expr c (sub_cl ~ctx e0)
    $ fmt "@ "
    $ list_fl
        (List.group a1N ~break:(fun (_, a1) (_, a2) ->
             not (is_simple c.conf width (sub_exp ~ctx a1))
             || not (is_simple c.conf width (sub_exp ~ctx a2)) ))
        (fun ~first:first_grp ~last:last_grp args ->
          list_pn args (fun ?prev (lbl, arg) ?next ->
              let ({ast} as xarg) = sub_exp ~ctx arg in
              let openbox =
                fmt_if_k (Option.is_none prev)
                  (open_hovbox (if first_grp then 2 else 0))
              in
              let consecutive_prefix_ops =
                is_prefix ast
                &&
                match next with
                | Some (_, {pexp_desc= Pexp_apply (op, _)}) -> is_prefix op
                | _ -> false
              in
              let spc =
                consecutive_prefix_ops
                || ( not (is_prefix ast)
                   || (Option.is_none next && not last_grp) )
                   && (not last_grp || Option.is_some next)
              in
              openbox
              $ hovbox 2
                  (fmt_label_arg
                     ?box:
                       ( match ast.pexp_desc with
                       | Pexp_fun _ | Pexp_function _ -> Some false
                       | _ -> None )
                     ?epi:
                       ( match (lbl, next) with
                       | _, None -> None
                       | Nolabel, _ -> Some (fits_breaks "" "@;<1000 -1>")
                       | _ -> Some (fits_breaks "" "@;<1000 -3>") )
                     (lbl, xarg))
              $ fmt_if_k (Option.is_none next) close_box
              $ fmt_if_k spc (break_unless_newline 1 0) ) )
  in
  let fmt_cmts = Cmts.fmt c.cmts ?eol pcl_loc in
  let fmt_atrs = fmt_attributes c ~pre:(fmt " ") ~key:"@" pcl_attributes in
  ( hvbox_if box 0 @@ fmt_cmts
  @@
  match pcl_desc with
  | Pcl_constr ({txt; loc}, params) ->
      let params = List.map params ~f:(fun x -> (x, Invariant)) in
      Cmts.fmt c.cmts loc @@ fmt_class_params c ctx ~epi:(fmt "@ ") params
      $ fmt_longident txt
  | Pcl_structure {pcstr_fields; pcstr_self} ->
      fmt_class_structure c ~ctx ~parens ?ext:None pcstr_self pcstr_fields
  | Pcl_fun (_, _, p, _) ->
      let xargs, xbody = sugar_cl_fun c (Some p) xexp in
      hvbox_if box
        (if Option.is_none eol then 2 else 1)
        ( fmt_if parens "("
        $ ( open_hovbox 2
          $ ( hovbox 4 (fmt "fun " $ fmt_fun_args c xargs $ fmt "@ ")
            $ fmt "->" )
          $ close_box $ fmt "@ "
          $ fmt_class_expr c ~eol:(fmt "@;<1000 0>") xbody )
        $ fits_breaks_if parens ")" "@ )" )
  | Pcl_apply (e0, e1N1) ->
      wrap_if parens "(" ")" (hvbox 2 (fmt_args_grouped e0 e1N1) $ fmt_atrs)
  | Pcl_let (rec_flag, bindings, body) ->
      wrap_if parens "(" ")"
        (vbox 0
           ( hvbox 0
               (list_fl bindings (fun ~first ~last binding ->
                    fmt_value_binding c ~rec_flag ~first
                      ?ext:(if first then None else None)
                      ctx binding
                      ~in_:(fun indent ->
                        fmt_if_k last (break 1 (-indent) $ fmt "in") )
                    $ fmt_if (not last) "@ " ))
           $ fmt "@;<1000 0>"
           $ hvbox 0 (fmt_class_expr c (sub_cl ~ctx body)) ))
      $ fmt_atrs
  | Pcl_constraint (e, t) ->
      wrap_fits_breaks "(" ")"
        ( fmt_class_expr c (sub_cl ~ctx e)
        $ fmt "@ : "
        $ fmt_class_type c (sub_cty ~ctx t) )
      $ fmt_atrs
  | Pcl_extension ext -> fmt_extension c ctx "%" ext $ fmt_atrs
  | Pcl_open (flag, {txt}, cl) ->
      hvbox 0
        ( str "let open"
        $ fmt_if Poly.(flag = Override) "!"
        $ str " " $ fmt_longident txt $ fmt " in@;<1000 0>"
        $ fmt_class_expr c (sub_cl ~ctx cl)
        $ fmt_atrs ) )
  $ fmt_atrs

and fmt_class_field c ctx (cf: class_field) =
  let {pcf_desc; pcf_loc; pcf_attributes} = cf in
  let fmt_cmts = Cmts.fmt c.cmts ?eol:None pcf_loc in
  let fmt_atrs = fmt_attributes c ~pre:(fmt " ") ~key:"@@" pcf_attributes in
  let fmt_kind = function
    | Cfk_virtual typ -> fmt "@ : " $ fmt_core_type c (sub_typ ~ctx typ)
    | Cfk_concrete
        ( _
        , { pexp_desc=
              Pexp_poly
                (e, Some ({ptyp_desc= Ptyp_poly (poly_args, _)} as poly)) }
        )
      -> (
        let rec cleanup names e args' =
          match (e, args') with
          | {pexp_desc= Pexp_constraint (e, t)}, [] ->
              Some (List.rev names, t, e)
          | ( {pexp_desc= Pexp_newtype (({txt} as newtyp), body)}
            , {txt= txt'} :: args )
            when String.equal txt txt' ->
              cleanup (newtyp :: names) body args
          | _ -> None
        in
        match cleanup [] e poly_args with
        | Some (args, t, e) ->
            fmt "@ : " $ fmt "type "
            $ list args "@ " (fun {txt; loc} ->
                  Cmts.fmt c.cmts loc @@ str txt )
            $ fmt ". "
            $ fmt_core_type c (sub_typ ~ctx t)
            $ fmt " =@;"
            $ hvbox 2 (fmt_expression c (sub_exp ~ctx e))
        | None ->
            fmt "@ : "
            $ fmt_core_type c (sub_typ ~ctx poly)
            $ fmt " =@;"
            $ hvbox 2 (fmt_expression c (sub_exp ~ctx e)) )
    | Cfk_concrete (_, {pexp_desc= Pexp_poly (e, poly)}) ->
        let xargs, xbody =
          match poly with
          | None -> sugar_fun c None (sub_exp ~ctx e)
          | Some _ -> ([], sub_exp ~ctx e)
        in
        let ty, e =
          match (xbody.ast, poly) with
          | {pexp_desc= Pexp_constraint (e, t)}, None ->
              (Some t, sub_exp ~ctx e)
          | {pexp_desc= Pexp_constraint _}, Some _ -> (poly, xbody)
          | _, poly -> (poly, xbody)
        in
        fmt_fun_args ~pro:(fmt "@ ") c xargs
        $ opt ty (fun t -> fmt " : " $ fmt_core_type c (sub_typ ~ctx t))
        $ fmt "@ =@;"
        $ hvbox 2 (fmt_expression c e)
    | Cfk_concrete (_, e) ->
        let ty, e =
          match e with
          | {pexp_desc= Pexp_constraint (e, t)} -> (Some t, e)
          | _ -> (None, e)
        in
        opt ty (fun t ->
            fmt "@ : " $ fmt_core_type c (sub_typ ~ctx t) $ fmt "@ " )
        $ fmt "@ = "
        $ fmt_expression c (sub_exp ~ctx e)
  in
  let virtual_or_override = function
    | Cfk_virtual _ -> fmt "@ virtual"
    | Cfk_concrete (Override, _) -> fmt "!"
    | Cfk_concrete (Fresh, _) -> fmt ""
  in
  hvbox_if true 0
  @@ fmt_cmts
       ( match pcf_desc with
       | Pcf_inherit (override, cl, parent) ->
           fmt "inherit"
           $ fmt_if Poly.(override = Override) "!"
           $ fmt " "
           $ fmt_class_expr c (sub_cl ~ctx cl)
           $ opt parent (fun p -> fmt " as " $ str p.txt)
       | Pcf_method (name, priv, kind) ->
           hovbox 2
             ( fmt "method" $ virtual_or_override kind
             $ fmt_if Poly.(priv = Private) "@ private"
             $ fmt "@ " $ str name.txt $ fmt_kind kind )
       | Pcf_val (name, mut, kind) ->
           hovbox 2
             ( fmt "val" $ virtual_or_override kind
             $ fmt_if Poly.(mut = Mutable) "@ mutable"
             $ fmt "@ " $ str name.txt $ fmt_kind kind )
       | Pcf_constraint (t1, t2) ->
           fmt "constraint" $ fmt "@ "
           $ fmt_core_type c (sub_typ ~ctx t1)
           $ fmt " = "
           $ fmt_core_type c (sub_typ ~ctx t2)
       | Pcf_initializer e ->
           fmt "initializer" $ fmt "@ " $ fmt_expression c (sub_exp ~ctx e)
       | Pcf_attribute atr ->
           let doc, atrs = doc_atrs [atr] in
           fmt_docstring c ~epi:(fmt "") doc
           $ fmt_attributes c ~key:"@@@" atrs
       | Pcf_extension ext -> fmt_extension c ctx "%%" ext )
  $ fmt_atrs

and fmt_class_type_field c ctx (cf: class_type_field) =
  let {pctf_desc; pctf_loc; pctf_attributes} = cf in
  let fmt_cmts = Cmts.fmt c.cmts ?eol:None pctf_loc in
  let doc, atrs = doc_atrs pctf_attributes in
  let fmt_atrs = fmt_attributes c ~pre:(fmt " ") ~key:"@@" atrs in
  fmt_docstring c ~pro:(fmt "@\n")
    ~epi:(match doc with Some (_, true) -> fmt "@\n@\n" | _ -> fmt "@\n")
    doc
  $ hvbox_if true 0
    @@ fmt_cmts
         ( match pctf_desc with
         | Pctf_inherit ct ->
             fmt "inherit " $ fmt_class_type c (sub_cty ~ctx ct)
         | Pctf_method (name, priv, virt, ty) ->
             hovbox 2
               ( fmt "method"
               $ fmt_if Poly.(virt = Virtual) "@ virtual"
               $ fmt_if Poly.(priv = Private) "@ private"
               $ fmt "@ " $ str name.txt $ fmt "@ :@ "
               $ fmt_core_type c (sub_typ ~ctx ty) )
         | Pctf_val (name, mut, virt, ty) ->
             hovbox 2
               ( fmt "val"
               $ fmt_if Poly.(virt = Virtual) "@ virtual"
               $ fmt_if Poly.(mut = Mutable) "@ mutable"
               $ fmt "@ " $ str name.txt $ fmt "@ :@ "
               $ fmt_core_type c (sub_typ ~ctx ty) )
         | Pctf_constraint (t1, t2) ->
             fmt "constraint" $ fmt "@ "
             $ fmt_core_type c (sub_typ ~ctx t1)
             $ fmt " = "
             $ fmt_core_type c (sub_typ ~ctx t2)
         | Pctf_attribute atr ->
             let doc, atrs = doc_atrs [atr] in
             fmt_docstring c ~epi:(fmt "@\n") ~pro:(fmt "@\n") doc
             $ fmt_attributes c ~key:"@@@" atrs
         | Pctf_extension ext -> fmt_extension c ctx "%%" ext )
  $ fmt_atrs

and fmt_cases c ctx cs =
  list_fl cs (fun ~first ~last:_ {pc_lhs; pc_guard; pc_rhs} ->
      let xrhs = sub_exp ~ctx pc_rhs in
      let indent =
        match (ctx, pc_rhs.pexp_desc) with
        | ( Exp {pexp_desc= Pexp_function _ | Pexp_match _ | Pexp_try _}
          , (Pexp_match _ | Pexp_try _) ) ->
            2
        | _ -> 4
      in
      let paren_body = parenze_exp xrhs in
      let fmt_lhs =
        let xlhs = sub_pat ~ctx pc_lhs in
        let paren_lhs =
          match pc_lhs.ppat_desc with
          | Ppat_or _ when Option.is_some pc_guard -> true
          | _ -> parenze_pat xlhs
        in
        let fmt_arrow =
          fmt_or_k c.conf.sparse
            (fmt_or_k paren_body (fmt "@;<1 2>->") (fmt " ->@;<0 3>"))
            (fmt_or_k paren_body (fmt "@;<1 -2>-> (") (fmt " ->@;<0 -1>"))
        in
        hovbox 4
          ( hvbox 0
              ( fmt_pattern c
                  ~pro:(if first then if_newline "| " else fmt "| ")
                  ~parens:paren_lhs xlhs
              $ opt pc_guard (fun g ->
                    fmt "@;<1 2>when " $ fmt_expression c (sub_exp ~ctx g)
                ) )
          $ fmt_if_k (indent <= 2) fmt_arrow )
        $ fmt_if_k (indent > 2) fmt_arrow
      in
      fmt_if (not first) "@ "
      $ cbox_if (not c.conf.sparse) indent
          ( hvbox_if (not c.conf.sparse) indent fmt_lhs
          $ ( match (c.conf.sparse, indent > 2, paren_body) with
            | false, _, _ -> fmt "@ "
            | true, false, false -> fmt "@;<1 2>"
            | true, false, true -> fmt " (@;<1 2>"
            | true, true, false -> fmt " "
            | true, true, true -> fmt " (@;<1 4>" )
          $ hovbox 0
              ( hovbox 0 (fmt_expression c ~parens:false xrhs)
              $ fmt_if paren_body "@ )" ) ) )

and fmt_value_description c ctx vd =
  let {pval_name= {txt}; pval_type; pval_prim; pval_attributes} = vd in
  let pre = if List.is_empty pval_prim then "val" else "external" in
  let doc, atrs = doc_atrs pval_attributes in
  let doc_before =
    match c.conf.doc_comments with `Before -> true | `After -> false
  in
  hvbox 0
    ( fmt_if_k doc_before (fmt_docstring c ~epi:(fmt "@\n") doc)
    $ hvbox 2
        ( str pre $ fmt " "
        $ wrap_if (is_symbol_id txt) "( " " )" (str txt)
        $ fmt " "
        $ fmt_core_type c ~pro:":" (sub_typ ~ctx pval_type)
        $ list_fl pval_prim (fun ~first ~last:_ s ->
              fmt_if first "@ =" $ fmt " \"" $ str s $ fmt "\"" ) )
    $ fmt_attributes c ~pre:(fmt "@;<1 2>") ~box:false ~key:"@@" atrs
    $ fmt_if_k (not doc_before) (fmt_docstring c ~pro:(fmt "@\n") doc) )

and fmt_tydcl_params c ctx params =
  fmt_if_k
    (not (List.is_empty params))
    (hvbox 0
       ( wrap_fits_breaks_if
           (List.length params > 1)
           "(" ")"
           (list params "@,, " (fun (ty, vc) ->
                fmt_variance vc $ fmt_core_type c (sub_typ ~ctx ty) ))
       $ fmt " " ))

and fmt_class_params c ctx ~epi params =
  fmt_if_k
    (not (List.is_empty params))
    (hvbox 0
       ( wrap_fits_breaks "[" "]"
           (list_fl params (fun ~first ~last (ty, vc) ->
                fmt_if (first && exposed_left_typ ty) " "
                $ fmt_if_k (not first) (fmt "@,, ")
                $ fmt_variance vc
                $ fmt_core_type c (sub_typ ~ctx ty)
                $ fmt_if (last && exposed_right_typ ty) " " ))
       $ epi ))

and fmt_private_flag flag = fmt_if Poly.(flag = Private) "@ private"

and fmt_type_declaration c ?(pre= "") ?(suf= ("" : _ format)) ?(brk= suf)
    ctx ?fmt_name ?(eq= "=") decl =
  let fmt_manifest ~priv manifest =
    opt manifest (fun typ ->
        fmt " " $ str eq $ fmt_private_flag priv $ fmt "@ "
        $ fmt_core_type c (sub_typ ~ctx typ) )
  in
  let fmt_manifest_kind mfst priv kind =
    match kind with
    | Ptype_abstract -> fmt_manifest ~priv mfst
    | Ptype_variant ctor_decls ->
        hvbox 2
          (fmt_manifest ~priv:Public mfst $ fmt " =" $ fmt_private_flag priv)
        $ fmt "@ "
        $ list_fl ctor_decls (fmt_constructor_declaration c ctx)
    | Ptype_record lbl_decls ->
        hvbox 2
          (fmt_manifest ~priv:Public mfst $ fmt " =" $ fmt_private_flag priv)
        $ fmt "@ "
        $ hvbox 0
            (wrap_fits_breaks "{" "}"
               (list_fl lbl_decls (fun ~first ~last x ->
                    fmt_if (not first) "@,; "
                    $ fmt_label_declaration c ctx x
                    $ fmt_if (last && exposed_right_typ x.pld_type) " " )))
    | Ptype_open ->
        fmt_manifest ~priv:Public mfst
        $ fmt " =" $ fmt_private_flag priv $ fmt " .."
  in
  let fmt_cstrs cstrs =
    fmt_if_k
      (not (List.is_empty cstrs))
      ( fmt "@ "
      $ hvbox 2
          (list cstrs "@ " (fun (t1, t2, _) ->
               fmt "constraint@ "
               $ fmt_core_type c (sub_typ ~ctx t1)
               $ fmt " =@ "
               $ fmt_core_type c (sub_typ ~ctx t2) )) )
  in
  let { ptype_name= {txt; loc}
      ; ptype_params
      ; ptype_cstrs
      ; ptype_kind
      ; ptype_private
      ; ptype_manifest
      ; ptype_attributes
      ; ptype_loc } =
    decl
  in
  let doc, atrs = doc_atrs ptype_attributes in
  Cmts.fmt c.cmts loc @@ Cmts.fmt c.cmts ptype_loc
  @@ hvbox 0
       ( fmt_docstring c
           ~epi:
             (match doc with Some (_, true) -> fmt "@,@," | _ -> fmt "@,")
           doc
       $ hvbox 0
           ( hvbox 2
               ( str pre
               $ fmt_tydcl_params c ctx ptype_params
               $ (match fmt_name with Some pp -> pp | None -> str txt)
               $ fmt_manifest_kind ptype_manifest ptype_private ptype_kind
               $ fmt_cstrs ptype_cstrs )
           $ fmt_attributes c ~pre:(fmt "@ ") ~key:"@@" atrs ) )
  $ fmt brk

and fmt_label_declaration c ctx lbl_decl =
  let {pld_mutable; pld_name= {txt; loc}; pld_type; pld_loc; pld_attributes}
    =
    lbl_decl
  in
  let doc, atrs = doc_atrs pld_attributes in
  let fmt_cmts = Cmts.fmt c.cmts ~eol:(break_unless_newline 1 2) pld_loc in
  fmt_cmts
  @@ hvbox 4
       ( hvbox 2
           ( fmt_if Poly.(pld_mutable = Mutable) "mutable "
           $ Cmts.fmt c.cmts loc @@ str txt
           $ fmt ":@ "
           $ fmt_core_type c (sub_typ ~ctx pld_type) )
       $ fmt_docstring c ~pro:(fmt "@;<2 0>") doc
       $ fmt_attributes c ~pre:(fmt "@;<1 1>") ~box:false ~key:"@" atrs )

and fmt_constructor_declaration c ctx ~first ~last:_ cstr_decl =
  let {pcd_name= {txt; loc}; pcd_args; pcd_res; pcd_attributes; pcd_loc} =
    cstr_decl
  in
  let doc, atrs = doc_atrs pcd_attributes in
  fmt_if (not first) "@ "
  $ Cmts.fmt_before c.cmts pcd_loc
  $ Cmts.fmt_before c.cmts loc
  $ fmt_or_k first (if_newline "| ") (fmt "| ")
  $ hovbox 2
      ( hvbox 2
          ( wrap_if (is_symbol_id txt) "( " " )" (str txt)
          $ fmt_constructor_arguments_result c ctx pcd_args pcd_res )
      $ fmt_if (Option.is_some doc) "@;<2 0>"
      $ fmt_docstring c doc
      $ fmt_attributes c ~pre:(fmt " ") ~key:"@" atrs )
  $ Cmts.fmt_after c.cmts ?pro:None ~epi:(fmt "@ ") loc
  $ Cmts.fmt_after c.cmts ?pro:None ~epi:(fmt "@ ") pcd_loc

and fmt_constructor_arguments c ctx pre args =
  match args with
  | Pcstr_tuple [] -> fmt ""
  | Pcstr_tuple typs ->
      fmt pre $ hvbox 0 (list typs "@ * " (sub_typ ~ctx >> fmt_core_type c))
  | Pcstr_record lds ->
      fmt pre
      $ wrap_fits_breaks "{" "}"
          (list lds "@,; " (fmt_label_declaration c ctx))

and fmt_constructor_arguments_result c ctx args res =
  let pre : _ format = if Option.is_none res then " of@ " else ":@ " in
  let before_type : _ format =
    match args with Pcstr_tuple [] -> ": " | _ -> "-> "
  in
  fmt_constructor_arguments c ctx pre args
  $ opt res (fun typ ->
        fmt "@ " $ fmt before_type $ fmt_core_type c (sub_typ ~ctx typ) )

and fmt_type_extension c ctx te =
  let { ptyext_params
      ; ptyext_path= {txt}
      ; ptyext_private
      ; ptyext_constructors
      ; ptyext_attributes } =
    te
  in
  let doc, atrs = doc_atrs ptyext_attributes in
  hvbox 2
    ( fmt_docstring c ~epi:(fmt "@,") doc
    $ hvbox 2
        ( fmt "type "
        $ fmt_tydcl_params c ctx ptyext_params
        $ fmt_longident txt $ fmt " +="
        $ fmt_private_flag ptyext_private
        $ fmt "@ "
        $ hvbox 0
            ( if_newline "| "
            $ list ptyext_constructors "@ | " (fun ctor ->
                  let has_res =
                    match ctor.pext_kind with
                    | Pext_decl (_, r) -> Option.is_some r
                    | Pext_rebind _ -> false
                  in
                  hvbox 0
                    (fmt_extension_constructor c
                       (if has_res then fmt " :@ " else fmt " of@ ")
                       ctx ctor) ) ) )
    $ fmt_attributes c ~pre:(fmt "@ ") ~key:"@@" atrs )

and fmt_exception ~pre c sep ctx te =
  let atrs, te =
    (* This won't be needed once https://github.com/ocaml/ocaml/pull/1705 is
       merged in the compiler and ocaml-migrate-parsetree. Until then, this
       heuristic will try to discriminate between attributes belonging to
       the constructor, and the one belonging to the exception construct. *)
    let at, atat =
      List.partition_tf
        ~f:(fun (s, _) ->
          match s.txt with
          | "deprecated" | "ocaml.deprecated" -> true
          | _ -> false )
        te.pext_attributes
    in
    (atat, {te with pext_attributes= at})
  in
  let doc, atrs = doc_atrs atrs in
  hvbox 2
    ( fmt_docstring c ~epi:(fmt "@,") doc
    $ hvbox 2 (pre $ fmt_extension_constructor c sep ctx te)
    $ fmt_attributes c ~pre:(fmt "@ ") ~key:"@@" atrs )

and fmt_extension_constructor c sep ctx ec =
  let {pext_name= {txt}; pext_kind; pext_attributes} = ec in
  let doc, atrs = doc_atrs pext_attributes in
  hvbox 4
    ( hvbox 2
        ( str txt
        $
        match pext_kind with
        | Pext_decl ((Pcstr_tuple [] | Pcstr_record []), None) -> fmt ""
        | Pext_decl ((Pcstr_tuple [] | Pcstr_record []), Some res) ->
            sep $ fmt_core_type c (sub_typ ~ctx res)
        | Pext_decl (args, res) ->
            fmt_constructor_arguments_result c ctx args res
        | Pext_rebind {txt} -> fmt " = " $ fmt_longident txt )
    $ fmt_attributes c ~pre:(fmt "@ ") ~key:"@" atrs
        ~suf:
          ( match pext_kind with
          | Pext_decl ((Pcstr_tuple [] | Pcstr_record []), None)
           |Pext_decl (_, None)
           |Pext_rebind _ ->
              fmt ""
          | Pext_decl ((Pcstr_tuple [] | Pcstr_record []), Some _)
           |Pext_decl (_, Some _) ->
              fmt " " )
    $ fmt_docstring c ~pro:(fmt "@;<2 0>") doc )

and fmt_module_type c ({ast= mty} as xmty) =
  let ctx = Mty mty in
  let {pmty_desc; pmty_loc; pmty_attributes} = mty in
  let parens = parenze_mty xmty in
  match pmty_desc with
  | Pmty_ident {txt} ->
      { empty with
        bdy= fmt_longident txt
      ; epi=
          Some (fmt_attributes c ~key:"@" pmty_attributes ~pre:(fmt "@ "))
      }
  | Pmty_signature s ->
      let empty = List.is_empty s in
      let doc, atrs = doc_atrs pmty_attributes in
      { opn= open_hvbox 0
      ; pro=
          Some
            ( Cmts.fmt_before c.cmts pmty_loc
            $ fmt_docstring c ~epi:(fmt "@,") doc
            $ fmt "sig" )
      ; psp= fmt_if (not empty) "@;<1000 2>"
      ; bdy= fmt_signature c ctx s
      ; cls= close_box
      ; esp= fmt_or empty " " "@;<1000 0>"
      ; epi=
          Some
            ( fmt "end"
<<<<<<< HEAD
            $ fmt_attributes c ~key:"@" pmty_attributes ~pre:(fmt "@ ") ) }
  | Pmty_functor _ ->
      let xargs, mt2 = sugar_functor_type c ~allow_attributes:true xmty in
      let blk = fmt_module_type c mt2 in
=======
            $ Cmts.fmt_after c.cmts pmty_loc
            $ fmt_attributes c ~key:"@" atrs ~pre:(fmt "@ ") ) }
  | Pmty_functor ({txt}, mt1, mt2) ->
      let txt = if String.equal "*" txt then "" else txt in
      let blk = fmt_module_type c (sub_mty ~ctx mt2) in
>>>>>>> 2beeced3
      { blk with
        pro=
          Some
            ( fmt "functor"
            $ fmt_attributes c ~pre:(fmt " ") ~key:"@" pmty_attributes
            $ fmt "@;<1 2>"
            $ list xargs "@;<1 2>" (fun ({txt; _}, mt1) ->
                  let mt1 = Option.map ~f:(fmt_module_type c) mt1 in
                  wrap "(" ")"
                    (hovbox 0
                       ( str txt
                       $ opt mt1 (fun mt1 ->
                             let {opn; pro; psp; bdy; cls; esp; epi} =
                               mt1
                             in
                             opn $ fmt " :@," $ Option.call ~f:pro $ psp
                             $ fmt "@;<1 2>" $ bdy $ esp
                             $ Option.call ~f:epi $ cls ) )) )
            $ fmt "@;<1 2>-> " $ Option.call ~f:blk.pro )
      ; epi= Some (Option.call ~f:blk.epi $ Cmts.fmt_after c.cmts pmty_loc)
      }
  | Pmty_with (mt, wcs) ->
      let {opn; pro; psp; bdy; cls; esp; epi} =
        fmt_module_type c (sub_mty ~ctx mt)
      in
      { empty with
        bdy=
          hvbox 0
            (wrap_if parens "(" ")"
               ( opn $ Option.call ~f:pro $ psp $ bdy $ cls $ esp
               $ Option.call ~f:epi
               $ list_fl wcs (fun ~first ~last:_ wc ->
                     fmt_or first "@ with" "@;<1 1>and"
                     $ fmt_with_constraint c ctx wc ) ))
      ; epi=
          Some (fmt_attributes c ~key:"@" pmty_attributes ~pre:(fmt "@ "))
      }
  | Pmty_typeof me -> (
      let blk = fmt_module_expr c (sub_mod ~ctx me) in
      match blk.pro with
      | Some pro ->
          { blk with
            pro=
              Some
                ( Cmts.fmt_before c.cmts pmty_loc
                $ (fmt_if parens "(" $ fmt "module type of " $ pro) )
          ; epi=
              Some
                ( Option.call ~f:blk.epi
                $ Cmts.fmt_after c.cmts pmty_loc
                $ fmt_if parens ")"
                $ fmt_attributes c ~key:"@" pmty_attributes ~pre:(fmt "@ ")
                ) }
      | _ ->
          { blk with
            bdy=
              Cmts.fmt c.cmts pmty_loc
              @@ hvbox 2
                   (fmt_if parens "(" $ fmt "module type of@ " $ blk.bdy)
          ; epi=
              Some
                ( Option.call ~f:blk.epi
                $ Cmts.fmt_after c.cmts pmty_loc
                $ fmt_if parens ")"
                $ fmt_attributes c ~key:"@" pmty_attributes ~pre:(fmt "@ ")
                ) } )
  | Pmty_extension ext ->
      { empty with
        bdy= fmt_extension c ctx "%" ext
      ; epi=
          Some (fmt_attributes c ~key:"@" pmty_attributes ~pre:(fmt "@ "))
      }
  | Pmty_alias {txt} ->
      { empty with
        bdy= fmt_longident txt
      ; epi=
          Some (fmt_attributes c ~key:"@" pmty_attributes ~pre:(fmt "@ "))
      }

and fmt_signature c ctx itms =
  let grps =
    List.group itms ~break:(fun itmI itmJ ->
        let is_simple itm =
          match itm.psig_desc with
          | Psig_open _ -> true
          | Psig_module {pmd_type= {pmty_desc= Pmty_alias _}} -> true
          | _ -> false
        in
        not (is_simple itmI) || not (is_simple itmJ) )
  in
  let fmt_grp itms =
    list itms "@\n" (sub_sig ~ctx >> fmt_signature_item c)
  in
  hvbox 0 (list grps "\n@;<1000 0>" fmt_grp)

and fmt_signature_item c {ast= si} =
  protect (Sig si)
  @@ Cmts.fmt c.cmts ~epi:(fmt "\n@\n") ~eol:(fmt "\n@\n") si.psig_loc
  @@
  let ctx = Sig si in
  match si.psig_desc with
  | Psig_attribute ({txt= "ocamlformat.disable"; _}, _) ->
      raise Formatting_disabled
  | Psig_attribute atr ->
      let doc, atrs = doc_atrs [atr] in
      fmt_docstring c ~epi:(fmt "") doc $ fmt_attributes c ~key:"@@@" atrs
  | Psig_exception exc ->
      hvbox 2
        (fmt_exception ~pre:(fmt "exception@ ") c (fmt " of ") ctx exc)
  | Psig_extension (ext, atrs) ->
      hvbox 0
        ( fmt_extension c ctx "%%" ext
        $ fmt_attributes c ~pre:(fmt "@ ") ~key:"@@" atrs )
  | Psig_include {pincl_mod; pincl_attributes} ->
      let doc, atrs = doc_atrs pincl_attributes in
      let keyword, {opn; pro; psp; bdy; cls; esp; epi} =
        match pincl_mod with
        | {pmty_desc= Pmty_typeof me} ->
            let blk = fmt_module_expr c (sub_mod ~ctx me) in
            ( fmt "include module type of"
              $ fmt_or (Option.is_some blk.pro) " " "@ "
            , blk )
        | _ -> (fmt "include@ ", fmt_module_type c (sub_mty ~ctx pincl_mod))
      in
      hvbox 0
        ( fmt_docstring c ~epi:(fmt "@,") doc
        $ opn
        $ hvbox 2 (keyword $ Option.call ~f:pro $ psp $ bdy)
        $ cls $ esp $ Option.call ~f:epi
        $ fmt_attributes c ~key:"@@" atrs )
  | Psig_modtype mtd -> fmt_module_type_declaration c ctx mtd
  | Psig_module md ->
      hvbox 0 (fmt_module_declaration c ctx ~rec_flag:false ~first:true md)
  | Psig_open od -> fmt_open_description c od
  | Psig_recmodule mds ->
      hvbox 0
        (list_fl mds (fun ~first ~last decl ->
             fmt_module_declaration c ctx ~rec_flag:true ~first decl
             $ fmt_if (not last) "@,@\n" ))
  | Psig_type (rec_flag, decls) ->
      hvbox 0
        (list_fl decls (fun ~first ~last decl ->
             let pre =
               if first then
                 if Poly.(rec_flag = Recursive) then "type "
                 else "type nonrec "
               else "and "
             and brk : _ format = if not last then "\n" else "" in
             fmt_type_declaration c ~pre ~brk ctx decl
             $ fmt_if (not last) "@ " ))
  | Psig_typext te -> fmt_type_extension c ctx te
  | Psig_value vd -> fmt_value_description c ctx vd
  | Psig_class cl -> fmt_class_types c ctx ~pre:"class" ~sep:":" cl
  | Psig_class_type cl ->
      fmt_class_types c ctx ~pre:"class type" ~sep:"=" cl

and fmt_class_types c ctx ~pre ~sep (cls: class_type class_infos list) =
  list_fl cls (fun ~first ~last:_ cl ->
      let {pci_virt; pci_params; pci_name; pci_expr; pci_loc; pci_attributes}
        =
        cl
      in
      let doc, atrs = doc_atrs pci_attributes in
      Cmts.fmt c.cmts pci_loc
      @@ fmt_docstring c
           ~epi:
             (match doc with Some (_, true) -> fmt "@,@," | _ -> fmt "@,")
           doc
      $ hovbox 2
          ( hvbox 2
              ( str (if first then pre else "and")
              $ fmt_if Poly.(pci_virt = Virtual) "@ virtual"
              $ fmt "@ "
              $ fmt_class_params c ctx ~epi:(fmt "@ ") pci_params
              $ str pci_name.txt $ fmt "@ " $ str sep )
          $ fmt "@;"
          $ fmt_class_type c (sub_cty ~ctx pci_expr)
          $ fmt_attributes c ~pre:(fmt "@;") ~key:"@@" atrs ) )

and fmt_class_exprs c ctx (cls: class_expr class_infos list) =
  list_fl cls (fun ~first ~last:_ cl ->
      let {pci_virt; pci_params; pci_name; pci_expr; pci_loc; pci_attributes}
        =
        cl
      in
      let xargs, xbody =
        match pci_expr.pcl_attributes with
        | [] -> sugar_cl_fun c None (sub_cl ~ctx pci_expr)
        | _ -> ([], sub_cl ~ctx pci_expr)
      in
      let ty, e =
        match xbody.ast with
        | {pcl_desc= Pcl_constraint (e, t)} -> (Some t, sub_cl ~ctx e)
        | _ -> (None, xbody)
      in
      let doc, atrs = doc_atrs pci_attributes in
      Cmts.fmt c.cmts pci_loc
      @@ fmt_docstring c
           ~epi:
             (match doc with Some (_, true) -> fmt "@,@," | _ -> fmt "@,")
           doc
      $ hovbox 2
          ( hovbox 2
              ( str (if first then "class" else "and")
              $ fmt_if Poly.(pci_virt = Virtual) "@ virtual"
              $ fmt "@ "
              $ fmt_class_params c ctx ~epi:(fmt "@ ") pci_params
              $ str pci_name.txt
              $ ( fmt_fun_args c ~pro:(fmt "@ ") xargs
                $ opt ty (fun t ->
                      fmt "@ :@ " $ fmt_class_type c (sub_cty ~ctx t) )
                $ fmt "@ =" ) )
          $ fmt "@;" $ fmt_class_expr c e )
      $ fmt_attributes c ~pre:(fmt "@;") ~key:"@@" atrs )

and fmt_module c ?epi keyword name xargs xbody colon xmty attributes =
  let {txt= name; loc} = name in
  let doc, atrs = doc_atrs attributes in
  let arg_blks =
    List.map xargs ~f:(fun (name, xarg) ->
        (name, Option.map ~f:(fmt_module_type c) xarg) )
  in
  let { opn= opn_t
      ; pro= pro_t
      ; psp= psp_t
      ; bdy= bdy_t
      ; cls= cls_t
      ; esp= esp_t
      ; epi= epi_t } =
    Option.value_map xmty ~default:empty ~f:(fun xmty ->
        let blk = fmt_module_type c xmty in
        { blk with
          pro=
            Some
              ( fmt_or colon " :" " ="
              $ fmt_if (Option.is_some blk.pro) " "
              $ Option.call ~f:blk.pro )
        ; psp= fmt_if (Option.is_none blk.pro) "@;<1 2>" $ blk.psp } )
  in
  let { opn= opn_b
      ; pro= pro_b
      ; psp= psp_b
      ; bdy= bdy_b
      ; cls= cls_b
      ; esp= esp_b
      ; epi= epi_b } =
    Option.value_map xbody ~default:empty ~f:(fmt_module_expr c)
  in
  hvbox 0
    ( fmt_docstring c ~epi:(fmt "@,") doc
    $ opn_b
    $ (if Option.is_some epi_t then open_hovbox else open_hvbox) 0
    $ opn_t
    $ fmt_if_k (Option.is_some pro_t) (open_hvbox 0)
    $ ( match arg_blks with
      | (_, Some {opn; pro= Some _}) :: _ -> opn $ open_hvbox 0
      | _ -> fmt "" )
    $ hvbox 4
        ( keyword $ fmt " "
        $ Cmts.fmt c.cmts loc @@ str name
        $ list_pn arg_blks (fun ?prev:_ ({txt}, arg_mtyp) ?next ->
              ( match arg_mtyp with
              | Some {pro= None} -> fmt "@ @[<hv 2>("
              | _ -> fmt "@ (" )
              $ str txt
              $ opt arg_mtyp (fun {pro; psp; bdy; cls; esp; epi} ->
                    fmt " : " $ Option.call ~f:pro
                    $ fmt_if_k (Option.is_some pro) close_box
                    $ psp $ bdy
                    $ fmt_if_k (Option.is_some pro) cls
                    $ esp
                    $ ( match next with
                      | Some (_, Some {opn; pro= Some _}) ->
                          opn $ open_hvbox 0
                      | _ -> fmt "" )
                    $ Option.call ~f:epi )
              $
              match arg_mtyp with
              | Some {pro= None} -> fmt ")@]"
              | _ -> fmt ")" ) )
    $ Option.call ~f:pro_t
    $ fmt_if_k (Option.is_some pro_t) close_box
    $ psp_t $ bdy_t $ cls_t $ esp_t $ Option.call ~f:epi_t
    $ fmt_if (Option.is_some xbody) " ="
    $ fmt_if (Option.is_some pro_b) "@ "
    $ Option.call ~f:pro_b $ close_box $ psp_b
    $ fmt_if (Option.is_none pro_b && Option.is_some xbody) "@ "
    $ bdy_b $ cls_b $ esp_b $ Option.call ~f:epi_b
    $ fmt_attributes c ~pre:(fmt "@ ") ~key:"@@" atrs
    $ Option.call ~f:epi )

and fmt_module_declaration c ctx ~rec_flag ~first pmd =
  let {pmd_name; pmd_type; pmd_attributes} = pmd in
  let keyword =
    if first then if rec_flag then str "module rec" else str "module"
    else str "and"
  in
  let xargs, xmty =
    sugar_functor_type c ~allow_attributes:false (sub_mty ~ctx pmd_type)
  in
  let colon =
    match xmty.ast.pmty_desc with Pmty_alias _ -> false | _ -> true
  in
  fmt_module c keyword pmd_name xargs None colon (Some xmty) pmd_attributes

and fmt_module_type_declaration c ctx pmtd =
  let {pmtd_name; pmtd_type; pmtd_attributes} = pmtd in
  fmt_module c (fmt "module type") pmtd_name [] None false
    (Option.map pmtd_type ~f:(sub_mty ~ctx))
    pmtd_attributes

and fmt_open_description c {popen_lid; popen_override; popen_attributes} =
  let doc, atrs = doc_atrs popen_attributes in
  fmt_docstring c ~epi:(fmt "@,") doc
  $ fmt "open"
  $ fmt_if Poly.(popen_override = Override) "!"
  $ fmt " "
  $ fmt_longident popen_lid.txt
  $ fmt_attributes c ~pre:(fmt " ") ~key:"@@" atrs

and fmt_with_constraint c ctx = function
  | Pwith_type ({txt}, td) ->
      fmt " type "
      $ fmt_type_declaration c ctx ~fmt_name:(fmt_longident txt) td
  | Pwith_module ({txt= m1}, {txt= m2}) ->
      fmt " module " $ fmt_longident m1 $ fmt " = " $ fmt_longident m2
  | Pwith_typesubst ({txt}, td) ->
      fmt " type "
      $ fmt_type_declaration c ~eq:":=" ctx ~fmt_name:(fmt_longident txt) td
  | Pwith_modsubst ({txt= m1}, {txt= m2}) ->
      fmt " module " $ fmt_longident m1 $ fmt " := " $ fmt_longident m2

and maybe_generative c ~ctx m =
  match m with
  | {pmod_desc= Pmod_structure []; pmod_attributes= []} -> empty
  | _ -> fmt_module_expr c (sub_mod ~ctx m)

and fmt_module_expr c ({ast= m} as xmod) =
  let ctx = Mod m in
  let {pmod_desc; pmod_loc; pmod_attributes} = m in
  let parens = parenze_mod xmod in
  match pmod_desc with
  | Pmod_apply (({pmod_desc= Pmod_ident _} as me_f), me_a) ->
      let doc, atrs = doc_atrs pmod_attributes in
      let { opn= opn_f
          ; pro= pro_f
          ; psp= psp_f
          ; bdy= bdy_f
          ; cls= cls_f
          ; esp= esp_f
          ; epi= epi_f } =
        fmt_module_expr c (sub_mod ~ctx me_f)
      in
      let ( {opn= opn_a; pro= pro_a; bdy= bdy_a; cls= cls_a; epi= epi_a} as
          blk_a ) =
        maybe_generative c ~ctx me_a
      in
      let fmt_rator =
        fmt_docstring c ~epi:(fmt "@,") doc
        $ opn_f $ psp_f $ Option.call ~f:pro_f $ bdy_f $ cls_f $ esp_f
        $ Option.call ~f:epi_f $ fmt "@ " $ fmt "("
      in
      if Option.is_some pro_a then
        { blk_a with
          opn= opn_a
        ; pro=
            Some
              ( Cmts.fmt_before c.cmts pmod_loc
              $ open_hvbox 2 $ fmt_rator $ close_box $ Option.call ~f:pro_a
              )
        ; cls= cls_a
        ; epi=
            Some
              ( Option.call ~f:epi_a $ fmt ")"
              $ fmt_attributes c ~pre:(fmt " ") ~key:"@" atrs
              $ Cmts.fmt_after c.cmts pmod_loc ) }
      else
        { blk_a with
          opn= open_hvbox 2 $ opn_a
        ; bdy=
            Cmts.fmt_before c.cmts pmod_loc
            $ open_hvbox 2 $ fmt_rator $ bdy_a
        ; cls= close_box $ cls_a $ close_box
        ; epi=
            Some
              ( Option.call ~f:epi_a $ fmt ")"
              $ fmt_attributes c ~pre:(fmt " ") ~key:"@" atrs
              $ Cmts.fmt_after c.cmts pmod_loc ) }
  | Pmod_apply (me_f, me_a) ->
      let doc, atrs = doc_atrs pmod_attributes in
      let { opn= opn_f
          ; pro= pro_f
          ; psp= psp_f
          ; bdy= bdy_f
          ; cls= cls_f
          ; esp= esp_f
          ; epi= epi_f } =
        fmt_module_expr c (sub_mod ~ctx me_f)
      in
      let { opn= opn_a
          ; pro= pro_a
          ; psp= psp_a
          ; bdy= bdy_a
          ; cls= cls_a
          ; esp= esp_a
          ; epi= epi_a } =
        maybe_generative c ~ctx me_a
      in
      { empty with
        opn= opn_a $ opn_f $ open_hvbox 2
      ; bdy=
          hvbox 2
            ( Cmts.fmt_before c.cmts pmod_loc
            $ fmt_docstring c ~epi:(fmt "@,") doc
            $ wrap_if parens "(" ")"
                (Option.call ~f:pro_f $ psp_f $ bdy_f $ esp_f)
            $ Option.call ~f:epi_f $ fmt "@ " $ fmt "("
            $ Option.call ~f:pro_a $ psp_a $ bdy_a $ esp_a
            $ Option.call ~f:epi_a $ fmt ")" )
      ; cls= close_box $ cls_f $ cls_a
      ; epi=
          Some
            ( Cmts.fmt_after c.cmts pmod_loc
            $ fmt_attributes c ~pre:(fmt " ") ~key:"@" atrs ) }
  | Pmod_constraint (me, mt) ->
      let doc, atrs = doc_atrs pmod_attributes in
      let { opn= opn_e
          ; pro= pro_e
          ; psp= psp_e
          ; bdy= bdy_e
          ; cls= cls_e
          ; esp= esp_e
          ; epi= epi_e } =
        fmt_module_expr c (sub_mod ~ctx me)
      in
      let { opn= opn_t
          ; pro= pro_t
          ; psp= psp_t
          ; bdy= bdy_t
          ; cls= cls_t
          ; esp= esp_t
          ; epi= epi_t } =
        fmt_module_type c (sub_mty ~ctx mt)
      in
      { opn= opn_t $ opn_e $ open_hvbox 2
      ; pro=
          Some
            ( Cmts.fmt_before c.cmts pmod_loc
            $ fmt_docstring c ~epi:(fmt "@,") doc
            $ fmt "(" )
      ; psp= fmt "@,"
      ; bdy=
          hvbox 2
            ( Option.call ~f:pro_e $ psp_e $ bdy_e $ esp_e
            $ Option.call ~f:epi_e $ fmt " :@ " $ Option.call ~f:pro_t
            $ psp_t $ bdy_t $ esp_t $ Option.call ~f:epi_t )
          $ fits_breaks ")" " )"
      ; cls= close_box $ cls_e $ cls_t
      ; esp= fmt ""
      ; epi=
          Some
            ( Cmts.fmt_after c.cmts pmod_loc
            $ fmt_attributes c ~pre:(fmt " ") ~key:"@" atrs ) }
  | Pmod_functor _ ->
      let xargs, me = sugar_functor c ~allow_attributes:true xmod in
      let doc, atrs = doc_atrs pmod_attributes in
      let { opn= opn_e
          ; pro= pro_e
          ; psp= psp_e
          ; bdy= bdy_e
          ; cls= cls_e
          ; esp= esp_e
          ; epi= epi_e } =
        fmt_module_expr c me
      in
      { opn= opn_e
      ; pro= None
      ; psp= fmt ""
      ; bdy=
          Cmts.fmt c.cmts pmod_loc
          @@ ( fmt_docstring c ~epi:(fmt "@,") doc
             $ hvbox 0
                 (wrap_if parens "(" ")"
                    ( fmt "functor"
                    $ fmt_attributes c ~pre:(fmt " ") ~key:"@" atrs
                    $ fmt "@;<1 2>"
                    $ list xargs "@;<1 2>" (fun ({txt; _}, mt) ->
                          let { opn= opn_t
                              ; pro= pro_t
                              ; psp= psp_t
                              ; bdy= bdy_t
                              ; cls= cls_t
                              ; esp= esp_t
                              ; epi= epi_t } =
                            Option.value_map mt ~default:empty
                              ~f:(fmt_module_type c)
                          in
                          wrap "(" ")"
                            (hovbox 0
                               ( str txt
                               $ opt mt (fun _ ->
                                     opn_t $ fmt "@ :"
                                     $ Option.call ~f:pro_t $ psp_t
                                     $ fmt "@;<1 2>" $ bdy_t $ esp_t
                                     $ Option.call ~f:epi_t $ cls_t ) )) )
                    $ fmt "@;<1 2>->" $ fmt "@;<1 2>"
                    $ hvbox 0
                        ( Option.call ~f:pro_e $ psp_e $ bdy_e $ esp_e
                        $ Option.call ~f:epi_e ) )) )
      ; cls= cls_e
      ; esp= fmt ""
      ; epi= None }
  | Pmod_ident {txt} ->
      let doc, atrs = doc_atrs pmod_attributes in
      { empty with
        pro=
          Some
            ( Cmts.fmt_before c.cmts pmod_loc
            $ fmt_docstring c ~epi:(fmt "@,") doc )
      ; bdy= fmt_longident txt
      ; epi=
          Some
            ( Cmts.fmt_after c.cmts pmod_loc
            $ fmt_attributes c ~pre:(fmt " ") ~key:"@" atrs ) }
  | Pmod_structure sis ->
      let empty = List.is_empty sis in
      let doc, atrs = doc_atrs pmod_attributes in
      { opn= open_hvbox 0
      ; pro=
          Some
            ( Cmts.fmt_before c.cmts pmod_loc
            $ fmt_docstring c ~epi:(fmt "@,") doc
            $ fmt "struct" )
      ; psp= fmt_if (not empty) "@;<1000 2>"
      ; bdy= fmt_structure c ~sep:";; " ctx sis
      ; cls= close_box
      ; esp= fmt_or empty " " "@;<1000 0>"
      ; epi=
          Some
            ( fmt "end"
            $ Cmts.fmt_after c.cmts pmod_loc
            $ fmt_attributes c ~pre:(fmt " ") ~key:"@" atrs ) }
  | Pmod_unpack
      { pexp_desc=
          Pexp_constraint
            (e1, {ptyp_desc= Ptyp_package pty; ptyp_attributes= []})
      ; pexp_attributes= [] } ->
      let doc, atrs = doc_atrs pmod_attributes in
      { empty with
        pro=
          Some
            ( Cmts.fmt_before c.cmts pmod_loc
            $ fmt_docstring c ~epi:(fmt "@,") doc )
      ; bdy=
          Cmts.fmt c.cmts pmod_loc
          @@ wrap_fits_breaks "(" ")"
               ( fmt "val "
               $ fmt_expression c (sub_exp ~ctx e1)
               $ fmt "@;<1 2>: "
               $ fmt_package_type c ctx pty )
      ; epi=
          Some
            ( Cmts.fmt_after c.cmts pmod_loc
            $ fmt_attributes c ~pre:(fmt " ") ~key:"@" atrs ) }
  | Pmod_unpack e1 ->
      let doc, atrs = doc_atrs pmod_attributes in
      { empty with
        pro=
          Some
            ( Cmts.fmt_before c.cmts pmod_loc
            $ fmt_docstring c ~epi:(fmt "@,") doc )
      ; bdy=
          Cmts.fmt c.cmts pmod_loc
          @@ wrap_fits_breaks "(" ")"
               (fmt "val " $ fmt_expression c (sub_exp ~ctx e1))
      ; epi=
          Some
            ( Cmts.fmt_after c.cmts pmod_loc
            $ fmt_attributes c ~pre:(fmt " ") ~key:"@" atrs ) }
  | Pmod_extension x1 ->
      let doc, atrs = doc_atrs pmod_attributes in
      { empty with
        pro=
          Some
            ( Cmts.fmt_before c.cmts pmod_loc
            $ fmt_docstring c ~epi:(fmt "@,") doc )
      ; bdy= Cmts.fmt c.cmts pmod_loc @@ fmt_extension c ctx "%" x1
      ; epi=
          Some
            ( Cmts.fmt_after c.cmts pmod_loc
            $ fmt_attributes c ~pre:(fmt " ") ~key:"@" atrs ) }

and fmt_structure c ?(sep= "") ctx itms =
  let grps =
    List.group itms ~break:(fun itmI itmJ ->
        let has_doc itm =
          match itm.pstr_desc with
          | Pstr_attribute atr -> Option.is_some (fst (doc_atrs [atr]))
          | Pstr_eval (_, atrs)
           |Pstr_value (_, {pvb_attributes= atrs} :: _)
           |Pstr_primitive {pval_attributes= atrs}
           |Pstr_type (_, {ptype_attributes= atrs} :: _)
           |Pstr_typext {ptyext_attributes= atrs}
           |Pstr_exception {pext_attributes= atrs}
           |Pstr_recmodule ({pmb_expr= {pmod_attributes= atrs}} :: _)
           |Pstr_modtype {pmtd_attributes= atrs}
           |Pstr_open {popen_attributes= atrs}
           |Pstr_include {pincl_mod= {pmod_attributes= atrs}}
           |Pstr_extension (_, atrs)
           |Pstr_class_type ({pci_attributes= atrs} :: _)
           |Pstr_class ({pci_attributes= atrs} :: _) ->
              Option.is_some (fst (doc_atrs atrs))
          | Pstr_module {pmb_attributes; pmb_expr= {pmod_attributes}} ->
              Option.is_some
                (fst (doc_atrs (List.append pmb_attributes pmod_attributes)))
          | Pstr_value (_, [])
           |Pstr_type (_, [])
           |Pstr_recmodule []
           |Pstr_class_type []
           |Pstr_class [] ->
              false
        in
        let rec is_simple_mod me =
          match me.pmod_desc with
          | Pmod_apply (me1, me2) -> is_simple_mod me1 && is_simple_mod me2
          | Pmod_functor (_, _, me) -> is_simple_mod me
          | Pmod_ident _ -> true
          | _ -> false
        in
        let is_simple itm =
          match itm.pstr_desc with
          | Pstr_include {pincl_mod= me} | Pstr_module {pmb_expr= me} ->
              is_simple_mod me
          | Pstr_open _ -> true
          | _ -> false
        in
        has_doc itmJ || not (is_simple itmI) || not (is_simple itmJ) )
  in
  let fmt_grp ~last:last_grp itms =
    list_fl itms (fun ~first ~last itm ->
        fmt_if (not first) "@\n"
        $ fmt_structure_item c ~sep ~last:(last && last_grp)
            (sub_str ~ctx itm) )
  in
  hvbox 0
    (list_fl grps (fun ~first ~last grp ->
         fmt_if (not first) "\n@\n" $ fmt_grp ~last grp ))

and fmt_structure_item c ~sep ~last:last_item ?ext {ctx; ast= si} =
  protect (Str si)
  @@
  let at_top =
    match ctx with
    | Top | Str {pstr_desc= Pstr_extension ((_, PStr (_ :: _ :: _)), _)} ->
        true
    | _ -> false
  in
  let ctx = Str si in
  let fmt_cmts_before =
    Cmts.fmt_before c.cmts ~epi:(fmt "\n@\n") ~eol:(fmt "\n@\n")
      ~adj:(fmt "@\n") si.pstr_loc
  and fmt_cmts_after =
    Cmts.fmt_after c.cmts ~pro:(fmt "\n@\n") si.pstr_loc
  in
  wrap_k fmt_cmts_before fmt_cmts_after
  @@
  match si.pstr_desc with
  | Pstr_attribute ({txt= "ocamlformat.disable"; _}, _) ->
      raise Formatting_disabled
  | Pstr_attribute atr ->
      let doc, atrs = doc_atrs [atr] in
      fmt_docstring c ~epi:(fmt "") doc $ fmt_attributes c ~key:"@@@" atrs
  | Pstr_eval (exp, atrs) ->
      let doc, atrs = doc_atrs atrs in
      str sep $ fmt_docstring c doc
      $ cbox 0 (fmt_if at_top ";; " $ fmt_expression c (sub_exp ~ctx exp))
      $ fmt_attributes c ~pre:(fmt " ") ~key:"@@" atrs
  | Pstr_exception extn_constr ->
      hvbox 2
        (fmt_exception ~pre:(fmt "exception@ ") c (fmt ": ") ctx extn_constr)
  | Pstr_include {pincl_mod; pincl_attributes} ->
      let {opn; pro; psp; bdy; cls; esp; epi} =
        fmt_module_expr c (sub_mod ~ctx pincl_mod)
      in
      opn
      $ ( hvbox 2 (fmt "include " $ Option.call ~f:pro)
        $ psp $ bdy $ cls $ esp $ Option.call ~f:epi
        $ fmt_attributes c ~pre:(fmt " ") ~key:"@@" pincl_attributes )
  | Pstr_module binding ->
      fmt_module_binding c ctx ~rec_flag:false ~first:true binding
  | Pstr_open open_descr -> fmt_open_description c open_descr
  | Pstr_primitive vd -> fmt_value_description c ctx vd
  | Pstr_recmodule bindings ->
      hvbox 0
        (list_fl bindings (fun ~first ~last binding ->
             fmt_module_binding c ctx ~rec_flag:true ~first binding
             $ fmt_if (not last) "@,@\n" ))
  | Pstr_type (rec_flag, decls) ->
      vbox 0
        (list_fl decls (fun ~first ~last decl ->
             let pre =
               if first then
                 if Poly.(rec_flag = Recursive) then "type "
                 else "type nonrec "
               else "and "
             and brk : _ format = if not last then "\n" else "" in
             fmt_type_declaration c ~pre ~brk ctx decl
             $ fmt_if (not last) "@ " ))
  | Pstr_typext te -> fmt_type_extension c ctx te
  | Pstr_value (rec_flag, bindings) ->
      hvbox 0
        (list_fl bindings (fun ~first ~last binding ->
             fmt_value_binding c ~rec_flag ~first
               ?ext:(if first then ext else None)
               ctx binding
               ?epi:
                 (Option.some_if c.conf.sparse
                    (fits_breaks ~force_fit_if:last_item "" "\n"))
             $ fmt_if (not last) "\n@\n" ))
  | Pstr_modtype mtd -> fmt_module_type_declaration c ctx mtd
  | Pstr_extension (ext, atrs) ->
      let doc, atrs = doc_atrs atrs in
      fmt_docstring c doc
      $ fmt_extension c ctx "%%" ext
      $ fmt_attributes c ~pre:(fmt " ") ~key:"@@" atrs
  | Pstr_class_type cl ->
      fmt_class_types c ctx ~pre:"class type" ~sep:"=" cl
  | Pstr_class cls -> fmt_class_exprs c ctx cls

and fmt_value_binding c ~rec_flag ~first ?ext ?in_ ?epi ctx binding =
  let {pvb_pat; pvb_expr; pvb_attributes; pvb_loc} = binding in
  let doc, atrs = doc_atrs pvb_attributes in
  let keyword =
    if first then if Poly.(rec_flag = Recursive) then "let rec" else "let"
    else "and"
  in
  let xpat, xargs, fmt_cstr, xbody =
    let ({ast= pat} as xpat) =
      match (pvb_pat.ppat_desc, pvb_expr.pexp_desc) with
      (* recognize and undo the pattern of code introduced by
         ocaml/ocaml@fd0dc6a0fbf73323c37a73ea7e8ffc150059d6ff to fix
         https://caml.inria.fr/mantis/view.php?id=7344 *)
      | ( Ppat_constraint
            ( ({ppat_desc= Ppat_var _} as pat)
            , {ptyp_desc= Ptyp_poly ([], typ1)} )
        , Pexp_constraint (_, typ2) )
        when Poly.equal typ1 typ2 ->
          sub_pat ~ctx:(Pat pvb_pat) pat
      | _ -> sub_pat ~ctx pvb_pat
    in
    let ({ast= body} as xbody) = sub_exp ~ctx pvb_expr in
    if not (List.is_empty xbody.ast.pexp_attributes) then
      (xpat, [], None, xbody)
    else
      let sugar_polynewtype pat body =
        let ctx = Pat pat in
        match pat.ppat_desc with
        | Ppat_constraint (pat, {ptyp_desc= Ptyp_poly (pvars, _)}) ->
            let rec sugar_polynewtype_ xpat pvars0 pvars body =
              let ctx = Exp body in
              match (pvars, body.pexp_desc) with
              | [], Pexp_constraint (exp, typ) ->
                  Some (xpat, pvars0, sub_typ ~ctx typ, sub_exp ~ctx exp)
              | {txt= pvar} :: pvars, Pexp_newtype ({txt= nvar}, exp)
                when String.equal pvar nvar ->
                  sugar_polynewtype_ xpat pvars0 pvars exp
              | _ -> None
            in
            sugar_polynewtype_ (sub_pat ~ctx pat) pvars pvars body
        | _ -> None
      in
      match sugar_polynewtype pat body with
      (* format
       *    let f: 'r 's. 'r 's t = fun (type r) -> fun (type s) -> (e : r s t)
       * as let f: type r s. r s t = e *)
      | Some (xpat, pvars, xtyp, xbody) ->
          let fmt_cstr =
            fmt "@ : type "
            $ list pvars " " (fun {txt} -> str txt)
            $ fmt ".@ " $ fmt_core_type c xtyp
          in
          (xpat, [], Some fmt_cstr, xbody)
      | None ->
          let xpat =
            match xpat.ast.ppat_desc with
            | Ppat_constraint (p, {ptyp_desc= Ptyp_poly ([], _)}) ->
                sub_pat ~ctx:xpat.ctx p
            | _ -> xpat
          in
          let xargs, ({ast= body} as xbody) =
            sugar_fun c (Some pat) xbody
          in
          let fmt_cstr, xbody =
            let ctx = Exp body in
            match body.pexp_desc with
            | Pexp_constraint
                ({pexp_desc= Pexp_pack _}, {ptyp_desc= Ptyp_package _}) ->
                (None, xbody)
            | Pexp_constraint (exp, typ) ->
                ( Some
                    (fmt "@ " $ fmt_core_type c ~pro:":" (sub_typ ~ctx typ))
                , sub_exp ~ctx exp )
            | _ -> (None, xbody)
          in
          (xpat, xargs, fmt_cstr, xbody)
  in
  let indent =
    match xbody.ast with {pexp_desc= Pexp_fun _} -> 1 | _ -> 2
  in
  fmt_docstring c
    ~epi:(match doc with Some (_, true) -> fmt "@,@," | _ -> fmt "@,")
    doc
  $ Cmts.fmt_before c.cmts pvb_loc
  $ hvbox indent
      ( open_hovbox 2
      $ ( hovbox 4
            ( str keyword
            $ fmt_extension_suffix c ext
            $ fmt_if_k (Option.is_some in_) (fmt_attributes c ~key:"@" atrs)
            $ fmt " " $ fmt_pattern c xpat
            $ fmt_fun_args c ~pro:(fmt "@ ") xargs
            $ Option.call ~f:fmt_cstr )
        $ fmt "@ =" )
      $ fmt_body c xbody
      $ fmt_if_k (Option.is_none in_) (fmt_attributes c ~key:"@@" atrs)
      $ Cmts.fmt_after c.cmts pvb_loc
      $ (match in_ with Some in_ -> in_ indent | None -> Fn.const ())
      $ Option.call ~f:epi )

and fmt_module_binding c ?epi ~rec_flag ~first ctx pmb =
  let {pmb_name; pmb_expr; pmb_attributes} = pmb in
  let keyword =
    if first then if rec_flag then str "module rec" else str "module"
    else str "and"
  in
  let xargs, xbody =
    sugar_functor c ~allow_attributes:false (sub_mod ~ctx pmb_expr)
  in
  let xbody, xmty =
    match xbody.ast with
    | { pmod_desc= Pmod_constraint (body_me, body_mt)
      ; pmod_loc
      ; pmod_attributes= [] } ->
        Cmts.relocate c.cmts ~src:pmod_loc ~before:body_me.pmod_loc
          ~after:body_mt.pmty_loc ;
        (sub_mod ~ctx body_me, Some (sub_mty ~ctx body_mt))
    | _ -> (xbody, None)
  in
  fmt_module c ?epi keyword pmb_name xargs (Some xbody) true xmty
    pmb_attributes

(** Entry points *)

let fmt_signature s cmts c =
  let c = {source= s; cmts; conf= c} in
  fmt_signature c Top

let fmt_structure s cmts c =
  let c = {source= s; cmts; conf= c} in
  fmt_structure c Top<|MERGE_RESOLUTION|>--- conflicted
+++ resolved
@@ -2533,18 +2533,11 @@
       ; epi=
           Some
             ( fmt "end"
-<<<<<<< HEAD
-            $ fmt_attributes c ~key:"@" pmty_attributes ~pre:(fmt "@ ") ) }
+            $ Cmts.fmt_after c.cmts pmty_loc
+            $ fmt_attributes c ~key:"@" atrs ~pre:(fmt "@ ") ) }
   | Pmty_functor _ ->
       let xargs, mt2 = sugar_functor_type c ~allow_attributes:true xmty in
       let blk = fmt_module_type c mt2 in
-=======
-            $ Cmts.fmt_after c.cmts pmty_loc
-            $ fmt_attributes c ~key:"@" atrs ~pre:(fmt "@ ") ) }
-  | Pmty_functor ({txt}, mt1, mt2) ->
-      let txt = if String.equal "*" txt then "" else txt in
-      let blk = fmt_module_type c (sub_mty ~ctx mt2) in
->>>>>>> 2beeced3
       { blk with
         pro=
           Some
