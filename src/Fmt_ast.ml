(**********************************************************************)
(*                                                                    *)
(*                            OCamlFormat                             *)
(*                                                                    *)
(*  Copyright (c) 2017-present, Facebook, Inc.  All rights reserved.  *)
(*                                                                    *)
(*  This source code is licensed under the MIT license found in the   *)
(*  LICENSE file in the root directory of this source tree.           *)
(*                                                                    *)
(**********************************************************************)

module Format = Format_

(** Format OCaml Ast *)

open Migrate_ast
open Asttypes
open Parsetree
open Ast
open Fmt

(* Debug: catch and report failures at nearest enclosing Ast.t *)

let protect =
  let first = ref true in
  fun ast pp fs ->
    try pp fs
    with exc ->
      ( if !first then
          let bt = Caml.Printexc.get_backtrace () in
          Format.pp_print_flush fs () ;
          Caml.Format.eprintf "@\nFAIL@\n%a@\n%s@." Ast.dump ast bt ;
          first := false ) ;
      raise exc


let rec sugar_arrow_typ ({ast= typ} as xtyp) =
  let ctx = Typ typ in
  let {ptyp_desc; ptyp_loc} = typ in
  match ptyp_desc with
  | Ptyp_arrow (l, t1, t2) ->
      Cmts.relocate ~src:ptyp_loc ~before:t1.ptyp_loc ~after:t2.ptyp_loc ;
      (l, sub_typ ~ctx t1) :: sugar_arrow_typ (sub_typ ~ctx t2)
  | _ -> [(Nolabel, xtyp)]


let rec sugar_or_pat ({ast= pat} as xpat) =
  let ctx = Pat pat in
  match pat with
  | {ppat_desc= Ppat_or (pat1, pat2); ppat_loc; ppat_attributes= []} ->
      Cmts.relocate ~src:ppat_loc ~before:pat1.ppat_loc ~after:pat2.ppat_loc ;
      sugar_or_pat (sub_pat ~ctx pat1) @ sugar_or_pat (sub_pat ~ctx pat2)
  | _ -> [xpat]


let sugar_fun pat xexp =
  let rec sugar_fun_ ({ast= exp} as xexp) =
    let ctx = Exp exp in
    let {pexp_desc; pexp_loc} = exp in
    match pexp_desc with
    | Pexp_fun (label, default, pattern, body) ->
        Cmts.relocate ~src:pexp_loc ~before:pattern.ppat_loc
          ~after:body.pexp_loc ;
        let xargs, xbody = sugar_fun_ (sub_exp ~ctx body) in
        ( (label, sub_pat ~ctx pattern, Option.map default ~f:(sub_exp ~ctx))
          :: xargs
        , xbody )
    | _ -> ([], xexp)
  in
  match pat with
  | Some {ppat_desc= Ppat_constraint _} -> ([], xexp)
  | Some {ppat_attributes} when not (List.is_empty ppat_attributes) ->
      ([], xexp)
  | _ -> sugar_fun_ xexp


let sugar_infix prec xexp =
  let assoc = Option.value_map prec ~default:Non ~f:assoc_of_prec in
  let rec sugar_infix_ xop ((lbl, {ast= exp}) as xexp) =
    assert (Poly.(lbl = Nolabel)) ;
    let ctx = Exp exp in
    match (assoc, exp) with
    | Left, {pexp_desc= Pexp_apply (e0, [(l1, e1); (l2, e2)]); pexp_loc}
      when Poly.(prec = prec_ast (Exp exp)) ->
        let op_args1 = sugar_infix_ None (l1, sub_exp ~ctx e1) in
        let src = pexp_loc in
        let after = e2.pexp_loc in
        ( match op_args1 with
        | (Some {ast= {pexp_loc= before}}, _) :: _
         |(None, (_, {ast= {pexp_loc= before}}) :: _) :: _ ->
            Cmts.relocate ~src ~before ~after
        | _ -> Cmts.relocate ~src ~before:e0.pexp_loc ~after ) ;
        op_args1 @ [(Some (sub_exp ~ctx e0), [(l2, sub_exp ~ctx e2)])]
    | Right, {pexp_desc= Pexp_apply (e0, [(l1, e1); (l2, e2)]); pexp_loc}
      when Poly.(prec = prec_ast (Exp exp)) ->
        let op_args2 =
          sugar_infix_ (Some (sub_exp ~ctx e0)) (l2, sub_exp ~ctx e2)
        in
        let src = pexp_loc in
        let after = e1.pexp_loc in
        ( match List.last op_args2 with
        | Some (_, args2) -> (
          match List.last args2 with
          | Some (_, {ast= {pexp_loc= after}}) -> (
            match xop with
            | Some {ast} -> Cmts.relocate ~src ~before:ast.pexp_loc ~after
            | None -> Cmts.relocate ~src ~before:e1.pexp_loc ~after )
          | None ->
            match xop with
            | Some {ast} -> Cmts.relocate ~src ~before:ast.pexp_loc ~after
            | None -> Cmts.relocate ~src ~before:e1.pexp_loc ~after )
        | _ ->
          match xop with
          | Some {ast} -> Cmts.relocate ~src ~before:ast.pexp_loc ~after
          | None -> Cmts.relocate ~src ~before:e1.pexp_loc ~after ) ;
        (xop, [(l1, sub_exp ~ctx e1)]) :: op_args2
    | _ -> [(xop, [xexp])]
  in
  sugar_infix_ None (Nolabel, xexp)


let rec sugar_list_pat pat =
  let ctx = Pat pat in
  let {ppat_desc; ppat_loc= src} = pat in
  match ppat_desc with
  | Ppat_construct ({txt= Lident "[]"; loc}, None) -> Some ([], [src; loc])
  | Ppat_construct
      ( {txt= Lident "::"; loc}
      , Some {ppat_desc= Ppat_tuple [hd; tl]; ppat_loc; ppat_attributes= []}
      ) -> (
    match sugar_list_pat tl with
    | Some (xtl, nil_locs) ->
        Some (([src; loc; ppat_loc], sub_pat ~ctx hd) :: xtl, nil_locs)
    | None -> None )
  | _ -> None


let sugar_list_exp exp =
  let rec sugar_list_exp_ exp =
    let ctx = Exp exp in
    let {pexp_desc; pexp_loc= src} = exp in
    match pexp_desc with
    | Pexp_construct ({txt= Lident "[]"; loc}, None) -> Some ([], [src; loc])
    | Pexp_construct
        ( {txt= Lident "::"; loc}
        , Some
            {pexp_desc= Pexp_tuple [hd; tl]; pexp_loc; pexp_attributes= []} )
      -> (
      match sugar_list_exp_ tl with
      | Some (xtl, nil_locs) ->
          Some (([src; loc; pexp_loc], sub_exp ~ctx hd) :: xtl, nil_locs)
      | None -> None )
    | _ -> None
  in
  let r = sugar_list_exp_ exp in
  assert (Bool.equal (Option.is_some r) (is_sugared_list exp)) ;
  r


let sugar_infix_cons xexp =
  let rec sugar_infix_cons_ ({ast= exp} as xexp) =
    let ctx = Exp exp in
    let {pexp_desc; pexp_loc= l1} = exp in
    match pexp_desc with
    | Pexp_construct
        ( {txt= Lident "::"; loc= l2}
        , Some
            { pexp_desc= Pexp_tuple [hd; tl]
            ; pexp_loc= l3
            ; pexp_attributes= [] } ) -> (
      match sugar_infix_cons_ (sub_exp ~ctx tl) with
      | xtl -> ([l1; l2; l3], sub_exp ~ctx hd) :: xtl )
    | _ -> [([], xexp)]
  in
  sugar_infix_cons_ xexp


let rec sugar_ite ({ast= exp} as xexp) =
  let ctx = Exp exp in
  let {pexp_desc; pexp_loc} = exp in
  match pexp_desc with
  | Pexp_ifthenelse (cnd, thn, Some els) ->
      Cmts.relocate ~src:pexp_loc ~before:cnd.pexp_loc ~after:els.pexp_loc ;
      (Some (sub_exp ~ctx cnd), sub_exp ~ctx thn)
      :: sugar_ite (sub_exp ~ctx els)
  | Pexp_ifthenelse (cnd, thn, None) ->
      Cmts.relocate ~src:pexp_loc ~before:cnd.pexp_loc ~after:thn.pexp_loc ;
      [(Some (sub_exp ~ctx cnd), sub_exp ~ctx thn)]
  | _ -> [(None, xexp)]


let sugar_sequence c width xexp =
  let rec sugar_sequence_ ({ast= exp} as xexp) =
    let ctx = Exp exp in
    let {pexp_desc; pexp_loc} = exp in
    match pexp_desc with
    | Pexp_sequence (e1, e2) ->
        Cmts.relocate ~src:pexp_loc ~before:e1.pexp_loc ~after:e2.pexp_loc ;
        if Ast.exposed Ast.Let_match e1 then
          [sub_exp ~ctx e1; sub_exp ~ctx e2]
        else
          List.append
            (sugar_sequence_ (sub_exp ~ctx e1))
            (sugar_sequence_ (sub_exp ~ctx e2))
    | _ -> [xexp]
  in
  List.group (sugar_sequence_ xexp) ~break:(fun xexp1 xexp2 ->
      not (is_simple c width xexp1) || not (is_simple c width xexp2) )


let rec sugar_functor_type ({ast= mty} as xmty) =
  let ctx = Mty mty in
  match mty with
  | { pmty_desc= Pmty_functor (arg, arg_mty, body)
    ; pmty_loc
    ; pmty_attributes= [] } ->
      Cmts.relocate ~src:pmty_loc ~before:arg.loc ~after:body.pmty_loc ;
      let xargs, xbody = sugar_functor_type (sub_mty ~ctx body) in
      ((arg, Option.map arg_mty ~f:(sub_mty ~ctx)) :: xargs, xbody)
  | _ -> ([], xmty)


let rec sugar_functor ?mt ({ast= me} as xme) =
  let ctx = Mod me in
  match me with
  | { pmod_desc= Pmod_functor (arg, arg_mt, body)
    ; pmod_loc
    ; pmod_attributes= [] }
    -> (
      Cmts.relocate ~src:pmod_loc ~before:arg.loc ~after:body.pmod_loc ;
      let xarg_mt = Option.map arg_mt ~f:(sub_mty ~ctx) in
      let ctx = Mod body in
      match (body, mt) with
      | ( { pmod_desc= Pmod_constraint (body_me, body_mt)
          ; pmod_loc
          ; pmod_attributes= [] }
        , None ) ->
          Cmts.relocate ~src:pmod_loc ~before:body_me.pmod_loc
            ~after:body_mt.pmty_loc ;
          let xbody_mt0 = sub_mty ~ctx body_mt in
          let xargs, xbody_me, xbody_mt1 =
            sugar_functor ~mt:xbody_mt0 (sub_mod ~ctx body_me)
          in
          ((arg, xarg_mt) :: xargs, xbody_me, xbody_mt1)
      | _ ->
          let xargs, xbody_me, xbody_mt =
            sugar_functor (sub_mod ~ctx body)
          in
          ((arg, xarg_mt) :: xargs, xbody_me, xbody_mt) )
  | _ -> ([], xme, mt)


type block =
  { opn: Fmt.t
  ; pro: Fmt.t option
  ; psp: Fmt.t
  ; bdy: Fmt.t
  ; cls: Fmt.t
  ; esp: Fmt.t
  ; epi: Fmt.t option }

let empty =
  { opn= Fn.const ()
  ; pro= None
  ; psp= Fn.const ()
  ; bdy= Fn.const ()
  ; cls= Fn.const ()
  ; esp= Fn.const ()
  ; epi= None }


(* In several places, naked newlines (i.e. not "@\n") are used to avoid
   trailing space in open lines. *)
(* In several places, a break such as "@;<1000 0>" is used to force the
   enclosing box to break across multiple lines. *)

let rec fmt_longident (li: Longident.t) =
  match li with
  | Lident "~+" -> str "+"
  | Lident id -> str id
  | Ldot (li, id) ->
      cbox 0
        ( fmt_longident li $ fmt ".@,"
        $ wrap_if (is_symbol_id id) "( " " )" (str id) )
  | Lapply (li1, li2) ->
      cbox 0 (fmt_longident li1 $ wrap "(" ")" (fmt_longident li2))


let fmt_constant const =
  match const with
  | Pconst_integer (lit, suf) | Pconst_float (lit, suf) ->
      str lit $ opt suf char
  | Pconst_char c -> wrap "'" "'" @@ str (Char.escaped c)
  | Pconst_string (s, delim) ->
      let pre, mid, suf =
        match delim with
        | None -> ("\"", String.escaped s, "\"")
        | Some delim -> ("{" ^ delim ^ "|", s, "|" ^ delim ^ "}")
      in
      str pre $ str mid $ str suf


let fmt_variance = function
  | Covariant -> fmt "+"
  | Contravariant -> fmt "-"
  | Invariant -> fmt ""


let doc_atrs atrs =
  let doc, rev_atrs =
    List.fold atrs ~init:(None, []) ~f:(fun (doc, rev_atrs) atr ->
        match (doc, atr) with
        | ( None
          , ( {txt= "ocaml.doc" | "ocaml.text" as txt}
            , PStr
                [ { pstr_desc=
                      Pstr_eval
                        ( { pexp_desc=
                              Pexp_constant Pconst_string (doc, None)
                          ; pexp_loc= loc
                          ; pexp_attributes= [] }
                        , [] ) } ] ) ) ->
            (Some ({txt= doc; loc}, String.equal "ocaml.text" txt), rev_atrs)
        | _ -> (doc, atr :: rev_atrs) )
  in
  (doc, List.rev rev_atrs)


let fmt_docstring ?pro ?epi doc =
  opt doc (fun (({txt; loc} as doc), floating) ->
      let epi =
        match epi with
        | Some _ -> epi
        | None when floating -> Some (fmt "@,")
        | None -> None
      in
      fmt_if_k
        (not (Cmts.doc_is_dup doc))
        ( Cmts.fmt loc
        @@ vbox_if (Option.is_none pro) 0
             ( Option.call ~f:pro $ fmt "(**" $ str txt $ fmt "*)"
             $ Option.call ~f:epi ) ) )


let rec fmt_attribute c pre = function
  | ( {txt= "ocaml.doc" | "ocaml.text"}
    , PStr
        [ { pstr_desc=
              Pstr_eval
                ( { pexp_desc= Pexp_constant Pconst_string (doc, None)
                  ; pexp_attributes= [] }
                , [] ) } ] ) ->
      fmt "@ " $ fmt "(**" $ str doc $ fmt "*)"
  | {txt; loc}, pld ->
      let nullary = match pld with PStr [] -> true | _ -> false in
      Cmts.fmt loc
      @@ hvbox 2
           (wrap "[" "]"
              ( str pre $ str txt $ fmt_if (not nullary) "@ "
              $ fmt_payload c (Pld pld) pld ))


and fmt_extension c ctx key ({txt}, pld) =
  wrap "[" "]" (str key $ str txt $ fmt "@ " $ fmt_payload c ctx pld)


and fmt_attributes c pre ~key attrs suf =
  list_fl attrs (fun ~first ~last atr ->
      fmt_or_k first pre (fmt "@ ") $ fmt_attribute c key atr
      $ fmt_if_k last suf )


and fmt_payload c ctx pld =
  protect (Pld pld)
  @@
  match pld with
  | PStr mex -> fmt_structure c ctx mex
  | PSig mty -> fmt ": " $ fmt_signature c ctx mty
  | PTyp typ -> fmt ": " $ fmt_core_type c (sub_typ ~ctx typ)
  | PPat (pat, exp) ->
      fmt "? " $ fmt_pattern c (sub_pat ~ctx pat)
      $ opt exp (fun exp ->
            fmt " when " $ fmt_expression c (sub_exp ~ctx exp) )


and fmt_core_type c ?(box= true) ({ast= typ} as xtyp) =
  protect (Typ typ)
  @@
  let parens = parenze_typ xtyp in
  hvbox_if box 0
  @@ wrap_if
       (match typ.ptyp_desc with Ptyp_tuple _ -> false | _ -> parens)
       "(" ")"
  @@
  let ctx = Typ typ in
  let {ptyp_desc; ptyp_loc} = typ in
  Cmts.fmt ptyp_loc
  @@
  match ptyp_desc with
  | Ptyp_alias (typ, txt) ->
      hvbox 0 (fmt_core_type c (sub_typ ~ctx typ) $ fmt "@ '" $ str txt)
  | Ptyp_any -> fmt "_"
  | Ptyp_arrow _ ->
      let arg_label lbl =
        match lbl with
        | Nolabel -> fmt ""
        | Labelled l -> str l $ fmt ":"
        | Optional l -> fmt "?" $ str l $ fmt ":"
      in
      let xt1N = sugar_arrow_typ xtyp in
      hovbox_if box 0
        (list xt1N "@ -> " (fun (lI, xtI) ->
             hvbox 0 (arg_label lI $ fmt_core_type c xtI) ))
  | Ptyp_constr ({txt; loc}, []) -> Cmts.fmt loc @@ fmt_longident txt
  | Ptyp_constr ({txt; loc}, [t1]) ->
      Cmts.fmt loc @@ fmt_core_type c (sub_typ ~ctx t1) $ fmt "@ "
      $ fmt_longident txt
  | Ptyp_constr ({txt; loc}, t1N) ->
      Cmts.fmt loc
      @@ wrap_fits_breaks "(" ")"
           (list t1N "@,, " (sub_typ ~ctx >> fmt_core_type c))
      $ fmt "@ " $ fmt_longident txt
  | Ptyp_extension ext -> hvbox 2 (fmt_extension c ctx "%" ext)
  | Ptyp_package pty -> hvbox 0 (fmt "module@ " $ fmt_package_type c ctx pty)
  | Ptyp_poly (a1N, t) ->
      hovbox_if box 0
        ( list a1N "@ " (fun {txt} -> fmt "'" $ str txt) $ fmt ".@ "
        $ fmt_core_type c ~box:false (sub_typ ~ctx t) )
  | Ptyp_tuple typs ->
      hvbox 0
        (wrap_fits_breaks_if parens "(" ")"
           (list typs "@ * " (sub_typ ~ctx >> fmt_core_type c)))
  | Ptyp_var s -> fmt "'" $ str s
  | Ptyp_variant (rfs, flag, lbls) ->
      let row_fields rfs = list rfs "@ | " (fmt_row_field c ctx) in
      hvbox 0
        ( fits_breaks "[" "["
        $ ( match (flag, lbls) with
<<<<<<< HEAD
          | Closed, None -> row_fields rfs
=======
          | Closed, None -> fits_breaks "" " " $ row_fields rfs
>>>>>>> 152e02cf
          | Open, None -> fmt "> " $ row_fields rfs
          | Closed, Some [] -> fmt "< " $ row_fields rfs
          | Closed, Some ls ->
              fmt "< " $ row_fields rfs $ fmt " > "
              $ list ls "@ " (fmt "`" >$ str)
          | Open, Some _ -> impossible "not produced by parser" )
        $ fits_breaks "]" "@ ]" )
  | Ptyp_object _ | Ptyp_class _ ->
      internal_error "classes not implemented" []


and fmt_package_type c ctx ({txt}, cnstrs) =
  hvbox 0
    ( fmt_longident txt
    $ list_fl cnstrs (fun ~first ~last:_ ({txt}, typ) ->
          fmt_or first " with type " " and " $ fmt_longident txt $ fmt " = "
          $ fmt_core_type c (sub_typ ~ctx typ) ) )


and fmt_row_field c ctx = function
  | Rtag (lbl, atrs, const, typs) ->
      let doc, atrs = doc_atrs atrs in
      hvbox 0
        ( fmt "`" $ str lbl
        $ fmt_attributes c (fmt " ") ~key:"@" atrs (fmt "")
        $ fmt_if (not (const && List.is_empty typs)) " of "
        $ fmt_if (const && not (List.is_empty typs)) " & "
        $ list typs "@ & " (sub_typ ~ctx >> fmt_core_type c)
        $ fmt_docstring ~pro:(fmt "@;<2 0>") doc )
  | Rinherit typ -> fmt_core_type c (sub_typ ~ctx typ)


and fmt_pattern (c: Conf.t) ?pro ?parens ({ctx= ctx0; ast= pat} as xpat) =
  protect (Pat pat)
  @@
  let ctx = Pat pat in
  let {ppat_desc; ppat_loc} = pat in
  let parens = match parens with Some b -> b | None -> parenze_pat xpat in
  ( match ppat_desc with
  | Ppat_or _ -> Fn.id
  | Ppat_construct ({txt; loc}, _) when Poly.(txt <> Longident.Lident "::") ->
      fun k -> Cmts.fmt ppat_loc @@ Cmts.fmt loc @@ (Option.call ~f:pro $ k)
  | _ -> fun k -> Cmts.fmt ppat_loc @@ (Option.call ~f:pro $ k) )
  @@
  match ppat_desc with
  | Ppat_any -> fmt "_"
  | Ppat_var {txt} -> wrap_if (is_symbol_id txt) "( " " )" (str txt)
  | Ppat_alias (pat, {txt}) ->
      hovbox 0
        (wrap_fits_breaks_if parens "(" ")"
           (fmt_pattern c (sub_pat ~ctx pat) $ fmt "@ as@ " $ str txt))
  | Ppat_constant c -> fmt_constant c
  | Ppat_interval (l, u) -> fmt_constant l $ fmt ".." $ fmt_constant u
  | Ppat_tuple pats ->
      hvbox 0
        (wrap_if_breaks "( " "@ )"
           (wrap_if_fits_and parens "(" ")"
              (list pats "@,, " (sub_pat ~ctx >> fmt_pattern c))))
  | Ppat_construct ({txt}, None) -> fmt_longident txt
  | Ppat_construct
      ( {txt= Lident "::"}
      , Some {ppat_desc= Ppat_tuple pats; ppat_attributes= []} ) -> (
    match sugar_list_pat pat with
    | Some (loc_xpats, nil_locs) ->
        hvbox 0
          (wrap_fits_breaks "[" "]"
             ( Cmts.fmt_list nil_locs
             @@ list loc_xpats "@,; " (fun (locs, xpat) ->
                    Cmts.fmt_list locs @@ fmt_pattern c xpat ) ))
    | None ->
        hvbox 0
          (wrap_if_fits_and parens "(" ")"
             (list pats "@ :: " (sub_pat ~ctx >> fmt_pattern c))) )
  | Ppat_construct ({txt}, Some pat) ->
      cbox 2
        (wrap_if parens "(" ")"
           (fmt_longident txt $ fmt "@ " $ fmt_pattern c (sub_pat ~ctx pat)))
  | Ppat_variant (lbl, None) -> fmt "`" $ str lbl
  | Ppat_variant (lbl, Some pat) ->
      cbox 2
        (wrap_if parens "(" ")"
           (fmt "`" $ str lbl $ fmt "@ " $ fmt_pattern c (sub_pat ~ctx pat)))
  | Ppat_record (flds, closed_flag) ->
      let fmt_field ({txt}, pat) =
        let {ppat_desc; ppat_loc} = pat in
        Cmts.fmt ppat_loc
        @@
        match ppat_desc with
        | Ppat_var {txt= txt'} when String.equal (Longident.last txt) txt' ->
            cbox 2 (fmt_longident txt)
        | _ ->
            cbox 2
              ( fmt_longident txt $ fmt "=@ "
              $ cbox 0 (fmt_pattern c (sub_pat ~ctx pat)) )
      in
      hvbox 0
        (wrap_fits_breaks "{" "}"
           ( list flds "@,; " fmt_field
           $ fmt_if Poly.(closed_flag = Open) "; _" ))
  | Ppat_array pats ->
      hvbox 0
        (wrap_fits_breaks "[|" "|]"
           (list pats "@,; " (sub_pat ~ctx >> fmt_pattern c)))
  | Ppat_or _ ->
      let nested =
        match ctx0 with
        | Pat {ppat_desc= Ppat_or _} -> true
        | Pat _ -> false
        | _ -> true
      in
      let xpats = sugar_or_pat xpat in
      let pro0 =
        Option.call ~f:pro
        $ fits_breaks
            (if parens then "(" else "")
            (if nested then "" else "( ")
      in
      let proI =
        match ctx0 with
        | Exp {pexp_desc= Pexp_function _ | Pexp_match _ | Pexp_try _}
          when not c.sparse ->
            fits_breaks "| " " |"
        | _ -> fmt "| "
      in
      hovbox_if (not nested) 0
        ( list_fl xpats (fun ~first ~last xpat ->
              fmt_pattern c ~pro:(if first then pro0 else proI) xpat
              $ fmt_if (not last) "@ " )
        $ fits_breaks
            (if parens then ")" else "")
            (if nested then "" else "@;<1 2>)") )
  | Ppat_constraint
      ( {ppat_desc= Ppat_unpack {txt}; ppat_attributes= []}
      , {ptyp_desc= Ptyp_package pty; ptyp_attributes= []} ) ->
      wrap_if parens "(" ")"
        (fmt "module " $ str txt $ fmt ":@ " $ fmt_package_type c ctx pty)
  | Ppat_constraint (pat, typ) ->
      hvbox 2
        (wrap_if parens "(" ")"
           ( fmt_pattern c (sub_pat ~ctx pat) $ fmt ":@ "
           $ fmt_core_type c (sub_typ ~ctx typ) ))
  | Ppat_type {txt} -> fmt "#" $ fmt_longident txt
  | Ppat_lazy pat ->
      cbox 2
        (wrap_if parens "(" ")"
           (fmt "lazy@ " $ fmt_pattern c (sub_pat ~ctx pat)))
  | Ppat_unpack {txt} -> fmt "module@ " $ str txt
  | Ppat_exception pat ->
      cbox 2
        (wrap_if parens "(" ")"
           (fmt "exception@ " $ fmt_pattern c (sub_pat ~ctx pat)))
  | Ppat_extension ext -> hvbox 2 (fmt_extension c ctx "%" ext)
  | Ppat_open ({txt}, pat) ->
      cbox 0
        ( fmt_longident txt $ fmt ".(" $ fmt_pattern c (sub_pat ~ctx pat)
        $ fmt ")" )


and fmt_fun_args c args =
  let fmt_fun_arg = function
    | Nolabel, xpat, None -> fmt_pattern c xpat
    | ( Labelled l
      , ( { ast=
              { ppat_desc=
                  ( Ppat_var {txt}
                  | Ppat_constraint
                      ({ppat_desc= Ppat_var {txt}; ppat_attributes= []}, _) )
              ; ppat_attributes= [] } } as xpat )
      , None )
      when String.equal l txt ->
        cbox 0 (fmt "~" $ fmt_pattern c xpat)
    | Labelled l, xpat, None ->
        cbox 0 (fmt "~" $ str l $ fmt ":" $ fmt_pattern c xpat)
    | ( Optional l
      , {ast= {ppat_desc= Ppat_var {txt}; ppat_attributes= []}}
      , None )
      when String.equal l txt ->
        cbox 0 (fmt "?" $ str l)
    | Optional l, xpat, None ->
        cbox 0 (fmt "?" $ str l $ fmt ":" $ fmt_pattern c xpat)
    | ( Optional l
      , {ast= {ppat_desc= Ppat_var {txt}; ppat_attributes= []}}
      , Some xexp )
      when String.equal l txt ->
        cbox 0
          (fmt "?(" $ str l $ fmt "= " $ fmt_expression c xexp $ fmt ")")
    | Optional l, xpat, Some xexp ->
        cbox 0
          ( fmt "?" $ str l $ fmt ":(" $ fmt_pattern c xpat $ fmt " = "
          $ fmt_expression c xexp $ fmt ")" )
    | (Labelled _ | Nolabel), _, Some _ ->
        impossible "not accepted by parser"
  in
  fmt_if_k (not (List.is_empty args)) (list args "@ " fmt_fun_arg $ fmt "@ ")


and fmt_expression c ?(box= true) ?eol ?parens ({ast= exp} as xexp) =
  protect (Exp exp)
  @@
  let {pexp_desc; pexp_loc; pexp_attributes} = exp in
  let parens = match parens with Some b -> b | None -> parenze_exp xexp in
  let fmt_label lbl sep =
    match lbl with
    | Nolabel -> fmt ""
    | Labelled l -> fmt "~" $ str l $ fmt sep
    | Optional l -> fmt "?" $ str l $ fmt sep
  in
  let fmt_label_arg ?(box= box) ?eol ?parens (lbl, ({ast= arg} as xarg)) =
    match (lbl, arg.pexp_desc) with
    | (Labelled l | Optional l), Pexp_ident {txt= Lident i}
      when String.equal l i ->
        Cmts.fmt ?eol arg.pexp_loc @@ fmt_label lbl ""
    | _ ->
        hvbox_if box 2
          (fmt_label lbl ":@," $ fmt_expression c ~box ?eol ?parens xarg)
  in
  let ctx = Exp exp in
  let width xe =
    String.length
      (Format.asprintf "%t" (Cmts.preserve (fun () -> fmt_expression c xe)))
  in
  let fmt_args_grouped e0 a1N =
    list_fl
      (List.group ((Nolabel, e0) :: a1N) ~break:(fun (_, a1) (_, a2) ->
           not (is_simple c width (sub_exp ~ctx a1))
           || not (is_simple c width (sub_exp ~ctx a2)) ))
      (fun ~first:first_grp ~last:last_grp args ->
        list_pn args (fun ?prev (lbl, arg) ?next ->
            let {ast} as xarg = sub_exp ~ctx arg in
            let openbox =
              fmt_if_k (Option.is_none prev)
                (open_hovbox (if first_grp then 2 else 0))
            in
            let consecutive_prefix_ops =
              is_prefix ast
              &&
              match next with
              | Some (_, {pexp_desc= Pexp_apply (op, _)}) -> is_prefix op
              | _ -> false
            in
            let spc =
              consecutive_prefix_ops
              || (not (is_prefix ast) || Option.is_none next && not last_grp)
                 && (not last_grp || Option.is_some next)
            in
            openbox
            $ hovbox 2
                (fmt_label_arg
                   ?box:
                     ( match ast.pexp_desc with
                     | Pexp_fun _ | Pexp_function _ -> Some false
                     | _ -> None )
                   (lbl, xarg))
            $ fmt_if_k (Option.is_none next) close_box $ fmt_if spc "@ " ) )
  in
  let fmt_cmts = Cmts.fmt ?eol pexp_loc in
  let fmt_atrs =
    fmt_attributes c (fmt " ") ~key:"@" pexp_attributes (fmt "")
  in
  hvbox_if box 0 @@ fmt_cmts
  @@
  match pexp_desc with
  | Pexp_apply (_, []) -> impossible "not produced by parser"
  | Pexp_apply
      ( { pexp_desc= Pexp_ident {txt= Ldot (Lident "Array", "get")}
        ; pexp_attributes= [] }
      , [(Nolabel, s); (Nolabel, i)] ) ->
      fmt_expression c (sub_exp ~ctx s) $ fmt ".("
      $ fmt_expression c (sub_exp ~ctx i) $ fmt ")"
  | Pexp_apply
      ( { pexp_desc= Pexp_ident {txt= Ldot (Lident "String", "get")}
        ; pexp_attributes= [] }
      , [(Nolabel, s); (Nolabel, i)] ) ->
      fmt_expression c (sub_exp ~ctx s) $ fmt ".["
      $ fmt_expression c (sub_exp ~ctx i) $ fmt "]"
  | Pexp_apply
      ( { pexp_desc= Pexp_ident {txt= Ldot (Lident "Array", "set")}
        ; pexp_attributes= [] }
      , [(Nolabel, s); (Nolabel, i); (Nolabel, e)] ) ->
      fmt_expression c (sub_exp ~ctx s) $ fmt ".("
      $ fmt_expression c (sub_exp ~ctx i) $ fmt ")@ <- "
      $ fmt_expression c (sub_exp ~ctx e)
  | Pexp_apply
      ( { pexp_desc= Pexp_ident {txt= Ldot (Lident "String", "set")}
        ; pexp_attributes= [] }
      , [(Nolabel, s); (Nolabel, i); (Nolabel, e)] ) ->
      fmt_expression c (sub_exp ~ctx s) $ fmt ".["
      $ fmt_expression c (sub_exp ~ctx i) $ fmt "]@ <- "
      $ fmt_expression c (sub_exp ~ctx e)
  | Pexp_apply
      ( { pexp_desc= Pexp_ident {txt= Lident "~-"}
        ; pexp_loc
        ; pexp_attributes= [] }
      , [(Nolabel, e1)] ) ->
      let spc =
        match e1 with
        | {pexp_desc= Pexp_apply (op, _)} when is_prefix op -> fmt "@ "
        | _ -> fmt ""
      in
      wrap_if parens "(" ")"
        ( Cmts.fmt pexp_loc
        @@ hvbox 2 (str "-" $ spc $ fmt_expression c (sub_exp ~ctx e1)) )
      $ fmt_atrs
  | Pexp_apply
      ( {pexp_desc= Pexp_ident {txt= Lident id}}
      , (Nolabel, _) :: (Nolabel, _) :: _ )
    when is_infix_id id ->
      let op_args = sugar_infix (prec_ast (Exp exp)) xexp in
      let fmt_arg ~last_op ~first:_ ~last lbl_xarg =
        let _, ({ast= arg} as xarg) = lbl_xarg in
        let parens =
          not last_op && exposed Ast.Non_apply arg || parenze_exp xarg
        in
        fmt_label_arg
          ?box:
            ( match (snd lbl_xarg).ast.pexp_desc with
            | Pexp_fun _ | Pexp_function _ -> Some (not last)
            | _ -> None )
          ~parens lbl_xarg
        $ fmt_if (not last) "@ "
      in
      let fmt_args ~last_op xargs = list_fl xargs (fmt_arg ~last_op) in
      let fmt_op_args ~first ~last (xop, xargs) =
        let fmt_xop = function
          | Some op -> fmt_expression c op
          | None -> fmt ""
        in
        let is_not_indented exp =
          match exp.pexp_desc with
          | Pexp_ifthenelse _
           |Pexp_let _
           |Pexp_letexception _
           |Pexp_letmodule _
           |Pexp_match _
           |Pexp_newtype _
           |Pexp_open _
           |Pexp_sequence _
           |Pexp_try _ ->
              true
          | _ -> false
        in
        let final_break =
          match xargs with
          | (_, {ast= a0}) :: _ -> last && is_not_indented a0
          | _ -> false
        in
        (* side effects of Cmts.fmt_before first is important *)
        let fmt_xop_cmts =
          match xop with
          | Some {ast= {pexp_loc}} -> Cmts.fmt_before pexp_loc
          | None -> fmt ""
        in
        fmt_xop_cmts
        $ hvbox 0
            ( fmt_xop xop
            $ (if final_break then fmt "@ " else fmt_if (not first) " ")
            $ hovbox_if (not last) 2 (fmt_args ~last_op:last xargs)
            $ fmt_if_k (not last)
                (break 0 (if parens && first then -2 else 0)) )
        $ fmt_if_k (not last) (break_unless_newline 1 0)
      in
      hovbox_if (box || parens) 0
        ( wrap_fits_breaks_if parens "(" ")" (list_fl op_args fmt_op_args)
        $ fmt_atrs )
  | Pexp_apply (e0, a1N) when is_infix e0 ->
      hvbox 2
        ( wrap_fits_breaks_if parens "(" ")" (fmt_args_grouped e0 a1N)
        $ fmt_atrs )
  | Pexp_apply (e0, e1N1) -> (
    match List.rev e1N1 with
    | (lbl, ({pexp_desc= Pexp_fun _; pexp_loc} as eN1)) :: rev_e1N ->
        let e1N = List.rev rev_e1N in
        (* side effects of Cmts.fmt before sugar_fun is important *)
        let fmt_cmts = Cmts.fmt pexp_loc in
        let xargs, xbody = sugar_fun None (sub_exp ~ctx eN1) in
        hvbox 0
          ( wrap_if parens "(" ")"
              (hovbox 0
                 ( hovbox 2
                     ( fmt_args_grouped e0 e1N $ fmt "@ "
                     $ fmt_label lbl ":@,"
                     $ fmt_cmts
                       @@ hvbox 0
                            (fmt "(fun " $ fmt_fun_args c xargs $ fmt "->")
                     )
                 $ fmt "@;<1 4>"
                 $ fmt_expression c
                     ?box:
                       ( match xbody.ast.pexp_desc with
                       | Pexp_fun _ | Pexp_function _ -> Some false
                       | _ -> None )
                     xbody
                 $ fits_breaks ")" "@ )" ))
          $ fmt_atrs )
    | ( lbl
      , ({pexp_desc= Pexp_function [{pc_lhs; pc_guard= None; pc_rhs}]} as eN)
      )
      :: rev_e1N ->
        let e1N = List.rev rev_e1N in
        let ctx = Exp eN in
        hvbox 2
          ( wrap_if parens "(" ")"
              (hovbox 4
                 ( fmt_args_grouped e0 e1N $ fmt "@ " $ fmt_label lbl ":@,"
                 $ fmt "(function"
                 $ fmt_attributes c (fmt " ") ~key:"@" eN.pexp_attributes
                     (fmt "")
                 $ fmt "@ "
                 $ hvbox 0
                     ( fmt_pattern c ~pro:(if_newline "| ")
                         (sub_pat ~ctx pc_lhs)
                     $ fmt "@ ->" )
                 $ fmt "@ "
                 $ cbox 0 (fmt_expression c (sub_exp ~ctx pc_rhs))
                 $ fits_breaks ")" " )" ))
          $ fmt_atrs )
    | (lbl, ({pexp_desc= Pexp_function cs} as eN)) :: rev_e1N ->
        let e1N = List.rev rev_e1N in
        let ctx'' = Exp eN in
        hvbox 2
          ( wrap_if parens "(" ")"
              ( hovbox 2
                  ( fmt_args_grouped e0 e1N $ fmt "@ " $ fmt_label lbl ":@,"
                  $ fmt "(function"
                  $ fmt_attributes c (fmt " ") ~key:"@" eN.pexp_attributes
                      (fmt "") )
              $ fmt "@ " $ fmt_cases c ctx'' cs $ fits_breaks ")" " )" )
          $ fmt_atrs )
    | _ ->
        wrap_if parens "(" ")"
          (hvbox 2 (fmt_args_grouped e0 e1N1) $ fmt_atrs) )
  | Pexp_array e1N ->
      hvbox 0
        ( wrap_fits_breaks "[|" "|]"
            (list e1N "@,; " (sub_exp ~ctx >> fmt_expression c))
        $ fmt_atrs )
  | Pexp_assert e0 ->
      let paren_body = parenze_exp (sub_exp ~ctx e0) in
      hovbox 0
        ( hovbox 0
            ( hvbox 2
                (wrap_if parens "(" ")"
                   ( fmt_or paren_body "assert (@," "assert@ "
                   $ fmt_expression c ~parens:false (sub_exp ~ctx e0) ))
            $ fmt "@," $ fmt_atrs )
        $ fits_breaks_if paren_body ")" "@ )" )
  | Pexp_constant const ->
      wrap_if parens "(" ")" (fmt_constant const) $ fmt_atrs
  | Pexp_constraint
      ( {pexp_desc= Pexp_pack me; pexp_attributes= []}
      , {ptyp_desc= Ptyp_package pty; ptyp_attributes= []} ) ->
      let {opn; pro; psp; bdy; cls; esp; epi} =
        fmt_module_expr c (sub_mod ~ctx me)
      in
      opn
      $ wrap_fits_breaks "(" ")"
          ( fmt "module " $ Option.call ~f:pro $ psp $ bdy $ cls $ esp
          $ Option.call ~f:epi $ fmt "@ : " $ fmt_package_type c ctx pty )
      $ fmt_atrs
  | Pexp_constraint (e, t) ->
      wrap_fits_breaks "(" ")"
        ( fmt_expression c (sub_exp ~ctx e) $ fmt "@ : "
        $ fmt_core_type c (sub_typ ~ctx t) )
      $ fmt_atrs
  | Pexp_construct
      ( {txt= Lident "::"}
      , Some {pexp_desc= Pexp_tuple [_; _]; pexp_attributes= []} ) -> (
    match sugar_list_exp exp with
    | Some (loc_xes, nil_locs) ->
        hvbox 0
          (wrap_fits_breaks "[" "]"
             ( Cmts.fmt_list nil_locs
             @@ list loc_xes "@,; " (fun (locs, xexp) ->
                    Cmts.fmt_list ~eol:(fmt "@;<2 2>") locs
                    @@ fmt_expression c xexp ) ))
    | None ->
        let loc_args = sugar_infix_cons xexp in
        let fmt_arg ~last_op ({ast= arg} as xarg) =
          let parens =
            not last_op && exposed Ast.Non_apply arg || parenze_exp xarg
          in
          fmt_label_arg
            ?box:
              ( match arg.pexp_desc with
              | Pexp_fun _ | Pexp_function _ -> Some false
              | _ -> None )
            ~parens (Nolabel, xarg)
        in
        let fmt_loc_args ~first ~last (locs, xarg) =
          let is_not_indented exp =
            match exp.pexp_desc with
            | Pexp_ifthenelse _
             |Pexp_let _
             |Pexp_letexception _
             |Pexp_letmodule _
             |Pexp_match _
             |Pexp_newtype _
             |Pexp_open _
             |Pexp_sequence _
             |Pexp_try _ ->
                true
            | _ -> false
          in
          let final_break = last && is_not_indented xarg.ast in
          list locs "" Cmts.fmt_before
          $ hvbox 0
              ( fmt_if (not first) "::"
              $ (if final_break then fmt "@ " else fmt_if (not first) " ")
              $ hovbox_if (not last) 2 (fmt_arg ~last_op:last xarg)
              $ fmt_if_k (not last)
                  (break 0 (if parens && first then -2 else 0)) )
          $ fmt_if_k (not last) (break_unless_newline 1 0)
        in
        hvbox 0
          ( wrap_fits_breaks_if parens "(" ")"
              (list_fl loc_args fmt_loc_args)
          $ fmt_atrs ) )
  | Pexp_construct ({txt; loc}, args) ->
      Cmts.fmt loc
      @@ wrap_if parens "(" ")"
           (hvbox 2
              ( fmt_longident txt
              $ opt args (fun arg ->
                    fmt "@ " $ fmt_expression c (sub_exp ~ctx arg) ) ))
      $ fmt_atrs
  | Pexp_variant (s, arg) ->
      hvbox 2
        ( wrap_if parens "(" ")"
            ( fmt "`" $ str s
            $ opt arg (fmt "@ " >$ (sub_exp ~ctx >> fmt_expression c)) )
        $ fmt_atrs )
  | Pexp_field (exp, {txt}) ->
      hvbox 2
        ( wrap_if parens "(" ")"
            ( fmt_expression c (sub_exp ~ctx exp) $ fmt "@,."
            $ fmt_longident txt )
        $ fmt_atrs )
  | Pexp_fun _ ->
      let xargs, xbody = sugar_fun None xexp in
      hvbox_if box 2
        ( wrap_if parens "(" ")"
            ( hovbox 2
                (hovbox 4 (fmt "fun " $ fmt_fun_args c xargs) $ fmt "->")
            $ fmt "@ " $ fmt_expression c xbody )
        $ fmt_atrs )
  | Pexp_function cs ->
      wrap_if parens "(" ")"
        ( hvbox 2
            ( fmt "function"
            $ fmt_attributes c (fmt "") ~key:"@" pexp_attributes (fmt "") )
        $ fmt "@;<1 2>" $ hvbox 0 (fmt_cases c ctx cs) )
      $ fmt_atrs
  | Pexp_ident {txt; loc} ->
      let wrap =
        if is_symbol exp then wrap_if parens "( " " )"
        else wrap_if parens "(" ")"
      in
      Cmts.fmt loc @@ wrap (fmt_longident txt $ fmt_atrs)
  | Pexp_ifthenelse _ ->
      let cnd_exps = sugar_ite xexp in
      hvbox 0
        ( wrap_fits_breaks_if parens "(" ")"
            (list_fl cnd_exps (fun ~first ~last (xcnd, xbch) ->
                 let parens = parenze_exp xbch in
                 hovbox 0
                   ( hovbox 2
                       ( ( match xcnd with
                         | Some xcnd ->
                             hvbox 0
                               ( hvbox 2
                                   ( fmt_if (not first) "else " $ fmt "if "
                                   $ fmt_expression c xcnd )
                               $ fmt "@ then" )
                         | None -> fmt "else" )
                       $ fmt_if parens " (" $ fmt "@ "
                       $ fmt_expression c ~box:false ~parens:false xbch )
                   $ fmt_if parens " )" )
                 $ fmt_if (not last) "@ " ))
        $ fmt_atrs )
  | Pexp_let (rec_flag, bindings, body) ->
      wrap_if
        (parens || not (List.is_empty pexp_attributes))
        "(" ")"
        (vbox 0
           ( hvbox 0
               (list_fl bindings (fun ~first ~last binding ->
                    fmt_value_binding c ~rec_flag ~first ctx binding
                      ~in_:(fmt_if last "@;<1 -2>in")
                    $ fmt_if (not last) "@ " ))
           $ fmt "@;<1000 0>"
           $ hvbox 0 (fmt_expression c (sub_exp ~ctx body)) ))
      $ fmt_atrs
  | Pexp_letexception (ext_cstr, exp) ->
      hvbox 0
        ( hvbox 0
            ( fmt_extension_constructor ~pre:(fmt "let exception@ ") c ": "
                ctx ext_cstr
            $ fmt "@ in" )
        $ fmt "@ " $ fmt_expression c (sub_exp ~ctx exp) $ fmt_atrs )
  | Pexp_letmodule ({txt; loc}, pmod, exp) ->
      let {pmod_desc; pmod_attributes} = pmod in
      let keyword = "let module" in
      let me, mt =
        match pmod_desc with
        | Pmod_constraint (me, mt) -> (me, Some (sub_mty ~ctx mt))
        | _ -> (pmod, None)
      in
      let xargs, xbody, xmty = sugar_functor ?mt (sub_mod ~ctx me) in
      Cmts.fmt loc
      @@ hvbox 0
           ( hvbox 2
               ( fmt_module c keyword txt xargs (Some xbody) true xmty
                   (List.append pmod_attributes me.pmod_attributes)
               $ fmt " in" )
           $ fmt "@ " $ fmt_expression c (sub_exp ~ctx exp) $ fmt_atrs )
  | Pexp_open (flag, {txt}, e0) ->
      let override = Poly.(flag = Override) in
      let force_fit_if =
        match xexp.ctx with
        | Exp {pexp_desc= Pexp_apply _ | Pexp_construct _} -> not override
        | _ -> false
      in
      let fits_breaks =
        fits_breaks ~force_fit_if ~force_break_if:override
      in
      let opn, cls =
        match e0.pexp_desc with
        | Pexp_array _ | Pexp_constraint _ | Pexp_record _ -> (".", "")
        | _ -> (".(", ")")
      in
      hvbox 0
        ( fits_breaks_if parens "" "("
        $ fits_breaks "" (if override then "let open! " else "let open ")
        $ fmt_longident txt $ fits_breaks opn " in"
        $ fmt_or_k force_fit_if (fmt "@;<0 2>") (fits_breaks "" "@ ")
        $ fmt_expression c (sub_exp ~ctx e0) $ fits_breaks cls ""
        $ fits_breaks_if parens "" ")" $ fmt_atrs )
  | Pexp_match (e0, cs) | Pexp_try (e0, cs) -> (
      let keyword =
        match exp.pexp_desc with
        | Pexp_match _ -> "match"
        | Pexp_try _ -> "try"
        | _ -> impossible "previous match"
      in
      match (cs, exp.pexp_desc) with
      | [{pc_lhs; pc_guard; pc_rhs}], Pexp_try _ ->
          wrap_fits_breaks_if parens "(" ")"
            (hovbox 2
               ( hvbox 0
                   ( str keyword
                   $ fmt_attributes c (fmt "") ~key:"@" pexp_attributes
                       (fmt "")
                   $ hovbox 0
                       (fmt "@;<1 -1>" $ fmt_expression c (sub_exp ~ctx e0))
                   $ fmt "@;<1000 0>" )
               $ hvbox 0
                   ( fmt "with@ "
                   $ hvbox 0
                       ( fmt_pattern c ~pro:(if_newline "| ")
                           (sub_pat ~ctx pc_lhs)
                       $ opt pc_guard (fun g ->
                             fmt "@ when "
                             $ fmt_expression c (sub_exp ~ctx g) ) )
                   $ fmt "@ ->" )
               $ fmt "@ " $ cbox 0 (fmt_expression c (sub_exp ~ctx pc_rhs))
               ))
      | _ ->
          hvbox 0
            (wrap_fits_breaks_if parens "(" ")"
               ( hvbox 0
                   ( str keyword
                   $ fmt_attributes c (fmt "") ~key:"@" pexp_attributes
                       (fmt "")
                   $ fmt "@;<1 2>" $ fmt_expression c (sub_exp ~ctx e0)
                   $ fmt "@ with" )
               $ fmt "@ " $ fmt_cases c ctx cs )) )
  | Pexp_newtype ({txt}, exp) ->
      hvbox 0
        ( fmt "fun (type " $ str txt $ fmt ") ->@ "
        $ fmt_expression c (sub_exp ~ctx exp) $ fmt_atrs )
  | Pexp_pack me ->
      let {opn; pro; psp; bdy; cls; esp; epi} =
        fmt_module_expr c (sub_mod ~ctx me)
      in
      opn
      $ wrap_fits_breaks "(" ")"
          ( fmt "module " $ Option.call ~f:pro $ psp $ bdy $ cls $ esp
          $ Option.call ~f:epi )
      $ fmt_atrs
  | Pexp_record (flds, default) ->
      let field_alias (li1: Longident.t) (li2: Longident.t) =
        match (li1, li2) with
        | Lident x, Ldot (_, y) | Ldot (_, x), Lident y -> String.equal x y
        | _ -> Poly.equal li1 li2
      in
      let fmt_field ({txt; loc}, f) =
        Cmts.fmt loc
        @@
        match f.pexp_desc with
        | Pexp_ident {txt= txt'; loc} when field_alias txt txt' ->
            Cmts.fmt loc @@ cbox 2 (fmt_longident txt)
        | _ ->
            cbox 2
              ( fmt_longident txt $ fmt "=@ "
              $ cbox 0 (fmt_expression c (sub_exp ~ctx f)) )
      in
      hvbox 0
        ( wrap_fits_breaks "{" "}"
            (hovbox (-2)
               ( opt default (fun d ->
                     hvbox 2
                       (fmt_expression c (sub_exp ~ctx d) $ fmt "@;<1 -2>")
                 )
               $ ( fmt_if (Option.is_some default) "with@;<1 2>"
                 $ hvbox (-2) (list flds "@,; " fmt_field) ) ))
        $ fmt_atrs )
  | Pexp_sequence _ ->
      hvbox 0
        ( wrap_if parens "(" ")"
            (list (sugar_sequence c width xexp) " ;@;<1000 0>" (fun grp ->
                 list grp " ;@ " (fmt_expression c) ))
        $ fmt_atrs )
  | Pexp_setfield (e1, {txt}, e2) ->
      hvbox 0
        ( wrap_fits_breaks_if parens "(" ")"
            ( fmt_expression c (sub_exp ~ctx e1) $ fmt "."
            $ fmt_longident txt $ fmt "@ <- "
            $ fmt_expression c (sub_exp ~ctx e2) )
        $ fmt_atrs )
  | Pexp_tuple es ->
      hvbox 0
        ( wrap_fits_breaks "(" ")"
            (list es "@,, " (sub_exp ~ctx >> fmt_expression c))
        $ fmt_atrs )
  | Pexp_lazy e ->
      hvbox 2
        ( wrap_fits_breaks_if parens "(" ")"
            (fmt "lazy@ " $ fmt_expression c (sub_exp ~ctx e))
        $ fmt_atrs )
  | Pexp_extension ext -> hvbox 2 (fmt_extension c ctx "%" ext) $ fmt_atrs
  | Pexp_for (p1, e1, e2, dir, e3) ->
      hvbox 0
        ( hvbox 2
            ( hvbox 0
                ( fmt "for@ " $ fmt_pattern c (sub_pat ~ctx p1) $ fmt "@ = "
                $ fmt_expression c (sub_exp ~ctx e1)
                $ fmt (if Poly.(dir = Upto) then "@ to " else "@ downto ")
                $ fmt_expression c (sub_exp ~ctx e2) $ fmt "@ do" )
            $ fmt "@ " $ fmt_expression c (sub_exp ~ctx e3) )
        $ fmt "@ done" )
      $ fmt_atrs
  | Pexp_coerce (e1, t1, t2) ->
      hvbox 2
        ( wrap_fits_breaks "(" ")"
            ( fmt_expression c (sub_exp ~ctx e1)
            $ opt t1 (fmt "@ : " >$ (sub_typ ~ctx >> fmt_core_type c))
            $ fmt "@ :> " $ fmt_core_type c (sub_typ ~ctx t2) )
        $ fmt_atrs )
  | Pexp_while (e1, e2) ->
      hvbox 0
        ( hvbox 2
            ( hvbox 0
                ( fmt "while@ " $ fmt_expression c (sub_exp ~ctx e1)
                $ fmt "@ do" )
            $ fmt "@ " $ fmt_expression c (sub_exp ~ctx e2) )
        $ fmt "@ done" $ fmt_atrs )
  | Pexp_unreachable -> fmt "."
  | Pexp_new _
   |Pexp_object _
   |Pexp_override _
   |Pexp_poly _
   |Pexp_send _
   |Pexp_setinstvar _ ->
      internal_error "classes not implemented" []


and fmt_cases (c: Conf.t) ctx cs =
  list_fl cs (fun ~first ~last:_ {pc_lhs; pc_guard; pc_rhs} ->
      let xrhs = sub_exp ~ctx pc_rhs in
      let indent =
        match (ctx, pc_rhs.pexp_desc) with
        | ( Exp {pexp_desc= Pexp_function _ | Pexp_match _ | Pexp_try _}
          , (Pexp_match _ | Pexp_try _) ) ->
            2
        | _ -> 4
      in
      let paren_body = parenze_exp xrhs in
      let fmt_lhs =
        let xlhs = sub_pat ~ctx pc_lhs in
        let paren_lhs =
          match pc_lhs.ppat_desc with
          | Ppat_or _ when Option.is_some pc_guard -> true
          | _ -> parenze_pat xlhs
        in
        let fmt_arrow =
          fmt_or_k c.sparse
            (fmt_or_k paren_body (fmt "@;<1 2>->") (fmt " ->@;<0 3>"))
            (fmt_or_k paren_body (fmt "@;<1 -2>-> (") (fmt " ->@;<0 -1>"))
        in
        hovbox 4
          ( hvbox 0
              ( fmt_pattern c
                  ~pro:(if first then if_newline "| " else fmt "| ")
                  ~parens:paren_lhs xlhs
              $ opt pc_guard (fun g ->
                    fmt "@;<1 2>when " $ fmt_expression c (sub_exp ~ctx g) )
              )
          $ fmt_if_k (indent <= 2) fmt_arrow )
        $ fmt_if_k (indent > 2) fmt_arrow
      in
      fmt_if (not first) "@ "
      $ cbox_if (not c.sparse) indent
          ( hvbox_if (not c.sparse) indent fmt_lhs
          $ ( match (c.sparse, indent > 2, paren_body) with
            | false, _, _ -> fmt "@ "
            | true, false, false -> fmt "@;<1 2>"
            | true, false, true -> fmt " (@;<1 2>"
            | true, true, false -> fmt " "
            | true, true, true -> fmt " (@;<1 4>" )
          $ hovbox 0
              ( hovbox 0 (fmt_expression c ~parens:false xrhs)
              $ fmt_if paren_body "@ )" ) ) )


and fmt_value_description c ctx vd =
  let {pval_name= {txt}; pval_type; pval_prim; pval_attributes} = vd in
  let pre = if List.is_empty pval_prim then "val" else "external" in
  let doc, atrs = doc_atrs pval_attributes in
  hvbox 0
    ( hvbox 2
        ( str pre $ fmt " " $ wrap_if (is_symbol_id txt) "( " " )" (str txt)
        $ fmt " :@ " $ fmt_core_type c (sub_typ ~ctx pval_type)
        $ list_fl pval_prim (fun ~first ~last:_ s ->
              fmt_if first "@ =" $ fmt " \"" $ str s $ fmt "\"" ) )
    $ fmt_attributes c (fmt "@;<2 2>") ~key:"@@" atrs (fmt "")
    $ fmt_docstring ~pro:(fmt "@\n") doc )


and fmt_tydcl_params c ctx params =
  fmt_if_k
    (not (List.is_empty params))
    (hvbox 0
       ( wrap_fits_breaks_if
           (List.length params > 1)
           "(" ")"
           (list params "@,, " (fun (ty, vc) ->
                fmt_variance vc $ fmt_core_type c (sub_typ ~ctx ty) ))
       $ fmt " " ))


and fmt_private_flag flag = fmt_if Poly.(flag = Private) "@ private"

and fmt_type_declaration c ?(pre= "") ?(suf= ("" : _ format)) ?(brk= suf)
    ctx ?fmt_name ?(eq= "=") decl =
  let fmt_manifest ~priv manifest =
    opt manifest (fun typ ->
        fmt " " $ str eq $ fmt_private_flag priv $ fmt "@ "
        $ fmt_core_type c (sub_typ ~ctx typ) )
  in
  let fmt_manifest_kind mfst priv kind =
    match kind with
    | Ptype_abstract -> fmt_manifest ~priv mfst
    | Ptype_variant ctor_decls ->
        hvbox 2
          (fmt_manifest ~priv:Public mfst $ fmt " =" $ fmt_private_flag priv)
        $ fmt "@ " $ list_fl ctor_decls (fmt_constructor_declaration c ctx)
    | Ptype_record lbl_decls ->
        hvbox 2
          (fmt_manifest ~priv:Public mfst $ fmt " =" $ fmt_private_flag priv)
        $ fmt "@ "
        $ hvbox 0
            (wrap_fits_breaks "{" "}"
               (list lbl_decls "@,; " (fmt_label_declaration c ctx)))
    | Ptype_open -> fmt " = .."
  in
  let fmt_cstrs cstrs =
    fmt_if_k
      (not (List.is_empty cstrs))
      ( fmt "@;"
      $ hvbox 2
          (list cstrs "@ " (fun (t1, t2, _) ->
               fmt "constraint@ " $ fmt_core_type c (sub_typ ~ctx t1)
               $ fmt " =@ " $ fmt_core_type c (sub_typ ~ctx t2) )) )
  in
  let { ptype_name= {txt; loc}
      ; ptype_params
      ; ptype_cstrs
      ; ptype_kind
      ; ptype_private
      ; ptype_manifest
      ; ptype_attributes
      ; ptype_loc } =
    decl
  in
  let doc, atrs = doc_atrs ptype_attributes in
  Cmts.fmt loc @@ Cmts.fmt ptype_loc
  @@ hvbox 0
       ( fmt_docstring ~epi:(fmt "@,") doc
       $ hvbox 2
           ( str pre $ fmt_tydcl_params c ctx ptype_params
           $ (match fmt_name with Some pp -> pp | None -> str txt)
           $ fmt_manifest_kind ptype_manifest ptype_private ptype_kind
           $ fmt_cstrs ptype_cstrs
           $ fmt_attributes c (fmt "@ ") ~key:"@@" atrs (fmt "") ) )
  $ fmt brk


and fmt_label_declaration c ctx lbl_decl =
  let {pld_mutable; pld_name= {txt; loc}; pld_type; pld_loc; pld_attributes} =
    lbl_decl
  in
  let doc, atrs = doc_atrs pld_attributes in
  let fmt_cmts = Cmts.fmt pld_loc in
  fmt_cmts
  @@ hvbox 4
       ( hvbox 2
           ( fmt_if Poly.(pld_mutable = Mutable) "mutable "
           $ Cmts.fmt loc @@ str txt $ fmt ":@ "
           $ fmt_core_type c (sub_typ ~ctx pld_type) )
       $ fmt_docstring ~pro:(fmt "@;<2 0>") doc
       $ fmt_attributes c (fmt " ") ~key:"@" atrs (fmt "") )


and fmt_constructor_declaration c ctx ~first ~last:_ cstr_decl =
  let {pcd_name= {txt; loc}; pcd_args; pcd_res; pcd_attributes; pcd_loc} =
    cstr_decl
  in
  let doc, atrs = doc_atrs pcd_attributes in
  fmt_if (not first) "@ " $ Cmts.fmt_before pcd_loc $ Cmts.fmt_before loc
  $ fmt_or_k first (if_newline "| ") (fmt "| ")
  $ hovbox 2
      ( hvbox 2
          (str txt $ fmt_constructor_arguments_result c ctx pcd_args pcd_res)
      $ fmt_if (Option.is_some doc) "@;<2 0>" $ fmt_docstring doc
      $ fmt_attributes c (fmt " ") ~key:"@" atrs (fmt "") )
  $ Cmts.fmt_after ?pro:None ~epi:(fmt "@ ") loc
  $ Cmts.fmt_after ?pro:None ~epi:(fmt "@ ") pcd_loc


and fmt_constructor_arguments c ctx pre args =
  match args with
  | Pcstr_tuple [] -> fmt ""
  | Pcstr_tuple typs ->
      fmt pre $ hvbox 0 (list typs "@ * " (sub_typ ~ctx >> fmt_core_type c))
  | Pcstr_record lds ->
      fmt pre
      $ wrap_fits_breaks "{" "}"
          (list lds "@,; " (fmt_label_declaration c ctx))


and fmt_constructor_arguments_result c ctx args res =
  let pre : _ format = if Option.is_none res then " of@ " else ": " in
  fmt_constructor_arguments c ctx pre args
  $ opt res (fun typ ->
        fmt " " $ fmt "-> " $ fmt_core_type c (sub_typ ~ctx typ) )


and fmt_type_extension c ctx te =
  let { ptyext_params
      ; ptyext_path= {txt}
      ; ptyext_private
      ; ptyext_constructors
      ; ptyext_attributes } =
    te
  in
  let doc, atrs = doc_atrs ptyext_attributes in
  hvbox 2
    ( fmt_docstring ~epi:(fmt "@,") doc
    $ hvbox 2
        ( fmt "type " $ fmt_tydcl_params c ctx ptyext_params
        $ fmt_longident txt $ fmt " +=" $ fmt_private_flag ptyext_private
        $ fmt "@ "
        $ hvbox 0
            ( if_newline "| "
            $ list ptyext_constructors "@ | " (fun ctor ->
                  hvbox 0 (fmt_extension_constructor c " of@ " ctx ctor) ) )
        )
    $ fmt_attributes c (fmt "") ~key:"@@" atrs (fmt "") )


and fmt_extension_constructor ?pre c sep ctx ec =
  let {pext_name= {txt}; pext_kind; pext_attributes} = ec in
  let doc, atrs = doc_atrs pext_attributes in
  hvbox 4
    ( hvbox 2
        ( hvbox 2
            ( Option.call ~f:pre $ str txt
            $ fmt_attributes c (fmt " ") ~key:"@" atrs
                ( match pext_kind with
                | Pext_decl ((Pcstr_tuple [] | Pcstr_record []), None)
                 |Pext_decl (_, None)
                 |Pext_rebind _ ->
                    fmt ""
                | Pext_decl ((Pcstr_tuple [] | Pcstr_record []), Some _)
                 |Pext_decl (_, Some _) ->
                    fmt " " ) )
        $
        match pext_kind with
        | Pext_decl ((Pcstr_tuple [] | Pcstr_record []), None) -> fmt ""
        | Pext_decl ((Pcstr_tuple [] | Pcstr_record []), Some res) ->
            str sep $ fmt_core_type c (sub_typ ~ctx res)
        | Pext_decl (args, res) ->
            fmt_constructor_arguments_result c ctx args res
        | Pext_rebind {txt} -> fmt " = " $ fmt_longident txt )
    $ fmt_docstring ~pro:(fmt "@;<2 0>") doc )


and fmt_module_type c {ast= mt} =
  let ctx = Mty mt in
  let {pmty_desc} = mt in
  match pmty_desc with
  | Pmty_ident {txt} -> {empty with bdy= fmt_longident txt}
  | Pmty_signature s ->
      { opn= open_hvbox 0
      ; pro= Some (fmt "sig")
      ; psp= fmt "@;<1000 2>"
      ; bdy= fmt_signature c ctx s
      ; cls= close_box
      ; esp= fmt "@;<1000 0>"
      ; epi= Some (fmt "end") }
  | Pmty_functor ({txt}, mt1, mt2) ->
      let blk = fmt_module_type c (sub_mty ~ctx mt2) in
      { blk with
        pro=
          Some
            ( fmt "functor (" $ str txt
            $ opt mt1 (fun mt1 ->
                  let {opn; pro; psp; bdy; cls; esp; epi} =
                    fmt_module_type c (sub_mty ~ctx mt1)
                  in
                  fmt " :" $ opn $ Option.call ~f:pro $ psp $ fmt "@;<1 2>"
                  $ bdy $ cls $ esp $ Option.call ~f:epi )
            $ fmt ") -> " $ Option.call ~f:blk.pro ) }
  | Pmty_with (mt, wcs) ->
      let {opn; pro; psp; bdy; cls; esp; epi} =
        fmt_module_type c (sub_mty ~ctx mt)
      in
      { empty with
        bdy=
          hvbox 0
            ( opn $ Option.call ~f:pro $ psp $ bdy $ cls $ esp
            $ Option.call ~f:epi
            $ list_fl wcs (fun ~first ~last:_ wc ->
                  fmt_or first "@ with" "@;<1 1>and"
                  $ fmt_with_constraint c ctx wc ) ) }
  | Pmty_typeof me -> (
      let blk = fmt_module_expr c (sub_mod ~ctx me) in
      match blk.pro with
      | Some pro -> {blk with pro= Some (fmt "module type of " $ pro)}
      | _ -> {blk with bdy= hvbox 2 (fmt "module type of@ " $ blk.bdy)} )
  | Pmty_extension ext -> {empty with bdy= fmt_extension c ctx "%" ext}
  | Pmty_alias {txt} -> {empty with bdy= fmt_longident txt}


and fmt_signature c ctx itms =
  let grps =
    List.group itms ~break:(fun itmI itmJ ->
        let is_simple itm =
          match itm.psig_desc with
          | Psig_open _ -> true
          | Psig_module {pmd_type= {pmty_desc= Pmty_alias _}} -> true
          | _ -> false
        in
        not (is_simple itmI) || not (is_simple itmJ) )
  in
  let fmt_grp itms =
    list itms "@\n" (sub_sig ~ctx >> fmt_signature_item c)
  in
  hvbox 0 (list grps "\n@;<1000 0>" fmt_grp)


and fmt_signature_item c {ast= si} =
  protect (Sig si)
  @@ Cmts.fmt ~epi:(fmt "\n@\n") ~eol:(fmt "\n@\n") si.psig_loc
  @@
  let ctx = Sig si in
  match si.psig_desc with
  | Psig_attribute atr ->
      let doc, atrs = doc_atrs [atr] in
      fmt_docstring ~epi:(fmt "") doc
      $ fmt_attributes c (fmt "") ~key:"@@@" atrs (fmt "")
  | Psig_exception exc ->
      hvbox 2
        (fmt_extension_constructor ~pre:(fmt "exception@ ") c " of " ctx exc)
  | Psig_extension (ext, atrs) ->
      hvbox 0
        ( fmt_extension c ctx "%%" ext $ fmt "@ "
        $ fmt_attributes c (fmt "") ~key:"@@" atrs (fmt "") )
  | Psig_include {pincl_mod; pincl_attributes} ->
      let doc, atrs = doc_atrs pincl_attributes in
      let keyword, {opn; pro; psp; bdy; cls; esp; epi} =
        match pincl_mod with
        | {pmty_desc= Pmty_typeof me} ->
            let blk = fmt_module_expr c (sub_mod ~ctx me) in
            ( fmt "include module type of"
              $ fmt_or (Option.is_some blk.pro) " " "@ "
            , blk )
        | _ -> (fmt "include ", fmt_module_type c (sub_mty ~ctx pincl_mod))
      in
      hvbox 0
        ( fmt_docstring ~epi:(fmt "@,") doc $ opn
        $ hvbox 2 (keyword $ Option.call ~f:pro $ psp $ bdy) $ cls $ esp
        $ Option.call ~f:epi
        $ fmt_attributes c (fmt "") ~key:"@@" atrs (fmt "") )
  | Psig_modtype mtd -> fmt_module_type_declaration c ctx mtd
  | Psig_module md ->
      hvbox 0 (fmt_module_declaration c ctx ~rec_flag:false md)
  | Psig_open od -> fmt_open_description c od
  | Psig_recmodule mds ->
      hvbox 0
        (list mds "\n@\nand " (fmt_module_declaration c ctx ~rec_flag:true))
  | Psig_type (rec_flag, decls) ->
      hvbox 0
        (list_fl decls (fun ~first ~last decl ->
             let pre =
               if first then
                 if Poly.(rec_flag = Recursive) then "type "
                 else "type nonrec "
               else "and "
             and brk : _ format = if not last then "\n" else "" in
             fmt_type_declaration c ~pre ~brk ctx decl
             $ fmt_if (not last) "@ " ))
  | Psig_typext te -> fmt_type_extension c ctx te
  | Psig_value vd -> fmt_value_description c ctx vd
  | Psig_class _ | Psig_class_type _ ->
      internal_error "classes not implemented" []


and fmt_module c ?epi keyword name xargs xbody colon xmty attributes =
  let doc, atrs = doc_atrs attributes in
  let arg_blks =
    List.map xargs ~f:(fun (name, xarg) ->
        (name, Option.map ~f:(fmt_module_type c) xarg) )
  in
  let { opn= opn_t
      ; pro= pro_t
      ; psp= psp_t
      ; bdy= bdy_t
      ; cls= cls_t
      ; esp= esp_t
      ; epi= epi_t } =
    Option.value_map xmty ~default:empty ~f:(fun xmty ->
        let blk = fmt_module_type c xmty in
        { blk with
          pro=
            Some
              ( fmt_or colon " :" " =" $ fmt_if (Option.is_some blk.pro) " "
              $ Option.call ~f:blk.pro )
        ; psp= fmt_if (Option.is_none blk.pro) "@;<1 2>" $ blk.psp } )
  in
  let { opn= opn_b
      ; pro= pro_b
      ; psp= psp_b
      ; bdy= bdy_b
      ; cls= cls_b
      ; esp= esp_b
      ; epi= epi_b } =
    Option.value_map xbody ~default:empty ~f:(fmt_module_expr c)
  in
  hvbox 0
    ( fmt_docstring ~epi:(fmt "@,") doc $ opn_b
    $ (if Option.is_some epi_t then open_hovbox else open_hvbox) 0 $ opn_t
    $ fmt_if_k (Option.is_some pro_t) (open_hvbox 0)
    $ ( match arg_blks with
      | (_, Some {opn; pro= Some _}) :: _ -> opn $ open_hvbox 0
      | _ -> fmt "" )
    $ hvbox 4
        ( str keyword $ fmt " " $ str name
        $ list_pn arg_blks (fun ?prev:_ ({txt}, arg_mtyp) ?next ->
              ( match arg_mtyp with
              | Some {pro= None} -> fmt "@ @[<hv 2>("
              | _ -> fmt "@ (" )
              $ str txt
              $ opt arg_mtyp (fun {pro; psp; bdy; cls; esp; epi} ->
                    fmt " : " $ Option.call ~f:pro
                    $ fmt_if_k (Option.is_some pro) close_box $ psp $ bdy
                    $ fmt_if_k (Option.is_some pro) cls $ esp
                    $ ( match next with
                      | Some (_, Some {opn; pro= Some _}) ->
                          opn $ open_hvbox 0
                      | _ -> fmt "" )
                    $ Option.call ~f:epi )
              $
              match arg_mtyp with
              | Some {pro= None} -> fmt ")@]"
              | _ -> fmt ")" ) )
    $ Option.call ~f:pro_t $ fmt_if_k (Option.is_some pro_t) close_box
    $ psp_t $ bdy_t $ cls_t $ esp_t $ Option.call ~f:epi_t
    $ fmt_if (Option.is_some xbody) " ="
    $ fmt_if (Option.is_some pro_b) "@ " $ Option.call ~f:pro_b $ close_box
    $ psp_b $ fmt_if (Option.is_none pro_b && Option.is_some xbody) "@ "
    $ bdy_b $ cls_b $ esp_b $ Option.call ~f:epi_b
    $ fmt_attributes c (fmt "@ ") ~key:"@@" atrs (fmt "")
    $ Option.call ~f:epi )


and fmt_module_declaration c ctx ~rec_flag pmd =
  let {pmd_name= {txt}; pmd_type; pmd_attributes} = pmd in
  let keyword = if rec_flag then "module rec" else "module" in
  let xargs, xmty = sugar_functor_type (sub_mty ~ctx pmd_type) in
  let colon =
    match xmty.ast.pmty_desc with Pmty_alias _ -> false | _ -> true
  in
  fmt_module c keyword txt xargs None colon (Some xmty) pmd_attributes


and fmt_module_type_declaration c ctx pmtd =
  let {pmtd_name= {txt}; pmtd_type; pmtd_attributes} = pmtd in
  fmt_module c "module type" txt [] None false
    (Option.map pmtd_type ~f:(sub_mty ~ctx))
    pmtd_attributes


and fmt_open_description c {popen_lid; popen_override; popen_attributes} =
  let doc, atrs = doc_atrs popen_attributes in
  fmt_docstring ~epi:(fmt "@,") doc $ fmt "open"
  $ fmt_if Poly.(popen_override = Override) "!" $ fmt " "
  $ fmt_longident popen_lid.txt
  $ fmt_attributes c (fmt " ") ~key:"@@" atrs (fmt "")


and fmt_with_constraint c ctx = function
  | Pwith_type ({txt}, td) ->
      fmt " type "
      $ fmt_type_declaration c ctx ~fmt_name:(fmt_longident txt) td
  | Pwith_module ({txt= m1}, {txt= m2}) ->
      fmt " module " $ fmt_longident m1 $ fmt " = " $ fmt_longident m2
  | Pwith_typesubst td ->
      fmt " type " $ fmt_type_declaration c ~eq:":=" ctx td
  | Pwith_modsubst ({txt= m1}, {txt= m2}) ->
      fmt " module " $ str m1 $ fmt " := " $ fmt_longident m2


and fmt_module_expr c {ast= m} =
  let ctx = Mod m in
  let {pmod_desc; pmod_loc; pmod_attributes} = m in
  match pmod_desc with
  | Pmod_apply (({pmod_desc= Pmod_ident _} as me_f), me_a) ->
      let doc, atrs = doc_atrs pmod_attributes in
      let { opn= opn_f
          ; pro= pro_f
          ; psp= psp_f
          ; bdy= bdy_f
          ; cls= cls_f
          ; esp= esp_f
          ; epi= epi_f } =
        fmt_module_expr c (sub_mod ~ctx me_f)
      in
      let {opn= opn_a; pro= pro_a; bdy= bdy_a; cls= cls_a; epi= epi_a} as
          blk_a =
        fmt_module_expr c (sub_mod ~ctx me_a)
      in
      let fmt_rator =
        fmt_docstring ~epi:(fmt "@,") doc $ opn_f $ psp_f
        $ Option.call ~f:pro_f $ bdy_f $ cls_f $ esp_f
        $ Option.call ~f:epi_f $ fmt "@ " $ fmt "("
      in
      if Option.is_some pro_a then
        { blk_a with
          opn= opn_a
        ; pro=
            Some
              ( Cmts.fmt_before pmod_loc $ open_hvbox 2 $ fmt_rator
              $ close_box $ Option.call ~f:pro_a )
        ; cls= cls_a
        ; epi=
            Some
              ( Option.call ~f:epi_a $ fmt ")"
              $ fmt_attributes c (fmt " ") ~key:"@@" atrs (fmt "")
              $ Cmts.fmt_after pmod_loc ) }
      else
        { blk_a with
          opn= open_hvbox 2 $ opn_a
        ; bdy= Cmts.fmt_before pmod_loc $ open_hvbox 2 $ fmt_rator $ bdy_a
        ; cls= close_box $ cls_a $ close_box
        ; epi=
            Some
              ( Option.call ~f:epi_a $ fmt ")"
              $ fmt_attributes c (fmt " ") ~key:"@@" atrs (fmt "")
              $ Cmts.fmt_after pmod_loc ) }
  | Pmod_apply (me_f, me_a) ->
      let doc, atrs = doc_atrs pmod_attributes in
      let { opn= opn_f
          ; pro= pro_f
          ; psp= psp_f
          ; bdy= bdy_f
          ; cls= cls_f
          ; esp= esp_f
          ; epi= epi_f } =
        fmt_module_expr c (sub_mod ~ctx me_f)
      in
      let { opn= opn_a
          ; pro= pro_a
          ; psp= psp_a
          ; bdy= bdy_a
          ; cls= cls_a
          ; esp= esp_a
          ; epi= epi_a } =
        fmt_module_expr c (sub_mod ~ctx me_a)
      in
      { empty with
        opn= opn_a $ opn_f $ open_hvbox 2
      ; bdy=
          hvbox 2
            ( Cmts.fmt_before pmod_loc $ fmt_docstring ~epi:(fmt "@,") doc
            $ Option.call ~f:pro_f $ psp_f $ bdy_f $ esp_f
            $ Option.call ~f:epi_f $ fmt "@ " $ fmt "("
            $ Option.call ~f:pro_a $ psp_a $ bdy_a $ esp_a
            $ Option.call ~f:epi_a $ fmt ")" )
      ; cls= close_box $ cls_f $ cls_a
      ; epi=
          Some
            ( Cmts.fmt_after pmod_loc
            $ fmt_attributes c (fmt " ") ~key:"@@" atrs (fmt "") ) }
  | Pmod_constraint (me, mt) ->
      let doc, atrs = doc_atrs pmod_attributes in
      let { opn= opn_e
          ; pro= pro_e
          ; psp= psp_e
          ; bdy= bdy_e
          ; cls= cls_e
          ; esp= esp_e
          ; epi= epi_e } =
        fmt_module_expr c (sub_mod ~ctx me)
      in
      let { opn= opn_t
          ; pro= pro_t
          ; psp= psp_t
          ; bdy= bdy_t
          ; cls= cls_t
          ; esp= esp_t
          ; epi= epi_t } =
        fmt_module_type c (sub_mty ~ctx mt)
      in
      { opn= opn_t $ opn_e $ open_hvbox 2
      ; pro=
          Some
            ( Cmts.fmt_before pmod_loc $ fmt_docstring ~epi:(fmt "@,") doc
            $ fmt "(" )
      ; psp= fmt "@,"
      ; bdy=
          hvbox 2
            ( Option.call ~f:pro_e $ psp_e $ bdy_e $ esp_e
            $ Option.call ~f:epi_e $ fmt " :@ " $ Option.call ~f:pro_t
            $ psp_t $ bdy_t $ esp_t $ Option.call ~f:epi_t )
          $ fits_breaks ")" " )"
      ; cls= close_box $ cls_e $ cls_t
      ; esp= fmt ""
      ; epi=
          Some
            ( Cmts.fmt_after pmod_loc
            $ fmt_attributes c (fmt " ") ~key:"@@" atrs (fmt "") ) }
  | Pmod_functor ({txt}, mt, me) ->
      let { opn= opn_t
          ; pro= pro_t
          ; psp= psp_t
          ; bdy= bdy_t
          ; cls= cls_t
          ; esp= esp_t
          ; epi= epi_t } =
        Option.value_map mt ~default:empty
          ~f:(sub_mty ~ctx >> fmt_module_type c)
      in
      let { opn= opn_e
          ; pro= pro_e
          ; psp= psp_e
          ; bdy= bdy_e
          ; cls= cls_e
          ; esp= esp_e
          ; epi= epi_e } =
        fmt_module_expr c (sub_mod ~ctx me)
      in
      { opn= opn_e $ opn_t
      ; pro= None
      ; psp= fmt ""
      ; bdy=
          Cmts.fmt pmod_loc
          @@ hvbox 0
               ( fmt "functor@ "
               $ wrap_fits_breaks "(" ")"
                   ( str txt
                   $ opt mt (fun _ ->
                         fmt "@ : " $ Option.call ~f:pro_t $ psp_t
                         $ fmt "@;<1 2>" $ bdy_t $ esp_t
                         $ Option.call ~f:epi_t ) )
               $ Option.call ~f:pro_e $ psp_e $ bdy_e $ esp_e
               $ Option.call ~f:epi_e )
      ; cls= cls_t $ cls_e
      ; esp= fmt ""
      ; epi= None }
  | Pmod_ident {txt} ->
      {empty with bdy= Cmts.fmt pmod_loc @@ fmt_longident txt}
  | Pmod_structure sis ->
      { opn= open_hvbox 0
      ; pro= Some (Cmts.fmt_before pmod_loc $ fmt "struct")
      ; psp= fmt "@;<1000 2>"
      ; bdy= fmt_structure c ~sep:";; " ctx sis
      ; cls= close_box
      ; esp= fmt "@ "
      ; epi= Some (fmt "end" $ Cmts.fmt_after pmod_loc) }
  | Pmod_unpack e1 ->
      { empty with
        bdy=
          Cmts.fmt pmod_loc
          @@ wrap_fits_breaks "(" ")"
               (fmt "val " $ fmt_expression c (sub_exp ~ctx e1)) }
  | Pmod_extension x1 ->
      {empty with bdy= Cmts.fmt pmod_loc @@ fmt_extension c ctx "%" x1}


and fmt_structure c ?(sep= "") ctx itms =
  let grps =
    List.group itms ~break:(fun itmI itmJ ->
        let has_doc itm =
          match itm.pstr_desc with
          | Pstr_attribute atr -> Option.is_some (fst (doc_atrs [atr]))
          | Pstr_eval (_, atrs)
           |Pstr_value (_, {pvb_attributes= atrs} :: _)
           |Pstr_primitive {pval_attributes= atrs}
           |Pstr_type (_, {ptype_attributes= atrs} :: _)
           |Pstr_typext {ptyext_attributes= atrs}
           |Pstr_exception {pext_attributes= atrs}
           |Pstr_recmodule ({pmb_expr= {pmod_attributes= atrs}} :: _)
           |Pstr_modtype {pmtd_attributes= atrs}
           |Pstr_open {popen_attributes= atrs}
           |Pstr_include {pincl_mod= {pmod_attributes= atrs}}
           |Pstr_extension (_, atrs) ->
              Option.is_some (fst (doc_atrs atrs))
          | Pstr_module {pmb_attributes; pmb_expr= {pmod_attributes}} ->
              Option.is_some
                (fst (doc_atrs (List.append pmb_attributes pmod_attributes)))
          | Pstr_value (_, []) | Pstr_type (_, []) | Pstr_recmodule [] ->
              false
          | Pstr_class _ | Pstr_class_type _ ->
              internal_error "classes not implemented" []
        in
        let rec is_simple_mod me =
          match me.pmod_desc with
          | Pmod_apply (me1, me2) -> is_simple_mod me1 && is_simple_mod me2
          | Pmod_functor (_, _, me) -> is_simple_mod me
          | Pmod_ident _ -> true
          | _ -> false
        in
        let is_simple itm =
          match itm.pstr_desc with
          | Pstr_include {pincl_mod= me} | Pstr_module {pmb_expr= me} ->
              is_simple_mod me
          | Pstr_open _ -> true
          | _ -> false
        in
        has_doc itmJ || not (is_simple itmI) || not (is_simple itmJ) )
  in
  let fmt_grp itms =
    list itms "@\n" (sub_str ~ctx >> fmt_structure_item c ~sep)
  in
  hvbox 0 (list grps "\n@\n" fmt_grp)


and fmt_structure_item c ~sep {ctx; ast= si} =
  protect (Str si)
  @@
  let at_top = Poly.(ctx = Top) in
  let ctx = Str si in
  let fmt_cmts_before =
    Cmts.fmt_before ~epi:(fmt "\n@\n") ~eol:(fmt "\n@\n") ~adj:(fmt "@\n")
      si.pstr_loc
  and fmt_cmts_after = Cmts.fmt_after ~pro:(fmt "\n@\n") si.pstr_loc in
  wrap_k fmt_cmts_before fmt_cmts_after
  @@
  match si.pstr_desc with
  | Pstr_attribute atr ->
      let doc, atrs = doc_atrs [atr] in
      fmt_docstring ~epi:(fmt "") doc
      $ fmt_attributes c (fmt "") ~key:"@@@" atrs (fmt "")
  | Pstr_eval (exp, atrs) ->
      let doc, atrs = doc_atrs atrs in
      str sep $ fmt_docstring doc
      $ cbox 0 (fmt_if at_top ";; " $ fmt_expression c (sub_exp ~ctx exp))
      $ fmt_attributes c (fmt " ") ~key:"@@" atrs (fmt "")
  | Pstr_exception extn_constr ->
      hvbox 2
        (fmt_extension_constructor ~pre:(fmt "exception@ ") c ": " ctx
           extn_constr)
  | Pstr_include {pincl_mod; pincl_attributes} ->
      let {opn; pro; psp; bdy; cls; esp; epi} =
        fmt_module_expr c (sub_mod ~ctx pincl_mod)
      in
      opn
      $ ( hvbox 2 (fmt "include " $ Option.call ~f:pro) $ psp $ bdy $ cls
        $ esp $ Option.call ~f:epi
        $ fmt_attributes c (fmt " ") ~key:"@@" pincl_attributes (fmt "") )
  | Pstr_module binding ->
      fmt_module_binding c ctx ~rec_flag:false ~first:true binding
  | Pstr_open open_descr -> fmt_open_description c open_descr
  | Pstr_primitive vd -> fmt_value_description c ctx vd
  | Pstr_recmodule bindings ->
      hvbox 0
        (list_fl bindings (fun ~first ~last binding ->
             fmt_module_binding c ctx ~rec_flag:true ~first binding
             $ fmt_if (not last) "@,@\n" ))
  | Pstr_type (rec_flag, decls) ->
      hvbox 0
        (list_fl decls (fun ~first ~last decl ->
             let pre =
               if first then
                 if Poly.(rec_flag = Recursive) then "type "
                 else "type nonrec "
               else "and "
             and brk : _ format = if not last then "\n" else "" in
             fmt_type_declaration c ~pre ~brk ctx decl
             $ fmt_if (not last) "@ " ))
  | Pstr_typext te -> fmt_type_extension c ctx te
  | Pstr_value (rec_flag, bindings) ->
      hvbox 0
        (list_fl bindings (fun ~first ~last binding ->
             fmt_value_binding c ~rec_flag ~first ctx binding
               ~epi:(fits_breaks "" "\n")
             $ fmt_if (not last) "\n@\n" ))
  | Pstr_modtype mtd -> fmt_module_type_declaration c ctx mtd
  | Pstr_extension (ext, atrs) ->
      let doc, atrs = doc_atrs atrs in
      fmt_docstring doc $ fmt_extension c ctx "%%" ext
      $ fmt_attributes c (fmt " ") ~key:"@@" atrs (fmt "")
  | Pstr_class _ | Pstr_class_type _ ->
      internal_error "classes not implemented" []


and fmt_value_binding c ~rec_flag ~first ?in_ ?epi ctx binding =
  let {pvb_pat; pvb_expr; pvb_attributes; pvb_loc} = binding in
  let doc, atrs = doc_atrs pvb_attributes in
  let keyword =
    if first then if Poly.(rec_flag = Recursive) then "let rec" else "let"
    else "and"
  in
  let xpat, xpcstr, (xargs, ({ast= body} as xbody)) =
    let xbody = sub_exp ~ctx pvb_expr in
    match pvb_pat.ppat_desc with
    | Ppat_constraint (pat, typ) ->
        let ctx = Pat pvb_pat in
        (sub_pat ~ctx pat, Some (sub_typ ~ctx typ), ([], xbody))
    | _ -> (sub_pat ~ctx pvb_pat, None, sugar_fun None xbody)
  in
  let xecstr, xbody =
    let ctx = Exp body in
    match body.pexp_desc with
    | Pexp_constraint (exp, typ) ->
        (Some (sub_typ ~ctx typ), sub_exp ~ctx exp)
    | _ -> (None, xbody)
  in
  let fmt_body ({ast= body} as xbody) =
    match body with
    | {pexp_desc= Pexp_function cs; pexp_attributes} ->
        let ctx = Exp body in
        fmt "@ function"
        $ fmt_attributes c (fmt "") ~key:"@" pexp_attributes (fmt "")
        $ close_box $ fmt "@ " $ fmt_cases c ctx cs
    | _ ->
        close_box
        $ (fmt "@ " $ fmt_expression c ~eol:(fmt "@;<1000 0>") xbody)
  in
  fmt_docstring ~epi:(fmt "@,") doc $ Cmts.fmt_before pvb_loc
  $ hvbox 2
      ( open_hovbox 2
      $ ( hovbox 4
            ( str keyword $ fmt_attributes c (fmt "") ~key:"@" atrs (fmt "")
            $ fmt " " $ fmt_pattern c xpat
            $ opt xpcstr (fmt "@ : " >$ fmt_core_type c) $ fmt "@ "
            $ fmt_fun_args c xargs
            $ opt xecstr (fun xtyp ->
                  fmt ": " $ fmt_core_type c xtyp $ fmt "@ " ) )
        $ fmt "=" )
      $ fmt_body xbody $ Cmts.fmt_after pvb_loc $ Option.call ~f:in_
      $ Option.call ~f:epi )


and fmt_module_binding c ?epi ~rec_flag ~first ctx pmb =
  let {pmb_name= {txt}; pmb_expr; pmb_attributes} = pmb in
  let keyword =
    if first then if rec_flag then "module rec" else "module" else "and"
  in
  let me, mt =
    match pmb_expr.pmod_desc with
    | Pmod_constraint (me, mt) -> (me, Some (sub_mty ~ctx mt))
    | _ -> (pmb_expr, None)
  in
  let xargs, xbody, xmty = sugar_functor ?mt (sub_mod ~ctx me) in
  fmt_module c ?epi keyword txt xargs (Some xbody) true xmty
    (List.append pmb_attributes me.pmod_attributes)


(** Entry points *)

let fmt_signature c = fmt_signature c Top

let fmt_structure c = fmt_structure c Top<|MERGE_RESOLUTION|>--- conflicted
+++ resolved
@@ -436,11 +436,7 @@
       hvbox 0
         ( fits_breaks "[" "["
         $ ( match (flag, lbls) with
-<<<<<<< HEAD
-          | Closed, None -> row_fields rfs
-=======
           | Closed, None -> fits_breaks "" " " $ row_fields rfs
->>>>>>> 152e02cf
           | Open, None -> fmt "> " $ row_fields rfs
           | Closed, Some [] -> fmt "< " $ row_fields rfs
           | Closed, Some ls ->
