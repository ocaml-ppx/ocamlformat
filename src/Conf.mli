--- conflicted
+++ resolved
@@ -25,12 +25,9 @@
         (** How to potentially break string literals into new lines. *)
   ; wrap_comments: bool  (** Wrap comments at margin. *)
   ; doc_comments: [`Before | `After]
-<<<<<<< HEAD
+  ; parens_tuple: [`Always | `Multi_line_only]
+  ; if_then_else: [`Compact | `Keyword_first]
   ; ocp_indent_compat: bool  (** Try to indent like ocp-indent *) }
-=======
-  ; parens_tuple: [`Always | `Multi_line_only]
-  ; if_then_else: [`Compact | `Keyword_first] }
->>>>>>> bad76ed1
 
 type 'a input = {kind: 'a; name: string; file: string; conf: t}
 
