(**********************************************************************
 *                                                                    *
 *                            OCamlFormat                             *
 *                                                                    *
 *  Copyright (c) 2017-present, Facebook, Inc.  All rights reserved.  *
 *                                                                    *
 *  This source code is licensed under the MIT license found in the   *
 *  LICENSE file in the root directory of this source tree.           *
 *                                                                    *
 **********************************************************************)

(** Configuration options *)

(** Extension of Cmdliner supporting lighter-weight option definition *)
module Cmdliner : sig
  include module type of Cmdliner

  val mk : default:'a -> 'a Term.t -> 'a ref
  (** [mk ~default term] is a ref which, after [parse] is called, contains
      the value of the command line option specified by [term]. *)

  val parse : Term.info -> (unit -> unit Term.ret) -> unit
  (** [parse info validate] parses the command line according to the options
      declared by calls to [mk], using manual and version [info], and
      calling [validate] to check usage constraints not expressible in the
      [Term] language. *)
end = struct
  include Cmdliner

  (** existential package of a Term and a setter for a ref to receive the
      parsed value *)
  type arg = Arg: 'a Term.t * ('a -> unit) -> arg

  (** convert a list of arg packages to a term for the tuple of all the arg
      terms, and apply it to a function that sets all the receiver refs *)
  let tuple args =
    let pair (Arg (trm_x, set_x)) (Arg (trm_y, set_y)) =
      let trm_xy = Term.(const (fun a b -> (a, b)) $ trm_x $ trm_y) in
      let set_xy (a, b) = set_x a ; set_y b in
      Arg (trm_xy, set_xy)
    in
    let init = Arg (Term.const (), fun () -> ()) in
    let (Arg (trm, set)) = List.fold_right ~f:pair args ~init in
    Term.app (Term.const set) trm

  let args : arg list ref = ref []

  let mk ~default arg =
    let var = ref default in
    let set x = var := x in
    args := Arg (arg, set) :: !args ;
    var

  let parse info validate =
    match Term.eval (Term.(ret (const validate $ tuple !args)), info) with
    | `Ok () -> ()
    | `Error _ -> Caml.exit 1
    | `Help | `Version -> Caml.exit 0
end

open Cmdliner

let info =
  let doc = "A tool to format OCaml code." in
  let man =
    [`S "DESCRIPTION"; `P "$(tname) automatically formats OCaml code."]
  in
  Term.info "ocamlformat" ~version:Version.version ~doc ~man

let break_string_literals =
  let doc =
    "Break string literals. $(b,never) mode formats string literals as \
     they are parsed, in particular, with escape sequences expanded. \
     $(b,newlines) mode breaks lines at newlines. $(b,wrap) mode wraps \
     string literals at the margin. Quoted strings such as \
     $(i,{id|...|id}) are preserved. Can be set in a config file with a \
     $(b,break-string-literals) \
     $(i,{)$(b,never)$(i,,)$(b,newlines)$(i,,)$(b,wrap)$(i,}) line."
  in
  let env = Arg.env_var "OCAMLFORMAT_BREAK_STRING_LITERALS" in
  let default = `Wrap in
  mk ~default
    Arg.(
      value
      & opt
          (enum [("newlines", `Newlines); ("never", `Never); ("wrap", `Wrap)])
          default
      & info ["break-string-literals"] ~doc ~env)

let debug =
  let doc = "Generate debugging output." in
  let env = Arg.env_var "OCAMLFORMAT_DEBUG" in
  let default = false in
  mk ~default Arg.(value & flag & info ["g"; "debug"] ~doc ~env)

let doc_comments =
  let doc =
    "Doc comments position. Can be set in a config file with a \
     `doc-comments {before,after}` line."
  in
  let env = Arg.env_var "OCAMLFORMAT_DOC_COMMENTS" in
  let default = `After in
  mk ~default
    Arg.(
      value
      & opt (enum [("after", `After); ("before", `Before)]) default
      & info ["doc-comments"] ~doc ~env)

let escape_chars =
  let doc =
    "Escape encoding for character literals. Can be set in a config file \
     with an `escape-chars {decimal,hexadecimal,preserve}` line. \
     `hexadecimal` mode escapes every character, `decimal` produces ASCII \
     printable characters using decimal escape sequences as needed, and \
     `preserve` escapes ASCII control codes but leaves the upper 128 \
     characters unchanged."
  in
  let env = Arg.env_var "OCAMLFORMAT_ESCAPE_CHARS" in
  let default = `Preserve in
  mk ~default
    Arg.(
      value
      & opt
          (enum
             [ ("decimal", `Decimal)
             ; ("hexadecimal", `Hexadecimal)
             ; ("preserve", `Preserve) ])
          default
      & info ["escape-chars"] ~doc ~env)

let escape_strings =
  let doc =
    "Escape encoding for string literals. Can be set in a config file with \
     an `escape-strings {decimal,hexadecimal,preserve}` line. See \
     `--escape-chars` for the interpretation of the modes."
  in
  let env = Arg.env_var "OCAMLFORMAT_ESCAPE_STRINGS" in
  let default = `Preserve in
  mk ~default
    Arg.(
      value
      & opt
          (enum
             [ ("decimal", `Decimal)
             ; ("hexadecimal", `Hexadecimal)
             ; ("preserve", `Preserve) ])
          default
      & info ["escape-strings"] ~doc ~env)

let if_then_else =
  let doc =
    "If-then-else formatting. Can be set in a config file with an \
     `if-then-else {keyword-first,compact}` line."
  in
  let env = Arg.env_var "OCAMLFORMAT_IF_THEN_ELSE" in
  let default = `Compact in
  mk ~default
    Arg.(
      value
      & opt
          (enum [("keyword-first", `Keyword_first); ("compact", `Compact)])
          default
      & info ["if-then-else"] ~doc ~env)

let inplace =
  let doc = "Format in-place, overwriting input file(s)." in
  let default = false in
  mk ~default Arg.(value & flag & info ["i"; "inplace"] ~doc)

let inputs =
  let docv = "SRC" in
  let doc =
    "Input files. At least one is required, and exactly one without \
     --inplace."
  in
  let default = [] in
  mk ~default Arg.(value & pos_all file default & info [] ~doc ~docv)

let kind : [`Impl | `Intf] ref =
  let doc =
    "Parse file with unrecognized extension as an implementation."
  in
  let impl = (`Impl, Arg.info ["impl"] ~doc) in
  let doc = "Parse file with unrecognized extension as an interface." in
  let intf = (`Intf, Arg.info ["intf"] ~doc) in
  let default = `Impl in
  mk ~default Arg.(value & vflag default [impl; intf])

let margin =
  let docv = "COLS" in
  let doc =
    "Format code to fit within $(docv) columns. Can be set in a config \
     file with a `margin COLS` line."
  in
  let env = Arg.env_var "OCAMLFORMAT_MARGIN" in
  let default = 80 in
  mk ~default
    Arg.(value & opt int default & info ["m"; "margin"] ~doc ~docv ~env)

let max_iters =
  let docv = "N" in
  let doc =
    "Fail if output of formatting does not stabilize within $(docv) \
     iterations. Can be set in a config file with a `max-iters N` line."
  in
  let env = Arg.env_var "OCAMLFORMAT_MAX_ITERS" in
  let default = 10 in
  mk ~default
    Arg.(value & opt int default & info ["n"; "max-iters"] ~doc ~docv ~env)

let name =
  let docv = "NAME" in
  let doc =
    "Name of input file for use in error reporting. Defaults to the input \
     file name. Some options can be specified in configuration files named \
     '.ocamlformat' in the same or a parent directory of $(docv), see \
     documentation of other options for details. Mutually exclusive with \
     --inplace."
  in
  let default = None in
  mk ~default
    Arg.(value & opt (some string) default & info ["name"] ~doc ~docv)

let ocp_indent_compat =
  let doc =
    "Attempt to generate output which does not change (much) when \
     post-processing with ocp-indent. Can be set in a config file with a \
     `ocp-indent-compat true` line."
  in
  let env = Arg.env_var "OCAMLFORMAT_OCP_INDENT_COMPAT" in
  let default = false in
  mk ~default Arg.(value & flag & info ["ocp-indent-compat"] ~doc ~env)

let output =
  let docv = "DST" in
  let doc =
    "Output file. Mutually exclusive with --inplace. Write to stdout if \
     omitted."
  in
  let default = None in
  mk ~default
    Arg.(
      value & opt (some string) default & info ["o"; "output"] ~doc ~docv)

let parens_tuple =
  let doc =
    "Parens tuples. Can be set in a config file with a `parens-tuple \
     {multi-line-only,always}` line. `multi-line-only` mode will try to \
     skip parens for single-line tuples."
  in
  let env = Arg.env_var "OCAMLFORMAT_PARENS_TUPLE" in
  let default = `Always in
  mk ~default
    Arg.(
      value
      & opt
          (enum [("multi-line-only", `Multi_line_only); ("always", `Always)])
          default
      & info ["parens-tuple"] ~doc ~env)

let sparse =
  let doc =
    "Generate more sparsely formatted code. Can be set in a config file \
     with a `sparse true` line."
  in
  let env = Arg.env_var "OCAMLFORMAT_SPARSE" in
  let default = false in
  mk ~default Arg.(value & flag & info ["sparse"] ~doc ~env)

let no_version_check =
  let doc =
    "Do no check version matches the one specified in .ocamlformat."
  in
  let default = false in
  mk ~default Arg.(value & flag & info ["no-version-check"] ~doc)

let no_warn_error =
  let doc =
    "Do no treat warnings detected by the parser as errors. These warnings \
     almost always indicate an unrecoverable situation, so expect an \
     unhandled exception."
  in
  let default = false in
  mk ~default Arg.(value & flag & info ["no-warn-error"] ~doc)

let wrap_comments =
  let doc =
    "Wrap comments and docstrings. Comments and docstrings are divided \
     into paragraphs by open lines (two or more consecutive newlines), and \
     each paragraph is wrapped at the margin. Multi-line comments with \
     vertically-aligned asterisks on the left margin are not wrapped. Can \
     be set in a config file with a `wrap-comments {false,true}` line."
  in
  let env = Arg.env_var "OCAMLFORMAT_WRAP_COMMENTS" in
  let default = false in
  mk ~default Arg.(value & flag & info ["wrap-comments"] ~doc ~env)

let validate () =
  if List.is_empty !inputs then
    `Error (false, "Must specify at least one input file.")
  else if !inplace && Option.is_some !name then
    `Error (false, "Cannot specify --name with --inplace")
  else if !inplace && Option.is_some !output then
    `Error (false, "Cannot specify --output with --inplace")
  else if not !inplace && List.length !inputs > 1 then
    `Error (false, "Must specify only one input file without --inplace")
  else `Ok ()

;; parse info validate

type t =
  { margin: int
  ; sparse: bool
  ; max_iters: int
  ; escape_chars: [`Decimal | `Hexadecimal | `Preserve]
  ; escape_strings: [`Decimal | `Hexadecimal | `Preserve]
  ; break_string_literals: [`Newlines | `Never | `Wrap]
  ; wrap_comments: bool
  ; doc_comments: [`Before | `After]
<<<<<<< HEAD
  ; ocp_indent_compat: bool }
=======
  ; parens_tuple: [`Always | `Multi_line_only]
  ; if_then_else: [`Compact | `Keyword_first] }
>>>>>>> bad76ed1

let update conf name value =
  match name with
  | "margin" -> {conf with margin= Int.of_string value}
  | "max-iters" -> {conf with max_iters= Int.of_string value}
  | "sparse" -> {conf with sparse= Bool.of_string value}
  | "doc-comments" ->
      { conf with
        doc_comments=
          ( match value with
          | "before" -> `Before
          | "after" -> `After
          | other ->
              user_error
                (Printf.sprintf "Unknown doc-comments value: %S" other)
                [] ) }
  | "if-then-else" ->
      { conf with
        if_then_else=
          ( match value with
          | "keyword-first" -> `Keyword_first
          | "compact" -> `Compact
          | other ->
              user_error
                (Printf.sprintf "Unknown if-then-else value: %S" other)
                [] ) }
  | "escape-chars" ->
      { conf with
        escape_chars=
          ( match value with
          | "decimal" -> `Decimal
          | "hexadecimal" -> `Hexadecimal
          | "preserve" -> `Preserve
          | other ->
              user_error
                (Printf.sprintf "Unknown escape-chars value: %S" other)
                [] ) }
  | "escape-strings" ->
      { conf with
        escape_strings=
          ( match value with
          | "decimal" -> `Decimal
          | "hexadecimal" -> `Hexadecimal
          | "preserve" -> `Preserve
          | other ->
              user_error
                (Printf.sprintf "Unknown escape-strings value: %S" other)
                [] ) }
  | "break-string-literals" ->
      { conf with
        break_string_literals=
          ( match value with
          | "never" -> `Never
          | "newlines" -> `Newlines
          | "wrap" -> `Wrap
          | other ->
              user_error
                (Printf.sprintf "Unknown break-string-literals value: %S"
                   other)
                [] ) }
  | "parens-tuple" ->
      { conf with
        parens_tuple=
          ( match value with
          | "always" -> `Always
          | "multi-line-only" -> `Multi_line_only
          | other ->
              user_error
                (Printf.sprintf "Unknown parens-tuple value: %S" other)
                [] ) }
  | "version" when not !no_version_check ->
      if String.equal Version.version value then conf
      else
        user_error
          ( "version mismatch: .ocamlformat requested " ^ value
          ^ " but version is " ^ Version.version )
          []
  | "wrap-comments" -> {conf with wrap_comments= Bool.of_string value}
  | "ocp-indent-compat" ->
      {conf with ocp_indent_compat= Bool.of_string value}
  | _ -> conf

let rec read_conf_files conf dir =
  let dir' = Filename.dirname dir in
  if not (String.equal dir dir') && Caml.Sys.file_exists dir then
    let conf = read_conf_files conf dir' in
    try
      In_channel.with_file (Filename.concat dir ".ocamlformat") ~f:
        (fun ic ->
          In_channel.fold_lines ic ~init:conf ~f:(fun conf line ->
              try Scanf.sscanf line "%s %s" (update conf) with
              | Scanf.Scan_failure _ | End_of_file ->
                  user_error "malformed .ocamlformat file"
                    [("line", Sexp.Atom line)] ) )
    with Sys_error _ -> conf
  else conf

let to_absolute file =
  Filename.(if is_relative file then concat (Unix.getcwd ()) file else file)

let conf name =
  read_conf_files
    { margin= !margin
    ; sparse= !sparse
    ; max_iters= !max_iters
    ; escape_chars= !escape_chars
    ; escape_strings= !escape_strings
    ; break_string_literals= !break_string_literals
    ; wrap_comments= !wrap_comments
    ; doc_comments= !doc_comments
<<<<<<< HEAD
    ; ocp_indent_compat= !ocp_indent_compat }
=======
    ; parens_tuple= !parens_tuple
    ; if_then_else= !if_then_else }
>>>>>>> bad76ed1
    (Filename.dirname (to_absolute name))

type 'a input = {kind: 'a; name: string; file: string; conf: t}

type action =
  | In_out of [`Impl | `Intf] input * string option
  | Inplace of [`Impl | `Intf] input list

let kind_of fname =
  match Filename.extension fname with
  | ".ml" -> `Impl
  | ".mli" -> `Intf
  | _ -> !kind

let action =
  if !inplace then
    Inplace
      (List.map !inputs ~f:(fun file ->
           {kind= kind_of file; name= file; file; conf= conf file} ))
  else
    match !inputs with
    | [input_file] ->
        let name = Option.value !name ~default:input_file in
        In_out
          ( {kind= kind_of name; name; file= input_file; conf= conf name}
          , !output )
    | _ -> impossible "checked by validate"

and debug = !debug

and warn_error = not !no_warn_error<|MERGE_RESOLUTION|>--- conflicted
+++ resolved
@@ -317,12 +317,9 @@
   ; break_string_literals: [`Newlines | `Never | `Wrap]
   ; wrap_comments: bool
   ; doc_comments: [`Before | `After]
-<<<<<<< HEAD
+  ; parens_tuple: [`Always | `Multi_line_only]
+  ; if_then_else: [`Compact | `Keyword_first]
   ; ocp_indent_compat: bool }
-=======
-  ; parens_tuple: [`Always | `Multi_line_only]
-  ; if_then_else: [`Compact | `Keyword_first] }
->>>>>>> bad76ed1
 
 let update conf name value =
   match name with
@@ -433,12 +430,9 @@
     ; break_string_literals= !break_string_literals
     ; wrap_comments= !wrap_comments
     ; doc_comments= !doc_comments
-<<<<<<< HEAD
+    ; parens_tuple= !parens_tuple
+    ; if_then_else= !if_then_else
     ; ocp_indent_compat= !ocp_indent_compat }
-=======
-    ; parens_tuple= !parens_tuple
-    ; if_then_else= !if_then_else }
->>>>>>> bad76ed1
     (Filename.dirname (to_absolute name))
 
 type 'a input = {kind: 'a; name: string; file: string; conf: t}
