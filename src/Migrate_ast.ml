--- conflicted
+++ resolved
@@ -11,18 +11,16 @@
 
 include Ast_407
 
+module Current = Migrate_parsetree.OCaml_current.Ast
+
 module Parse = struct
   open Migrate_parsetree
 
   let implementation = Parse.implementation Versions.ocaml_407
 
-<<<<<<< HEAD
-  let interface = Parse.interface Versions.ocaml_406
+  let interface = Parse.interface Versions.ocaml_407
 
-  let use_file = Parse.use_file Versions.ocaml_406
-=======
-  let interface = Parse.interface Versions.ocaml_407
->>>>>>> de6afa49
+  let use_file = Parse.use_file Versions.ocaml_407
 end
 
 let to_current = Migrate_parsetree.Versions.(migrate ocaml_407 ocaml_current)
@@ -52,15 +50,14 @@
         top_phrase f
           ( match (x : Parsetree.toplevel_phrase) with
           | Parsetree.Ptop_def x -> Ptop_def (to_current.copy_structure x)
-          | Ptop_dir (a, b) ->
-              let open Parsetree in
+          | Parsetree.Ptop_dir (a, b) ->
               let b =
                 match b with
-                | Pdir_none -> Pdir_none
-                | Pdir_string s -> Pdir_string s
-                | Pdir_int (s, c) -> Pdir_int (s, c)
-                | Pdir_ident i -> Pdir_ident i
-                | Pdir_bool b -> Pdir_bool b
+                | Pdir_none -> Current.Parsetree.Pdir_none
+                | Pdir_string s -> Current.Parsetree.Pdir_string s
+                | Pdir_int (s, c) -> Current.Parsetree.Pdir_int (s, c)
+                | Pdir_ident i -> Current.Parsetree.Pdir_ident i
+                | Pdir_bool b -> Current.Parsetree.Pdir_bool b
               in
               Ptop_dir (a, b) ) )
 end
