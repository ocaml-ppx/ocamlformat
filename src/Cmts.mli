(**********************************************************************
 *                                                                    *
 *                            OCamlFormat                             *
 *                                                                    *
 *  Copyright (c) 2017-present, Facebook, Inc.  All rights reserved.  *
 *                                                                    *
 *  This source code is licensed under the MIT license found in the   *
 *  LICENSE file in the root directory of this source tree.           *
 *                                                                    *
 **********************************************************************)

(** Placing and formatting comments in a parsetree.

    This module provides an interface to the global mutable data structure
    that maintains the relationship between comments and Ast terms within a
    parsetree.

    Each comment is placed, by one of the [init] functions, either before or
    after a location appearing in the parsetree. The [relocate] function can
    be used to adjust this placement.

    When comments are formatted by one of the [fmt] functions, they are
    removed from the data structure. This is significant in cases where
    there are multiple Ast terms with the same location. *)

module Format = Format_
open Migrate_ast

type t

val init_impl :
  Source.t -> Conf.t -> Parsetree.structure -> (string * Location.t) list
  -> t
(** [init_impl source structure comments] associates each comment in
    [comments] with a source location appearing in [structure]. It uses
    [Source] to help resolve ambiguities. Initializes the state used by the
    [fmt] functions. *)

val init_intf :
  Source.t -> Conf.t -> Parsetree.signature -> (string * Location.t) list
  -> t
(** [init_inft source signature comments] associates each comment in
    [comments] with a source location appearing in [signature]. It uses
    [Source] to help resolve ambiguities. Initializes the state used by the
    [fmt] functions. *)

val relocate :
  t -> src:Location.t -> before:Location.t -> after:Location.t -> unit
(** [relocate src before after] moves (changes the association with
    locations) comments before [src] to [before] and comments after [src] to
    [after]. *)

val fmt_before :
<<<<<<< HEAD
     Conf.t
  -> ?pro:Fmt.t
  -> ?epi:Fmt.t
  -> ?eol:Fmt.t
  -> ?adj:Fmt.t
  -> Location.t
=======
  t -> ?pro:Fmt.t -> ?epi:Fmt.t -> ?eol:Fmt.t -> ?adj:Fmt.t -> Location.t
>>>>>>> 8239fc8b
  -> Fmt.t
(** [fmt_before loc] formats the comments associated with [loc] that appear
    before [loc]. *)

val fmt_after : t -> ?pro:Fmt.t -> ?epi:Fmt.t -> Location.t -> Fmt.t
(** [fmt_after loc] formats the comments associated with [loc] that appear
    after [loc]. *)

val fmt :
<<<<<<< HEAD
     Conf.t
  -> ?pro:Fmt.t
  -> ?epi:Fmt.t
  -> ?eol:Fmt.t
  -> ?adj:Fmt.t
  -> Location.t
  -> Fmt.t
  -> Fmt.t
=======
  t -> ?pro:Fmt.t -> ?epi:Fmt.t -> ?eol:Fmt.t -> ?adj:Fmt.t -> Location.t
  -> Fmt.t -> Fmt.t
>>>>>>> 8239fc8b
(** [fmt loc format_thunk] wraps [fmt_before] and [fmt_after] around
    [format_thunk]. *)

val fmt_list :
<<<<<<< HEAD
     Conf.t
  -> ?pro:Fmt.t
  -> ?epi:Fmt.t
  -> ?eol:Fmt.t
  -> Location.t list
  -> Fmt.t
=======
  t -> ?pro:Fmt.t -> ?epi:Fmt.t -> ?eol:Fmt.t -> Location.t list -> Fmt.t
>>>>>>> 8239fc8b
  -> Fmt.t
(** [fmt_list locs] formats as per [fmt] for each loc in [locs]. *)

val final_check : t -> unit
(** Check that all comments passed to the initialization function have been
    formatted. *)

val doc_is_dup : t -> string Asttypes.loc -> bool
(** [doc_is_dup docstring] holds if [docstring] has been passed to
    [doc_is_dup] already. *)

val diff :
     (string * Location.t) list
  -> (string * Location.t) list
  -> (string, string) Either.t Sequence.t
(** Difference between two lists of comments. *)

val preserve : (unit -> 'a -> unit) -> 'a -> unit
(** Execute a function without removing comments from the internal state. *)<|MERGE_RESOLUTION|>--- conflicted
+++ resolved
@@ -29,7 +29,10 @@
 type t
 
 val init_impl :
-  Source.t -> Conf.t -> Parsetree.structure -> (string * Location.t) list
+     Source.t
+  -> Conf.t
+  -> Parsetree.structure
+  -> (string * Location.t) list
   -> t
 (** [init_impl source structure comments] associates each comment in
     [comments] with a source location appearing in [structure]. It uses
@@ -37,7 +40,10 @@
     [fmt] functions. *)
 
 val init_intf :
-  Source.t -> Conf.t -> Parsetree.signature -> (string * Location.t) list
+     Source.t
+  -> Conf.t
+  -> Parsetree.signature
+  -> (string * Location.t) list
   -> t
 (** [init_inft source signature comments] associates each comment in
     [comments] with a source location appearing in [signature]. It uses
@@ -51,16 +57,12 @@
     [after]. *)
 
 val fmt_before :
-<<<<<<< HEAD
-     Conf.t
+     t
   -> ?pro:Fmt.t
   -> ?epi:Fmt.t
   -> ?eol:Fmt.t
   -> ?adj:Fmt.t
   -> Location.t
-=======
-  t -> ?pro:Fmt.t -> ?epi:Fmt.t -> ?eol:Fmt.t -> ?adj:Fmt.t -> Location.t
->>>>>>> 8239fc8b
   -> Fmt.t
 (** [fmt_before loc] formats the comments associated with [loc] that appear
     before [loc]. *)
@@ -70,8 +72,7 @@
     after [loc]. *)
 
 val fmt :
-<<<<<<< HEAD
-     Conf.t
+     t
   -> ?pro:Fmt.t
   -> ?epi:Fmt.t
   -> ?eol:Fmt.t
@@ -79,24 +80,16 @@
   -> Location.t
   -> Fmt.t
   -> Fmt.t
-=======
-  t -> ?pro:Fmt.t -> ?epi:Fmt.t -> ?eol:Fmt.t -> ?adj:Fmt.t -> Location.t
-  -> Fmt.t -> Fmt.t
->>>>>>> 8239fc8b
 (** [fmt loc format_thunk] wraps [fmt_before] and [fmt_after] around
     [format_thunk]. *)
 
 val fmt_list :
-<<<<<<< HEAD
-     Conf.t
+     t
   -> ?pro:Fmt.t
   -> ?epi:Fmt.t
   -> ?eol:Fmt.t
   -> Location.t list
   -> Fmt.t
-=======
-  t -> ?pro:Fmt.t -> ?epi:Fmt.t -> ?eol:Fmt.t -> Location.t list -> Fmt.t
->>>>>>> 8239fc8b
   -> Fmt.t
 (** [fmt_list locs] formats as per [fmt] for each loc in [locs]. *)
 
