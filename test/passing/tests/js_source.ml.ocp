[@@@foo]

let (x [@foo]) : (unit[@foo]) = (() [@foo]) [@@foo]

type t = Foo of (t[@foo]) [@foo] [@@foo]

[@@@foo]

module M = struct
  type t = { l : (t[@foo]) [@foo] } [@@foo] [@@foo]

  [@@@foo]
end [@foo]
[@@foo]

module type S = sig
  include ((module type of M [@foo]) [@foo] with type t := M.t [@foo]) [@@foo]

  [@@@foo]
end [@foo]
[@@foo]

[@@@foo]

type 'a with_default =
  ?size:int (** default [42] *) -> ?resizable:bool (** default [true] *) -> 'a

type obj = < meth1 : int -> int (** method 1 *) ; meth2 : unit -> float (** method 2 *) >

type var =
  [ `Foo (** foo *)
  | `Bar of int * string (** bar *)
  ]

[%%foo
  let x = 1 in
  x]

let [%foo 2 + 1] : [%foo bar.baz] = [%foo "foo"]

[%%foo module M = [%bar]]

let [%foo let () = ()] : [%foo type t = t] = [%foo class c = object end]

[%%foo: 'a list]

let [%foo: [ `Foo ]] : [%foo: t -> t] = [%foo: < foo : t > ]

[%%foo? _]
[%%foo? Some y when y > 0]

let [%foo? Bar x | Baz x] : [%foo? #bar] = [%foo? { x }]

[%%foo: module M : [%baz]]

let [%foo: include S with type t = t]
: [%foo:
  val x : t
  val y : t]
  =
  [%foo: type t = t]
;;

let int_with_custom_modifier = 1234567890_1234567890_1234567890_1234567890_1234567890z
let float_with_custom_modifier = 1234567890_1234567890_1234567890_1234567890_1234567890.z
let int32 = 1234l
let int64 = 1234L
let nativeint = 1234n
let hex_without_modifier = 0x32f
let hex_with_modifier = 0x32g
let float_without_modifer = 1.2e3
let float_with_modifer = 1.2g
let%foo x = 42

let%foo _ = ()
and _ = ()

let%foo _ = ()

(* Expressions *)
let () =
  let%foo[@foo] x = 3
  and[@foo] y = 4 in
  [%foo
    (let module M = M in
     ()) [@foo]];
  [%foo
    (let open M in
     ()) [@foo]];
  [%foo fun [@foo] x -> ()];
  [%foo
    function[@foo]
    | x -> ()];
  [%foo
    try[@foo] () with
    | _ -> ()];
  if%foo [@foo] () then () else ();
  [%foo
    while () do
      ()
    done [@foo]];
  [%foo
    for x = () to () do
      ()
    done [@foo]];
  [%foo assert true [@foo]];
  [%foo lazy x [@foo]];
  [%foo object end [@foo]];
  [%foo
    begin
      3
    end [@foo]];
  [%foo new x [@foo]];
  [%foo
    match[@foo] () with
    | [%foo? (* Pattern expressions *)
             ((lazy x) [@foo])] -> ()
    | [%foo? ((exception x) [@foo])] -> ()]
;;

(* Class expressions *)
class x =
  fun [@foo] x ->
  let[@foo] x = 3 in
  object
    inherit x [@@foo]
    val x = 3 [@@foo]
    val virtual x : t [@@foo]
    val! mutable x = 3 [@@foo]
    method x = 3 [@@foo]
    method virtual x : t [@@foo]
    method! private x = 3 [@@foo]
    initializer x [@@foo]
  end [@foo]

(* Class type expressions *)
class type t = object
  inherit t [@@foo]
  val x : t [@@foo]
  val mutable x : t [@@foo]
  method x : t [@@foo]
  method private x : t [@@foo]
  constraint t = t' [@@foo]
  [@@@abc]
  [%%id]
  [@@@aaa]
end[@foo]

(* Type expressions *)
type t = [%foo: ((module M)[@foo])]

(* Module expressions *)
module M = (functor [@foo] (M : S) -> (val x) [@foo] (struct end [@foo]))

(* Module type expression *)
module type S = functor [@foo] (M : S) -> functor (_ : (module type of M) [@foo]) -> sig end
                                                                                     [@foo]

module type S = functor (_ : S) (_ : S) -> S
module type S = functor (_ : functor (_ : S) -> S) -> S
module type S = functor (M : S) (_ : S) -> S
module type S = functor (_ : functor (M : S) -> S) -> S
module type S = functor (_ : functor [@foo] (_ : S) -> S) -> S
module type S = functor (_ : functor [@foo] (M : S) -> S) -> S

module type S = sig
  module rec A : (S with type t = t)
  and B : (S with type t = t)
end

(* Structure items *)
let%foo[@foo] x = 4
and[@foo] y = x

type%foo t = int [@@foo]
and t = int [@@foo]

type%foo t += T [@@foo]

class%foo x = x [@@foo]

class type%foo x = x [@@foo]

external%foo x : _ = "" [@@foo]

exception%foo X [@foo]

module%foo [@foo] M = M

module%foo [@foo] rec M : S = M
and [@foo] M : S = M

module type%foo [@foo] S = S

include%foo M [@@foo]
open%foo M [@@foo]

(* Signature items *)
module type S = sig
  val%foo x : t [@@foo]
  external%foo x : t = "" [@@foo]

  type%foo t = int [@@foo]
  and t' = int [@@foo]

  type%foo t += T [@@foo]
  exception%foo X [@foo]

  module%foo [@foo] M : S

  module%foo [@foo] rec M : S
  and [@foo] M : S

  module%foo [@foo] M = M

  module type%foo [@foo] S = S

  include%foo M [@@foo]
  open%foo M [@@foo]
  class%foo x : t [@@foo]
  class type%foo x = x [@@foo]
end

type t = ..
type t += A;;

[%extension_constructor A];;
([%extension_constructor A] : extension_constructor)

module M = struct
  type extension_constructor = int
end

open M;;

([%extension_constructor A] : extension_constructor)

(* By using two types we can have a recursive constraint *)
type 'a class_name = .. constraint 'a = < cast : 'a. 'a name -> 'a ; .. >
and 'a name = Class : 'a class_name -> (< cast : 'a. 'a name -> 'a ; .. > as 'a) name

exception Bad_cast

class type castable = object
  method cast : 'a. 'a name -> 'a
end

(* Lets create a castable class with a name*)

class type foo_t = object
  inherit castable
  method foo : string
end

type 'a class_name += Foo : foo_t class_name

class foo : foo_t =
  object (self)
    method cast : type a. a name -> a =
      function
      | Class Foo -> (self :> foo_t)
      | _ -> (raise Bad_cast : a)

    method foo = "foo"
  end

(* Now we can create a subclass of foo *)

class type bar_t = object
  inherit foo
  method bar : string
end

type 'a class_name += Bar : bar_t class_name

class bar : bar_t =
  object (self)
    inherit foo as super

    method cast : type a. a name -> a =
      function
      | Class Bar -> (self :> bar_t)
      | other -> super#cast other

    method bar = "bar"
    [@@@id]
    [%%id]
  end

(* Now lets create a mutable list of castable objects *)

let clist : castable list ref = ref []
let push_castable (c : #castable) = clist := (c :> castable) :: !clist

let pop_castable () =
  match !clist with
  | c :: rest ->
    clist := rest;
    c
  | [] -> raise Not_found
;;

(* We can add foos and bars to this list, and retrive them *)

push_castable (new foo);;
push_castable (new bar);;
push_castable (new foo)

let c1 : castable = pop_castable ()
let c2 : castable = pop_castable ()
let c3 : castable = pop_castable ()

(* We can also downcast these values to foos and bars *)

let f1 : foo = c1#cast (Class Foo)

(* Ok *)
let f2 : foo = c2#cast (Class Foo)

(* Ok *)
let f3 : foo = c3#cast (Class Foo)

(* Ok *)

let b1 : bar = c1#cast (Class Bar)

(* Exception Bad_cast *)
let b2 : bar = c2#cast (Class Bar)

(* Ok *)
let b3 : bar = c3#cast (Class Bar)

(* Exception Bad_cast *)

type foo = ..
type foo += A | B of int

let is_a x =
  match x with
  | A -> true
  | _ -> false
;;

(* The type must be open to create extension *)

type foo
type foo += A of int (* Error type is not open *)

(* The type parameters must match *)

type 'a foo = ..
type ('a, 'b) foo += A of int (* Error: type parameter mismatch *)

(* In a signature the type does not have to be open *)

module type S = sig
  type foo
  type foo += A of float
end

(* But it must still be extensible *)

module type S = sig
  type foo = A of int
  type foo += B of float (* Error foo does not have an extensible type *)
end

(* Signatures can change the grouping of extensions *)

type foo = ..

module M = struct
  type foo += A of int | B of string
  type foo += C of int | D of float
end

module type S = sig
  type foo += B of string | C of int
  type foo += D of float
  type foo += A of int
end

module M_S : S = M

(* Extensions can be GADTs *)

type 'a foo = ..
type _ foo += A : int -> int foo | B : int foo

let get_num : type a. a foo -> a -> a option =
  fun f i1 ->
  match f with
  | A i2 -> Some (i1 + i2)
  | _ -> None
;;

(* Extensions must obey constraints *)

type 'a foo = .. constraint 'a = [> `Var ]
type 'a foo += A of 'a

let a = A 9 (* ERROR: Constraints not met *)

type 'a foo += B : int foo (* ERROR: Constraints not met *)

(* Signatures can make an extension private *)

type foo = ..

module M = struct
  type foo += A of int
end

let a1 = M.A 10

module type S = sig
  type foo += private A of int
end

module M_S : S = M

let is_s x =
  match x with
  | M_S.A _ -> true
  | _ -> false
;;

let a2 = M_S.A 20 (* ERROR: Cannot create a value using a private constructor *)

(* Extensions can be rebound *)

type foo = ..

module M = struct
  type foo += A1 of int
end

type foo += A2 = M.A1
type bar = ..
type bar += A3 = M.A1 (* Error: rebind wrong type *)

module M = struct
  type foo += private B1 of int
end

type foo += private B2 = M.B1
type foo += B3 = M.B1 (* Error: rebind private extension *)
type foo += C = Unknown (* Error: unbound extension *)

(* Extensions can be rebound even if type is closed *)

module M : sig
  type foo
  type foo += A1 of int
end = struct
  type foo = ..
  type foo += A1 of int
end

type M.foo += A2 = M.A1

(* Rebinding handles abbreviations *)

type 'a foo = ..
type 'a foo1 = 'a foo = ..
type 'a foo2 = 'a foo = ..
type 'a foo1 += A of int | B of 'a | C : int foo1
type 'a foo2 += D = A | E = B | F = C

(* Extensions must obey variances *)

type +'a foo = ..
type 'a foo += A of (int -> 'a)
type 'a foo += B of ('a -> int)
(* ERROR: Parameter variances are not satisfied *)

type _ foo += C : ('a -> int) -> 'a foo
(* ERROR: Parameter variances are not satisfied *)

type 'a bar = ..
type +'a bar += D of (int -> 'a) (* ERROR: type variances do not match *)

(* Exceptions are compatible with extensions *)

module M : sig
  type exn += Foo of int * float | Bar : 'a list -> exn
end = struct
  exception Bar : 'a list -> exn
  exception Foo of int * float
end

module M : sig
  exception Bar : 'a list -> exn
  exception Foo of int * float
end = struct
  type exn += Foo of int * float | Bar : 'a list -> exn
end

exception Foo of int * float
exception Bar : 'a list -> exn

module M : sig
  type exn += Foo of int * float | Bar : 'a list -> exn
end = struct
  exception Bar = Bar
  exception Foo = Foo
end

(* Test toplevel printing *)

type foo = ..
type foo += Foo of int * int option | Bar of int option

let x = Foo (3, Some 4), Bar (Some 5) (* Prints Foo and Bar successfully *)

type foo += Foo of string

let y = x (* Prints Bar but not Foo (which has been shadowed) *)

exception Foo of int * int option
exception Bar of int option

let x = Foo (3, Some 4), Bar (Some 5) (* Prints Foo and Bar successfully *)

type foo += Foo of string

let y = x (* Prints Bar and part of Foo (which has been shadowed) *)

(* Test Obj functions *)

type foo = ..
type foo += Foo | Bar of int

let extension_name e = Obj.extension_name (Obj.extension_constructor e)
let extension_id e = Obj.extension_id (Obj.extension_constructor e)
let n1 = extension_name Foo
let n2 = extension_name (Bar 1)
let t = extension_id (Bar 2) = extension_id (Bar 3) (* true *)
let f = extension_id (Bar 2) = extension_id Foo (* false *)
let is_foo x = extension_id Foo = extension_id x

type foo += Foo

let f = is_foo Foo
let _ = Obj.extension_constructor 7 (* Invald_arg *)

let _ =
  Obj.extension_constructor
    (object
      method m = 3
    end)
;;

(* Invald_arg *)

(* Typed names *)

module Msg : sig
  type 'a tag
  type result = Result : 'a tag * 'a -> result

  val write : 'a tag -> 'a -> unit
  val read : unit -> result

  type 'a tag += Int : int tag

  module type Desc = sig
    type t

    val label : string
    val write : t -> string
    val read : string -> t
  end

  module Define (D : Desc) : sig
    type 'a tag += C : D.t tag
  end
end = struct
  type 'a tag = ..
  type ktag = T : 'a tag -> ktag

  type 'a kind =
    { tag : 'a tag
    ; label : string
    ; write : 'a -> string
    ; read : string -> 'a
    }

  type rkind = K : 'a kind -> rkind
  type wkind = { f : 'a. 'a tag -> 'a kind }

  let readTbl : (string, rkind) Hashtbl.t = Hashtbl.create 13
  let writeTbl : (ktag, wkind) Hashtbl.t = Hashtbl.create 13
  let read_raw () : string * string = raise (Failure "Not implemented")

  type result = Result : 'a tag * 'a -> result

  let read () =
    let label, content = read_raw () in
    let (K k) = Hashtbl.find readTbl label in
    let body = k.read content in
    Result (k.tag, body)
  ;;

  let write_raw (label : string) (content : string) = raise (Failure "Not implemented")

  let write (tag : 'a tag) (body : 'a) =
    let { f } = Hashtbl.find writeTbl (T tag) in
    let k = f tag in
    let content = k.write body in
    write_raw k.label content
  ;;

  (* Add int kind *)

  type 'a tag += Int : int tag

  let ik = { tag = Int; label = "int"; write = string_of_int; read = int_of_string }
  let () = Hashtbl.add readTbl "int" (K ik)

  let () =
    let f (type t) (i : t tag) : t kind =
      match i with
      | Int -> ik
      | _ -> assert false
    in
    Hashtbl.add writeTbl (T Int) { f }
  ;;

  (* Support user defined kinds *)

  module type Desc = sig
    type t

    val label : string
    val write : t -> string
    val read : string -> t
  end

  module Define (D : Desc) = struct
    type 'a tag += C : D.t tag

    let k = { tag = C; label = D.label; write = D.write; read = D.read }
    let () = Hashtbl.add readTbl D.label (K k)

    let () =
      let f (type t) (c : t tag) : t kind =
        match c with
        | C -> k
        | _ -> assert false
      in
      Hashtbl.add writeTbl (T C) { f }
    ;;
  end
end

let write_int i = Msg.write Msg.Int i

module StrM = Msg.Define (struct
    type t = string

    let label = "string"
    let read s = s
    let write s = s
  end)

type 'a Msg.tag += String = StrM.C

let write_string s = Msg.write String s

let read_one () =
  let (Msg.Result (tag, body)) = Msg.read () in
  match tag with
  | Msg.Int -> print_int body
  | String -> print_string body
  | _ -> print_string "Unknown"
;;

(* Example of algorithm parametrized with modules *)

let sort (type s) set l =
  let module Set = (val set : Set.S with type elt = s) in
  Set.elements (List.fold_right Set.add l Set.empty)
;;

let make_set (type s) cmp =
  let module S =
    Set.Make (struct
      type t = s

      let compare = cmp
    end)
  in
  (module S : Set.S with type elt = s)
;;

let both l =
  List.map (fun set -> sort set l) [ make_set compare; make_set (fun x y -> compare y x) ]
;;

let () =
  print_endline
    (String.concat "  " (List.map (String.concat "/") (both [ "abc"; "xyz"; "def" ])))
;;

(* Hiding the internal representation *)

module type S = sig
  type t

  val to_string : t -> string
  val apply : t -> t
  val x : t
end

let create (type s) to_string apply x =
  let module M = struct
    type t = s

    let to_string = to_string
    let apply = apply
    let x = x
  end
  in
  (module M : S with type t = s)
;;

let forget (type s) x =
  let module M = (val x : S with type t = s) in
  (module M : S)
;;

let print x =
  let module M = (val x : S) in
  print_endline (M.to_string M.x)
;;

let apply x =
  let module M = (val x : S) in
  let module N = struct
    include M

    let x = apply x
  end
  in
  (module N : S)
;;

let () =
  let int = forget (create string_of_int succ 0) in
  let str = forget (create (fun s -> s) (fun s -> s ^ s) "X") in
  List.iter print (List.map apply [ int; apply int; apply (apply str) ])
;;

(* Existential types + type equality witnesses -> pseudo GADT *)

module TypEq : sig
  type ('a, 'b) t

  val apply : ('a, 'b) t -> 'a -> 'b
  val refl : ('a, 'a) t
  val sym : ('a, 'b) t -> ('b, 'a) t
end = struct
  type ('a, 'b) t = unit

  let apply _ = Obj.magic
  let refl = ()
  let sym () = ()
end

module rec Typ : sig
  module type PAIR = sig
    type t
    type t1
    type t2

    val eq : (t, t1 * t2) TypEq.t
    val t1 : t1 Typ.typ
    val t2 : t2 Typ.typ
  end

  type 'a typ =
    | Int of ('a, int) TypEq.t
    | String of ('a, string) TypEq.t
    | Pair of (module PAIR with type t = 'a)
end = struct
  module type PAIR = sig
    type t
    type t1
    type t2

    val eq : (t, t1 * t2) TypEq.t
    val t1 : t1 Typ.typ
    val t2 : t2 Typ.typ
  end

  type 'a typ =
    | Int of ('a, int) TypEq.t
    | String of ('a, string) TypEq.t
    | Pair of (module PAIR with type t = 'a)
end

open Typ

let int = Int TypEq.refl
let str = String TypEq.refl

let pair (type s1 s2) t1 t2 =
  let module P = struct
    type t = s1 * s2
    type t1 = s1
    type t2 = s2

    let eq = TypEq.refl
    let t1 = t1
    let t2 = t2
  end
  in
  let pair = (module P : PAIR with type t = s1 * s2) in
  Pair pair
;;

module rec Print : sig
  val to_string : 'a Typ.typ -> 'a -> string
end = struct
  let to_string (type s) t x =
    match t with
    | Int eq -> string_of_int (TypEq.apply eq x)
    | String eq -> Printf.sprintf "%S" (TypEq.apply eq x)
    | Pair p ->
      let module P = (val p : PAIR with type t = s) in
      let x1, x2 = TypEq.apply P.eq x in
      Printf.sprintf "(%s,%s)" (Print.to_string P.t1 x1) (Print.to_string P.t2 x2)
  ;;
end

let () =
  print_endline (Print.to_string int 10);
  print_endline (Print.to_string (pair int (pair str int)) (123, ("A", 456)))
;;

(* #6262: first-class modules and module type aliases *)

module type S1 = sig end
module type S2 = S1

let _f (x : (module S1)) : (module S2) = x

module X = struct
  module type S
end

module Y = struct
  include X
end

let _f (x : (module X.S)) : (module Y.S) = x

(* PR#6194, main example *)
module type S3 = sig
  val x : bool
end

let f = function
  | Some (module M : S3) when M.x -> 1
  | ((Some _) [@foooo]) -> 2
  | None -> 3
;;

print_endline
  (string_of_int
     (f
        (Some
           (module struct
             let x = false
           end))))

type 'a ty =
  | Int : int ty
  | Bool : bool ty

let fbool (type t) (x : t) (tag : t ty) =
  match tag with
  | Bool -> x
;;

(* val fbool : 'a -> 'a ty -> 'a = <fun> *)

(** OK: the return value is x of type t **)

let fint (type t) (x : t) (tag : t ty) =
  match tag with
  | Int -> x > 0
;;

(* val fint : 'a -> 'a ty -> bool = <fun> *)

(** OK: the return value is x > 0 of type bool;
    This has used the equation t = bool, not visible in the return type **)

let f (type t) (x : t) (tag : t ty) =
  match tag with
  | Int -> x > 0
  | Bool -> x
;;

(* val f : 'a -> 'a ty -> bool = <fun> *)

let g (type t) (x : t) (tag : t ty) =
  match tag with
  | Bool -> x
  | Int -> x > 0
;;

(* Error: This expression has type bool but an expression was expected of type
   t = int *)

let id x = x

let idb1 =
  (fun id ->
     let _ = id true in
     id)
    id
;;

let idb2 : bool -> bool = id
let idb3 (_ : bool) = false

let g (type t) (x : t) (tag : t ty) =
  match tag with
  | Bool -> idb3 x
  | Int -> x > 0
;;

let g (type t) (x : t) (tag : t ty) =
  match tag with
  | Bool -> idb2 x
  | Int -> x > 0
;;

(* Encoding generics using GADTs *)
(* (c) Alain Frisch / Lexifi *)
(* cf. http://www.lexifi.com/blog/dynamic-types *)

(* Basic tag *)

type 'a ty =
  | Int : int ty
  | String : string ty
  | List : 'a ty -> 'a list ty
  | Pair : ('a ty * 'b ty) -> ('a * 'b) ty

(* Tagging data *)

type variant =
  | VInt of int
  | VString of string
  | VList of variant list
  | VPair of variant * variant

let rec variantize : type t. t ty -> t -> variant =
  fun ty x ->
  (* type t is abstract here *)
  match ty with
  | Int -> VInt x (* in this branch: t = int *)
  | String -> VString x (* t = string *)
  | List ty1 -> VList (List.map (variantize ty1) x) (* t = 'a list for some 'a *)
  | Pair (ty1, ty2) -> VPair (variantize ty1 (fst x), variantize ty2 (snd x))
;;

(* t = ('a, 'b) for some 'a and 'b *)

exception VariantMismatch

let rec devariantize : type t. t ty -> variant -> t =
  fun ty v ->
  match ty, v with
  | Int, VInt x -> x
  | String, VString x -> x
  | List ty1, VList vl -> List.map (devariantize ty1) vl
  | Pair (ty1, ty2), VPair (x1, x2) -> devariantize ty1 x1, devariantize ty2 x2
  | _ -> raise VariantMismatch
;;

(* Handling records *)

type 'a ty =
  | Int : int ty
  | String : string ty
  | List : 'a ty -> 'a list ty
  | Pair : ('a ty * 'b ty) -> ('a * 'b) ty
  | Record : 'a record -> 'a ty

and 'a record =
  { path : string
  ; fields : 'a field_ list
  }

and 'a field_ = Field : ('a, 'b) field -> 'a field_

and ('a, 'b) field =
  { label : string
  ; field_type : 'b ty
  ; get : 'a -> 'b
  }

(* Again *)

type variant =
  | VInt of int
  | VString of string
  | VList of variant list
  | VPair of variant * variant
  | VRecord of (string * variant) list

let rec variantize : type t. t ty -> t -> variant =
  fun ty x ->
  (* type t is abstract here *)
  match ty with
  | Int -> VInt x (* in this branch: t = int *)
  | String -> VString x (* t = string *)
  | List ty1 -> VList (List.map (variantize ty1) x) (* t = 'a list for some 'a *)
  | Pair (ty1, ty2) ->
    VPair (variantize ty1 (fst x), variantize ty2 (snd x))
  (* t = ('a, 'b) for some 'a and 'b *)
  | Record { fields } ->
    VRecord
      (List.map
         (fun (Field { field_type; label; get }) -> label, variantize field_type (get x))
         fields)
;;

(* Extraction *)

type 'a ty =
  | Int : int ty
  | String : string ty
  | List : 'a ty -> 'a list ty
  | Pair : ('a ty * 'b ty) -> ('a * 'b) ty
  | Record : ('a, 'builder) record -> 'a ty

and ('a, 'builder) record =
  { path : string
  ; fields : ('a, 'builder) field list
  ; create_builder : unit -> 'builder
  ; of_builder : 'builder -> 'a
  }

and ('a, 'builder) field = Field : ('a, 'builder, 'b) field_ -> ('a, 'builder) field

and ('a, 'builder, 'b) field_ =
  { label : string
  ; field_type : 'b ty
  ; get : 'a -> 'b
  ; set : 'builder -> 'b -> unit
  }

let rec devariantize : type t. t ty -> variant -> t =
  fun ty v ->
  match ty, v with
  | Int, VInt x -> x
  | String, VString x -> x
  | List ty1, VList vl -> List.map (devariantize ty1) vl
  | Pair (ty1, ty2), VPair (x1, x2) -> devariantize ty1 x1, devariantize ty2 x2
  | Record { fields; create_builder; of_builder }, VRecord fl ->
    if List.length fields <> List.length fl then raise VariantMismatch;
    let builder = create_builder () in
    List.iter2
      (fun (Field { label; field_type; set }) (lab, v) ->
         if label <> lab then raise VariantMismatch;
         set builder (devariantize field_type v))
      fields
      fl;
    of_builder builder
  | _ -> raise VariantMismatch
;;

type my_record =
  { a : int
  ; b : string list
  }

let my_record =
  let fields =
    [ Field
        { label = "a"
        ; field_type = Int
        ; get = (fun { a } -> a)
        ; set = (fun (r, _) x -> r := Some x)
        }
    ; Field
        { label = "b"
        ; field_type = List String
        ; get = (fun { b } -> b)
        ; set = (fun (_, r) x -> r := Some x)
        }
    ]
  in
  let create_builder () = ref None, ref None in
  let of_builder (a, b) =
    match !a, !b with
    | Some a, Some b -> { a; b }
    | _ -> failwith "Some fields are missing in record of type my_record"
  in
  Record { path = "My_module.my_record"; fields; create_builder; of_builder }
;;

(* Extension to recursive types and polymorphic variants *)
(* by Jacques Garrigue *)

type noarg = Noarg

type (_, _) ty =
  | Int : (int, _) ty
  | String : (string, _) ty
  | List : ('a, 'e) ty -> ('a list, 'e) ty
  | Option : ('a, 'e) ty -> ('a option, 'e) ty
  | Pair : (('a, 'e) ty * ('b, 'e) ty) -> ('a * 'b, 'e) ty
  (* Support for type variables and recursive types *)
  | Var : ('a, 'a -> 'e) ty
  | Rec : ('a, 'a -> 'e) ty -> ('a, 'e) ty
  | Pop : ('a, 'e) ty -> ('a, 'b -> 'e) ty
  (* Change the representation of a type *)
  | Conv : string * ('a -> 'b) * ('b -> 'a) * ('b, 'e) ty -> ('a, 'e) ty
  (* Sum types (both normal sums and polymorphic variants) *)
  | Sum : ('a, 'e, 'b) ty_sum -> ('a, 'e) ty

and ('a, 'e, 'b) ty_sum =
  { sum_proj : 'a -> string * 'e ty_dyn option
  ; sum_cases : (string * ('e, 'b) ty_case) list
  ; sum_inj : 'c. ('b, 'c) ty_sel * 'c -> 'a
  }

and 'e ty_dyn = (* dynamic type *)
  | Tdyn : ('a, 'e) ty * 'a -> 'e ty_dyn

and (_, _) ty_sel =
  (* selector from a list of types *)
  | Thd : ('a -> 'b, 'a) ty_sel
  | Ttl : ('b -> 'c, 'd) ty_sel -> ('a -> 'b -> 'c, 'd) ty_sel

and (_, _) ty_case =
  (* type a sum case *)
  | TCarg : ('b, 'a) ty_sel * ('a, 'e) ty -> ('e, 'b) ty_case
  | TCnoarg : ('b, noarg) ty_sel -> ('e, 'b) ty_case

type _ ty_env =
  (* type variable substitution *)
  | Enil : unit ty_env
  | Econs : ('a, 'e) ty * 'e ty_env -> ('a -> 'e) ty_env

(* Comparing selectors *)
type (_, _) eq = Eq : ('a, 'a) eq

let rec eq_sel : type a b c. (a, b) ty_sel -> (a, c) ty_sel -> (b, c) eq option =
  fun s1 s2 ->
  match s1, s2 with
  | Thd, Thd -> Some Eq
  | Ttl s1, Ttl s2 ->
    (match eq_sel s1 s2 with
     | None -> None
     | Some Eq -> Some Eq)
  | _ -> None
;;

(* Auxiliary function to get the type of a case from its selector *)
let rec get_case
  : type a b e.
    (b, a) ty_sel -> (string * (e, b) ty_case) list -> string * (a, e) ty option
  =
  fun sel cases ->
  match cases with
  | (name, TCnoarg sel') :: rem ->
    (match eq_sel sel sel' with
     | None -> get_case sel rem
     | Some Eq -> name, None)
  | (name, TCarg (sel', ty)) :: rem ->
    (match eq_sel sel sel' with
     | None -> get_case sel rem
     | Some Eq -> name, Some ty)
  | [] -> raise Not_found
;;

(* Untyped representation of values *)
type variant =
  | VInt of int
  | VString of string
  | VList of variant list
  | VOption of variant option
  | VPair of variant * variant
  | VConv of string * variant
  | VSum of string * variant option

let may_map f = function
  | Some x -> Some (f x)
  | None -> None
;;

let rec variantize : type a e. e ty_env -> (a, e) ty -> a -> variant =
  fun e ty v ->
  match ty with
  | Int -> VInt v
  | String -> VString v
  | List t -> VList (List.map (variantize e t) v)
  | Option t -> VOption (may_map (variantize e t) v)
  | Pair (t1, t2) -> VPair (variantize e t1 (fst v), variantize e t2 (snd v))
  | Rec t -> variantize (Econs (ty, e)) t v
  | Pop t ->
    (match e with
     | Econs (_, e') -> variantize e' t v)
  | Var ->
    (match e with
     | Econs (t, e') -> variantize e' t v)
  | Conv (s, proj, inj, t) -> VConv (s, variantize e t (proj v))
  | Sum ops ->
    let tag, arg = ops.sum_proj v in
    VSum
      ( tag
      , may_map
          (function
            | Tdyn (ty, arg) -> variantize e ty arg)
          arg )
;;

let rec devariantize : type t e. e ty_env -> (t, e) ty -> variant -> t =
  fun e ty v ->
  match ty, v with
  | Int, VInt x -> x
  | String, VString x -> x
  | List ty1, VList vl -> List.map (devariantize e ty1) vl
  | Pair (ty1, ty2), VPair (x1, x2) -> devariantize e ty1 x1, devariantize e ty2 x2
  | Rec t, _ -> devariantize (Econs (ty, e)) t v
  | Pop t, _ ->
    (match e with
     | Econs (_, e') -> devariantize e' t v)
  | Var, _ ->
    (match e with
     | Econs (t, e') -> devariantize e' t v)
  | Conv (s, proj, inj, t), VConv (s', v) when s = s' -> inj (devariantize e t v)
  | Sum ops, VSum (tag, a) ->
    (try
       match List.assoc tag ops.sum_cases, a with
       | TCarg (sel, t), Some a -> ops.sum_inj (sel, devariantize e t a)
       | TCnoarg sel, None -> ops.sum_inj (sel, Noarg)
       | _ -> raise VariantMismatch
     with
     | Not_found -> raise VariantMismatch)
  | _ -> raise VariantMismatch
;;

(* First attempt: represent 1-constructor variants using Conv *)
let wrap_A t = Conv ("`A", (fun (`A x) -> x), (fun x -> `A x), t)
let ty a = Rec (wrap_A (Option (Pair (a, Var))))
let v = variantize Enil (ty Int)
let x = v (`A (Some (1, `A (Some (2, `A None)))))

(* Can also use it to decompose a tuple *)

let triple t1 t2 t3 =
  Conv
    ( "Triple"
    , (fun (a, b, c) -> a, (b, c))
    , (fun (a, (b, c)) -> a, b, c)
    , Pair (t1, Pair (t2, t3)) )
;;

let v = variantize Enil (triple String Int Int) ("A", 2, 3)

(* Second attempt: introduce a real sum construct *)
let ty_abc =
  (* Could also use [get_case] for proj, but direct definition is shorter *)
  let proj = function
    | `A n -> "A", Some (Tdyn (Int, n))
    | `B s -> "B", Some (Tdyn (String, s))
    | `C -> "C", None
  (* Define inj in advance to be able to write the type annotation easily *)
  and inj
    : type c.
      (int -> string -> noarg -> unit, c) ty_sel * c -> [ `A of int | `B of string | `C ]
    = function
      | Thd, v -> `A v
      | Ttl Thd, v -> `B v
      | Ttl (Ttl Thd), Noarg -> `C
  in
  (* Coherence of sum_inj and sum_cases is checked by the typing *)
  Sum
    { sum_proj = proj
    ; sum_inj = inj
    ; sum_cases =
        [ "A", TCarg (Thd, Int)
        ; "B", TCarg (Ttl Thd, String)
        ; "C", TCnoarg (Ttl (Ttl Thd))
        ]
    }
;;

let v = variantize Enil ty_abc (`A 3)
let a = devariantize Enil ty_abc v

(* And an example with recursion... *)
type 'a vlist =
  [ `Nil
  | `Cons of 'a * 'a vlist
  ]

let ty_list : type a e. (a, e) ty -> (a vlist, e) ty =
  fun t ->
  let tcons = Pair (Pop t, Var) in
  Rec
    (Sum
       { sum_proj =
           (function
             | `Nil -> "Nil", None
             | `Cons p -> "Cons", Some (Tdyn (tcons, p)))
       ; sum_cases = [ "Nil", TCnoarg Thd; "Cons", TCarg (Ttl Thd, tcons) ]
       ; sum_inj =
           (fun (type c) : ((noarg -> a * a vlist -> unit, c) ty_sel * c -> a vlist) ->
              function
              | Thd, Noarg -> `Nil
              | Ttl Thd, v -> `Cons v)
           (* One can also write the type annotation directly *)
       })
;;

let v = variantize Enil (ty_list Int) (`Cons (1, `Cons (2, `Nil)))

(* Simpler but weaker approach *)

type (_, _) ty =
  | Int : (int, _) ty
  | String : (string, _) ty
  | List : ('a, 'e) ty -> ('a list, 'e) ty
  | Option : ('a, 'e) ty -> ('a option, 'e) ty
  | Pair : (('a, 'e) ty * ('b, 'e) ty) -> ('a * 'b, 'e) ty
  | Var : ('a, 'a -> 'e) ty
  | Rec : ('a, 'a -> 'e) ty -> ('a, 'e) ty
  | Pop : ('a, 'e) ty -> ('a, 'b -> 'e) ty
  | Conv : string * ('a -> 'b) * ('b -> 'a) * ('b, 'e) ty -> ('a, 'e) ty
  | Sum :
      ('a -> string * 'e ty_dyn option) * (string * 'e ty_dyn option -> 'a)
      -> ('a, 'e) ty

and 'e ty_dyn = Tdyn : ('a, 'e) ty * 'a -> 'e ty_dyn

let ty_abc : ([ `A of int | `B of string | `C ], 'e) ty =
  (* Could also use [get_case] for proj, but direct definition is shorter *)
  Sum
    ( (function
        | `A n -> "A", Some (Tdyn (Int, n))
        | `B s -> "B", Some (Tdyn (String, s))
        | `C -> "C", None)
    , function
      | "A", Some (Tdyn (Int, n)) -> `A n
      | "B", Some (Tdyn (String, s)) -> `B s
      | "C", None -> `C
      | _ -> invalid_arg "ty_abc" )
;;

(* Breaks: no way to pattern-match on a full recursive type *)
let ty_list : type a e. (a, e) ty -> (a vlist, e) ty =
  fun t ->
  let targ = Pair (Pop t, Var) in
  Rec
    (Sum
       ( (function
           | `Nil -> "Nil", None
           | `Cons p -> "Cons", Some (Tdyn (targ, p)))
       , function
         | "Nil", None -> `Nil
         | "Cons", Some (Tdyn (Pair (_, Var), (p : a * a vlist))) -> `Cons p ))
;;

(* Define Sum using object instead of record for first-class polymorphism *)

type (_, _) ty =
  | Int : (int, _) ty
  | String : (string, _) ty
  | List : ('a, 'e) ty -> ('a list, 'e) ty
  | Option : ('a, 'e) ty -> ('a option, 'e) ty
  | Pair : (('a, 'e) ty * ('b, 'e) ty) -> ('a * 'b, 'e) ty
  | Var : ('a, 'a -> 'e) ty
  | Rec : ('a, 'a -> 'e) ty -> ('a, 'e) ty
  | Pop : ('a, 'e) ty -> ('a, 'b -> 'e) ty
  | Conv : string * ('a -> 'b) * ('b -> 'a) * ('b, 'e) ty -> ('a, 'e) ty
  | Sum :
      < proj : 'a -> string * 'e ty_dyn option
      ; cases : (string * ('e, 'b) ty_case) list
      ; inj : 'c. ('b, 'c) ty_sel * 'c -> 'a >
      -> ('a, 'e) ty

and 'e ty_dyn = Tdyn : ('a, 'e) ty * 'a -> 'e ty_dyn

and (_, _) ty_sel =
  | Thd : ('a -> 'b, 'a) ty_sel
  | Ttl : ('b -> 'c, 'd) ty_sel -> ('a -> 'b -> 'c, 'd) ty_sel

and (_, _) ty_case =
  | TCarg : ('b, 'a) ty_sel * ('a, 'e) ty -> ('e, 'b) ty_case
  | TCnoarg : ('b, noarg) ty_sel -> ('e, 'b) ty_case

let ty_abc : (([ `A of int | `B of string | `C ] as 'a), 'e) ty =
  Sum
    (object
      method proj =
        function
        | `A n -> "A", Some (Tdyn (Int, n))
        | `B s -> "B", Some (Tdyn (String, s))
        | `C -> "C", None

      method cases =
        [ "A", TCarg (Thd, Int)
        ; "B", TCarg (Ttl Thd, String)
        ; "C", TCnoarg (Ttl (Ttl Thd))
        ]

      method inj
        : type c.  (int -> string -> noarg -> unit, c) ty_sel * c
          -> [ `A of int | `B of string | `C ] =
        function
        | Thd, v -> `A v
        | Ttl Thd, v -> `B v
        | Ttl (Ttl Thd), Noarg -> `C
    end)
;;

type 'a vlist =
  [ `Nil
  | `Cons of 'a * 'a vlist
  ]

let ty_list : type a e. (a, e) ty -> (a vlist, e) ty =
  fun t ->
  let tcons = Pair (Pop t, Var) in
  Rec
    (Sum
       (object
         method proj =
           function
           | `Nil -> "Nil", None
           | `Cons p -> "Cons", Some (Tdyn (tcons, p))

         method cases = [ "Nil", TCnoarg Thd; "Cons", TCarg (Ttl Thd, tcons) ]

         method inj : type c. (noarg -> a * a vlist -> unit, c) ty_sel * c -> a vlist =
           function
           | Thd, Noarg -> `Nil
           | Ttl Thd, v -> `Cons v
       end))
;;

(*
   type (_,_) ty_assoc =
   | Anil : (unit,'e) ty_assoc
   | Acons : string * ('a,'e) ty * ('b,'e) ty_assoc -> ('a -> 'b, 'e) ty_assoc

   and (_,_) ty_pvar =
   | Pnil : ('a,'e) ty_pvar
   | Pconst : 't * ('b,'e) ty_pvar -> ('t -> 'b, 'e) ty_pvar
   | Parg : 't * ('a,'e) ty * ('b,'e) ty_pvar -> ('t * 'a -> 'b, 'e) ty_pvar
*)
(*
   An attempt at encoding omega examples from the 2nd Central European
   Functional Programming School:
   Generic Programming in Omega, by Tim Sheard and Nathan Linger
   http://web.cecs.pdx.edu/~sheard/
*)

(* Basic types *)

type ('a, 'b) sum =
  | Inl of 'a
  | Inr of 'b

type zero = Zero
type 'a succ = Succ of 'a

type _ nat =
  | NZ : zero nat
  | NS : 'a nat -> 'a succ nat

(* 2: A simple example *)

type (_, _) seq =
  | Snil : ('a, zero) seq
  | Scons : 'a * ('a, 'n) seq -> ('a, 'n succ) seq

let l1 = Scons (3, Scons (5, Snil))

(* We do not have type level functions, so we need to use witnesses. *)
(* We copy here the definitions from section 3.9 *)
(* Note the addition of the ['a nat] argument to PlusZ, since we do not
   have kinds *)
type (_, _, _) plus =
  | PlusZ : 'a nat -> (zero, 'a, 'a) plus
  | PlusS : ('a, 'b, 'c) plus -> ('a succ, 'b, 'c succ) plus

let rec length : type a n. (a, n) seq -> n nat = function
  | Snil -> NZ
  | Scons (_, s) -> NS (length s)
;;

(* app returns the catenated lists with a witness proving that
   the size is the sum of its two inputs *)
type (_, _, _) app = App : ('a, 'p) seq * ('n, 'm, 'p) plus -> ('a, 'n, 'm) app

let rec app : type a n m. (a, n) seq -> (a, m) seq -> (a, n, m) app =
  fun xs ys ->
  match xs with
  | Snil -> App (ys, PlusZ (length ys))
  | Scons (x, xs') ->
    let (App (xs'', pl)) = app xs' ys in
    App (Scons (x, xs''), PlusS pl)
;;

(* 3.1 Feature: kinds *)

(* We do not have kinds, but we can encode them as predicates *)

type tp = TP
type nd = ND
type ('a, 'b) fk = FK

type _ shape =
  | Tp : tp shape
  | Nd : nd shape
  | Fk : 'a shape * 'b shape -> ('a, 'b) fk shape

type tt = TT
type ff = FF

type _ boolean =
  | BT : tt boolean
  | BF : ff boolean

(* 3.3 Feature : GADTs *)

type (_, _) path =
  | Pnone : 'a -> (tp, 'a) path
  | Phere : (nd, 'a) path
  | Pleft : ('x, 'a) path -> (('x, 'y) fk, 'a) path
  | Pright : ('y, 'a) path -> (('x, 'y) fk, 'a) path

type (_, _) tree =
  | Ttip : (tp, 'a) tree
  | Tnode : 'a -> (nd, 'a) tree
  | Tfork : ('x, 'a) tree * ('y, 'a) tree -> (('x, 'y) fk, 'a) tree

let tree1 = Tfork (Tfork (Ttip, Tnode 4), Tfork (Tnode 4, Tnode 3))

let rec find : type sh. ('a -> 'a -> bool) -> 'a -> (sh, 'a) tree -> (sh, 'a) path list =
  fun eq n t ->
  match t with
  | Ttip -> []
  | Tnode m -> if eq n m then [ Phere ] else []
  | Tfork (x, y) ->
    List.map (fun x -> Pleft x) (find eq n x) @ List.map (fun x -> Pright x) (find eq n y)
;;

let rec extract : type sh. (sh, 'a) path -> (sh, 'a) tree -> 'a =
  fun p t ->
  match p, t with
  | Pnone x, Ttip -> x
  | Phere, Tnode y -> y
  | Pleft p, Tfork (l, _) -> extract p l
  | Pright p, Tfork (_, r) -> extract p r
;;

(* 3.4 Pattern : Witness *)

type (_, _) le =
  | LeZ : 'a nat -> (zero, 'a) le
  | LeS : ('n, 'm) le -> ('n succ, 'm succ) le

type _ even =
  | EvenZ : zero even
  | EvenSS : 'n even -> 'n succ succ even

type one = zero succ
type two = one succ
type three = two succ
type four = three succ

let even0 : zero even = EvenZ
let even2 : two even = EvenSS EvenZ
let even4 : four even = EvenSS (EvenSS EvenZ)
let p1 : (two, one, three) plus = PlusS (PlusS (PlusZ (NS NZ)))

let rec summandLessThanSum : type a b c. (a, b, c) plus -> (a, c) le =
  fun p ->
  match p with
  | PlusZ n -> LeZ n
  | PlusS p' -> LeS (summandLessThanSum p')
;;

(* 3.8 Pattern: Leibniz Equality *)

type (_, _) equal = Eq : ('a, 'a) equal

let convert : type a b. (a, b) equal -> a -> b = fun Eq x -> x

let rec sameNat : type a b. a nat -> b nat -> (a, b) equal option =
  fun a b ->
  match a, b with
  | NZ, NZ -> Some Eq
  | NS a', NS b' ->
    (match sameNat a' b' with
     | Some Eq -> Some Eq
     | None -> None)
  | _ -> None
;;

(* Extra: associativity of addition *)

let rec plus_func : type a b m n. (a, b, m) plus -> (a, b, n) plus -> (m, n) equal =
  fun p1 p2 ->
  match p1, p2 with
  | PlusZ _, PlusZ _ -> Eq
  | PlusS p1', PlusS p2' ->
    let Eq = plus_func p1' p2' in
    Eq
;;

let rec plus_assoc
  : type a b c ab bc m n.
    (a, b, ab) plus
    -> (ab, c, m) plus
    -> (b, c, bc) plus
    -> (a, bc, n) plus
    -> (m, n) equal
  =
  fun p1 p2 p3 p4 ->
  match p1, p4 with
  | PlusZ b, PlusZ bc ->
    let Eq = plus_func p2 p3 in
    Eq
  | PlusS p1', PlusS p4' ->
    let (PlusS p2') = p2 in
    let Eq = plus_assoc p1' p2' p3 p4' in
    Eq
;;

(* 3.9 Computing Programs and Properties Simultaneously *)

(* Plus and app1 are moved to section 2 *)

let smaller : type a b. (a succ, b succ) le -> (a, b) le = function
  | LeS x -> x
;;

type (_, _) diff = Diff : 'c nat * ('a, 'c, 'b) plus -> ('a, 'b) diff

(*
   let rec diff : type a b. (a,b) le -> a nat -> b nat -> (a,b) diff =
   fun le a b ->
   match a, b, le with
   | NZ, m, _ -> Diff (m, PlusZ m)
   | NS x, NZ, _ -> assert false
   | NS x, NS y, q ->
   match diff (smaller q) x y with Diff (m, p) -> Diff (m, PlusS p)
   ;;
*)

let rec diff : type a b. (a, b) le -> a nat -> b nat -> (a, b) diff =
  fun le a b ->
  match le, a, b with
  | LeZ _, _, m -> Diff (m, PlusZ m)
  | LeS q, NS x, NS y ->
    (match diff q x y with
     | Diff (m, p) -> Diff (m, PlusS p))
;;

let rec diff : type a b. (a, b) le -> a nat -> b nat -> (a, b) diff =
  fun le a b ->
  match a, b, le with
  (* warning *)
  | NZ, m, LeZ _ -> Diff (m, PlusZ m)
  | NS x, NS y, LeS q ->
    (match diff q x y with
     | Diff (m, p) -> Diff (m, PlusS p))
  | _ -> .
;;

let rec diff : type a b. (a, b) le -> b nat -> (a, b) diff =
  fun le b ->
  match b, le with
  | m, LeZ _ -> Diff (m, PlusZ m)
  | NS y, LeS q ->
    (match diff q y with
     | Diff (m, p) -> Diff (m, PlusS p))
;;

type (_, _) filter = Filter : ('m, 'n) le * ('a, 'm) seq -> ('a, 'n) filter

let rec leS' : type m n. (m, n) le -> (m, n succ) le = function
  | LeZ n -> LeZ (NS n)
  | LeS le -> LeS (leS' le)
;;

let rec filter : type a n. (a -> bool) -> (a, n) seq -> (a, n) filter =
  fun f s ->
  match s with
  | Snil -> Filter (LeZ NZ, Snil)
  | Scons (a, l) ->
    (match filter f l with
     | Filter (le, l') ->
       if f a then Filter (LeS le, Scons (a, l')) else Filter (leS' le, l'))
;;

(* 4.1 AVL trees *)

type (_, _, _) balance =
  | Less : ('h, 'h succ, 'h succ) balance
  | Same : ('h, 'h, 'h) balance
  | More : ('h succ, 'h, 'h succ) balance

type _ avl =
  | Leaf : zero avl
  | Node : ('hL, 'hR, 'hMax) balance * 'hL avl * int * 'hR avl -> 'hMax succ avl

type avl' = Avl : 'h avl -> avl'

let empty = Avl Leaf

let rec elem : type h. int -> h avl -> bool =
  fun x t ->
  match t with
  | Leaf -> false
  | Node (_, l, y, r) -> x = y || if x < y then elem x l else elem x r
;;

let rec rotr
  : type n. n succ succ avl -> int -> n avl -> (n succ succ avl, n succ succ succ avl) sum
  =
  fun tL y tR ->
  match tL with
  | Node (Same, a, x, b) -> Inr (Node (Less, a, x, Node (More, b, y, tR)))
  | Node (More, a, x, b) -> Inl (Node (Same, a, x, Node (Same, b, y, tR)))
  | Node (Less, a, x, Node (Same, b, z, c)) ->
    Inl (Node (Same, Node (Same, a, x, b), z, Node (Same, c, y, tR)))
  | Node (Less, a, x, Node (Less, b, z, c)) ->
    Inl (Node (Same, Node (More, a, x, b), z, Node (Same, c, y, tR)))
  | Node (Less, a, x, Node (More, b, z, c)) ->
    Inl (Node (Same, Node (Same, a, x, b), z, Node (Less, c, y, tR)))
;;

let rec rotl
  : type n. n avl -> int -> n succ succ avl -> (n succ succ avl, n succ succ succ avl) sum
  =
  fun tL u tR ->
  match tR with
  | Node (Same, a, x, b) -> Inr (Node (More, Node (Less, tL, u, a), x, b))
  | Node (Less, a, x, b) -> Inl (Node (Same, Node (Same, tL, u, a), x, b))
  | Node (More, Node (Same, a, x, b), y, c) ->
    Inl (Node (Same, Node (Same, tL, u, a), x, Node (Same, b, y, c)))
  | Node (More, Node (Less, a, x, b), y, c) ->
    Inl (Node (Same, Node (More, tL, u, a), x, Node (Same, b, y, c)))
  | Node (More, Node (More, a, x, b), y, c) ->
    Inl (Node (Same, Node (Same, tL, u, a), x, Node (Less, b, y, c)))
;;

let rec ins : type n. int -> n avl -> (n avl, n succ avl) sum =
  fun x t ->
  match t with
  | Leaf -> Inr (Node (Same, Leaf, x, Leaf))
  | Node (bal, a, y, b) ->
    if x = y
    then Inl t
    else if x < y
    then (
      match ins x a with
      | Inl a -> Inl (Node (bal, a, y, b))
      | Inr a ->
        (match bal with
         | Less -> Inl (Node (Same, a, y, b))
         | Same -> Inr (Node (More, a, y, b))
         | More -> rotr a y b))
    else (
      match ins x b with
      | Inl b -> Inl (Node (bal, a, y, b) : n avl)
      | Inr b ->
        (match bal with
         | More -> Inl (Node (Same, a, y, b) : n avl)
         | Same -> Inr (Node (Less, a, y, b) : n succ avl)
         | Less -> rotl a y b))
;;

let insert x (Avl t) =
  match ins x t with
  | Inl t -> Avl t
  | Inr t -> Avl t
;;

let rec del_min : type n. n succ avl -> int * (n avl, n succ avl) sum = function
  | Node (Less, Leaf, x, r) -> x, Inl r
  | Node (Same, Leaf, x, r) -> x, Inl r
  | Node (bal, (Node _ as l), x, r) ->
    (match del_min l with
     | y, Inr l -> y, Inr (Node (bal, l, x, r))
     | y, Inl l ->
       ( y
       , (match bal with
          | Same -> Inr (Node (Less, l, x, r))
          | More -> Inl (Node (Same, l, x, r))
          | Less -> rotl l x r) ))
;;

type _ avl_del =
  | Dsame : 'n avl -> 'n avl_del
  | Ddecr : ('m succ, 'n) equal * 'm avl -> 'n avl_del

let rec del : type n. int -> n avl -> n avl_del =
  fun y t ->
  match t with
  | Leaf -> Dsame Leaf
  | Node (bal, l, x, r) ->
    if x = y
    then (
      match r with
      | Leaf ->
        (match bal with
         | Same -> Ddecr (Eq, l)
         | More -> Ddecr (Eq, l))
      | Node _ ->
        (match bal, del_min r with
         | _, (z, Inr r) -> Dsame (Node (bal, l, z, r))
         | Same, (z, Inl r) -> Dsame (Node (More, l, z, r))
         | Less, (z, Inl r) -> Ddecr (Eq, Node (Same, l, z, r))
         | More, (z, Inl r) ->
           (match rotr l z r with
            | Inl t -> Ddecr (Eq, t)
            | Inr t -> Dsame t)))
    else if y < x
    then (
      match del y l with
      | Dsame l -> Dsame (Node (bal, l, x, r))
      | Ddecr (Eq, l) ->
        (match bal with
         | Same -> Dsame (Node (Less, l, x, r))
         | More -> Ddecr (Eq, Node (Same, l, x, r))
         | Less ->
           (match rotl l x r with
            | Inl t -> Ddecr (Eq, t)
            | Inr t -> Dsame t)))
    else (
      match del y r with
      | Dsame r -> Dsame (Node (bal, l, x, r))
      | Ddecr (Eq, r) ->
        (match bal with
         | Same -> Dsame (Node (More, l, x, r))
         | Less -> Ddecr (Eq, Node (Same, l, x, r))
         | More ->
           (match rotr l x r with
            | Inl t -> Ddecr (Eq, t)
            | Inr t -> Dsame t)))
;;

let delete x (Avl t) =
  match del x t with
  | Dsame t -> Avl t
  | Ddecr (_, t) -> Avl t
;;

(* Exercise 22: Red-black trees *)

type red = RED
type black = BLACK

type (_, _) sub_tree =
  | Bleaf : (black, zero) sub_tree
  | Rnode : (black, 'n) sub_tree * int * (black, 'n) sub_tree -> (red, 'n) sub_tree
  | Bnode : ('cL, 'n) sub_tree * int * ('cR, 'n) sub_tree -> (black, 'n succ) sub_tree

type rb_tree = Root : (black, 'n) sub_tree -> rb_tree

type dir =
  | LeftD
  | RightD

type (_, _) ctxt =
  | CNil : (black, 'n) ctxt
  | CRed : int * dir * (black, 'n) sub_tree * (red, 'n) ctxt -> (black, 'n) ctxt
  | CBlk : int * dir * ('c1, 'n) sub_tree * (black, 'n succ) ctxt -> ('c, 'n) ctxt

let blacken = function
  | Rnode (l, e, r) -> Bnode (l, e, r)
;;

type _ crep =
  | Red : red crep
  | Black : black crep

let color : type c n. (c, n) sub_tree -> c crep = function
  | Bleaf -> Black
  | Rnode _ -> Red
  | Bnode _ -> Black
;;

let rec fill : type c n. (c, n) ctxt -> (c, n) sub_tree -> rb_tree =
  fun ct t ->
  match ct with
  | CNil -> Root t
  | CRed (e, LeftD, uncle, c) -> fill c (Rnode (uncle, e, t))
  | CRed (e, RightD, uncle, c) -> fill c (Rnode (t, e, uncle))
  | CBlk (e, LeftD, uncle, c) -> fill c (Bnode (uncle, e, t))
  | CBlk (e, RightD, uncle, c) -> fill c (Bnode (t, e, uncle))
;;

let recolor d1 pE sib d2 gE uncle t =
  match d1, d2 with
  | LeftD, RightD -> Rnode (Bnode (sib, pE, t), gE, uncle)
  | RightD, RightD -> Rnode (Bnode (t, pE, sib), gE, uncle)
  | LeftD, LeftD -> Rnode (uncle, gE, Bnode (sib, pE, t))
  | RightD, LeftD -> Rnode (uncle, gE, Bnode (t, pE, sib))
;;

let rotate d1 pE sib d2 gE uncle (Rnode (x, e, y)) =
  match d1, d2 with
  | RightD, RightD -> Bnode (Rnode (x, e, y), pE, Rnode (sib, gE, uncle))
  | LeftD, RightD -> Bnode (Rnode (sib, pE, x), e, Rnode (y, gE, uncle))
  | LeftD, LeftD -> Bnode (Rnode (uncle, gE, sib), pE, Rnode (x, e, y))
  | RightD, LeftD -> Bnode (Rnode (uncle, gE, x), e, Rnode (y, pE, sib))
;;

let rec repair : type c n. (red, n) sub_tree -> (c, n) ctxt -> rb_tree =
  fun t ct ->
  match ct with
  | CNil -> Root (blacken t)
  | CBlk (e, LeftD, sib, c) -> fill c (Bnode (sib, e, t))
  | CBlk (e, RightD, sib, c) -> fill c (Bnode (t, e, sib))
  | CRed (e, dir, sib, CBlk (e', dir', uncle, ct)) ->
    (match color uncle with
     | Red -> repair (recolor dir e sib dir' e' (blacken uncle) t) ct
     | Black -> fill ct (rotate dir e sib dir' e' uncle t))
;;

let rec ins : type c n. int -> (c, n) sub_tree -> (c, n) ctxt -> rb_tree =
  fun e t ct ->
  match t with
  | Rnode (l, e', r) ->
    if e < e'
    then ins e l (CRed (e', RightD, r, ct))
    else ins e r (CRed (e', LeftD, l, ct))
  | Bnode (l, e', r) ->
    if e < e'
    then ins e l (CBlk (e', RightD, r, ct))
    else ins e r (CBlk (e', LeftD, l, ct))
  | Bleaf -> repair (Rnode (Bleaf, e, Bleaf)) ct
;;

let insert e (Root t) = ins e t CNil

(* 5.7 typed object languages using GADTs *)

type _ term =
  | Const : int -> int term
  | Add : (int * int -> int) term
  | LT : (int * int -> bool) term
  | Ap : ('a -> 'b) term * 'a term -> 'b term
  | Pair : 'a term * 'b term -> ('a * 'b) term

let ex1 = Ap (Add, Pair (Const 3, Const 5))
let ex2 = Pair (ex1, Const 1)

let rec eval_term : type a. a term -> a = function
  | Const x -> x
  | Add -> fun (x, y) -> x + y
  | LT -> fun (x, y) -> x < y
  | Ap (f, x) -> eval_term f (eval_term x)
  | Pair (x, y) -> eval_term x, eval_term y
;;

type _ rep =
  | Rint : int rep
  | Rbool : bool rep
  | Rpair : 'a rep * 'b rep -> ('a * 'b) rep
  | Rfun : 'a rep * 'b rep -> ('a -> 'b) rep

type (_, _) equal = Eq : ('a, 'a) equal

let rec rep_equal : type a b. a rep -> b rep -> (a, b) equal option =
  fun ra rb ->
  match ra, rb with
  | Rint, Rint -> Some Eq
  | Rbool, Rbool -> Some Eq
  | Rpair (a1, a2), Rpair (b1, b2) ->
    (match rep_equal a1 b1 with
     | None -> None
     | Some Eq ->
       (match rep_equal a2 b2 with
        | None -> None
        | Some Eq -> Some Eq))
  | Rfun (a1, a2), Rfun (b1, b2) ->
    (match rep_equal a1 b1 with
     | None -> None
     | Some Eq ->
       (match rep_equal a2 b2 with
        | None -> None
        | Some Eq -> Some Eq))
  | _ -> None
;;

type assoc = Assoc : string * 'a rep * 'a -> assoc

let rec assoc : type a. string -> a rep -> assoc list -> a =
  fun x r -> function
    | [] -> raise Not_found
    | Assoc (x', r', v) :: env ->
      if x = x'
      then (
        match rep_equal r r' with
        | None -> failwith ("Wrong type for " ^ x)
        | Some Eq -> v)
      else assoc x r env
;;

type _ term =
  | Var : string * 'a rep -> 'a term
  | Abs : string * 'a rep * 'b term -> ('a -> 'b) term
  | Const : int -> int term
  | Add : (int * int -> int) term
  | LT : (int * int -> bool) term
  | Ap : ('a -> 'b) term * 'a term -> 'b term
  | Pair : 'a term * 'b term -> ('a * 'b) term

let rec eval_term : type a. assoc list -> a term -> a =
  fun env -> function
    | Var (x, r) -> assoc x r env
    | Abs (x, r, e) -> fun v -> eval_term (Assoc (x, r, v) :: env) e
    | Const x -> x
    | Add -> fun (x, y) -> x + y
    | LT -> fun (x, y) -> x < y
    | Ap (f, x) -> eval_term env f (eval_term env x)
    | Pair (x, y) -> eval_term env x, eval_term env y
;;

let ex3 = Abs ("x", Rint, Ap (Add, Pair (Var ("x", Rint), Var ("x", Rint))))
let ex4 = Ap (ex3, Const 3)
let v4 = eval_term [] ex4

(* 5.9/5.10 Language with binding *)

type rnil = RNIL
type ('a, 'b, 'c) rcons = RCons of 'a * 'b * 'c

type _ is_row =
  | Rnil : rnil is_row
  | Rcons : 'c is_row -> ('a, 'b, 'c) rcons is_row

type (_, _) lam =
  | Const : int -> ('e, int) lam
  | Var : 'a -> (('a, 't, 'e) rcons, 't) lam
  | Shift : ('e, 't) lam -> (('a, 'q, 'e) rcons, 't) lam
  | Abs : 'a * (('a, 's, 'e) rcons, 't) lam -> ('e, 's -> 't) lam
  | App : ('e, 's -> 't) lam * ('e, 's) lam -> ('e, 't) lam

type x = X
type y = Y

let ex1 = App (Var X, Shift (Var Y))
let ex2 = Abs (X, Abs (Y, App (Shift (Var X), Var Y)))

type _ env =
  | Enil : rnil env
  | Econs : 'a * 't * 'e env -> ('a, 't, 'e) rcons env

let rec eval_lam : type e t. e env -> (e, t) lam -> t =
  fun env m ->
  match env, m with
  | _, Const n -> n
  | Econs (_, v, r), Var _ -> v
  | Econs (_, _, r), Shift e -> eval_lam r e
  | _, Abs (n, body) -> fun x -> eval_lam (Econs (n, x, env)) body
  | _, App (f, x) -> eval_lam env f (eval_lam env x)
;;

type add = Add
type suc = Suc

let env0 = Econs (Zero, 0, Econs (Suc, succ, Econs (Add, ( + ), Enil)))
let _0 : (_, int) lam = Var Zero
let suc x = App (Shift (Var Suc : (_, int -> int) lam), x)
let _1 = suc _0
let _2 = suc _1
let _3 = suc _2
let add = Shift (Shift (Var Add : (_, int -> int -> int) lam))
let double = Abs (X, App (App (Shift add, Var X), Var X))
let ex3 = App (double, _3)
let v3 = eval_lam env0 ex3

(* 5.13: Constructing typing derivations at runtime *)

(* Modified slightly to use the language of 5.10, since this is more fun.
   Of course this works also with the language of 5.12. *)

type _ rep =
  | I : int rep
  | Ar : 'a rep * 'b rep -> ('a -> 'b) rep

let rec compare : type a b. a rep -> b rep -> (string, (a, b) equal) sum =
  fun a b ->
  match a, b with
  | I, I -> Inr Eq
  | Ar (x, y), Ar (s, t) ->
    (match compare x s with
     | Inl _ as e -> e
     | Inr Eq ->
       (match compare y t with
        | Inl _ as e -> e
        | Inr Eq as e -> e))
  | I, Ar _ -> Inl "I <> Ar _"
  | Ar _, I -> Inl "Ar _ <> I"
;;

type term =
  | C of int
  | Ab : string * 'a rep * term -> term
  | Ap of term * term
  | V of string

type _ ctx =
  | Cnil : rnil ctx
  | Ccons : 't * string * 'x rep * 'e ctx -> ('t, 'x, 'e) rcons ctx

type _ checked =
  | Cerror of string
  | Cok : ('e, 't) lam * 't rep -> 'e checked

let rec lookup : type e. string -> e ctx -> e checked =
  fun name ctx ->
  match ctx with
  | Cnil -> Cerror ("Name not found: " ^ name)
  | Ccons (l, s, t, rs) ->
    if s = name
    then Cok (Var l, t)
    else (
      match lookup name rs with
      | Cerror m -> Cerror m
      | Cok (v, t) -> Cok (Shift v, t))
;;

let rec tc : type n e. n nat -> e ctx -> term -> e checked =
  fun n ctx t ->
  match t with
  | V s -> lookup s ctx
  | Ap (f, x) ->
    (match tc n ctx f with
     | Cerror _ as e -> e
     | Cok (f', ft) ->
       (match tc n ctx x with
        | Cerror _ as e -> e
        | Cok (x', xt) ->
          (match ft with
           | Ar (a, b) ->
             (match compare a xt with
              | Inl s -> Cerror s
              | Inr Eq -> Cok (App (f', x'), b))
           | _ -> Cerror "Non fun in Ap")))
  | Ab (s, t, body) ->
    (match tc (NS n) (Ccons (n, s, t, ctx)) body with
     | Cerror _ as e -> e
     | Cok (body', et) -> Cok (Abs (n, body'), Ar (t, et)))
  | C m -> Cok (Const m, I)
;;

let ctx0 =
  Ccons
    (Zero, "0", I, Ccons (Suc, "S", Ar (I, I), Ccons (Add, "+", Ar (I, Ar (I, I)), Cnil)))
;;

let ex1 = Ab ("x", I, Ap (Ap (V "+", V "x"), V "x"))
let c1 = tc NZ ctx0 ex1
let ex2 = Ap (ex1, C 3)
let c2 = tc NZ ctx0 ex2

let eval_checked env = function
  | Cerror s -> failwith s
  | Cok (e, I) -> (eval_lam env e : int)
  | Cok _ -> failwith "Can only evaluate expressions of type I"
;;

let v2 = eval_checked env0 c2

(* 5.12 Soundness *)

type pexp = PEXP
type pval = PVAL

type _ mode =
  | Pexp : pexp mode
  | Pval : pval mode

type ('a, 'b) tarr = TARR
type tint = TINT

type (_, _) rel =
  | IntR : (tint, int) rel
  | IntTo : ('b, 's) rel -> ((tint, 'b) tarr, int -> 's) rel

type (_, _, _) lam =
  | Const : ('a, 'b) rel * 'b -> (pval, 'env, 'a) lam
  | Var : 'a -> (pval, ('a, 't, 'e) rcons, 't) lam
  | Shift : ('m, 'e, 't) lam -> ('m, ('a, 'q, 'e) rcons, 't) lam
  | Lam : 'a * ('m, ('a, 's, 'e) rcons, 't) lam -> (pval, 'e, ('s, 't) tarr) lam
  | App : ('m1, 'e, ('s, 't) tarr) lam * ('m2, 'e, 's) lam -> (pexp, 'e, 't) lam

let ex1 = App (Lam (X, Var X), Const (IntR, 3))

let rec mode : type m e t. (m, e, t) lam -> m mode = function
  | Lam (v, body) -> Pval
  | Var v -> Pval
  | Const (r, v) -> Pval
  | Shift e -> mode e
  | App _ -> Pexp
;;

type (_, _) sub =
  | Id : ('r, 'r) sub
  | Bind : 't * ('m, 'r2, 'x) lam * ('r, 'r2) sub -> (('t, 'x, 'r) rcons, 'r2) sub
  | Push : ('r1, 'r2) sub -> (('a, 'b, 'r1) rcons, ('a, 'b, 'r2) rcons) sub

type (_, _) lam' = Ex : ('m, 's, 't) lam -> ('s, 't) lam'

let rec subst : type m1 r t s. (m1, r, t) lam -> (r, s) sub -> (s, t) lam' =
  fun t s ->
  match t, s with
  | _, Id -> Ex t
  | Const (r, c), sub -> Ex (Const (r, c))
  | Var v, Bind (x, e, r) -> Ex e
  | Var v, Push sub -> Ex (Var v)
  | Shift e, Bind (_, _, r) -> subst e r
  | Shift e, Push sub ->
    (match subst e sub with
     | Ex a -> Ex (Shift a))
  | App (f, x), sub ->
    (match subst f sub, subst x sub with
     | Ex g, Ex y -> Ex (App (g, y)))
  | Lam (v, x), sub ->
    (match subst x (Push sub) with
     | Ex body -> Ex (Lam (v, body)))
;;

type closed = rnil
type 'a rlam = ((pexp, closed, 'a) lam, (pval, closed, 'a) lam) sum

let rec rule
  : type a b. (pval, closed, (a, b) tarr) lam -> (pval, closed, a) lam -> b rlam
  =
  fun v1 v2 ->
  match v1, v2 with
  | Lam (x, body), v ->
    (match subst body (Bind (x, v, Id)) with
     | Ex term ->
       (match mode term with
        | Pexp -> Inl term
        | Pval -> Inr term))
  | Const (IntTo b, f), Const (IntR, x) -> Inr (Const (b, f x))
;;

let rec onestep : type m t. (m, closed, t) lam -> t rlam = function
  | Lam (v, body) -> Inr (Lam (v, body))
  | Const (r, v) -> Inr (Const (r, v))
  | App (e1, e2) ->
    (match mode e1, mode e2 with
     | Pexp, _ ->
       (match onestep e1 with
        | Inl e -> Inl (App (e, e2))
        | Inr v -> Inl (App (v, e2)))
     | Pval, Pexp ->
       (match onestep e2 with
        | Inl e -> Inl (App (e1, e))
        | Inr v -> Inl (App (e1, v)))
     | Pval, Pval -> rule e1 e2)
;;

type ('env, 'a) var =
  | Zero : ('a * 'env, 'a) var
  | Succ : ('env, 'a) var -> ('b * 'env, 'a) var

type ('env, 'a) typ =
  | Tint : ('env, int) typ
  | Tbool : ('env, bool) typ
  | Tvar : ('env, 'a) var -> ('env, 'a) typ

let f : type env a. (env, a) typ -> (env, a) typ -> int =
  fun ta tb ->
  match ta, tb with
  | Tint, Tint -> 0
  | Tbool, Tbool -> 1
  | Tvar var, tb -> 2
  | _ -> . (* error *)
;;

(* let x = f Tint (Tvar Zero) ;; *)
type inkind =
  [ `Link
  | `Nonlink
  ]

type _ inline_t =
  | Text : string -> [< inkind > `Nonlink ] inline_t
  | Bold : 'a inline_t list -> 'a inline_t
  | Link : string -> [< inkind > `Link ] inline_t
  | Mref : string * [ `Nonlink ] inline_t list -> [< inkind > `Link ] inline_t

let uppercase seq =
  let rec process : type a. a inline_t -> a inline_t = function
    | Text txt -> Text (String.uppercase_ascii txt)
    | Bold xs -> Bold (List.map process xs)
    | Link lnk -> Link lnk
    | Mref (lnk, xs) -> Mref (lnk, List.map process xs)
  in
  List.map process seq
;;

type ast_t =
  | Ast_Text of string
  | Ast_Bold of ast_t list
  | Ast_Link of string
  | Ast_Mref of string * ast_t list

let inlineseq_from_astseq seq =
  let rec process_nonlink = function
    | Ast_Text txt -> Text txt
    | Ast_Bold xs -> Bold (List.map process_nonlink xs)
    | _ -> assert false
  in
  let rec process_any = function
    | Ast_Text txt -> Text txt
    | Ast_Bold xs -> Bold (List.map process_any xs)
    | Ast_Link lnk -> Link lnk
    | Ast_Mref (lnk, xs) -> Mref (lnk, List.map process_nonlink xs)
  in
  List.map process_any seq
;;

(* OK *)
type _ linkp =
  | Nonlink : [ `Nonlink ] linkp
  | Maylink : inkind linkp

let inlineseq_from_astseq seq =
  let rec process : type a. a linkp -> ast_t -> a inline_t =
    fun allow_link ast ->
      match allow_link, ast with
      | Maylink, Ast_Text txt -> Text txt
      | Nonlink, Ast_Text txt -> Text txt
      | x, Ast_Bold xs -> Bold (List.map (process x) xs)
      | Maylink, Ast_Link lnk -> Link lnk
      | Nonlink, Ast_Link _ -> assert false
      | Maylink, Ast_Mref (lnk, xs) -> Mref (lnk, List.map (process Nonlink) xs)
      | Nonlink, Ast_Mref _ -> assert false
  in
  List.map (process Maylink) seq
;;

(* Bad *)
type _ linkp2 = Kind : 'a linkp -> ([< inkind ] as 'a) linkp2

let inlineseq_from_astseq seq =
  let rec process : type a. a linkp2 -> ast_t -> a inline_t =
    fun allow_link ast ->
      match allow_link, ast with
      | Kind _, Ast_Text txt -> Text txt
      | x, Ast_Bold xs -> Bold (List.map (process x) xs)
      | Kind Maylink, Ast_Link lnk -> Link lnk
      | Kind Nonlink, Ast_Link _ -> assert false
      | Kind Maylink, Ast_Mref (lnk, xs) -> Mref (lnk, List.map (process (Kind Nonlink)) xs)
      | Kind Nonlink, Ast_Mref _ -> assert false
  in
  List.map (process (Kind Maylink)) seq
;;

module Add (T : sig
    type two
  end) =
struct
  type _ t =
    | One : [ `One ] t
    | Two : T.two t

  let add (type a) : a t * a t -> string = function
    | One, One -> "two"
    | Two, Two -> "four"
  ;;
end

module B : sig
  type (_, _) t = Eq : ('a, 'a) t

  val f : 'a -> 'b -> ('a, 'b) t
end = struct
  type (_, _) t = Eq : ('a, 'a) t

  let f t1 t2 = Obj.magic Eq
end

let of_type : type a. a -> a =
  fun x ->
  match B.f x 4 with
  | Eq -> 5
;;

type _ constant =
  | Int : int -> int constant
  | Bool : bool -> bool constant

type (_, _, _) binop =
  | Eq : ('a, 'a, bool) binop
  | Leq : ('a, 'a, bool) binop
  | Add : (int, int, int) binop

let eval (type a b c) (bop : (a, b, c) binop) (x : a constant) (y : b constant)
  : c constant
  =
  match bop, x, y with
  | Eq, Bool x, Bool y -> Bool (if x then y else not y)
  | Leq, Int x, Int y -> Bool (x <= y)
  | Leq, Bool x, Bool y -> Bool (x <= y)
  | Add, Int x, Int y -> Int (x + y)
;;

let _ = eval Eq (Int 2) (Int 3)

type tag =
  [ `TagA
  | `TagB
  | `TagC
  ]

type 'a poly =
  | AandBTags : [< `TagA of int | `TagB ] poly
  | ATag : [< `TagA of int ] poly
  (* constraint 'a = [< `TagA of int | `TagB] *)

let intA = function
  | `TagA i -> i
;;

let intB = function
  | `TagB -> 4
;;

let intAorB = function
  | `TagA i -> i
  | `TagB -> 4
;;

type _ wrapPoly = WrapPoly : 'a poly -> ([< `TagA of int | `TagB ] as 'a) wrapPoly

let example6 : type a. a wrapPoly -> a -> int =
  fun w ->
  match w with
  | WrapPoly ATag -> intA
  | WrapPoly _ -> intA (* This should not be allowed *)
;;

let _ = example6 (WrapPoly AandBTags) `TagB (* This causes a seg fault *)

module F (S : sig
    type 'a t
  end) =
struct
  type _ ab =
    | A : int S.t ab
    | B : float S.t ab

  let f : int S.t ab -> float S.t ab -> string =
    fun (l : int S.t ab) (r : float S.t ab) ->
    match l, r with
    | A, B -> "f A B"
  ;;
end

module F (S : sig
    type 'a t
  end) =
struct
  type a = int * int
  type b = int -> int

  type _ ab =
    | A : a S.t ab
    | B : b S.t ab

  let f : a S.t ab -> b S.t ab -> string =
    fun l r ->
    match l, r with
    | A, B -> "f A B"
  ;;
end

type (_, _) t =
  | Any : ('a, 'b) t
  | Eq : ('a, 'a) t

module M : sig
  type s = private [> `A ]

  val eq : (s, [ `A | `B ]) t
end = struct
  type s =
    [ `A
    | `B
    ]

  let eq = Eq
end

let f : (M.s, [ `A | `B ]) t -> string = function
  | Any -> "Any"
;;

let () = print_endline (f M.eq)

module N : sig
  type s = private < a : int ; .. >

  val eq : (s, < a : int ; b : bool >) t
end = struct
  type s = < a : int ; b : bool >

  let eq = Eq
end

let f : (N.s, < a : int ; b : bool >) t -> string = function
  | Any -> "Any"
;;

type (_, _) comp =
  | Eq : ('a, 'a) comp
  | Diff : ('a, 'b) comp

module U = struct
  type t = T
end

module M : sig
  type t = T

  val comp : (U.t, t) comp
end = struct
  include U

  let comp = Eq
end
;;

match M.comp with
| Diff -> false

module U = struct
  type t = { x : int }
end

module M : sig
  type t = { x : int }

  val comp : (U.t, t) comp
end = struct
  include U

  let comp = Eq
end
;;

match M.comp with
| Diff -> false

type 'a t = T of 'a
type 'a s = S of 'a
type (_, _) eq = Refl : ('a, 'a) eq

let f : (int s, int t) eq -> unit = function
  | Refl -> ()
;;

module M (S : sig
    type 'a t = T of 'a
    type 'a s = T of 'a
  end) =
struct
  let f : ('a S.s, 'a S.t) eq -> unit = function
    | Refl -> ()
  ;;
end

type _ nat =
  | Zero : [ `Zero ] nat
  | Succ : 'a nat -> [ `Succ of 'a ] nat

type 'a pre_nat =
  [ `Zero
  | `Succ of 'a
  ]

type aux =
  | Aux : [ `Succ of [< [< [< [ `Zero ] pre_nat ] pre_nat ] pre_nat ] ] nat -> aux

let f (Aux x) =
  match x with
  | Succ Zero -> "1"
  | Succ (Succ Zero) -> "2"
  | Succ (Succ (Succ Zero)) -> "3"
  | Succ (Succ (Succ (Succ Zero))) -> "4"
  | _ -> . (* error *)
;;

type _ t = C : ((('a -> 'o) -> 'o) -> ('b -> 'o) -> 'o) t

let f : type a o. ((a -> o) -> o) t -> (a -> o) -> o = fun C k -> k (fun x -> x)

type (_, _) t =
  | A : ('a, 'a) t
  | B : string -> ('a, 'b) t

module M
    (A : sig
       module type T
     end)
    (B : sig
       module type T
     end) =
struct
  let f : ((module A.T), (module B.T)) t -> string = function
    | B s -> s
  ;;
end

module A = struct
  module type T = sig end
end

module N = M (A) (A)

let x = N.f A

type 'a visit_action
type insert
type 'a local_visit_action

type ('a, 'result, 'visit_action) context =
  | Local : ('a, ('a * insert as 'result), 'a local_visit_action) context
  | Global : ('a, 'a, 'a visit_action) context

let vexpr (type visit_action) : (_, _, visit_action) context -> _ -> visit_action
  = function
    | Local -> fun _ -> raise Exit
    | Global -> fun _ -> raise Exit
;;

let vexpr (type visit_action) : ('a, 'result, visit_action) context -> 'a -> visit_action
  = function
    | Local -> fun _ -> raise Exit
    | Global -> fun _ -> raise Exit
;;

let vexpr (type result visit_action)
  : (unit, result, visit_action) context -> unit -> visit_action
  = function
    | Local -> fun _ -> raise Exit
    | Global -> fun _ -> raise Exit
;;

module A = struct
  type nil = Cstr
end

open A

type _ s =
  | Nil : nil s
  | Cons : 't s -> ('h -> 't) s

type ('stack, 'typ) var =
  | Head : (('typ -> _) s, 'typ) var
  | Tail : ('tail s, 'typ) var -> ((_ -> 'tail) s, 'typ) var

type _ lst =
  | CNil : nil lst
  | CCons : 'h * 't lst -> ('h -> 't) lst

let rec get_var : type stk ret. (stk s, ret) var -> stk lst -> ret =
  fun n s ->
  match n, s with
  | Head, CCons (h, _) -> h
  | Tail n', CCons (_, t) -> get_var n' t
;;

type 'a t = [< `Foo | `Bar ] as 'a
type 'a s = [< `Foo | `Bar | `Baz > `Bar ] as 'a

type 'a first = First : 'a second -> ('b t as 'a) first
and 'a second = Second : ('b s as 'a) second

type aux = Aux : 'a t second * ('a -> int) -> aux

let it : 'a. ([< `Bar | `Foo > `Bar ] as 'a) = `Bar
let g (Aux (Second, f)) = f it

type (_, _) eqp =
  | Y : ('a, 'a) eqp
  | N : string -> ('a, 'b) eqp

let f : ('a list, 'a) eqp -> unit = function
  | N s -> print_string s
;;

module rec A : sig
  type t = B.t list
end = struct
  type t = B.t list
end

and B : sig
  type t

  val eq : (B.t list, t) eqp
end = struct
  type t = A.t

  let eq = Y
end
;;

f B.eq

type (_, _) t =
  | Nil : ('tl, 'tl) t
  | Cons : 'a * ('b, 'tl) t -> ('a * 'b, 'tl) t

let get1 (Cons (x, _) : (_ * 'a, 'a) t) = x

(* warn, cf PR#6993 *)

let get1' = function
  | (Cons (x, _) : (_ * 'a, 'a) t) -> x
  | Nil -> assert false
;;

(* ok *)
type _ t =
  | Int : int -> int t
  | String : string -> string t
  | Same : 'l t -> 'l t

let rec f = function
  | Int x -> x
  | Same s -> f s
;;

type 'a tt = 'a t =
  | Int : int -> int tt
  | String : string -> string tt
  | Same : 'l1 t -> 'l2 tt

type _ t = I : int t

let f (type a) (x : a t) =
  let module M = struct
    let (I : a t) = x (* fail because of toplevel let *)
    let x = (I : a t)
  end
  in
  ()
;;

(* extra example by Stephen Dolan, using recursive modules *)
(* Should not be allowed! *)
type (_, _) eq = Refl : ('a, 'a) eq

let bad (type a) =
  let module N = struct
    module rec M : sig
      val e : (int, a) eq
    end = struct
      let (Refl : (int, a) eq) = M.e (* must fail for soundness *)
      let e : (int, a) eq = Refl
    end
  end
  in
  N.M.e
;;

type +'a n = private int
type nil = private Nil_type

type (_, _) elt =
  | Elt_fine : 'nat n -> ('l, 'nat * 'l) elt
  | Elt : 'nat n -> ('l, 'nat -> 'l) elt

type _ t =
  | Nil : nil t
  | Cons : ('x, 'fx) elt * 'x t -> 'fx t

let undetected : ('a -> 'b -> nil) t -> 'a n -> 'b n -> unit =
  fun sh i j ->
  let (Cons (Elt dim, _)) = sh in
  ()
;;

type _ t = T : int t

(* Should raise Not_found *)
let _ =
  match (raise Not_found : float t) with
  | _ -> .
;;

type (_, _) eq =
  | Eq : ('a, 'a) eq
  | Neq : int -> ('a, 'b) eq

type 'a t

let f (type a) (Neq n : (a, a t) eq) = n

(* warn! *)

module F (T : sig
    type _ t
  end) =
struct
  let f (type a) (Neq n : (a, a T.t) eq) = n (* warn! *)
end

(* First-Order Unification by Structural Recursion *)
(* Conor McBride, JFP 13(6) *)
(* http://strictlypositive.org/publications.html *)

(* This is a translation of the code part to ocaml *)
(* Of course, we do not prove other properties, not even termination *)

(* 2.2 Inductive Families *)

type zero = Zero
type _ succ = Succ

type _ nat =
  | NZ : zero nat
  | NS : 'a nat -> 'a succ nat

type _ fin =
  | FZ : 'a succ fin
  | FS : 'a fin -> 'a succ fin

(* We cannot define
   val empty : zero fin -> 'a
   because we cannot write an empty pattern matching.
   This might be useful to have *)

(* In place, prove that the parameter is 'a succ *)
type _ is_succ = IS : 'a succ is_succ

let fin_succ : type n. n fin -> n is_succ = function
  | FZ -> IS
  | FS _ -> IS
;;

(* 3 First-Order Terms, Renaming and Substitution *)

type 'a term =
  | Var of 'a fin
  | Leaf
  | Fork of 'a term * 'a term

let var x = Var x
let lift r : 'm fin -> 'n term = fun x -> Var (r x)

let rec pre_subst f = function
  | Var x -> f x
  | Leaf -> Leaf
  | Fork (t1, t2) -> Fork (pre_subst f t1, pre_subst f t2)
;;

let comp_subst f g (x : 'a fin) = pre_subst f (g x)
(*  val comp_subst :
    ('b fin -> 'c term) -> ('a fin -> 'b term) -> 'a fin -> 'c term *)

(* 4 The Occur-Check, through thick and thin *)

let rec thin : type n. n succ fin -> n fin -> n succ fin =
  fun x y ->
  match x, y with
  | FZ, y -> FS y
  | FS x, FZ -> FZ
  | FS x, FS y -> FS (thin x y)
;;

let bind t f =
  match t with
  | None -> None
  | Some x -> f x
;;

(* val bind : 'a option -> ('a -> 'b option) -> 'b option *)

let rec thick : type n. n succ fin -> n succ fin -> n fin option =
  fun x y ->
  match x, y with
  | FZ, FZ -> None
  | FZ, FS y -> Some y
  | FS x, FZ ->
    let IS = fin_succ x in
    Some FZ
  | FS x, FS y ->
    let IS = fin_succ x in
    bind (thick x y) (fun x -> Some (FS x))
;;

let rec check : type n. n succ fin -> n succ term -> n term option =
  fun x t ->
  match t with
  | Var y -> bind (thick x y) (fun x -> Some (Var x))
  | Leaf -> Some Leaf
  | Fork (t1, t2) ->
    bind (check x t1) (fun t1 -> bind (check x t2) (fun t2 -> Some (Fork (t1, t2))))
;;

let subst_var x t' y =
  match thick x y with
  | None -> t'
  | Some y' -> Var y'
;;

(* val subst_var : 'a succ fin -> 'a term -> 'a succ fin -> 'a term *)

let subst x t' = pre_subst (subst_var x t')
(* val subst : 'a succ fin -> 'a term -> 'a succ term -> 'a term *)

(* 5 A Refinement of Substitution *)

type (_, _) alist =
  | Anil : ('n, 'n) alist
  | Asnoc : ('m, 'n) alist * 'm term * 'm succ fin -> ('m succ, 'n) alist

let rec sub : type m n. (m, n) alist -> m fin -> n term = function
  | Anil -> var
  | Asnoc (s, t, x) -> comp_subst (sub s) (subst_var x t)
;;

let rec append : type m n l. (m, n) alist -> (l, m) alist -> (l, n) alist =
  fun r s ->
  match s with
  | Anil -> r
  | Asnoc (s, t, x) -> Asnoc (append r s, t, x)
;;

type _ ealist = EAlist : ('a, 'b) alist -> 'a ealist

let asnoc a t' x = EAlist (Asnoc (a, t', x))

(* Extra work: we need sub to work on ealist too, for examples *)
let rec weaken_fin : type n. n fin -> n succ fin = function
  | FZ -> FZ
  | FS x -> FS (weaken_fin x)
;;

let weaken_term t = pre_subst (fun x -> Var (weaken_fin x)) t

let rec weaken_alist : type m n. (m, n) alist -> (m succ, n succ) alist = function
  | Anil -> Anil
  | Asnoc (s, t, x) -> Asnoc (weaken_alist s, weaken_term t, weaken_fin x)
;;

let rec sub' : type m. m ealist -> m fin -> m term = function
  | EAlist Anil -> var
  | EAlist (Asnoc (s, t, x)) ->
    comp_subst (sub' (EAlist (weaken_alist s))) (fun t' -> weaken_term (subst_var x t t'))
;;

let subst' d = pre_subst (sub' d)
(*  val subst' : 'a ealist -> 'a term -> 'a term *)

(* 6 First-Order Unification *)

let flex_flex x y =
  match thick x y with
  | Some y' -> asnoc Anil (Var y') x
  | None -> EAlist Anil
;;

(* val flex_flex : 'a succ fin -> 'a succ fin -> 'a succ ealist *)

let flex_rigid x t = bind (check x t) (fun t' -> Some (asnoc Anil t' x))
(* val flex_rigid : 'a succ fin -> 'a succ term -> 'a succ ealist option *)

let rec amgu : type m. m term -> m term -> m ealist -> m ealist option =
  fun s t acc ->
  match s, t, acc with
  | Leaf, Leaf, _ -> Some acc
  | Leaf, Fork _, _ -> None
  | Fork _, Leaf, _ -> None
  | Fork (s1, s2), Fork (t1, t2), _ -> bind (amgu s1 t1 acc) (amgu s2 t2)
  | Var x, Var y, EAlist Anil ->
    let IS = fin_succ x in
    Some (flex_flex x y)
  | Var x, t, EAlist Anil ->
    let IS = fin_succ x in
    flex_rigid x t
  | t, Var x, EAlist Anil ->
    let IS = fin_succ x in
    flex_rigid x t
  | s, t, EAlist (Asnoc (d, r, z)) ->
    bind
      (amgu (subst z r s) (subst z r t) (EAlist d))
      (fun (EAlist d) -> Some (asnoc d r z))
;;

let mgu s t = amgu s t (EAlist Anil)
(* val mgu : 'a term -> 'a term -> 'a ealist option *)

let s = Fork (Var FZ, Fork (Var (FS (FS FZ)), Leaf))
let t = Fork (Var (FS FZ), Var (FS FZ))

let d =
  match mgu s t with
  | Some x -> x
  | None -> failwith "mgu"
;;

let s' = subst' d s
let t' = subst' d t

(* Injectivity *)

type (_, _) eq = Refl : ('a, 'a) eq

let magic : 'a 'b. 'a -> 'b =
  fun (type a b) (x : a) ->
  let module M =
    (functor
      (T : sig
         type 'a t
       end)
      ->
      struct
        let f (Refl : (a T.t, b T.t) eq) = (x :> b)
      end)
      (struct
        type 'a t = unit
      end)
  in
  M.f Refl
;;

(* Variance and subtyping *)

type (_, +_) eq = Refl : ('a, 'a) eq

let magic : 'a 'b. 'a -> 'b =
  fun (type a b) (x : a) ->
  let bad_proof (type a) = (Refl : (< m : a >, < m : a >) eq :> (< m : a >, < >) eq) in
  let downcast : type a. (a, < >) eq -> < > -> a =
    fun (type a) (Refl : (a, < >) eq) (s : < >) -> (s :> a)
  in
  (downcast
     bad_proof
     (object
       method m = x
     end
       :> < >))
  #m
;;

(* Record patterns *)

type _ t =
  | IntLit : int t
  | BoolLit : bool t

let check : type s. s t * s -> bool = function
  | BoolLit, false -> false
  | IntLit, 6 -> false
;;

type ('a, 'b) pair =
  { fst : 'a
  ; snd : 'b
  }

let check : type s. (s t, s) pair -> bool = function
  | { fst = BoolLit; snd = false } -> false
  | { fst = IntLit; snd = 6 } -> false
;;

module type S = sig
  type t [@@immediate]
end

module F (M : S) : S = M

[%%expect
  {|
module type S = sig type t [@@immediate] end
module F : functor (M : S) -> S
|}]

(* VALID DECLARATIONS *)

module A = struct
  (* Abstract types can be immediate *)
  type t [@@immediate]

  (* [@@immediate] tag here is unnecessary but valid since t has it *)
  type s = t [@@immediate]

  (* Again, valid alias even without tag *)
  type r = s

  (* Mutually recursive declarations work as well *)
  type p = q [@@immediate]
  and q = int
end

[%%expect
  {|
module A :
  sig
    type t [@@immediate]
    type s = t [@@immediate]
    type r = s
    type p = q [@@immediate]
    and q = int
  end
|}]

(* Valid using with constraints *)
module type X = sig
  type t
end

module Y = struct
  type t = int
end

module Z : sig
  type t [@@immediate]
end = (Y : X with type t = int)

[%%expect
  {|
module type X = sig type t end
module Y : sig type t = int end
module Z : sig type t [@@immediate] end
|}]

(* Valid using an explicit signature *)
module M_valid : S = struct
  type t = int
end

module FM_valid = F (struct
    type t = int
  end)

[%%expect {|
module M_valid : S
module FM_valid : S
|}]

(* Practical usage over modules *)
module Foo : sig
  type t

  val x : t ref
end = struct
  type t = int

  let x = ref 0
end

[%%expect {|
module Foo : sig type t val x : t ref end
|}]

module Bar : sig
  type t [@@immediate]

  val x : t ref
end = struct
  type t = int

  let x = ref 0
end

[%%expect {|
module Bar : sig type t [@@immediate] val x : t ref end
|}]

let test f =
  let start = Sys.time () in
  f ();
  Sys.time () -. start
;;

[%%expect {|
val test : (unit -> 'a) -> float = <fun>
|}]

let test_foo () =
  for i = 0 to 100_000_000 do
    Foo.x := !Foo.x
  done
;;

[%%expect {|
val test_foo : unit -> unit = <fun>
|}]

let test_bar () =
  for i = 0 to 100_000_000 do
    Bar.x := !Bar.x
  done
;;

[%%expect {|
val test_bar : unit -> unit = <fun>
|}]

(* Uncomment these to test. Should see substantial speedup!
   let () = Printf.printf "No @@immediate: %fs\n" (test test_foo)
   let () = Printf.printf "With @@immediate: %fs\n" (test test_bar) *)

(* INVALID DECLARATIONS *)

(* Cannot directly declare a non-immediate type as immediate *)
module B = struct
  type t = string [@@immediate]
end

[%%expect
  {|
Line _, characters 2-31:
Error: Types marked with the immediate attribute must be
       non-pointer types like int or bool
|}]

(* Not guaranteed that t is immediate, so this is an invalid declaration *)
module C = struct
  type t
  type s = t [@@immediate]
end

[%%expect
  {|
Line _, characters 2-26:
Error: Types marked with the immediate attribute must be
       non-pointer types like int or bool
|}]

(* Can't ascribe to an immediate type signature with a non-immediate type *)
module D : sig
  type t [@@immediate]
end = struct
  type t = string
end

[%%expect
  {|
Line _, characters 42-70:
Error: Signature mismatch:
       Modules do not match:
         sig type t = string end
       is not included in
         sig type t [@@immediate] end
       Type declarations do not match:
         type t = string
       is not included in
         type t [@@immediate]
       the first is not an immediate type.
|}]

(* Same as above but with explicit signature *)
module M_invalid : S = struct
  type t = string
end

module FM_invalid = F (struct
    type t = string
  end)

[%%expect
  {|
Line _, characters 23-49:
Error: Signature mismatch:
       Modules do not match: sig type t = string end is not included in S
       Type declarations do not match:
         type t = string
       is not included in
         type t [@@immediate]
       the first is not an immediate type.
|}]

(* Can't use a non-immediate type even if mutually recursive *)
module E = struct
  type t = s [@@immediate]
  and s = string
end

[%%expect
  {|
Line _, characters 2-26:
Error: Types marked with the immediate attribute must be
       non-pointer types like int or bool
|}]

(*
   Implicit unpack allows to omit the signature in (val ...) expressions.

   It also adds (module M : S) and (module M) patterns, relying on
   implicit (val ...) for the implementation. Such patterns can only
   be used in function definition, match clauses, and let ... in.

   New: implicit pack is also supported, and you only need to be able
   to infer the the module type path from the context.
*)
(* ocaml -principal *)

(* Use a module pattern *)
let sort (type s) (module Set : Set.S with type elt = s) l =
  Set.elements (List.fold_right Set.add l Set.empty)
;;

(* No real improvement here? *)
let make_set (type s) cmp : (module Set.S with type elt = s) =
  (module Set.Make (struct
       type t = s

       let compare = cmp
     end))
;;

(* No type annotation here *)
let sort_cmp (type s) cmp =
  sort
    (module Set.Make (struct
         type t = s

         let compare = cmp
       end))
;;

module type S = sig
  type t

  val x : t
end

let f (module M : S with type t = int) = M.x
let f (module M : S with type t = 'a) = M.x

(* Error *)
let f (type a) (module M : S with type t = a) = M.x;;

f
  (module struct
    type t = int

    let x = 1
  end)

type 'a s = { s : (module S with type t = 'a) };;

{ s =
    (module struct
      type t = int

      let x = 1
    end)
}

let f { s = (module M) } = M.x

(* Error *)
let f (type a) ({ s = (module M) } : a s) = M.x

type s = { s : (module S with type t = int) }

let f { s = (module M) } = M.x
let f { s = (module M) } { s = (module N) } = M.x + N.x

module type S = sig
  val x : int
end

let f (module M : S) y (module N : S) = M.x + y + N.x

let m =
  (module struct
    let x = 3
  end)
;;

(* Error *)
let m =
  (module struct
    let x = 3
  end : S)
;;

f m 1 m;;

f
  m
  1
  (module struct
    let x = 2
  end)
;;

let (module M) = m in
M.x

let (module M) = m

(* Error: only allowed in [let .. in] *)
class c =
  let (module M) = m in
  object end

(* Error again *)
module M = (val m)

module type S' = sig
  val f : int -> int
end
;;

(* Even works with recursion, but must be fully explicit *)
let rec (module M : S') =
  (module struct
    let f n = if n <= 0 then 1 else n * M.f (n - 1)
  end : S')
in
M.f 3

(* Subtyping *)

module type S = sig
  type t
  type u

  val x : t * u
end

let f (l : (module S with type t = int and type u = bool) list) =
  (l :> (module S with type u = bool) list)
;;

(* GADTs from the manual *)
(* the only modification is in to_string *)

module TypEq : sig
  type ('a, 'b) t

  val apply : ('a, 'b) t -> 'a -> 'b
  val refl : ('a, 'a) t
  val sym : ('a, 'b) t -> ('b, 'a) t
end = struct
  type ('a, 'b) t = ('a -> 'b) * ('b -> 'a)

  let refl = (fun x -> x), fun x -> x
  let apply (f, _) x = f x
  let sym (f, g) = g, f
end

module rec Typ : sig
  module type PAIR = sig
    type t
    and t1
    and t2

    val eq : (t, t1 * t2) TypEq.t
    val t1 : t1 Typ.typ
    val t2 : t2 Typ.typ
  end

  type 'a typ =
    | Int of ('a, int) TypEq.t
    | String of ('a, string) TypEq.t
    | Pair of (module PAIR with type t = 'a)
end =
  Typ

let int = Typ.Int TypEq.refl
let str = Typ.String TypEq.refl

let pair (type s1 s2) t1 t2 =
  let module P = struct
    type t = s1 * s2
    type t1 = s1
    type t2 = s2

    let eq = TypEq.refl
    let t1 = t1
    let t2 = t2
  end
  in
  Typ.Pair (module P)
;;

open Typ

let rec to_string : 'a. 'a Typ.typ -> 'a -> string =
  fun (type s) t x ->
  match (t : s typ) with
  | Int eq -> string_of_int (TypEq.apply eq x)
  | String eq -> Printf.sprintf "%S" (TypEq.apply eq x)
  | Pair (module P) ->
    let x1, x2 = TypEq.apply P.eq x in
    Printf.sprintf "(%s,%s)" (to_string P.t1 x1) (to_string P.t2 x2)
;;

(* Wrapping maps *)
module type MapT = sig
  include Map.S

  type data
  type map

  val of_t : data t -> map
  val to_t : map -> data t
end

type ('k, 'd, 'm) map =
  (module MapT with type key = 'k and type data = 'd and type map = 'm)

let add (type k d m) (m : (k, d, m) map) x y s =
  let module M = (val m : MapT with type key = k and type data = d and type map = m) in
  M.of_t (M.add x y (M.to_t s))
;;

module SSMap = struct
  include Map.Make (String)

  type data = string
  type map = data t

  let of_t x = x
  let to_t x = x
end

let ssmap =
  (module SSMap : MapT
    with type key = string
     and type data = string
     and type map = SSMap.map)
;;

let ssmap =
  (module struct
    include SSMap
  end : MapT
    with type key = string
     and type data = string
     and type map = SSMap.map)
;;

let ssmap =
  (let module S = struct
     include SSMap
   end
   in
   (module S)
   : (module MapT with type key = string and type data = string and type map = SSMap.map))
;;

let ssmap = (module SSMap : MapT with type key = _ and type data = _ and type map = _)
let ssmap : (_, _, _) map = (module SSMap);;

add ssmap

open StdLabels
open MoreLabels

(* Use maps for substitutions and sets for free variables *)

module Subst = Map.Make (struct
    type t = string

    let compare = compare
  end)

module Names = Set.Make (struct
    type t = string

    let compare = compare
  end)

(* Variables are common to lambda and expr *)

type var = [ `Var of string ]

let subst_var ~subst : var -> _ = function
  | `Var s as x ->
    (try Subst.find s subst with
     | Not_found -> x)
;;

let free_var : var -> _ = function
  | `Var s -> Names.singleton s
;;

(* The lambda language: free variables, substitutions, and evaluation *)

type 'a lambda =
  [ `Var of string
  | `Abs of string * 'a
  | `App of 'a * 'a
  ]

let free_lambda ~free_rec : _ lambda -> _ = function
  | #var as x -> free_var x
  | `Abs (s, t) -> Names.remove s (free_rec t)
  | `App (t1, t2) -> Names.union (free_rec t1) (free_rec t2)
;;

let map_lambda ~map_rec : _ lambda -> _ = function
  | #var as x -> x
  | `Abs (s, t) as l ->
    let t' = map_rec t in
    if t == t' then l else `Abs (s, t')
  | `App (t1, t2) as l ->
    let t'1 = map_rec t1
    and t'2 = map_rec t2 in
    if t'1 == t1 && t'2 == t2 then l else `App (t'1, t'2)
;;

let next_id =
  let current = ref 3 in
  fun () ->
    incr current;
    !current
;;

let subst_lambda ~subst_rec ~free ~subst : _ lambda -> _ = function
  | #var as x -> subst_var ~subst x
  | `Abs (s, t) as l ->
    let used = free t in
    let used_expr =
      Subst.fold subst ~init:[] ~f:(fun ~key ~data acc ->
        if Names.mem s used then data :: acc else acc)
    in
    if List.exists used_expr ~f:(fun t -> Names.mem s (free t))
    then (
      let name = s ^ string_of_int (next_id ()) in
      `Abs (name, subst_rec ~subst:(Subst.add ~key:s ~data:(`Var name) subst) t))
    else map_lambda ~map_rec:(subst_rec ~subst:(Subst.remove s subst)) l
  | `App _ as l -> map_lambda ~map_rec:(subst_rec ~subst) l
;;

let eval_lambda ~eval_rec ~subst l =
  match map_lambda ~map_rec:eval_rec l with
  | `App (`Abs (s, t1), t2) ->
    eval_rec (subst ~subst:(Subst.add ~key:s ~data:t2 Subst.empty) t1)
  | t -> t
;;

(* Specialized versions to use on lambda *)

let rec free1 x = free_lambda ~free_rec:free1 x
let rec subst1 ~subst = subst_lambda ~subst_rec:subst1 ~free:free1 ~subst
let rec eval1 x = eval_lambda ~eval_rec:eval1 ~subst:subst1 x

(* The expr language of arithmetic expressions *)

type 'a expr =
  [ `Var of string
  | `Num of int
  | `Add of 'a * 'a
  | `Neg of 'a
  | `Mult of 'a * 'a
  ]

let free_expr ~free_rec : _ expr -> _ = function
  | #var as x -> free_var x
  | `Num _ -> Names.empty
  | `Add (x, y) -> Names.union (free_rec x) (free_rec y)
  | `Neg x -> free_rec x
  | `Mult (x, y) -> Names.union (free_rec x) (free_rec y)
;;

(* Here map_expr helps a lot *)
let map_expr ~map_rec : _ expr -> _ = function
  | #var as x -> x
  | `Num _ as x -> x
  | `Add (x, y) as e ->
    let x' = map_rec x
    and y' = map_rec y in
    if x == x' && y == y' then e else `Add (x', y')
  | `Neg x as e ->
    let x' = map_rec x in
    if x == x' then e else `Neg x'
  | `Mult (x, y) as e ->
    let x' = map_rec x
    and y' = map_rec y in
    if x == x' && y == y' then e else `Mult (x', y')
;;

let subst_expr ~subst_rec ~subst : _ expr -> _ = function
  | #var as x -> subst_var ~subst x
  | #expr as e -> map_expr ~map_rec:(subst_rec ~subst) e
;;

let eval_expr ~eval_rec e =
  match map_expr ~map_rec:eval_rec e with
  | `Add (`Num m, `Num n) -> `Num (m + n)
  | `Neg (`Num n) -> `Num (-n)
  | `Mult (`Num m, `Num n) -> `Num (m * n)
  | #expr as e -> e
;;

(* Specialized versions *)

let rec free2 x = free_expr ~free_rec:free2 x
let rec subst2 ~subst = subst_expr ~subst_rec:subst2 ~subst
let rec eval2 x = eval_expr ~eval_rec:eval2 x

(* The lexpr language, reunion of lambda and expr *)

type lexpr =
  [ `Var of string
  | `Abs of string * lexpr
  | `App of lexpr * lexpr
  | `Num of int
  | `Add of lexpr * lexpr
  | `Neg of lexpr
  | `Mult of lexpr * lexpr
  ]

let rec free : lexpr -> _ = function
  | #lambda as x -> free_lambda ~free_rec:free x
  | #expr as x -> free_expr ~free_rec:free x
;;

let rec subst ~subst:s : lexpr -> _ = function
  | #lambda as x -> subst_lambda ~subst_rec:subst ~subst:s ~free x
  | #expr as x -> subst_expr ~subst_rec:subst ~subst:s x
;;

let rec eval : lexpr -> _ = function
  | #lambda as x -> eval_lambda ~eval_rec:eval ~subst x
  | #expr as x -> eval_expr ~eval_rec:eval x
;;

let rec print = function
  | `Var id -> print_string id
  | `Abs (id, l) ->
    print_string (" " ^ id ^ " . ");
    print l
  | `App (l1, l2) ->
    print l1;
    print_string " ";
    print l2
  | `Num x -> print_int x
  | `Add (e1, e2) ->
    print e1;
    print_string " + ";
    print e2
  | `Neg e ->
    print_string "-";
    print e
  | `Mult (e1, e2) ->
    print e1;
    print_string " * ";
    print e2
;;

let () =
  let e1 = eval1 (`App (`Abs ("x", `Var "x"), `Var "y")) in
  let e2 = eval2 (`Add (`Mult (`Num 3, `Neg (`Num 2)), `Var "x")) in
  let e3 = eval (`Add (`App (`Abs ("x", `Mult (`Var "x", `Var "x")), `Num 2), `Num 5)) in
  print e1;
  print_newline ();
  print e2;
  print_newline ();
  print e3;
  print_newline ()
;;

(* Full fledge version, using objects to structure code *)

open StdLabels
open MoreLabels

(* Use maps for substitutions and sets for free variables *)

module Subst = Map.Make (struct
    type t = string

    let compare = compare
  end)

module Names = Set.Make (struct
    type t = string

    let compare = compare
  end)

(* To build recursive objects *)

let lazy_fix make =
  let rec obj () = make (lazy (obj ()) : _ Lazy.t) in
  obj ()
;;

let ( !! ) = Lazy.force

(* The basic operations *)

class type ['a, 'b] ops = object
  method free : x:'b -> ?y:'c -> Names.t
  method subst : sub:'a Subst.t -> 'b -> 'a
  method eval : 'b -> 'a
end

(* Variables are common to lambda and expr *)

type var = [ `Var of string ]

class ['a] var_ops =
  object (self : ('a, var) #ops)
    constraint 'a = [> var ]

    method subst ~sub (`Var s as x) =
      try Subst.find s sub with
      | Not_found -> x

    method free (`Var s) = Names.singleton s
    method eval (#var as v) = v
  end

(* The lambda language: free variables, substitutions, and evaluation *)

type 'a lambda =
  [ `Var of string
  | `Abs of string * 'a
  | `App of 'a * 'a
  ]

let next_id =
  let current = ref 3 in
  fun () ->
    incr current;
    !current
;;

class ['a] lambda_ops (ops : ('a, 'a) #ops Lazy.t) =
  let var : 'a var_ops = new var_ops
  and free = lazy !!ops#free
  and subst = lazy !!ops#subst
  and eval = lazy !!ops#eval in
  object (self : ('a, 'a lambda) #ops)
    constraint 'a = [> 'a lambda ]

    method free =
      function
      | #var as x -> var#free x
      | `Abs (s, t) -> Names.remove s (!!free t)
      | `App (t1, t2) -> Names.union (!!free t1) (!!free t2)

    method map ~f =
      function
      | #var as x -> x
      | `Abs (s, t) as l ->
        let t' = f t in
        if t == t' then l else `Abs (s, t')
      | `App (t1, t2) as l ->
        let t'1 = f t1
        and t'2 = f t2 in
        if t'1 == t1 && t'2 == t2 then l else `App (t'1, t'2)

    method subst ~sub =
      function
      | #var as x -> var#subst ~sub x
      | `Abs (s, t) as l ->
        let used = !!free t in
        let used_expr =
          Subst.fold sub ~init:[] ~f:(fun ~key ~data acc ->
            if Names.mem s used then data :: acc else acc)
        in
        if List.exists used_expr ~f:(fun t -> Names.mem s (!!free t))
        then (
          let name = s ^ string_of_int (next_id ()) in
          `Abs (name, !!subst ~sub:(Subst.add ~key:s ~data:(`Var name) sub) t))
        else self#map ~f:(!!subst ~sub:(Subst.remove s sub)) l
      | `App _ as l -> self#map ~f:(!!subst ~sub) l

    method eval l =
      match self#map ~f:!!eval l with
      | `App (`Abs (s, t1), t2) ->
        !!eval (!!subst ~sub:(Subst.add ~key:s ~data:t2 Subst.empty) t1)
      | t -> t
  end

(* Operations specialized to lambda *)

let lambda = lazy_fix (new lambda_ops)

(* The expr language of arithmetic expressions *)

type 'a expr =
  [ `Var of string
  | `Num of int
  | `Add of 'a * 'a
  | `Neg of 'a
  | `Mult of 'a * 'a
  ]

class ['a] expr_ops (ops : ('a, 'a) #ops Lazy.t) =
  let var : 'a var_ops = new var_ops
  and free = lazy !!ops#free
  and subst = lazy !!ops#subst
  and eval = lazy !!ops#eval in
  object (self : ('a, 'a expr) #ops)
    constraint 'a = [> 'a expr ]

    method free =
      function
      | #var as x -> var#free x
      | `Num _ -> Names.empty
      | `Add (x, y) -> Names.union (!!free x) (!!free y)
      | `Neg x -> !!free x
      | `Mult (x, y) -> Names.union (!!free x) (!!free y)

    method map ~f =
      function
      | #var as x -> x
      | `Num _ as x -> x
      | `Add (x, y) as e ->
        let x' = f x
        and y' = f y in
        if x == x' && y == y' then e else `Add (x', y')
      | `Neg x as e ->
        let x' = f x in
        if x == x' then e else `Neg x'
      | `Mult (x, y) as e ->
        let x' = f x
        and y' = f y in
        if x == x' && y == y' then e else `Mult (x', y')

    method subst ~sub =
      function
      | #var as x -> var#subst ~sub x
      | #expr as e -> self#map ~f:(!!subst ~sub) e

    method eval (#expr as e) =
      match self#map ~f:!!eval e with
      | `Add (`Num m, `Num n) -> `Num (m + n)
      | `Neg (`Num n) -> `Num (-n)
      | `Mult (`Num m, `Num n) -> `Num (m * n)
      | e -> e
  end

(* Specialized versions *)

let expr = lazy_fix (new expr_ops)

(* The lexpr language, reunion of lambda and expr *)

type 'a lexpr =
  [ 'a lambda
  | 'a expr
  ]

class ['a] lexpr_ops (ops : ('a, 'a) #ops Lazy.t) =
  let lambda = new lambda_ops ops in
  let expr = new expr_ops ops in
  object (self : ('a, 'a lexpr) #ops)
    constraint 'a = [> 'a lexpr ]

    method free =
      function
      | #lambda as x -> lambda#free x
      | #expr as x -> expr#free x

    method subst ~sub =
      function
      | #lambda as x -> lambda#subst ~sub x
      | #expr as x -> expr#subst ~sub x

    method eval =
      function
      | #lambda as x -> lambda#eval x
      | #expr as x -> expr#eval x
  end

let lexpr = lazy_fix (new lexpr_ops)

let rec print = function
  | `Var id -> print_string id
  | `Abs (id, l) ->
    print_string (" " ^ id ^ " . ");
    print l
  | `App (l1, l2) ->
    print l1;
    print_string " ";
    print l2
  | `Num x -> print_int x
  | `Add (e1, e2) ->
    print e1;
    print_string " + ";
    print e2
  | `Neg e ->
    print_string "-";
    print e
  | `Mult (e1, e2) ->
    print e1;
    print_string " * ";
    print e2
;;

let () =
  let e1 = lambda#eval (`App (`Abs ("x", `Var "x"), `Var "y")) in
  let e2 = expr#eval (`Add (`Mult (`Num 3, `Neg (`Num 2)), `Var "x")) in
  let e3 =
    lexpr#eval (`Add (`App (`Abs ("x", `Mult (`Var "x", `Var "x")), `Num 2), `Num 5))
  in
  print e1;
  print_newline ();
  print e2;
  print_newline ();
  print e3;
  print_newline ()
;;

(* Full fledge version, using objects to structure code *)

open StdLabels
open MoreLabels

(* Use maps for substitutions and sets for free variables *)

module Subst = Map.Make (struct
    type t = string

    let compare = compare
  end)

module Names = Set.Make (struct
    type t = string

    let compare = compare
  end)

(* To build recursive objects *)

let lazy_fix make =
  let rec obj () = make (lazy (obj ()) : _ Lazy.t) in
  obj ()
;;

let ( !! ) = Lazy.force

(* The basic operations *)

class type ['a, 'b] ops = object
  method free : 'b -> Names.t
  method subst : sub:'a Subst.t -> 'b -> 'a
  method eval : 'b -> 'a
end

(* Variables are common to lambda and expr *)

type var = [ `Var of string ]

let var =
  object (self : ([> var ], var) #ops)
    method subst ~sub (`Var s as x) =
      try Subst.find s sub with
      | Not_found -> x

    method free (`Var s) = Names.singleton s
    method eval (#var as v) = v
  end
;;

(* The lambda language: free variables, substitutions, and evaluation *)

type 'a lambda =
  [ `Var of string
  | `Abs of string * 'a
  | `App of 'a * 'a
  ]

let next_id =
  let current = ref 3 in
  fun () ->
    incr current;
    !current
;;

let lambda_ops (ops : ('a, 'a) #ops Lazy.t) =
  let free = lazy !!ops#free
  and subst = lazy !!ops#subst
  and eval = lazy !!ops#eval in
  object (self : ([> 'a lambda ], 'a lambda) #ops)
    method free =
      function
      | #var as x -> var#free x
      | `Abs (s, t) -> Names.remove s (!!free t)
      | `App (t1, t2) -> Names.union (!!free t1) (!!free t2)

    method private map ~f =
      function
      | #var as x -> x
      | `Abs (s, t) as l ->
        let t' = f t in
        if t == t' then l else `Abs (s, t')
      | `App (t1, t2) as l ->
        let t'1 = f t1
        and t'2 = f t2 in
        if t'1 == t1 && t'2 == t2 then l else `App (t'1, t'2)

    method subst ~sub =
      function
      | #var as x -> var#subst ~sub x
      | `Abs (s, t) as l ->
        let used = !!free t in
        let used_expr =
          Subst.fold sub ~init:[] ~f:(fun ~key ~data acc ->
            if Names.mem s used then data :: acc else acc)
        in
        if List.exists used_expr ~f:(fun t -> Names.mem s (!!free t))
        then (
          let name = s ^ string_of_int (next_id ()) in
          `Abs (name, !!subst ~sub:(Subst.add ~key:s ~data:(`Var name) sub) t))
        else self#map ~f:(!!subst ~sub:(Subst.remove s sub)) l
      | `App _ as l -> self#map ~f:(!!subst ~sub) l

    method eval l =
      match self#map ~f:!!eval l with
      | `App (`Abs (s, t1), t2) ->
        !!eval (!!subst ~sub:(Subst.add ~key:s ~data:t2 Subst.empty) t1)
      | t -> t
  end
;;

(* Operations specialized to lambda *)

let lambda = lazy_fix lambda_ops

(* The expr language of arithmetic expressions *)

type 'a expr =
  [ `Var of string
  | `Num of int
  | `Add of 'a * 'a
  | `Neg of 'a
  | `Mult of 'a * 'a
  ]

let expr_ops (ops : ('a, 'a) #ops Lazy.t) =
  let free = lazy !!ops#free
  and subst = lazy !!ops#subst
  and eval = lazy !!ops#eval in
  object (self : ([> 'a expr ], 'a expr) #ops)
    method free =
      function
      | #var as x -> var#free x
      | `Num _ -> Names.empty
      | `Add (x, y) -> Names.union (!!free x) (!!free y)
      | `Neg x -> !!free x
      | `Mult (x, y) -> Names.union (!!free x) (!!free y)

    method private map ~f =
      function
      | #var as x -> x
      | `Num _ as x -> x
      | `Add (x, y) as e ->
        let x' = f x
        and y' = f y in
        if x == x' && y == y' then e else `Add (x', y')
      | `Neg x as e ->
        let x' = f x in
        if x == x' then e else `Neg x'
      | `Mult (x, y) as e ->
        let x' = f x
        and y' = f y in
        if x == x' && y == y' then e else `Mult (x', y')

    method subst ~sub =
      function
      | #var as x -> var#subst ~sub x
      | #expr as e -> self#map ~f:(!!subst ~sub) e

    method eval (#expr as e) =
      match self#map ~f:!!eval e with
      | `Add (`Num m, `Num n) -> `Num (m + n)
      | `Neg (`Num n) -> `Num (-n)
      | `Mult (`Num m, `Num n) -> `Num (m * n)
      | e -> e
  end
;;

(* Specialized versions *)

let expr = lazy_fix expr_ops

(* The lexpr language, reunion of lambda and expr *)

type 'a lexpr =
  [ 'a lambda
  | 'a expr
  ]

let lexpr_ops (ops : ('a, 'a) #ops Lazy.t) =
  let lambda = lambda_ops ops in
  let expr = expr_ops ops in
  object (self : ([> 'a lexpr ], 'a lexpr) #ops)
    method free =
      function
      | #lambda as x -> lambda#free x
      | #expr as x -> expr#free x

    method subst ~sub =
      function
      | #lambda as x -> lambda#subst ~sub x
      | #expr as x -> expr#subst ~sub x

    method eval =
      function
      | #lambda as x -> lambda#eval x
      | #expr as x -> expr#eval x
  end
;;

let lexpr = lazy_fix lexpr_ops

let rec print = function
  | `Var id -> print_string id
  | `Abs (id, l) ->
    print_string (" " ^ id ^ " . ");
    print l
  | `App (l1, l2) ->
    print l1;
    print_string " ";
    print l2
  | `Num x -> print_int x
  | `Add (e1, e2) ->
    print e1;
    print_string " + ";
    print e2
  | `Neg e ->
    print_string "-";
    print e
  | `Mult (e1, e2) ->
    print e1;
    print_string " * ";
    print e2
;;

let () =
  let e1 = lambda#eval (`App (`Abs ("x", `Var "x"), `Var "y")) in
  let e2 = expr#eval (`Add (`Mult (`Num 3, `Neg (`Num 2)), `Var "x")) in
  let e3 =
    lexpr#eval (`Add (`App (`Abs ("x", `Mult (`Var "x", `Var "x")), `Num 2), `Num 5))
  in
  print e1;
  print_newline ();
  print e2;
  print_newline ();
  print e3;
  print_newline ()
;;

type sexp =
  | A of string
  | L of sexp list

type 'a t = 'a array

let _ = fun (_ : 'a t) -> ()
let array_of_sexp _ _ = [||]
let sexp_of_array _ _ = A "foo"
let sexp_of_int _ = A "42"
let int_of_sexp _ = 42

let t_of_sexp : 'a. (sexp -> 'a) -> sexp -> 'a t =
  let _tp_loc = "core_array.ml.t" in
  fun _of_a t -> (array_of_sexp _of_a) t
;;

let _ = t_of_sexp
let sexp_of_t : 'a. ('a -> sexp) -> 'a t -> sexp = fun _of_a v -> (sexp_of_array _of_a) v
let _ = sexp_of_t

module T = struct
  module Int = struct
    type t_ = int array

    let _ = fun (_ : t_) -> ()

    let t__of_sexp : sexp -> t_ =
      let _tp_loc = "core_array.ml.T.Int.t_" in
      fun t -> (array_of_sexp int_of_sexp) t
    ;;

    let _ = t__of_sexp
    let sexp_of_t_ : t_ -> sexp = fun v -> (sexp_of_array sexp_of_int) v
    let _ = sexp_of_t_
  end
end

module type Permissioned = sig
  type ('a, -'perms) t
end

module Permissioned : sig
  type ('a, -'perms) t

  include sig
    val t_of_sexp : (sexp -> 'a) -> (sexp -> 'perms) -> sexp -> ('a, 'perms) t
    val sexp_of_t : ('a -> sexp) -> ('perms -> sexp) -> ('a, 'perms) t -> sexp
  end

  module Int : sig
    type nonrec -'perms t = (int, 'perms) t

    include sig
      val t_of_sexp : (sexp -> 'perms) -> sexp -> 'perms t
      val sexp_of_t : ('perms -> sexp) -> 'perms t -> sexp
    end
  end
end = struct
  type ('a, -'perms) t = 'a array

  let _ = fun (_ : ('a, 'perms) t) -> ()

  let t_of_sexp : 'a 'perms. (sexp -> 'a) -> (sexp -> 'perms) -> sexp -> ('a, 'perms) t =
    let _tp_loc = "core_array.ml.Permissioned.t" in
    fun _of_a _of_perms t -> (array_of_sexp _of_a) t
  ;;

  let _ = t_of_sexp

  let sexp_of_t : 'a 'perms. ('a -> sexp) -> ('perms -> sexp) -> ('a, 'perms) t -> sexp =
    fun _of_a _of_perms v -> (sexp_of_array _of_a) v
  ;;

  let _ = sexp_of_t

  module Int = struct
    include T.Int

    type -'perms t = t_

    let _ = fun (_ : 'perms t) -> ()

    let t_of_sexp : 'perms. (sexp -> 'perms) -> sexp -> 'perms t =
      let _tp_loc = "core_array.ml.Permissioned.Int.t" in
      fun _of_perms t -> t__of_sexp t
    ;;

    let _ = t_of_sexp

    let sexp_of_t : 'perms. ('perms -> sexp) -> 'perms t -> sexp =
      fun _of_perms v -> sexp_of_t_ v
    ;;

    let _ = sexp_of_t
  end
end

type 'a foo =
  { x : 'a
  ; y : int
  }

let r = { { x = 0; y = 0 } with x = 0 }
let r' : string foo = r

external foo : int = "%ignore"

let _ = foo ()

type 'a t = [ `A of 'a t t ] as 'a

(* fails *)

type 'a t = [ `A of 'a t t ]

(* fails *)

type 'a t = [ `A of 'a t t ] constraint 'a = 'a t
type 'a t = [ `A of 'a t ] constraint 'a = 'a t
type 'a t = [ `A of 'a ] as 'a

type 'a v = [ `A of u v ] constraint 'a = t
and t = u
and u = t

(* fails *)

type 'a t = 'a

let f (x : 'a t as 'a) = ()

(* fails *)

let f (x : 'a t) (y : 'a) = x = y

(* PR#6505 *)
module type PR6505 = sig
  type 'o is_an_object = < .. > as 'o
  and 'o abs constraint 'o = 'o is_an_object

val abs : 'o is_an_object -> 'o abs
val unabs : 'o abs -> 'o
end

(* fails *)
(* PR#5835 *)
let f ~x = x + 1;;

f ?x:0

(* PR#6352 *)
let foo (f : unit -> unit) = ()
let g ?x () = ();;

foo
  (();
   g)
;;

(* PR#5748 *)
foo (fun ?opt () -> ())

(* fails *)
(* PR#5907 *)

type 'a t = 'a

let f (g : 'a list -> 'a t -> 'a) s = g s s
let f (g : 'a * 'b -> 'a t -> 'a) s = g s s

type ab =
  [ `A
  | `B
  ]

let f (x : [ `A ]) =
  match x with
  | #ab -> 1
;;

let f x =
  ignore
    (match x with
     | #ab -> 1);
  ignore (x : [ `A ])
;;

let f x =
  ignore
    (match x with
     | `A | `B -> 1);
  ignore (x : [ `A ])
;;

let f (x : [< `A | `B ]) =
  match x with
  | `A | `B | `C -> 0
;;

(* warn *)
let f (x : [ `A | `B ]) =
  match x with
  | `A | `B | `C -> 0
;;

(* fail *)

(* PR#6787 *)
let revapply x f = f x

let f x (g : [< `Foo ]) =
  let y = `Bar x, g in
  revapply y (fun (`Bar i, _) -> i)
;;

(* f : 'a -> [< `Foo ] -> 'a *)

let rec x =
  [| x |];
  1.
;;

let rec x =
  let u = [| y |] in
  10.

and y = 1.

type 'a t
type a

let f : < .. > t -> unit = fun _ -> ()
let g : [< `b ] t -> unit = fun _ -> ()
let h : [> `b ] t -> unit = fun _ -> ()
let _ = fun (x : a t) -> f x
let _ = fun (x : a t) -> g x
let _ = fun (x : a t) -> h x

(* PR#7012 *)

type t =
  [ 'A_name
  | `Hi
  ]

let f (x : 'id_arg) = x
let f (x : 'Id_arg) = x

(* undefined labels *)
type t =
  { x : int
  ; y : int
  }
;;

{ x = 3; z = 2 };;
fun { x = 3; z = 2 } -> ();;

(* mixed labels *)
{ x = 3; contents = 2 }

(* private types *)
type u = private { mutable u : int };;

{ u = 3 };;
fun x -> x.u <- 3

(* Punning and abbreviations *)
module M = struct
  type t =
    { x : int
    ; y : int
    }
end

let f { M.x; y } = x + y
let r = { M.x = 1; y = 2 }
let z = f r

(* messages *)
type foo = { mutable y : int }

let f (r : int) = r.y <- 3

(* bugs *)
type foo =
  { y : int
  ; z : int
  }

type bar = { x : int }

let f (r : bar) : foo = { r with z = 3 }

type foo = { x : int }

let r : foo = { ZZZ.x = 2 };;

(ZZZ.X : int option)

(* PR#5865 *)
let f (x : Complex.t) = x.Complex.z

(* PR#6394 *)

module rec X : sig
  type t = int * bool
end = struct
  type t =
    | A
    | B

  let f = function
    | A | B -> 0
  ;;
end

(* PR#6768 *)

type _ prod = Prod : ('a * 'y) prod

let f : type t. t prod -> _ = function
  | Prod ->
    let module M = struct
      type d = d * d
    end
    in
    ()
;;

let (a : M.a) = 2
let (b : M.b) = 2
let _ = A.a = B.b

module Std = struct
  module Hash = Hashtbl
end

open Std
module Hash1 : module type of Hash = Hash

module Hash2 : sig
  include module type of Hash
end =
  Hash

let f1 (x : (_, _) Hash1.t) : (_, _) Hashtbl.t = x
let f2 (x : (_, _) Hash2.t) : (_, _) Hashtbl.t = x

(* Another case, not using include *)

module Std2 = struct
  module M = struct
    type t
  end
end

module Std' = Std2
module M' : module type of Std'.M = Std2.M

let f3 (x : M'.t) : Std2.M.t = x

(* original report required Core_kernel:
   module type S = sig
   open Core_kernel.Std

   module Hashtbl1 : module type of Hashtbl
   module Hashtbl2 : sig
   include (module type of Hashtbl)
   end

   module Coverage : Core_kernel.Std.Hashable

   type types = unit constraint 'a Coverage.Table.t = (Coverage.t, 'a) Hashtbl1.t
   type doesnt_type = unit
   constraint 'a Coverage.Table.t = (Coverage.t, 'a) Hashtbl2.t
   end
*)
module type INCLUDING = sig
  include module type of List
  include module type of ListLabels
end

module Including_typed : INCLUDING = struct
  include List
  include ListLabels
end

module X = struct
  module type SIG = sig
    type t = int

    val x : t
  end

  module F (Y : SIG) : SIG = struct
    type t = Y.t

    let x = Y.x
  end
end

module DUMMY = struct
  type t = int

  let x = 2
end

let x = (3 : X.F(DUMMY).t)

module X2 = struct
  module type SIG = sig
    type t = int

    val x : t
  end

  module F (Y : SIG) (Z : SIG) = struct
    type t = Y.t

    let x = Y.x

    type t' = Z.t

    let x' = Z.x
  end
end

let x = (3 : X2.F(DUMMY)(DUMMY).t)
let x = (3 : X2.F(DUMMY)(DUMMY).t')

module F (M : sig
    type 'a t
    type 'a u = string

    val f : unit -> _ u t
  end) =
struct
  let t = M.f ()
end

type 't a = [ `A ]
type 't wrap = 't constraint 't = [> 't wrap a ]
type t = t a wrap

module T = struct
  let foo : 't wrap -> 't wrap -> unit = fun _ _ -> ()
  let bar : 'a a wrap as 'a = `A
end

module Good : sig
  val bar : t
  val foo : t -> t -> unit
end =
  T

module Bad : sig
  val foo : t -> t -> unit
  val bar : t
end =
  T

module M : sig
  module type T

  module F (X : T) : sig end
end = struct
  module type T = sig end

  module F (X : T) = struct end
end

module type T = M.T

module F : functor (X : T) -> sig end = M.F

module type S = sig
  type t =
    { a : int
    ; b : int
    }
end

let f (module M : S with type t = int) = { M.a = 0 }
let flag = ref false

module F
    (S : sig
       module type T
     end)
    (A : S.T)
    (B : S.T) =
struct
  module X = (val if !flag then (module A) else (module B) : S.T)
end

(* If the above were accepted, one could break soundness *)
module type S = sig
  type t

  val x : t
end

module Float = struct
  type t = float

  let x = 0.0
end

module Int = struct
  type t = int

  let x = 0
end

module M = F (struct
    module type T = S
  end)

let () = flag := false

module M1 = M (Float) (Int)

let () = flag := true

module M2 = M (Float) (Int)

let _ = [| M2.X.x; M1.X.x |]

module type PR6513 = sig
  module type S = sig
    type u
  end

  module type T = sig
    type 'a wrap
    type uri
  end

  module Make : functor (Html5 : T with type 'a wrap = 'a) ->
    S with type u = < foo : Html5.uri >
end

(* Requires -package tyxml
   module type PR6513_orig = sig
   module type S =
   sig
   type t
   type u
   end

   module Make: functor (Html5: Html5_sigs.T
   with type 'a Xml.wrap = 'a and
   type 'a wrap = 'a and
   type 'a list_wrap = 'a list)
   -> S with type t = Html5_types.div Html5.elt and
   type u = < foo: Html5.uri >
   end
*)
module type S = sig
  include Set.S

  module E : sig
    val x : int
  end
end

module Make (O : Set.OrderedType) : S with type elt = O.t = struct
  include Set.Make (O)

  module E = struct
    let x = 1
  end
end

module rec A : Set.OrderedType = struct
  type t = int

  let compare = Pervasives.compare
end

and B : S = struct
  module C = Make (A)
  include C
end

module type S = sig
  module type T

  module X : T
end

module F (X : S) = X.X

module M = struct
  module type T = sig
    type t
  end

  module X = struct
    type t = int
  end
end

type t = F(M).t

module Common0 = struct
  type msg = Msg

  let handle_msg = ref (function _ -> failwith "Unable to handle message")

  let extend_handle f =
    let old = !handle_msg in
    handle_msg := f old
  ;;

  let q : _ Queue.t = Queue.create ()
  let add msg = Queue.add msg q
  let handle_queue_messages () = Queue.iter !handle_msg q
end

let q' : Common0.msg Queue.t = Common0.q

module Common = struct
  type msg = ..

  let handle_msg = ref (function _ -> failwith "Unable to handle message")

  let extend_handle f =
    let old = !handle_msg in
    handle_msg := f old
  ;;

  let q : _ Queue.t = Queue.create ()
  let add msg = Queue.add msg q
  let handle_queue_messages () = Queue.iter !handle_msg q
end

module M1 = struct
  type Common.msg += Reload of string | Alert of string

  let handle fallback = function
    | Reload s -> print_endline ("Reload " ^ s)
    | Alert s -> print_endline ("Alert " ^ s)
    | x -> fallback x
  ;;

  let () = Common.extend_handle handle
  let () = Common.add (Reload "config.file")
  let () = Common.add (Alert "Initialisation done")
end

let should_reject =
  let table = Hashtbl.create 1 in
  fun x y -> Hashtbl.add table x y
;;

type 'a t = 'a option

let is_some = function
  | None -> false
  | Some _ -> true
;;

let should_accept ?x () = is_some x

include struct
  let foo `Test = ()
  let wrap f `Test = f
  let bar = wrap ()
end

let f () =
  let module S = String in
  let module N = Map.Make (S) in
  N.add "sum" 41 N.empty
;;

module X = struct
  module Y = struct
    module type S = sig
      type t
    end
  end
end

(* open X  (* works! *) *)
module Y = X.Y

type 'a arg_t = 'at constraint 'a = (module Y.S with type t = 'at)
type t = (module X.Y.S with type t = unit)

let f (x : t arg_t) = ()
let () = f ()

module type S = sig
  type a
  type b
end

module Foo
    (Bar : S with type a = private [> `A ])
    (Baz : S with type b = private < b : Bar.b ; .. >) =
struct end

module A = struct
  module type A_S = sig end

  type t = (module A_S)
end

module type S = sig
  type t
end

let f (type a) (module X : S with type t = a) = ()
let _ = f (module A) (* ok *)

module A_annotated_alias : S with type t = (module A.A_S) = A

let _ = f (module A_annotated_alias) (* ok *)
let _ = f (module A_annotated_alias : S with type t = (module A.A_S)) (* ok *)

module A_alias = A

module A_alias_expanded = struct
  include A_alias
end

let _ = f (module A_alias_expanded : S with type t = (module A.A_S)) (* ok *)
let _ = f (module A_alias_expanded) (* ok *)
let _ = f (module A_alias : S with type t = (module A.A_S)) (* doesn't type *)
let _ = f (module A_alias) (* doesn't type either *)

module Foo
    (Bar : sig
       type a = private [> `A ]
     end)
    (Baz : module type of struct
       include Bar
     end) =
struct end

module Bazoinks = struct
  type a = [ `A ]
end

module Bug = Foo (Bazoinks) (Bazoinks)
(* PR#6992, reported by Stephen Dolan *)

type (_, _) eq = Eq : ('a, 'a) eq

let cast : type a b. (a, b) eq -> a -> b = fun Eq x -> x

module Fix (F : sig
    type 'a f
  end) =
struct
  type 'a fix = ('a, 'a F.f) eq

  let uniq (type a b) (Eq : a fix) (Eq : b fix) : (a, b) eq = Eq
end

(* This would allow:
   module FixId = Fix (struct type 'a f = 'a end)
   let bad : (int, string) eq = FixId.uniq Eq Eq
   let _ = Printf.printf "Oh dear: %s" (cast bad 42)
*)
module M = struct
  module type S = sig
    type a

    val v : a
  end

  type 'a s = (module S with type a = 'a)
end

module B = struct
  class type a = object
    method a : 'a. 'a M.s -> 'a
  end
end

module M' = M
module B' = B

class b : B.a =
  object
    method a : 'a. 'a M.s -> 'a = fun (type a) (module X : M.S with type a = a) -> X.v
    method a : 'a. 'a M.s -> 'a = fun (type a) (module X : M.S with type a = a) -> X.v
  end

class b' : B.a =
  object
    method a : 'a. 'a M'.s -> 'a = fun (type a) (module X : M'.S with type a = a) -> X.v
    method a : 'a. 'a M'.s -> 'a = fun (type a) (module X : M'.S with type a = a) -> X.v
  end

module type FOO = sig
  type t
end

module type BAR = sig
  (* Works: module rec A : (sig include FOO with type t = < b:B.t > end) *)
  module rec A : (FOO with type t = < b : B.t >)
  and B : FOO
end

module A = struct
  module type S

  module S = struct end
end

module F (_ : sig end) = struct
  module type S

  module S = A.S
end

module M = struct end
module N = M
module G (X : F(N).S) : A.S = X

module F (_ : sig end) = struct
  module type S
end

module M = struct end
module N = M
module G (X : F(N).S) : F(M).S = X

module M : sig
  type make_dec

  val add_dec : make_dec -> unit
end = struct
  type u

  module Fast : sig
    type 'd t

    val create : unit -> 'd t

    module type S = sig
      module Data : sig
        type t
      end

      val key : Data.t t
    end

    module Register (D : S) : sig end

    val attach : 'd t -> 'd -> unit
  end = struct
    type 'd t = unit

    let create () = ()

    module type S = sig
      module Data : sig
        type t
      end

      val key : Data.t t
    end

    module Register (D : S) = struct end

    let attach _ _ = ()
  end

  type make_dec

  module Dem = struct
    module Data = struct
      type t = make_dec
    end

    let key = Fast.create ()
  end

  module EDem = Fast.Register (Dem)

  let add_dec dec = Fast.attach Dem.key dec
end

(* simpler version *)

module Simple = struct
  type 'a t

  module type S = sig
    module Data : sig
      type t
    end

    val key : Data.t t
  end

  module Register (D : S) = struct
    let key = D.key
  end

  module M = struct
    module Data = struct
      type t = int
    end

    let key : _ t = Obj.magic ()
  end
end

module EM = Simple.Register (Simple.M);;

Simple.M.key

module Simple2 = struct
  type 'a t

  module type S = sig
    module Data : sig
      type t
    end

    val key : Data.t t
  end

  module M = struct
    module Data = struct
      type t = int
    end

    let key : _ t = Obj.magic ()
  end

  module Register (D : S) = struct
    let key = D.key
  end

  module EM = Simple.Register (Simple.M)

  let k : M.Data.t t = M.key
end

module rec M : sig
  external f : int -> int = "%identity"
end = struct
  external f : int -> int = "%identity"
end
(* with module *)

module type S = sig
  type t
  and s = t
end

module type S' = S with type t := int

module type S = sig
  module rec M : sig end
  and N : sig end
end

module type S' = S with module M := String

(* with module type *)
(*
   module type S = sig module type T module F(X:T) : T end;;
   module type T0 = sig type t end;;
   module type S1 = S with module type T = T0;;
   module type S2 = S with module type T := T0;;
   module type S3 = S with module type T := sig type t = int end;;
   module H = struct
   include (Hashtbl : module type of Hashtbl with
   type statistics := Hashtbl.statistics
   and module type S := Hashtbl.S
   and module Make := Hashtbl.Make
   and module MakeSeeded := Hashtbl.MakeSeeded
   and module type SeededS := Hashtbl.SeededS
   and module type HashedType := Hashtbl.HashedType
   and module type SeededHashedType := Hashtbl.SeededHashedType)
   end;;
*)

(* A subtle problem appearing with -principal *)
type -'a t

class type c = object
  method m : [ `A ] t
end

module M : sig
  val v : (#c as 'a) -> 'a
end = struct
  let v x =
    ignore (x :> c);
    x
  ;;
end

(* PR#4838 *)

let id =
  let module M = struct end in
  fun x -> x
;;

(* PR#4511 *)

let ko =
  let module M = struct end in
  fun _ -> ()
;;

(* PR#5993 *)

module M : sig
  type -'a t = private int
end = struct
  type +'a t = private int
end

(* PR#6005 *)

module type A = sig
  type t = X of int
end

type u = X of bool

module type B = A with type t = u

(* fail *)

(* PR#5815 *)
(* ---> duplicated exception name is now an error *)

module type S = sig
  exception Foo of int
  exception Foo of bool
end

(* PR#6410 *)

module F (X : sig end) = struct
  let x = 3
end
;;

F.x

(* fail *)
module C = Char;;

C.chr 66

module C' : module type of Char = C;;

C'.chr 66

module C3 = struct
  include Char
end
;;

C3.chr 66

let f x =
  let module M = struct
    module L = List
  end
  in
  M.L.length x
;;

let g x =
  let module L = List in
  L.length (L.map succ x)
;;

module F (X : sig end) = Char
module C4 = F (struct end);;

C4.chr 66

module G (X : sig end) = struct
  module M = X
end

(* does not alias X *)
module M = G (struct end)

module M' = struct
  module N = struct
    let x = 1
  end

  module N' = N
end
;;

M'.N'.x

module M'' : sig
  module N' : sig
    val x : int
  end
end =
  M'
;;

M''.N'.x

module M2 = struct
  include M'
end

module M3 : sig
  module N' : sig
    val x : int
  end
end = struct
  include M'
end
;;

M3.N'.x

module M3' : sig
  module N' : sig
    val x : int
  end
end =
  M2
;;

M3'.N'.x

module M4 : sig
  module N' : sig
    val x : int
  end
end = struct
  module N = struct
    let x = 1
  end

  module N' = N
end
;;

M4.N'.x

module F (X : sig end) = struct
  module N = struct
    let x = 1
  end

  module N' = N
end

module G : functor (X : sig end) -> sig
  module N' : sig
    val x : int
  end
end =
  F

module M5 = G (struct end);;

M5.N'.x

module M = struct
  module D = struct
    let y = 3
  end

  module N = struct
    let x = 1
  end

  module N' = N
end

module M1 : sig
  module N : sig
    val x : int
  end

  module N' = N
end =
  M
;;

M1.N'.x

module M2 : sig
  module N' : sig
    val x : int
  end
end = (
  M :
  sig
    module N : sig
      val x : int
    end

    module N' = N
  end)
;;

M2.N'.x

open M;;

N'.x

module M = struct
  module C = Char
  module C' = C
end

module M1 : sig
  module C : sig
    val escaped : char -> string
  end

  module C' = C
end =
  M
;;

(* sound, but should probably fail *)
M1.C'.escaped 'A'

module M2 : sig
  module C' : sig
    val chr : int -> char
  end
end = (
  M :
  sig
    module C : sig
      val chr : int -> char
    end

    module C' = C
  end)
;;

M2.C'.chr 66;;
StdLabels.List.map

module Q = Queue

exception QE = Q.Empty;;

try Q.pop (Q.create ()) with
| QE -> "Ok"

module type Complex = module type of Complex with type t = Complex.t

module M : sig
  module C : Complex
end = struct
  module C = Complex
end

module C = Complex;;

C.one.Complex.re

include C

module F (X : sig
    module C = Char
  end) =
struct
  module C = X.C
end

(* Applicative functors *)
module S = String
module StringSet = Set.Make (String)
module SSet = Set.Make (S)

let f (x : StringSet.t) : SSet.t = x

(* Also using include (cf. Leo's mail 2013-11-16) *)
module F (M : sig end) : sig
  type t
end = struct
  type t = int
end

module T = struct
  module M = struct end
  include F (M)
end

include T

let f (x : t) : T.t = x

(* PR#4049 *)
(* This works thanks to abbreviations *)
module A = struct
  module B = struct
    type t

    let compare x y = 0
  end

  module S = Set.Make (B)

  let empty = S.empty
end

module A1 = A;;

A1.empty = A.empty

(* PR#3476 *)
(* Does not work yet *)
module FF (X : sig end) = struct
  type t
end

module M = struct
  module X = struct end
  module Y = FF (X) (* XXX *)

  type t = Y.t
end

module F
    (Y : sig
       type t
     end)
    (M : sig
       type t = Y.t
     end) =
struct end

module G = F (M.Y)

(*module N = G (M);;
  module N = F (M.Y) (M);;*)

(* PR#6307 *)

module A1 = struct end
module A2 = struct end

module L1 = struct
  module X = A1
end

module L2 = struct
  module X = A2
end

module F (L : module type of L1) = struct end
module F1 = F (L1)

(* ok *)
module F2 = F (L2)

(* should succeed too *)

(* Counter example: why we need to be careful with PR#6307 *)
module Int = struct
  type t = int

  let compare = compare
end

module SInt = Set.Make (Int)

type (_, _) eq = Eq : ('a, 'a) eq
type wrap = W of (SInt.t, SInt.t) eq

module M = struct
  module I = Int

  type wrap' = wrap = W of (Set.Make(Int).t, Set.Make(I).t) eq
end

module type S = module type of M

(* keep alias *)

module Int2 = struct
  type t = int

  let compare x y = compare y x
end

module type S' = sig
  module I = Int2
  include S with module I := I
end

(* fail *)

(* (* if the above succeeded, one could break invariants *)
   module rec M2 : S' = M2;; (* should succeed! (but this is bad) *)

   let M2.W eq = W Eq;;

   let s = List.fold_right SInt.add [1;2;3] SInt.empty;;
   module SInt2 = Set.Make(Int2);;
   let conv : type a b. (a,b) eq -> a -> b = fun Eq x -> x;;
   let s' : SInt2.t = conv eq s;;
   SInt2.elements s';;
   SInt2.mem 2 s';; (* invariants are broken *)
*)

(* Check behavior with submodules *)
module M = struct
  module N = struct
    module I = Int
  end

  module P = struct
    module I = N.I
  end

  module Q = struct
    type wrap' = wrap = W of (Set.Make(Int).t, Set.Make(P.I).t) eq
  end
end

module type S = module type of M

module M = struct
  module N = struct
    module I = Int
  end

  module P = struct
    module I = N.I
  end

  module Q = struct
    type wrap' = wrap = W of (Set.Make(Int).t, Set.Make(N.I).t) eq
  end
end

module type S = module type of M

(* PR#6365 *)
module type S = sig
  module M : sig
    type t

    val x : t
  end
end

module H = struct
  type t = A

  let x = A
end

module H' = H

module type S' = S with module M = H'

(* shouldn't introduce an alias *)

(* PR#6376 *)
module type Alias = sig
  module N : sig end
  module M = N
end

module F (X : sig end) = struct
  type t
end

module type A = Alias with module N := F(List)

module rec Bad : A = Bad

(* Shinwell 2014-04-23 *)
module B = struct
  module R = struct
    type t = string
  end

  module O = R
end

module K = struct
  module E = B
  module N = E.O
end

let x : K.N.t = "foo"

(* PR#6465 *)

module M = struct
  type t = A

  module B = struct
    type u = B
  end
end

module P : sig
  type t = M.t = A

  module B = M.B
end =
  M

(* should be ok *)
module P : sig
  type t = M.t = A

  module B = M.B
end = struct
  include M
end

module type S = sig
  module M : sig
    module P : sig end
  end

  module Q = M
end

module type S = sig
  module M : sig
    module N : sig end
    module P : sig end
  end

  module Q : sig
    module N = M.N
    module P = M.P
  end
end

module R = struct
  module M = struct
    module N = struct end
    module P = struct end
  end

  module Q = M
end

module R' : S = R

(* should be ok *)

(* PR#6578 *)

module M = struct
  let f x = x
end

module rec R : sig
  module M : sig
    val f : 'a -> 'a
  end
end = struct
  module M = M
end
;;

R.M.f 3

module rec R : sig
  module M = M
end = struct
  module M = M
end
;;

R.M.f 3

open A

let f = L.map S.capitalize
let () = L.iter print_endline (f [ "jacques"; "garrigue" ])

module C : sig
  module L : module type of List
end = struct
  include A
end

(* The following introduces a (useless) dependency on A:
   module C : sig module L : module type of List end = A
*)

include D'

(*
   let () =
   print_endline (string_of_int D'.M.y)
*)
open A

let f = L.map S.capitalize
let () = L.iter print_endline (f [ "jacques"; "garrigue" ])

module C : sig
  module L : module type of List
end = struct
  include A
end

(* The following introduces a (useless) dependency on A:
   module C : sig module L : module type of List end = A
*)

(* No dependency on D *)
let x = 3

module M = struct
  let y = 5
end

module type S = sig
  type u
  type t
end

module type S' = sig
  type t = int
  type u = bool
end

(* ok to convert between structurally equal signatures, and parameters
   are inferred *)
let f (x : (module S with type t = 'a and type u = 'b)) : (module S') = x
let g x = (x : (module S with type t = 'a and type u = 'b) :> (module S'))

(* with subtyping it is also ok to forget some types *)
module type S2 = sig
  type u
  type t
  type w
end

let g2 x = (x : (module S2 with type t = 'a and type u = 'b) :> (module S'))
let h x = (x : (module S2 with type t = 'a) :> (module S with type t = 'a))
let f2 (x : (module S2 with type t = 'a and type u = 'b)) : (module S') = x

(* fail *)
let k (x : (module S2 with type t = 'a)) : (module S with type t = 'a) = x

(* fail *)

(* but you cannot forget values (no physical coercions) *)
module type S3 = sig
  type u
  type t

  val x : int
end

let g3 x = (x : (module S3 with type t = 'a and type u = 'b) :> (module S'))

(* fail *)
(* Using generative functors *)

(* Without type *)
module type S = sig
  val x : int
end

let v =
  (module struct
    let x = 3
  end : S)
;;

module F () = (val v)

(* ok *)
module G (X : sig end) : S = F ()

(* ok *)
module H (X : sig end) = (val v)

(* ok *)

(* With type *)
module type S = sig
  type t

  val x : t
end

let v =
  (module struct
    type t = int

    let x = 3
  end : S)
;;

module F () = (val v)

(* ok *)
module G (X : sig end) : S = F ()

(* fail *)
module H () = F ()

(* ok *)

(* Alias *)
module U = struct end
module M = F (struct end)

(* ok *)
module M = F (U)

(* fail *)

(* Cannot coerce between applicative and generative *)
module F1 (X : sig end) = struct end
module F2 : functor () -> sig end = F1

(* fail *)
module F3 () = struct end
module F4 : functor (X : sig end) -> sig end = F3

(* fail *)

(* tests for shortened functor notation () *)
module X (X : sig end) (Y : sig end) = functor (Z : sig end) -> struct end
module Y = functor (X : sig end) (Y : sig end) (Z : sig end) -> struct end
module Z = functor (_ : sig end) (_ : sig end) (_ : sig end) -> struct end

module GZ : functor (X : sig end) () (Z : sig end) -> sig end =
  functor (X : sig end) () (Z : sig end) -> struct end

module F (X : sig end) = struct
  type t = int
end

type t = F(Does_not_exist).t

type expr =
  [ `Abs of string * expr
  | `App of expr * expr
  ]

class type exp = object
  method eval : (string, exp) Hashtbl.t -> expr
end

class app e1 e2 : exp =
  object
    val l = e1
    val r = e2

    method eval env =
      match l with
      | `Abs (var, body) ->
        Hashtbl.add env var r;
        body
      | _ -> `App (l, r)
  end

class virtual ['subject, 'event] observer =
  object
    method virtual notify : 'subject -> 'event -> unit
  end

class ['event] subject =
  object (self : 'subject)
    val mutable observers : ('subject, 'event) observer list = []
    method add_observer obs = observers <- obs :: observers
    method notify_observers (e : 'event) = List.iter (fun x -> x#notify self e) observers
  end

type id = int

class entity (id : id) =
  object
    val ent_destroy_subject = new subject
    method destroy_subject : id subject = ent_destroy_subject
    method entity_id = id
  end

class ['entity] entity_container =
  object (self)
    inherit ['entity, id] observer as observer
    method add_entity (e : 'entity) = e#destroy_subject#add_observer self
    method notify _ id = ()
  end

let f (x : entity entity_container) = ()

(*
   class world =
   object
   val entity_container : entity entity_container = new entity_container

   method add_entity (s : entity) =
   entity_container#add_entity (s :> entity)

   end
*)
(* Two v's in the same class *)
class c v =
  object
    initializer print_endline v
    val v = 42
  end
;;

new c "42"

(* Two hidden v's in the same class! *)
class c (v : int) =
  object
    method v0 = v

    inherit
      (fun v ->
         object
           method v : string = v
         end)
        "42"
  end
;;

(new c 42)#v0

class virtual ['a] c =
  object (s : 'a)
    method virtual m : 'b
  end

let o =
  object (s : 'a)
    inherit ['a] c
    method m = 42
  end
;;

module M : sig
  class x : int -> object
      method m : int
    end
end = struct
  class x _ =
    object
      method m = 42
    end
end

module M : sig
  class c : 'a -> object
      val x : 'b
    end
end = struct
  class c x =
    object
      val x = x
    end
end

class c (x : int) =
  object
    inherit M.c x
    method x : bool = x
  end

let r = (new c 2)#x

(* test.ml *)
class alfa =
  object (_ : 'self)
    method x : 'a. ('a, out_channel, unit) format -> 'a = Printf.printf
  end

class bravo a =
  object
    val y = (a :> alfa)
    initializer y#x "bravo initialized"
  end

class charlie a =
  object
    inherit bravo a
    initializer y#x "charlie initialized"
  end

(* The module begins *)
exception Out_of_range

class type ['a] cursor = object
  method get : 'a
  method incr : unit -> unit
  method is_last : bool
end

class type ['a] storage = object ('self)
  method first : 'a cursor
  method len : int
  method nth : int -> 'a cursor
  method copy : 'self
  method sub : int -> int -> 'self
  method concat : 'a storage -> 'self
  method fold : 'b. ('a -> int -> 'b -> 'b) -> 'b -> 'b
  method iter : ('a -> unit) -> unit
end

class virtual ['a, 'cursor] storage_base =
  object (self : 'self)
    constraint 'cursor = 'a #cursor
    method virtual first : 'cursor
    method virtual len : int
    method virtual copy : 'self
    method virtual sub : int -> int -> 'self
    method virtual concat : 'a storage -> 'self

    method fold : 'b. ('a -> int -> 'b -> 'b) -> 'b -> 'b =
      fun f a0 ->
      let cur = self#first in
      let rec loop count a =
        if count >= self#len
        then a
        else (
          let a' = f cur#get count a in
          cur#incr ();
          loop (count + 1) a')
      in
      loop 0 a0

    method iter proc =
      let p = self#first in
      for i = 0 to self#len - 2 do
        proc p#get;
        p#incr ()
      done;
      if self#len > 0 then proc p#get else ()
  end

class type ['a] obj_input_channel = object
  method get : unit -> 'a
  method close : unit -> unit
end

class type ['a] obj_output_channel = object
  method put : 'a -> unit
  method flush : unit -> unit
  method close : unit -> unit
end

module UChar = struct
  type t = int

  let highest_bit = 1 lsl 30
  let lower_bits = highest_bit - 1

  let char_of c =
    try Char.chr c with
    | Invalid_argument _ -> raise Out_of_range
  ;;

  let of_char = Char.code
  let code c = if c lsr 30 = 0 then c else raise Out_of_range
  let chr n = if n >= 0 && n lsr 31 = 0 then n else raise Out_of_range
  let uint_code c = c
  let chr_of_uint n = n
end

type uchar = UChar.t

let int_of_uchar u = UChar.uint_code u
let uchar_of_int n = UChar.chr_of_uint n

class type ucursor = [uchar] cursor
class type ustorage = [uchar] storage

class virtual ['ucursor] ustorage_base = [uchar, 'ucursor] storage_base

module UText = struct
  (* the internal representation is UCS4 with big endian*)
  (* The most significant digit appears first. *)
  let get_buf s i =
    let n = Char.code s.[i] in
    let n = (n lsl 8) lor Char.code s.[i + 1] in
    let n = (n lsl 8) lor Char.code s.[i + 2] in
    let n = (n lsl 8) lor Char.code s.[i + 3] in
    UChar.chr_of_uint n
  ;;

  let set_buf s i u =
    let n = UChar.uint_code u in
    s.[i] <- Char.chr (n lsr 24);
    s.[i + 1] <- Char.chr ((n lsr 16) lor 0xff);
    s.[i + 2] <- Char.chr ((n lsr 8) lor 0xff);
    s.[i + 3] <- Char.chr (n lor 0xff)
  ;;

  let init_buf buf pos init =
    if init#len = 0
    then ()
    else (
      let cur = init#first in
      for i = 0 to init#len - 2 do
        set_buf buf (pos + (i lsl 2)) cur#get;
        cur#incr ()
      done;
      set_buf buf (pos + ((init#len - 1) lsl 2)) cur#get)
  ;;

  let make_buf init =
    let s = String.create (init#len lsl 2) in
    init_buf s 0 init;
    s
  ;;

  class text_raw buf =
    object (self : 'self)
      inherit [cursor] ustorage_base
      val contents = buf
      method first = new cursor (self :> text_raw) 0
      method len = String.length contents / 4
      method get i = get_buf contents (4 * i)
      method nth i = new cursor (self :> text_raw) i
      method copy = {<contents = String.copy contents>}
      method sub pos len = {<contents = String.sub contents (pos * 4) (len * 4)>}

      method concat (text : ustorage) =
        let buf = String.create (String.length contents + (4 * text#len)) in
        String.blit contents 0 buf 0 (String.length contents);
        init_buf buf (String.length contents) text;
        {<contents = buf>}
    end

  and cursor text i =
    object
      val contents = text
      val mutable pos = i
      method get = contents#get pos
      method incr () = pos <- pos + 1
      method is_last = pos + 1 >= contents#len
    end

  class string_raw buf =
    object
      inherit text_raw buf
      method set i u = set_buf contents (4 * i) u
    end

  class text init = text_raw (make_buf init)
  class string init = string_raw (make_buf init)

  let of_string s =
    let buf = String.make (4 * String.length s) '\000' in
    for i = 0 to String.length s - 1 do
      buf.[4 * i] <- s.[i]
    done;
    new text_raw buf
  ;;

  let make len u =
    let s = String.create (4 * len) in
    for i = 0 to len - 1 do
      set_buf s (4 * i) u
    done;
    new string_raw s
  ;;

  let create len = make len (UChar.chr 0)
  let copy s = s#copy
  let sub s start len = s#sub start len

  let fill s start len u =
    for i = start to start + len - 1 do
      s#set i u
    done
  ;;

  let blit src srcoff dst dstoff len =
    for i = 0 to len - 1 do
      let u = src#get (srcoff + i) in
      dst#set (dstoff + i) u
    done
  ;;

  let concat s1 s2 = s1#concat (s2 (* : #ustorage *) :> uchar storage)
  let iter proc s = s#iter proc
end

class type foo_t = object
  method foo : string
end

type 'a name =
  | Foo : foo_t name
  | Int : int name

class foo =
  object (self)
    method foo = "foo"

    method cast =
      function
      | Foo -> (self :> < foo : string >)
  end

class foo : foo_t =
  object (self)
    method foo = "foo"

    method cast : type a. a name -> a =
      function
      | Foo -> (self :> foo_t)
      | _ -> raise Exit
  end

class type c = object end

module type S = sig
  class c : c
end

class virtual name = object end

and func (args_ty, ret_ty) =
  object (self)
    inherit name
    val mutable memo_args = None

    method arguments =
      match memo_args with
      | Some xs -> xs
      | None ->
        let args = List.map (fun ty -> new argument (self, ty)) args_ty in
        memo_args <- Some args;
        args
  end

and argument (func, ty) =
  object
    inherit name
  end

let f (x : #M.foo) = 0

class type ['e] t = object ('s)
  method update : 'e -> 's
end

module type S = sig
  class base : 'e -> ['e] t
end

type 'par t = 'par

module M : sig
  val x : < m : 'a. 'a >
end = struct
  let x : < m : 'a. 'a t > = Obj.magic ()
end

let ident v = v

class alias =
  object
    method alias : 'a. 'a t -> 'a = ident
  end

module Classdef = struct
  class virtual ['a, 'b, 'c] cl0 =
    object
      constraint 'c = < m : 'a -> 'b -> int ; .. >
    end

  class virtual ['a, 'b] cl1 =
    object
      method virtual raise_trouble : int -> 'a
      method virtual m : 'a -> 'b -> int
    end

  class virtual ['a, 'b] cl2 =
    object
      method virtual as_cl0 : ('a, 'b, ('a, 'b) cl1) cl0
    end
end

type refer1 = < poly : 'a 'b 'c. (('b, 'c) #Classdef.cl2 as 'a) >
type refer2 = < poly : 'a 'b 'c. (('b, 'c) #Classdef.cl2 as 'a) >

(* Actually this should succeed ... *)
let f (x : refer1) : refer2 = x

module Classdef = struct
  class virtual ['a, 'b, 'c] cl0 =
    object
      constraint 'c = < m : 'a -> 'b -> int ; .. >
    end

  class virtual ['a, 'b] cl1 =
    object
      method virtual raise_trouble : int -> 'a
      method virtual m : 'a -> 'b -> int
    end

  class virtual ['a, 'b] cl2 =
    object
      method virtual as_cl0 : ('a, 'b, ('a, 'b) cl1) cl0
    end
end

module M : sig
  type refer = { poly : 'a 'b 'c. (('b, 'c) #Classdef.cl2 as 'a) }
end = struct
  type refer = { poly : 'a 'b 'c. (('b, 'c) #Classdef.cl2 as 'a) }
end
(*
   ocamlc -c pr3918a.mli pr3918b.mli
   rm -f pr3918a.cmi
   ocamlc -c pr3918c.ml
*)

open Pr3918b

let f x = (x : 'a vlist :> 'b vlist)
let f (x : 'a vlist) : 'b vlist = x

module type Poly = sig
  type 'a t = 'a constraint 'a = [> ]
end

module Combine (A : Poly) (B : Poly) = struct
  type ('a, 'b) t = 'a A.t constraint 'a = 'b B.t
end

module C =
  Combine
    (struct
      type 'a t = 'a constraint 'a = [> ]
    end)
    (struct
      type 'a t = 'a constraint 'a = [> ]
    end)

module type Priv = sig
  type t = private int
end

module Make (Unit : sig end) : Priv = struct
  type t = int
end

module A = Make (struct end)

module type Priv' = sig
  type t = private [> `A ]
end

module Make' (Unit : sig end) : Priv' = struct
  type t = [ `A ]
end

module A' = Make' (struct end)
(* PR5057 *)

module TT = struct
  module IntSet = Set.Make (struct
      type t = int

      let compare = compare
    end)
end

let () =
  let f flag =
    let module T = TT in
    let _ =
      match flag with
      | `A -> 0
      | `B r -> r
    in
    let _ =
      match flag with
      | `A -> T.IntSet.mem
      | `B r -> r
    in
    ()
  in
  f `A
;;

(* This one should fail *)

let f flag =
  let module T =
    Set.Make (struct
      type t = int

      let compare = compare
    end)
  in
  let _ =
    match flag with
    | `A -> 0
    | `B r -> r
  in
  let _ =
    match flag with
    | `A -> T.mem
    | `B r -> r
  in
  ()
;;

module type S = sig
  type +'a t

  val foo : [ `A ] t -> unit
  val bar : [< `A | `B ] t -> unit
end

module Make (T : S) = struct
  let f x =
    T.foo x;
    T.bar x;
    (x :> [ `A | `C ] T.t)
  ;;
end

type 'a termpc =
  [ `And of 'a * 'a
  | `Or of 'a * 'a
  | `Not of 'a
  | `Atom of string
  ]

type 'a termk =
  [ `Dia of 'a
  | `Box of 'a
  | 'a termpc
  ]

module type T = sig
  type term

  val map : (term -> term) -> term -> term
  val nnf : term -> term
  val nnf_not : term -> term
end

module Fpc (X : T with type term = private [> 'a termpc ] as 'a) = struct
  type term = X.term termpc

  let nnf = function
    | `Not (`Atom _) as x -> x
    | `Not x -> X.nnf_not x
    | x -> X.map X.nnf x
  ;;

  let map f : term -> X.term = function
    | `Not x -> `Not (f x)
    | `And (x, y) -> `And (f x, f y)
    | `Or (x, y) -> `Or (f x, f y)
    | `Atom _ as x -> x
  ;;

  let nnf_not : term -> _ = function
    | `Not x -> X.nnf x
    | `And (x, y) -> `Or (X.nnf_not x, X.nnf_not y)
    | `Or (x, y) -> `And (X.nnf_not x, X.nnf_not y)
    | `Atom _ as x -> `Not x
  ;;
end

module Fk (X : T with type term = private [> 'a termk ] as 'a) = struct
  type term = X.term termk

  module Pc = Fpc (X)

  let map f : term -> _ = function
    | `Dia x -> `Dia (f x)
    | `Box x -> `Box (f x)
    | #termpc as x -> Pc.map f x
  ;;

  let nnf = Pc.nnf

  let nnf_not : term -> _ = function
    | `Dia x -> `Box (X.nnf_not x)
    | `Box x -> `Dia (X.nnf_not x)
    | #termpc as x -> Pc.nnf_not x
  ;;
end

type untyped
type -'a typed = private untyped

type -'typing wrapped = private sexp
and +'a t = 'a typed wrapped
and sexp = private untyped wrapped

class type ['a] s3 = object
  val underlying : 'a t
end

class ['a] s3object r : ['a] s3 =
  object
    val underlying = r
  end

module M (T : sig
    type t
  end) =
struct
  type t = private { t : T.t }
end

module P = struct
  module T = struct
    type t
  end

  module R = M (T)
end

module Foobar : sig
  type t = private int
end = struct
  type t = int
end

module F0 : sig
  type t = private int
end =
  Foobar

let f (x : F0.t) : Foobar.t = x

(* fails *)

module F = Foobar

let f (x : F.t) : Foobar.t = x

module M = struct
  type t = < m : int >
end

module M1 : sig
  type t = private < m : int ; .. >
end =
  M

module M2 : sig
  type t = private < m : int ; .. >
end =
  M1
;;

fun (x : M1.t) : M2.t -> x

(* fails *)

module M3 : sig
  type t = private M1.t
end =
  M1
;;

fun x -> (x : M3.t :> M1.t);;
fun x -> (x : M3.t :> M.t)

module M4 : sig
  type t = private M3.t
end =
  M2

(* fails *)
module M4 : sig
  type t = private M3.t
end =
  M

(* fails *)
module M4 : sig
  type t = private M3.t
end =
  M1

(* might be ok *)
module M5 : sig
  type t = private M1.t
end =
  M3

module M6 : sig
  type t = private < n : int ; .. >
end =
  M1

(* fails *)

module Bar : sig
  type t = private Foobar.t

  val f : int -> t
end = struct
  type t = int

  let f (x : int) : t = x
end

(* must fail *)

module M : sig
  type t = private T of int

  val mk : int -> t
end = struct
  type t = T of int

  let mk x = T x
end

module M1 : sig
  type t = M.t

  val mk : int -> t
end = struct
  type t = M.t

  let mk = M.mk
end

module M2 : sig
  type t = M.t

  val mk : int -> t
end = struct
  include M
end

module M3 : sig
  type t = M.t

  val mk : int -> t
end =
  M

module M4 : sig
  type t = M.t = T of int

  val mk : int -> t
end =
  M

(* Error: The variant or record definition does not match that of type M.t *)

module M5 : sig
  type t = M.t = private T of int

  val mk : int -> t
end =
  M

module M6 : sig
  type t = private T of int

  val mk : int -> t
end =
  M

module M' : sig
  type t_priv = private T of int
  type t = t_priv

  val mk : int -> t
end = struct
  type t_priv = T of int
  type t = t_priv

  let mk x = T x
end

module M3' : sig
  type t = M'.t

  val mk : int -> t
end =
  M'

module M : sig
  type 'a t = private T of 'a
end = struct
  type 'a t = T of 'a
end

module M1 : sig
  type 'a t = 'a M.t = private T of 'a
end = struct
  type 'a t = 'a M.t = private T of 'a
end

(* PR#6090 *)
module Test = struct
  type t = private A
end

module Test2 : module type of Test with type t = Test.t = Test

let f (x : Test.t) : Test2.t = x
let f Test2.A = ()
let a = Test2.A

(* fail *)
(* The following should fail from a semantical point of view,
   but allow it for backward compatibility *)
module Test2 : module type of Test with type t = private Test.t = Test

(* PR#6331 *)
type t = private < x : int ; .. > as 'a
type t = private (< x : int ; .. > as 'a) as 'a
type t = private < x : int > as 'a
type t = private (< x : int > as 'a) as 'b
type 'a t = private < x : int ; .. > as 'a
type 'a t = private 'a constraint 'a = < x : int ; .. >

(* Bad (t = t) *)
module rec A : sig
  type t = A.t
end = struct
  type t = A.t
end

(* Bad (t = t) *)
module rec A : sig
  type t = B.t
end = struct
  type t = B.t
end

and B : sig
  type t = A.t
end = struct
  type t = A.t
end

(* OK (t = int) *)
module rec A : sig
  type t = B.t
end = struct
  type t = B.t
end

and B : sig
  type t = int
end = struct
  type t = int
end

(* Bad (t = int * t) *)
module rec A : sig
  type t = int * A.t
end = struct
  type t = int * A.t
end

(* Bad (t = t -> int) *)
module rec A : sig
  type t = B.t -> int
end = struct
  type t = B.t -> int
end

and B : sig
  type t = A.t
end = struct
  type t = A.t
end

(* OK (t = <m:t>) *)
module rec A : sig
  type t = < m : B.t >
end = struct
  type t = < m : B.t >
end

and B : sig
  type t = A.t
end = struct
  type t = A.t
end

(* Bad (not regular) *)
module rec A : sig
  type 'a t = < m : 'a list A.t >
end = struct
  type 'a t = < m : 'a list A.t >
end

(* Bad (not regular) *)
module rec A : sig
  type 'a t = < m : 'a list B.t ; n : 'a array B.t >
end = struct
  type 'a t = < m : 'a list B.t ; n : 'a array B.t >
end

and B : sig
  type 'a t = 'a A.t
end = struct
  type 'a t = 'a A.t
end

(* Bad (not regular) *)
module rec A : sig
  type 'a t = 'a B.t
end = struct
  type 'a t = 'a B.t
end

and B : sig
  type 'a t = < m : 'a list A.t ; n : 'a array A.t >
end = struct
  type 'a t = < m : 'a list A.t ; n : 'a array A.t >
end

(* OK *)
module rec A : sig
  type 'a t = 'a array B.t * 'a list B.t
end = struct
  type 'a t = 'a array B.t * 'a list B.t
end

and B : sig
  type 'a t = < m : 'a B.t >
end = struct
  type 'a t = < m : 'a B.t >
end

(* Bad (not regular) *)
module rec A : sig
  type 'a t = 'a list B.t
end = struct
  type 'a t = 'a list B.t
end

and B : sig
  type 'a t = < m : 'a array B.t >
end = struct
  type 'a t = < m : 'a array B.t >
end

(* Bad (not regular) *)
module rec M : sig
  class ['a] c : 'a -> object
      method map : ('a -> 'b) -> 'b M.c
    end
end = struct
  class ['a] c (x : 'a) =
    object
      method map : 'b. ('a -> 'b) -> 'b M.c = fun f -> new M.c (f x)
    end
end

(* OK *)
class type ['node] extension = object
  method node : 'node
end

and ['ext] node = object
  constraint 'ext = ('ext node #extension[@id])
end

class x =
  object
    method node : x node = assert false
  end

type t = x node

(* Bad - PR 4261 *)

module PR_4261 = struct
  module type S = sig
    type t
  end

  module type T = sig
    module D : S

    type t = D.t
  end

  module rec U : (T with module D = U') = U
  and U' : (S with type t = U'.t) = U
end

(* Bad - PR 4512 *)
module type S' = sig
  type t = int
end

module rec M : (S' with type t = M.t) = struct
  type t = M.t
end

(* PR#4450 *)

module PR_4450_1 = struct
  module type MyT = sig
    type 'a t = Succ of 'a t
  end

  module MyMap (X : MyT) = X
  module rec MyList : MyT = MyMap (MyList)
end

module PR_4450_2 = struct
  module type MyT = sig
    type 'a wrap = My of 'a t
    and 'a t = private < map : 'b. ('a -> 'b) -> 'b wrap ; .. >

    val create : 'a list -> 'a t
  end

  module MyMap (X : MyT) = struct
    include X

    class ['a] c l =
      object (self)
        method map : 'b. ('a -> 'b) -> 'b wrap = fun f -> My (create (List.map f l))
      end
  end

  module rec MyList : sig
    type 'a wrap = My of 'a t
    and 'a t = < map : 'b. ('a -> 'b) -> 'b wrap >

    val create : 'a list -> 'a t
  end = struct
    include MyMap (MyList)

    let create l = new c l
  end
end

(* A synthetic example of bootstrapped data structure
   (suggested by J-C Filliatre) *)

module type ORD = sig
  type t

  val compare : t -> t -> int
end

module type SET = sig
  type elt
  type t

  val iter : (elt -> unit) -> t -> unit
end

type 'a tree =
  | E
  | N of 'a tree * 'a * 'a tree

module Bootstrap2
    (MakeDiet : functor (X : ORD) -> SET with type t = X.t tree and type elt = X.t) :
  SET with type elt = int = struct
  type elt = int

  module rec Elt : sig
    type t =
      | I of int * int
      | D of int * Diet.t * int

    val compare : t -> t -> int
    val iter : (int -> unit) -> t -> unit
  end = struct
    type t =
      | I of int * int
      | D of int * Diet.t * int

    let compare x1 x2 = 0

    let rec iter f = function
      | I (l, r) ->
        for i = l to r do
          f i
        done
      | D (_, d, _) -> Diet.iter (iter f) d
    ;;
  end

  and Diet : (SET with type t = Elt.t tree and type elt = Elt.t) = MakeDiet (Elt)

  type t = Diet.t

  let iter f = Diet.iter (Elt.iter f)
end
(* PR 4470: simplified from OMake's sources *)

module rec DirElt : sig
  type t =
    | DirRoot
    | DirSub of DirHash.t
end = struct
  type t =
    | DirRoot
    | DirSub of DirHash.t
end

and DirCompare : sig
  type t = DirElt.t
end = struct
  type t = DirElt.t
end

and DirHash : sig
  type t = DirElt.t list
end = struct
  type t = DirCompare.t list
end
(* PR 4758, PR 4266 *)

module PR_4758 = struct
  module type S = sig end

  module type Mod = sig
    module Other : S
  end

  module rec A : S = struct end

  and C : sig
    include Mod with module Other = A
  end = struct
    module Other = A
  end

  module C' = C (* check that we can take an alias *)

  module F (X : sig end) = struct
    type t
  end

  let f (x : F(C).t) : F(C').t = x
end

(* PR 4557 *)
module PR_4557 = struct
  module F (X : Set.OrderedType) = struct
    module rec Mod : sig
      module XSet : sig
        type elt = X.t
        type t = Set.Make(X).t
      end

      module XMap : sig
        type key = X.t
        type 'a t = 'a Map.Make(X).t
      end

      type elt = X.t
      type t = XSet.t XMap.t

      val compare : t -> t -> int
    end = struct
      module XSet = Set.Make (X)
      module XMap = Map.Make (X)

      type elt = X.t
      type t = XSet.t XMap.t

      let compare x y = 0
    end

    and ModSet : (Set.S with type elt = Mod.t) = Set.Make (Mod)
  end
end

module F (X : Set.OrderedType) = struct
  module rec Mod : sig
    module XSet : sig
      type elt = X.t
      type t = Set.Make(X).t
    end

    module XMap : sig
      type key = X.t
      type 'a t = 'a Map.Make(X).t
    end

    type elt = X.t
    type t = XSet.t XMap.t

    val compare : t -> t -> int
  end = struct
    module XSet = Set.Make (X)
    module XMap = Map.Make (X)

    type elt = X.t
    type t = XSet.t XMap.t

    let compare x y = 0
  end

  and ModSet : (Set.S with type elt = Mod.t) = Set.Make (Mod)
end
(* Tests for recursive modules *)

let test number result expected =
  if result = expected
  then Printf.printf "Test %d passed.\n" number
  else Printf.printf "Test %d FAILED.\n" number;
  flush stdout
;;

(* Tree of sets *)

module rec A : sig
  type t =
    | Leaf of int
    | Node of ASet.t

  val compare : t -> t -> int
end = struct
  type t =
    | Leaf of int
    | Node of ASet.t

  let compare x y =
    match x, y with
    | Leaf i, Leaf j -> Pervasives.compare i j
    | Leaf i, Node t -> -1
    | Node s, Leaf j -> 1
    | Node s, Node t -> ASet.compare s t
  ;;
end

and ASet : (Set.S with type elt = A.t) = Set.Make (A)

let _ =
  let x = A.Node (ASet.add (A.Leaf 3) (ASet.singleton (A.Leaf 2))) in
  let y = A.Node (ASet.add (A.Leaf 1) (ASet.singleton x)) in
  test 10 (A.compare x x) 0;
  test 11 (A.compare x (A.Leaf 3)) 1;
  test 12 (A.compare (A.Leaf 0) x) (-1);
  test 13 (A.compare y y) 0;
  test 14 (A.compare x y) 1
;;

(* Simple value recursion *)

module rec Fib : sig
  val f : int -> int
end = struct
  let f x = if x < 2 then 1 else Fib.f (x - 1) + Fib.f (x - 2)
end

let _ = test 20 (Fib.f 10) 89

(* Update function by infix *)

module rec Fib2 : sig
  val f : int -> int
end = struct
  let rec g x = Fib2.f (x - 1) + Fib2.f (x - 2)
  and f x = if x < 2 then 1 else g x
end

let _ = test 21 (Fib2.f 10) 89

(* Early application *)

let _ =
  let res =
    try
      let module A = struct
        module rec Bad : sig
          val f : int -> int
        end = struct
          let f =
            let y = Bad.f 5 in
            fun x -> x + y
          ;;
        end
      end
      in
      false
    with
    | Undefined_recursive_module _ -> true
  in
  test 30 res true
;;

(* Early strict evaluation *)

(*
   module rec Cyclic
   : sig val x : int end
   = struct let x = Cyclic.x + 1 end
   ;;
*)

(* Reordering of evaluation based on dependencies *)

module rec After : sig
  val x : int
end = struct
  let x = Before.x + 1
end

and Before : sig
  val x : int
end = struct
  let x = 3
end

let _ = test 40 After.x 4

(* Type identity between A.t and t within A's definition *)

module rec Strengthen : sig
  type t

  val f : t -> t
end = struct
  type t =
    | A
    | B

  let _ = (A : Strengthen.t)
  let f x = if true then A else Strengthen.f B
end

module rec Strengthen2 : sig
  type t

  val f : t -> t

  module M : sig
    type u
  end

  module R : sig
    type v
  end
end = struct
  type t =
    | A
    | B

  let _ = (A : Strengthen2.t)
  let f x = if true then A else Strengthen2.f B

  module M = struct
    type u = C

    let _ = (C : Strengthen2.M.u)
  end

  module rec R : sig
    type v = Strengthen2.R.v
  end = struct
    type v = D

    let _ = (D : R.v)
    let _ = (D : Strengthen2.R.v)
  end
end

(* Polymorphic recursion *)

module rec PolyRec : sig
  type 'a t =
    | Leaf of 'a
    | Node of 'a list t * 'a list t

  val depth : 'a t -> int
end = struct
  type 'a t =
    | Leaf of 'a
    | Node of 'a list t * 'a list t

  let x = (PolyRec.Leaf 1 : int t)

  let depth = function
    | Leaf x -> 0
    | Node (l, r) -> 1 + max (PolyRec.depth l) (PolyRec.depth r)
  ;;
end

(* Wrong LHS signatures (PR#4336) *)

(*
   module type ASig = sig type a val a:a val print:a -> unit end
   module type BSig = sig type b val b:b val print:b -> unit end

   module A = struct type a = int let a = 0 let print = print_int end
   module B = struct type b = float let b = 0.0 let print = print_float end

   module MakeA (Empty:sig end) : ASig = A
   module MakeB (Empty:sig end) : BSig = B

   module
   rec NewA : ASig = MakeA (struct end)
   and NewB : BSig with type b = NewA.a = MakeB (struct end);;
*)

(* Expressions and bindings *)

module StringSet = Set.Make (String)

module rec Expr : sig
  type t =
    | Var of string
    | Const of int
    | Add of t * t
    | Binding of Binding.t * t

  val make_let : string -> t -> t -> t
  val fv : t -> StringSet.t
  val simpl : t -> t
end = struct
  type t =
    | Var of string
    | Const of int
    | Add of t * t
    | Binding of Binding.t * t

  let make_let id e1 e2 = Binding ([ id, e1 ], e2)

  let rec fv = function
    | Var s -> StringSet.singleton s
    | Const n -> StringSet.empty
    | Add (t1, t2) -> StringSet.union (fv t1) (fv t2)
    | Binding (b, t) ->
      StringSet.union (Binding.fv b) (StringSet.diff (fv t) (Binding.bv b))
  ;;

  let rec simpl = function
    | Var s -> Var s
    | Const n -> Const n
    | Add (Const i, Const j) -> Const (i + j)
    | Add (Const 0, t) -> simpl t
    | Add (t, Const 0) -> simpl t
    | Add (t1, t2) -> Add (simpl t1, simpl t2)
    | Binding (b, t) -> Binding (Binding.simpl b, simpl t)
  ;;
end

and Binding : sig
  type t = (string * Expr.t) list

  val fv : t -> StringSet.t
  val bv : t -> StringSet.t
  val simpl : t -> t
end = struct
  type t = (string * Expr.t) list

  let fv b =
    List.fold_left (fun v (id, e) -> StringSet.union v (Expr.fv e)) StringSet.empty b
  ;;

  let bv b = List.fold_left (fun v (id, e) -> StringSet.add id v) StringSet.empty b
  let simpl b = List.map (fun (id, e) -> id, Expr.simpl e) b
end

let _ =
  let e = Expr.make_let "x" (Expr.Add (Expr.Var "y", Expr.Const 0)) (Expr.Var "x") in
  let e' = Expr.make_let "x" (Expr.Var "y") (Expr.Var "x") in
  test 50 (StringSet.elements (Expr.fv e)) [ "y" ];
  test 51 (Expr.simpl e) e'
;;

(* Okasaki's bootstrapping *)

module type ORDERED = sig
  type t

  val eq : t -> t -> bool
  val lt : t -> t -> bool
  val leq : t -> t -> bool
end

module type HEAP = sig
  module Elem : ORDERED

  type heap

  val empty : heap
  val isEmpty : heap -> bool
  val insert : Elem.t -> heap -> heap
  val merge : heap -> heap -> heap
  val findMin : heap -> Elem.t
  val deleteMin : heap -> heap
end

module Bootstrap
    (MakeH : functor (Element : ORDERED) -> HEAP with module Elem = Element)
    (Element : ORDERED) : HEAP with module Elem = Element = struct
  module Elem = Element

  module rec BE : sig
    type t =
      | E
      | H of Elem.t * PrimH.heap

    val eq : t -> t -> bool
    val lt : t -> t -> bool
    val leq : t -> t -> bool
  end = struct
    type t =
      | E
      | H of Elem.t * PrimH.heap

    let leq t1 t2 =
      match t1, t2 with
      | H (x, _), H (y, _) -> Elem.leq x y
      | H _, E -> false
      | E, H _ -> true
      | E, E -> true
    ;;

    let eq t1 t2 =
      match t1, t2 with
      | H (x, _), H (y, _) -> Elem.eq x y
      | H _, E -> false
      | E, H _ -> false
      | E, E -> true
    ;;

    let lt t1 t2 =
      match t1, t2 with
      | H (x, _), H (y, _) -> Elem.lt x y
      | H _, E -> false
      | E, H _ -> true
      | E, E -> false
    ;;
  end

  and PrimH : (HEAP with type Elem.t = BE.t) = MakeH (BE)

  type heap = BE.t

  let empty = BE.E

  let isEmpty = function
    | BE.E -> true
    | _ -> false
  ;;

  let rec merge x y =
    match x, y with
    | BE.E, _ -> y
    | _, BE.E -> x
    | (BE.H (e1, p1) as h1), (BE.H (e2, p2) as h2) ->
      if Elem.leq e1 e2
      then BE.H (e1, PrimH.insert h2 p1)
      else BE.H (e2, PrimH.insert h1 p2)
  ;;

  let insert x h = merge (BE.H (x, PrimH.empty)) h

  let findMin = function
    | BE.E -> raise Not_found
    | BE.H (x, _) -> x
  ;;

  let deleteMin = function
    | BE.E -> raise Not_found
    | BE.H (x, p) ->
      if PrimH.isEmpty p
      then BE.E
      else (
        match PrimH.findMin p with
        | BE.H (y, p1) ->
          let p2 = PrimH.deleteMin p in
          BE.H (y, PrimH.merge p1 p2)
        | BE.E -> assert false)
  ;;
end

module LeftistHeap (Element : ORDERED) : HEAP with module Elem = Element = struct
  module Elem = Element

  type heap =
    | E
    | T of int * Elem.t * heap * heap

  let rank = function
    | E -> 0
    | T (r, _, _, _) -> r
  ;;

  let make x a b =
    if rank a >= rank b then T (rank b + 1, x, a, b) else T (rank a + 1, x, b, a)
  ;;

  let empty = E

  let isEmpty = function
    | E -> true
    | _ -> false
  ;;

  let rec merge h1 h2 =
    match h1, h2 with
    | _, E -> h1
    | E, _ -> h2
    | T (_, x1, a1, b1), T (_, x2, a2, b2) ->
      if Elem.leq x1 x2 then make x1 a1 (merge b1 h2) else make x2 a2 (merge h1 b2)
  ;;

  let insert x h = merge (T (1, x, E, E)) h

  let findMin = function
    | E -> raise Not_found
    | T (_, x, _, _) -> x
  ;;

  let deleteMin = function
    | E -> raise Not_found
    | T (_, x, a, b) -> merge a b
  ;;
end

module Ints = struct
  type t = int

  let eq = ( = )
  let lt = ( < )
  let leq = ( <= )
end

module C = Bootstrap (LeftistHeap) (Ints)

let _ =
  let h = List.fold_right C.insert [ 6; 4; 8; 7; 3; 1 ] C.empty in
  test 60 (C.findMin h) 1;
  test 61 (C.findMin (C.deleteMin h)) 3;
  test 62 (C.findMin (C.deleteMin (C.deleteMin h))) 4
;;

(* Classes *)

module rec Class1 : sig
  class c : object
    method m : int -> int
  end
end = struct
  class c =
    object
      method m x = if x <= 0 then x else (new Class2.d)#m x
    end
end

and Class2 : sig
  class d : object
    method m : int -> int
  end
end = struct
  class d =
    object (self)
      inherit Class1.c as super
      method m (x : int) = super#m 0
    end
end

let _ = test 70 ((new Class1.c)#m 7) 0

let _ =
  try
    let module A = struct
      module rec BadClass1 : sig
        class c : object
          method m : int
        end
      end = struct
        class c =
          object
            method m = 123
          end
      end

      and BadClass2 : sig
        val x : int
      end = struct
        let x = (new BadClass1.c)#m
      end
    end
    in
    test 71 true false
  with
  | Undefined_recursive_module _ -> test 71 true true
;;

(* Coercions *)

module rec Coerce1 : sig
  val g : int -> int
  val f : int -> int
end = struct
  module A : sig
    val f : int -> int
  end =
    Coerce1

  let g x = x
  let f x = if x <= 0 then 1 else A.f (x - 1) * x
end

let _ = test 80 (Coerce1.f 10) 3628800

module CoerceF (S : sig end) = struct
  let f1 () = 1
  let f2 () = 2
  let f3 () = 3
  let f4 () = 4
  let f5 () = 5
end

module rec Coerce2 : sig
  val f1 : unit -> int
end =
  CoerceF (Coerce3)

and Coerce3 : sig end = struct end

let _ = test 81 (Coerce2.f1 ()) 1

module Coerce4 (A : sig
    val f : int -> int
  end) =
struct
  let x = 0
  let at a = A.f a
end

module rec Coerce5 : sig
  val blabla : int -> int
  val f : int -> int
end = struct
  let blabla x = 0
  let f x = 5
end

and Coerce6 : sig
  val at : int -> int
end =
  Coerce4 (Coerce5)

let _ = test 82 (Coerce6.at 100) 5

(* Miscellaneous bug reports *)

module rec F : sig
  type t =
    | X of int
    | Y of int

  val f : t -> bool
end = struct
  type t =
    | X of int
    | Y of int

  let f = function
    | X _ -> false
    | _ -> true
  ;;
end

let _ =
  test 100 (F.f (F.X 1)) false;
  test 101 (F.f (F.Y 2)) true
;;

(* PR#4316 *)
module G (S : sig
    val x : int Lazy.t
  end) =
struct
  include S
end

module M1 = struct
  let x = lazy 3
end

let _ = Lazy.force M1.x

module rec M2 : sig
  val x : int Lazy.t
end =
  G (M1)

let _ = test 102 (Lazy.force M2.x) 3
let _ = Gc.full_major () (* will shortcut forwarding in M1.x *)

module rec M3 : sig
  val x : int Lazy.t
end =
  G (M1)

let _ = test 103 (Lazy.force M3.x) 3

(** Pure type-checking tests: see recmod/*.ml  *)
type t =
  | A of
      { x : int
      ; mutable y : int
      }

let f (A r) = r

(* -> escape *)
let f (A r) = r.x

(* ok *)
let f x = A { x; y = x }

(* ok *)
let f (A r) = A { r with y = r.x + 1 }

(* ok *)
let f () = A { a = 1 }

(* customized error message *)
let f () = A { x = 1; y = 3 }

(* ok *)

type _ t =
  | A :
      { x : 'a
      ; y : 'b
      }
      -> 'a t

let f (A { x; y }) = A { x; y = () }

(* ok *)
let f (A ({ x; y } as r)) = A { x = r.x; y = r.y }

(* ok *)

module M = struct
  type 'a t =
    | A of { x : 'a }
    | B : { u : 'b } -> unit t

  exception Foo of { x : int }
end

module N : sig
  type 'b t = 'b M.t =
    | A of { x : 'b }
    | B : { u : 'bla } -> unit t

  exception Foo of { x : int }
end = struct
  type 'b t = 'b M.t =
    | A of { x : 'b }
    | B : { u : 'z } -> unit t

  exception Foo = M.Foo
end

module type S = sig
  exception A of { x : int }
end

module F (X : sig
    val x : (module S)
  end) =
struct
  module A = (val X.x)
end

(* -> this expression creates fresh types (not really!) *)

module type S = sig
  exception A of { x : int }
  exception A of { x : string }
end

module M = struct
  exception A of { x : int }
  exception A of { x : string }
end

module M1 = struct
  exception A of { x : int }
end

module M = struct
  include M1
  include M1
end

module type S1 = sig
  exception A of { x : int }
end

module type S = sig
  include S1
  include S1
end

module M = struct
  exception A = M1.A
end

module X1 = struct
  type t = ..
end

module X2 = struct
  type t = ..
end

module Z = struct
  type X1.t += A of { x : int }
  type X2.t += A of { x : int }
end

(* PR#6716 *)

type _ c = C : [ `A ] c
type t = T : { x : [< `A ] c } -> t

let f (T { x = C }) = ()

module M : sig
  type 'a t

  type u = u t
  and v = v t

  val f : int -> u
  val g : v -> bool
end = struct
  type 'a t = 'a

  type u = int
  and v = bool

  let f x = x
  let g x = x
end

let h (x : int) : bool = M.g (M.f x)

type _ t = C : ((('a -> 'o) -> 'o) -> ('b -> 'o) -> 'o) t

let f : type a o. ((a -> o) -> o) t -> (a -> o) -> o = fun C k -> k (fun x -> x)

module type T = sig
  type 'a t
end

module Fix (T : T) = struct
  type r = 'r T.t as 'r
end

type _ t =
  | X of string
  | Y : bytes t

let y : string t = Y

let f : string A.t -> unit = function
  | A.X s -> print_endline s
;;

let () = f A.y

module rec A : sig
  type t
end = struct
  type t =
    { a : unit
    ; b : unit
    }

  let _ = { a = () }
end

type t =
  [ `A
  | `B
  ]

type 'a u = t

let a : [< int u ] = `A

type 'a s = 'a

let b : [< t s ] = `B

module Core = struct
  module Int = struct
    module T = struct
      type t = int

      let compare = compare
      let ( + ) x y = x + y
    end

    include T
    module Map = Map.Make (T)
  end

  module Std = struct
    module Int = Int
  end
end

open Core.Std

let x = Int.Map.empty
let y = x + x

(* Avoid ambiguity *)

module M = struct
  type t = A
  type u = C
end

module N = struct
  type t = B
end

open M
open N;;

A;;
B;;
C

include M
open M;;

C

module L = struct
  type v = V
end

open L;;

V

module L = struct
  type v = V
end

open L;;

V

type t1 = A

module M1 = struct
  type u = v
  and v = t1
end

module N1 = struct
  type u = v
  and v = M1.v
end

type t1 = B

module N2 = struct
  type u = v
  and v = M1.v
end

(* PR#6566 *)
module type PR6566 = sig
  type t = string
end

module PR6566 = struct
  type t = int
end

module PR6566' : PR6566 = PR6566

module A = struct
  module B = struct
    type t = T
  end
end

module M2 = struct
  type u = A.B.t
  type foo = int
  type v = A.B.t
end

(* Adapted from: An Expressive Language of Signatures
   by Norman Ramsey, Kathleen Fisher and Paul Govereau *)

module type VALUE = sig
  type value (* a Lua value *)
  type state (* the state of a Lua interpreter *)
  type usert (* a user-defined value *)
end

module type CORE0 = sig
  module V : VALUE

  val setglobal : V.state -> string -> V.value -> unit
  (* five more functions common to core and evaluator *)
end

module type CORE = sig
  include CORE0

  val apply : V.value -> V.state -> V.value list -> V.value
  (* apply function f in state s to list of args *)
end

module type AST = sig
  module Value : VALUE

  type chunk
  type program

  val get_value : chunk -> Value.value
end

module type EVALUATOR = sig
  module Value : VALUE
  module Ast : AST with module Value := Value

  type state = Value.state
  type value = Value.value

  exception Error of string

  val compile : Ast.program -> string

  include CORE0 with module V := Value
end

module type PARSER = sig
  type chunk

  val parse : string -> chunk
end

module type INTERP = sig
  include EVALUATOR
  module Parser : PARSER with type chunk = Ast.chunk

  val dostring : state -> string -> value list
  val mk : unit -> state
end

module type USERTYPE = sig
  type t

  val eq : t -> t -> bool
  val to_string : t -> string
end

module type TYPEVIEW = sig
  type combined
  type t

  val map : (combined -> t) * (t -> combined)
end

module type COMBINED_COMMON = sig
  module T : sig
    type t
  end

  module TV1 : TYPEVIEW with type combined := T.t
  module TV2 : TYPEVIEW with type combined := T.t
end

module type COMBINED_TYPE = sig
  module T : USERTYPE
  include COMBINED_COMMON with module T := T
end

module type BARECODE = sig
  type state

  val init : state -> unit
end

module USERCODE (X : TYPEVIEW) = struct
  module type F = functor (C : CORE with type V.usert = X.combined) ->
    BARECODE with type state := C.V.state
end

module Weapon = struct
  type t
end

module type WEAPON_LIB = sig
  type t = Weapon.t

  module T : USERTYPE with type t = t
  module Make : functor (TV : TYPEVIEW with type t = t) -> USERCODE(TV).F
end

module type X = functor (X : CORE) -> BARECODE
module type X = functor (_ : CORE) -> BARECODE

module M = struct
  type t = int * (< m : 'a > as 'a)
end

module type S = sig
  module M : sig
    type t
  end
end
with module M = M

module type Printable = sig
  type t

  val print : Format.formatter -> t -> unit
end

module type Comparable = sig
  type t

  val compare : t -> t -> int
end

module type PrintableComparable = sig
  include Printable
  include Comparable with type t = t
end

(* Fails *)
module type PrintableComparable = sig
  type t

  include Printable with type t := t
  include Comparable with type t := t
end

module type PrintableComparable = sig
  include Printable
  include Comparable with type t := t
end

module type ComparableInt = Comparable with type t := int

module type S = sig
  type t

  val f : t -> t
end

module type S' = S with type t := int

module type S = sig
  type 'a t

  val map : ('a -> 'b) -> 'a t -> 'b t
end

module type S1 = S with type 'a t := 'a list

module type S2 = sig
  type 'a dict = (string * 'a) list

  include S with type 'a t := 'a dict
end

module type S = sig
  module T : sig
    type exp
    type arg
  end

  val f : T.exp -> T.arg
end

module M = struct
  type exp = string
  type arg = int
end

module type S' = S with module T := M

module type S = sig
  type 'a t
end
with type 'a t := unit

(* Fails *)
let property (type t) () =
  let module M = struct
    exception E of t
  end
  in
  ( (fun x -> M.E x)
  , function
    | M.E x -> Some x
    | _ -> None )
;;

let () =
  let int_inj, int_proj = property () in
  let string_inj, string_proj = property () in
  let i = int_inj 3 in
  let s = string_inj "abc" in
  Printf.printf "%B\n%!" (int_proj i = None);
  Printf.printf "%B\n%!" (int_proj s = None);
  Printf.printf "%B\n%!" (string_proj i = None);
  Printf.printf "%B\n%!" (string_proj s = None)
;;

let sort_uniq (type s) cmp l =
  let module S =
    Set.Make (struct
      type t = s

      let compare = cmp
    end)
  in
  S.elements (List.fold_right S.add l S.empty)
;;

let () = print_endline (String.concat "," (sort_uniq compare [ "abc"; "xyz"; "abc" ]))
let f x (type a) (y : a) = x = y

(* Fails *)
class ['a] c =
  object (self)
    method m : 'a -> 'a = fun x -> x
    method n : 'a -> 'a = fun (type g) (x : g) -> self#m x
  end

(* Fails *)

external a : (int[@untagged]) -> unit = "a" "a_nat"
external b : (int32[@unboxed]) -> unit = "b" "b_nat"
external c : (int64[@unboxed]) -> unit = "c" "c_nat"
external d : (nativeint[@unboxed]) -> unit = "d" "d_nat"
external e : (float[@unboxed]) -> unit = "e" "e_nat"

type t = private int

external f : (t[@untagged]) -> unit = "f" "f_nat"

module M : sig
  external a : int -> (int[@untagged]) = "a" "a_nat"
  external b : (int[@untagged]) -> int = "b" "b_nat"
end = struct
  external a : int -> (int[@untagged]) = "a" "a_nat"
  external b : (int[@untagged]) -> int = "b" "b_nat"
end

module Global_attributes = struct
  [@@@ocaml.warning "-3"]

  external a : float -> float = "a" "noalloc" "a_nat" "float"
  external b : float -> float = "b" "noalloc" "b_nat"
  external c : float -> float = "c" "c_nat" "float"
  external d : float -> float = "d" "noalloc"
  external e : float -> float = "e"

  (* Should output a warning: no native implementation provided *)
  external f : (int32[@unboxed]) -> (int32[@unboxed]) = "f" "noalloc"
  external g : int32 -> int32 = "g" "g_nat" [@@unboxed] [@@noalloc]
  external h : (int[@untagged]) -> (int[@untagged]) = "h" "h_nat" "noalloc"
  external i : int -> int = "i" "i_nat" [@@untagged] [@@noalloc]
end

module Old_style_warning = struct
  [@@@ocaml.warning "+3"]

  external a : float -> float = "a" "noalloc" "a_nat" "float"
  external b : float -> float = "b" "noalloc" "b_nat"
  external c : float -> float = "c" "c_nat" "float"
  external d : float -> float = "d" "noalloc"
  external e : float -> float = "c" "float"
end

(* Bad: attributes not reported in the interface *)

module Bad1 : sig
  external f : int -> int = "f" "f_nat"
end = struct
  external f : int -> (int[@untagged]) = "f" "f_nat"
end

module Bad2 : sig
  external f : int -> int = "a" "a_nat"
end = struct
  external f : (int[@untagged]) -> int = "f" "f_nat"
end

module Bad3 : sig
  external f : float -> float = "f" "f_nat"
end = struct
  external f : float -> (float[@unboxed]) = "f" "f_nat"
end

module Bad4 : sig
  external f : float -> float = "a" "a_nat"
end = struct
  external f : (float[@unboxed]) -> float = "f" "f_nat"
end

(* Bad: attributes in the interface but not in the implementation *)

module Bad5 : sig
  external f : int -> (int[@untagged]) = "f" "f_nat"
end = struct
  external f : int -> int = "f" "f_nat"
end

module Bad6 : sig
  external f : (int[@untagged]) -> int = "f" "f_nat"
end = struct
  external f : int -> int = "a" "a_nat"
end

module Bad7 : sig
  external f : float -> (float[@unboxed]) = "f" "f_nat"
end = struct
  external f : float -> float = "f" "f_nat"
end

module Bad8 : sig
  external f : (float[@unboxed]) -> float = "f" "f_nat"
end = struct
  external f : float -> float = "a" "a_nat"
end

(* Bad: unboxed or untagged with the wrong type *)

external g : (float[@untagged]) -> float = "g" "g_nat"
external h : (int[@unboxed]) -> float = "h" "h_nat"

(* Bad: unboxing the function type *)
external i : (int -> float[@unboxed]) = "i" "i_nat"

(* Bad: unboxing a "deep" sub-type. *)
external j : int -> (float[@unboxed]) * float = "j" "j_nat"

(* This should be rejected, but it is quite complicated to do
   in the current state of things *)

external k : int -> (float[@unboxd]) = "k" "k_nat"

(* Bad: old style annotations + new style attributes *)

external l : float -> float = "l" "l_nat" "float" [@@unboxed]
external m : (float[@unboxed]) -> float = "m" "m_nat" "float"
external n : float -> float = "n" "noalloc" [@@noalloc]

(* Warnings: unboxed / untagged without any native implementation *)
external o : (float[@unboxed]) -> float = "o"
external p : float -> (float[@unboxed]) = "p"
external q : (int[@untagged]) -> float = "q"
external r : int -> (int[@untagged]) = "r"
external s : int -> int = "s" [@@untagged]
external t : float -> float = "t" [@@unboxed]

let _ = ignore ( + )
let _ = raise Exit 3;;

(* comment 9644 of PR#6000 *)

fun b -> if b then format_of_string "x" else "y";;
fun b -> if b then "x" else format_of_string "y";;
fun b : (_, _, _) format -> if b then "x" else "y"

(* PR#7135 *)

module PR7135 = struct
  module M : sig
    type t = private int
  end = struct
    type t = int
  end

  include M

  let lift2 (f : int -> int -> int) (x : t) (y : t) = f (x :> int) (y :> int)
end

(* exemple of non-ground coercion *)

module Test1 = struct
  type t = private int

  let f x =
    let y = if true then x else (x : t) in
    (y :> int)
  ;;
end

(* Warn about all relevant cases when possible *)
let f = function
  | None, None -> 1
  | Some _, Some _ -> 2
;;

(* Exhaustiveness check is very slow *)
type _ t =
  | A : int t
  | B : bool t
  | C : char t
  | D : float t

type (_, _, _, _) u = U : (int, int, int, int) u

type v =
  | E
  | F
  | G

let f
  : type a b c d e f g.
    a t * b t * c t * d t * e t * f t * g t * v * (a, b, c, d) u * (e, f, g, g) u -> int
  = function
    | A, A, A, A, A, A, A, _, U, U -> 1
    | _, _, _, _, _, _, _, G, _, _ -> 1
;;

(*| _ -> _ *)

(* Unused cases *)
let f (x : int t) =
  match x with
  | A -> 1
  | _ -> 2
;;

(* warn *)
let f (x : unit t option) =
  match x with
  | None -> 1
  | _ -> 2
;;

(* warn? *)
let f (x : unit t option) =
  match x with
  | None -> 1
  | Some _ -> 2
;;

(* warn *)
let f (x : int t option) =
  match x with
  | None -> 1
  | _ -> 2
;;

let f (x : int t option) =
  match x with
  | None -> 1
;;

(* warn *)

(* Example with record, type, single case *)

type 'a box = Box of 'a

type 'a pair =
  { left : 'a
  ; right : 'a
  }

let f : (int t box pair * bool) option -> unit = function
  | None -> ()
;;

let f : (string t box pair * bool) option -> unit = function
  | None -> ()
;;

(* Examples from ML2015 paper *)

type _ t =
  | Int : int t
  | Bool : bool t

let f : type a. a t -> a = function
  | Int -> 1
  | Bool -> true
;;

let g : int t -> int = function
  | Int -> 1
;;

let h : type a. a t -> a t -> bool =
  fun x y ->
  match x, y with
  | Int, Int -> true
  | Bool, Bool -> true
;;

type (_, _) cmp =
  | Eq : ('a, 'a) cmp
  | Any : ('a, 'b) cmp

module A : sig
  type a
  type b

  val eq : (a, b) cmp
end = struct
  type a
  type b = a

  let eq = Eq
end

let f : (A.a, A.b) cmp -> unit = function
  | Any -> ()
;;

let deep : char t option -> char = function
  | None -> 'c'
;;

type zero = Zero
type _ succ = Succ

type (_, _, _) plus =
  | Plus0 : (zero, 'a, 'a) plus
  | PlusS : ('a, 'b, 'c) plus -> ('a succ, 'b, 'c succ) plus

let trivial : (zero succ, zero, zero) plus option -> bool = function
  | None -> false
;;

let easy : (zero, zero succ, zero) plus option -> bool = function
  | None -> false
;;

let harder : (zero succ, zero succ, zero succ) plus option -> bool = function
  | None -> false
;;

let harder : (zero succ, zero succ, zero succ) plus option -> bool = function
  | None -> false
  | Some (PlusS _) -> .
;;

let inv_zero : type a b c d. (a, b, c) plus -> (c, d, zero) plus -> bool =
  fun p1 p2 ->
  match p1, p2 with
  | Plus0, Plus0 -> true
;;

(* Empty match *)

type _ t = Int : int t

let f (x : bool t) =
  match x with
  | _ -> .
;;

(* ok *)

(* trefis in PR#6437 *)

let f () =
  match None with
  | _ -> .
;;

(* error *)
let g () =
  match None with
  | _ -> ()
  | exception _ -> .
;;

(* error *)
let h () =
  match None with
  | _ -> .
  | exception _ -> .
;;

(* error *)
let f x =
  match x with
  | _ -> ()
  | None -> .
;;

(* do not warn *)

(* #7059, all clauses guarded *)

let f x y =
  match 1 with
  | 1 when x = y -> 1
;;

open CamlinternalOO

type _ choice =
  | Left : label choice
  | Right : tag choice

let f : label choice -> bool = function
  | Left -> true
;;

(* warn *)
exception A

type a = A;;

A;;
raise A;;
fun (A : a) -> ();;

function
| Not_found -> 1
| A -> 2
| _ -> 3
;;

try raise A with
| A -> 2

module TypEq = struct
  type (_, _) t = Eq : ('a, 'a) t
end

module type T = sig
  type _ is_t = Is : ('a, 'b) TypEq.t -> 'a is_t

  val is_t : unit -> unit is_t option
end

module Make (M : T) = struct
  let _ =
    match M.is_t () with
    | None -> 0
    | Some _ -> 0
  ;;

  let f () =
    match M.is_t () with
    | None -> 0
  ;;
end

module Make2 (M : T) = struct
  type t = T of unit M.is_t

  let g : t -> int = function
    | _ -> .
  ;;
end

type t = A : t

module X1 : sig end = struct
  let _f ~x (* x unused argument *) = function
    | A ->
      let x = () in
      x
  ;;
end

module X2 : sig end = struct
  let x = 42 (* unused value *)

  let _f = function
    | A ->
      let x = () in
      x
  ;;
end

module X3 : sig end = struct
  module O = struct
    let x = 42 (* unused *)
  end

  open O (* unused open *)

  let _f = function
    | A ->
      let x = () in
      x
  ;;
end

(* Use type information *)
module M1 = struct
  type t =
    { x : int
    ; y : int
    }

  type u =
    { x : bool
    ; y : bool
    }
end

module OK = struct
  open M1

  let f1 (r : t) = r.x (* ok *)

  let f2 r =
    ignore (r : t);
    r.x (* non principal *)
  ;;

  let f3 (r : t) =
    match r with
    | { x; y } -> y + y (* ok *)
  ;;
end

module F1 = struct
  open M1

  let f r =
    match r with
    | { x; y } -> y + y
  ;;
end

(* fails *)

module F2 = struct
  open M1

  let f r =
    ignore (r : t);
    match r with
    | { x; y } -> y + y
  ;;
end

(* fails for -principal *)

(* Use type information with modules*)
module M = struct
  type t = { x : int }
  type u = { x : bool }
end

let f (r : M.t) = r.M.x

(* ok *)
let f (r : M.t) = r.x

(* warning *)
let f ({ x } : M.t) = x

(* warning *)

module M = struct
  type t =
    { x : int
    ; y : int
    }
end

module N = struct
  type u =
    { x : bool
    ; y : bool
    }
end

module OK = struct
  open M
  open N

  let f (r : M.t) = r.x
end

module M = struct
  type t = { x : int }

  module N = struct
    type s = t = { x : int }
  end

  type u = { x : bool }
end

module OK = struct
  open M.N

  let f (r : M.t) = r.x
end

(* Use field information *)
module M = struct
  type u =
    { x : bool
    ; y : int
    ; z : char
    }

  type t =
    { x : int
    ; y : bool
    }
end

module OK = struct
  open M

  let f { x; z } = x, z
end

(* ok *)
module F3 = struct
  open M

  let r = { x = true; z = 'z' }
end

(* fail for missing label *)

module OK = struct
  type u =
    { x : int
    ; y : bool
    }

  type t =
    { x : bool
    ; y : int
    ; z : char
    }

  let r = { x = 3; y = true }
end

(* ok *)

(* Corner cases *)

module F4 = struct
  type foo =
    { x : int
    ; y : int
    }

  type bar = { x : int }

  let b : bar = { x = 3; y = 4 }
end

(* fail but don't warn *)

module M = struct
  type foo =
    { x : int
    ; y : int
    }
end

module N = struct
  type bar =
    { x : int
    ; y : int
    }
end

let r = { M.x = 3; N.y = 4 }

(* error: different definitions *)

module MN = struct
  include M
  include N
end

module NM = struct
  include N
  include M
end

let r = { MN.x = 3; NM.y = 4 }

(* error: type would change with order *)

(* Lpw25 *)

module M = struct
  type foo =
    { x : int
    ; y : int
    }

  type bar =
    { x : int
    ; y : int
    ; z : int
    }
end

module F5 = struct
  open M

  let f r =
    ignore (r : foo);
    { r with x = 2; z = 3 }
  ;;
end

module M = struct
  include M

  type other =
    { a : int
    ; b : int
    }
end

module F6 = struct
  open M

  let f r =
    ignore (r : foo);
    { r with x = 3; a = 4 }
  ;;
end

module F7 = struct
  open M

  let r = { x = 1; y = 2 }
  let r : other = { x = 1; y = 2 }
end

module A = struct
  type t = { x : int }
end

module B = struct
  type t = { x : int }
end

let f (r : B.t) = r.A.x

(* fail *)

(* Spellchecking *)

module F8 = struct
  type t =
    { x : int
    ; yyy : int
    }

  let a : t = { x = 1; yyz = 2 }
end

(* PR#6004 *)

type t = A
type s = A

class f (_ : t) = object end
class g = f A

(* ok *)

class f (_ : 'a) (_ : 'a) = object end
class g = f (A : t) A

(* warn with -principal *)

(* PR#5980 *)

module Shadow1 = struct
  type t = { x : int }

  module M = struct
    type s = { x : string }
  end

  open M (* this open is unused, it isn't reported as shadowing 'x' *)

  let y : t = { x = 0 }
end

module Shadow2 = struct
  type t = { x : int }

  module M = struct
    type s = { x : string }
  end

  open M (* this open shadows label 'x' *)

  let y = { x = "" }
end

(* PR#6235 *)

module P6235 = struct
  type t = { loc : string }

  type v =
    { loc : string
    ; x : int
    }

  type u = [ `Key of t ]

  let f (u : u) =
    match u with
    | `Key { loc } -> loc
  ;;
end

(* Remove interaction between branches *)

module P6235' = struct
  type t = { loc : string }

  type v =
    { loc : string
    ; x : int
    }

  type u = [ `Key of t ]

  let f = function
    | (_ : u) when false -> ""
    | `Key { loc } -> loc
  ;;
end

module Unused : sig end = struct
  type unused = int
end

module Unused_nonrec : sig end = struct
  type nonrec used = int
  type nonrec unused = used
end

module Unused_rec : sig end = struct
  type unused = A of unused
end

module Unused_exception : sig end = struct
  exception Nobody_uses_me
end

module Unused_extension_constructor : sig
  type t = ..
end = struct
  type t = ..
  type t += Nobody_uses_me
end

module Unused_exception_outside_patterns : sig
  val falsity : exn -> bool
end = struct
  exception Nobody_constructs_me

  let falsity = function
    | Nobody_constructs_me -> true
    | _ -> false
  ;;
end

module Unused_extension_outside_patterns : sig
  type t = ..

  val falsity : t -> bool
end = struct
  type t = ..
  type t += Nobody_constructs_me

  let falsity = function
    | Nobody_constructs_me -> true
    | _ -> false
  ;;
end

module Unused_private_exception : sig
  type exn += private Private_exn
end = struct
  exception Private_exn
end

module Unused_private_extension : sig
  type t = ..
  type t += private Private_ext
end = struct
  type t = ..
  type t += Private_ext
end
;;

for i = 10 downto 0 do
  ()
done

type t = < foo : int [@foo] >

let _ = [%foo: < foo : t > ]

type foo += private A of int

let f : 'a 'b 'c. < .. > = assert false

let () =
  let module M = (functor (T : sig end) -> struct end) (struct end) in
  ()
;;

class c =
  object
    inherit (fun () -> object end [@wee] : object end) ()
  end

let f = function
  | (x [@wee]) -> ()
;;

let f = function
  | '1' .. '9' | '1' .. '8' -> ()
  | 'a' .. 'z' -> ()
;;

let f = function
  | [| x1; x2 |] -> ()
  | [||] -> ()
  | ([| x |] [@foo]) -> ()
  | _ -> ()
;;

let g = function
  | { l = x } -> ()
  | ({ l1 = x; l2 = y } [@foo]) -> ()
  | { l1 = x; l2 = y; _ } -> ()
;;

let h ?l:(p = 1) ?y:u ?(x = 3) = 2

let _ = function
  | a, s, ba1, ba2, ba3, bg ->
    ignore
      (Array.get x 1 + Array.get [||] 0 + Array.get [| 1 |] 1 + Array.get [| 1; 2 |] 2);
    ignore [ String.get s 1; String.get "" 2; String.get "123" 3 ];
    ignore (ba1.{0} + ba2.{1, 2} + ba3.{3, 4, 5}) ignore bg.{1, 2, 3, 4}
  | b, s, ba1, ba2, ba3, bg ->
    y.(0) <- 1;
    s.[1] <- 'c';
    ba1.{1} <- 2;
    ba2.{1, 2} <- 3;
    ba3.{1, 2, 3} <- 4;
    bg.{1, 2, 3, 4, 5} <- 0
;;

let f (type t) () =
  let exception F of t in
  ();
  let exception G of t in
  ();
  let exception E of t in
  ( (fun x -> E x)
  , function
    | E _ -> print_endline "OK"
    | _ -> print_endline "KO" )
;;

let inj1, proj1 = f ()
let inj2, proj2 = f ()
let () = proj1 (inj1 42)
let () = proj1 (inj2 42)
let _ = ~-1

class id = [%exp]
(* checkpoint *)

(* Subtyping is "syntactic" *)
let _ = fun (x : < x : int >) y z -> (y :> 'a), (x :> 'a), (z :> 'a)

(* - : (< x : int > as 'a) -> 'a -> 'a * 'a = <fun> *)

class ['a] c () =
  object
    method f : int c = new c ()
  end

and ['a] d () =
  object
    inherit ['a] c ()
  end

(* PR#7329 Pattern open *)
let _ =
  let module M = struct
    type t = { x : int }
  end
  in
  let f M.(x) = () in
  let g M.{ x } = () in
  let h = function
    | M.[] | M.[ a ] | M.(a :: q) -> ()
  in
  let i = function
    | M.[||] | M.[| x |] -> true
    | _ -> false
  in
  ()
;;

class ['a] c () =
  object
    constraint 'a = < .. > -> unit
    method m : 'a = fun x -> ()
  end

let f : type a'. a' = assert false
let foo : type a' b'. a' -> b' = fun a -> assert false
let foo : type t'. t' = fun (type t') : t' -> assert false
let foo : 't. 't = fun (type t) : t -> assert false
let foo : type a' b' c' t. a' -> b' -> c' -> t = fun a b c -> assert false

let f x =
  x.contents
  <- (print_string "coucou";
      x.contents)
;;

let ( ~$ ) x = Some x
let g x = ~$(x.contents)
let ( ~$ ) x y = x, y
let g x y = ~$(x.contents) y.contents

(* PR#7506: attributes on list tail *)

let tail1 = [ 1; 2 ] [@hello]
let tail2 = 0 :: ([ 1; 2 ] [@hello])
let tail3 = 0 :: ([] [@hello])
let f ~l:(l [@foo]) = l
let test x y = (( + ) [@foo]) x y
let test x = (( ~- ) [@foo]) x
let test contents = { contents = contents [@foo] }

class type t = object (_[@foo]) end

class t = object (_ [@foo]) end

let test f x = f ~x:(x [@foo])

let f = function
  | (`A | `B) [@bar] | `C -> ()
;;

let f = function
  | _ :: ((_ :: _) [@foo]) -> ()
  | _ -> ()
;;

function
| { contents = (contents [@foo]) } -> ()
;;

fun contents -> { contents = contents [@foo] };;

();
(();
 ()) [@foo]

(* https://github.com/LexiFi/gen_js_api/issues/61 *)

let () = foo##.bar := ()

(* "let open" in classes and class types *)

class c =
  let open M in
  object
    method f : t = x
  end

class type ct =
  let open M in
  object
    method f : t
  end

(* M.(::) notation *)
module Exotic_list = struct
  module Inner = struct
    type ('a, 'b) t =
      | []
      | ( :: ) of 'a * 'b * ('a, 'b) t
  end

  let (Inner.( :: ) (x, y, Inner.[])) = Inner.( :: ) (1, "one", Inner.[])
end

(** Extended index operators *)
module Indexop = struct
  module Def = struct
    let ( .%[] ) = Hashtbl.find
    let ( .%[]<- ) = Hashtbl.add
    let ( .%() ) = Hashtbl.find
    let ( .%()<- ) = Hashtbl.add
    let ( .%{} ) = Hashtbl.find
    let ( .%{}<- ) = Hashtbl.add
  end
  ;;

  let h = Hashtbl.create 17 in
  h.Def.%["one"] <- 1;
  h.Def.%("two") <- 2;
  h.Def.%{"three"} <- 3

  let x, y, z = Def.(h.%["one"], h.%("two"), h.%{"three"})
end

type t = |

include struct
  let%test_module "as" =
    (module struct
      let%expect_test "xx xx xxxxxx xxxxxxx xxxxxx xxxxxx xxxxxxxx xx xxxxx xxx xx xxxxx" =
        ()
      ;;
    end)
  ;;
end
;;

if fffffffffffffff aaaaa bb
then (if b then aaaaaaaaaaaaaaaa ffff)
else aaaaaaaaaaaa qqqqqqqqqqq

include Base.Fn (** @open *)

let ssmap
  : (module MapT with type key = string and type data = string and type map = SSMap.map)
  =
  ()
;;

let ssmap
  :  (module MapT with type key = string and type data = string and type map = SSMap.map)
    -> unit
  =
  ()
;;

let _ =
  match x with
  | A ->
    [%expr
      match y with
      | e -> e]
;;

let _ =
  match x with
  | A ->
    [%expr
      match y with
      | e ->
        (match e with
         | x -> x)]
;;

let _ =
  List.map rows ~f:(fun row ->
    Or_error.try_with (fun () -> fffffffffffffffffffffffff row))
;;

module type T = sig
  (** @raise if not found. *)
  val find : t -> key -> value option

  (** @param blablabla *)
  val f : a_few:params -> with_long_names:to_break -> the_line:before_the_comment -> unit
end

open! Core

(** First documentation comment. *)
exception First_exception

(** Second documentation comment. *)
exception Second_exception

module M = struct
  type t
  [@@immediate] (* ______________________________________ *)
  [@@deriving variants, sexp_of]
end

module type Basic3 = sig
  type ('a, 'd, 'e) t

  val return : 'a -> ('a, _, _) t
  val apply : ('a -> 'b, 'd, 'e) t -> ('a, 'd, 'e) t -> ('b, 'd, 'e) t

  val map
    : [ `Define_using_apply
      | `Custom of ('a, 'd, 'e) t -> f:('a -> 'b) -> ('b, 'd, 'e) t
      ]
end

let _ =
  aa
    (bbbbbbbbb
       cccccccccccc
       dddddddddddddddddddddddddddddddddddddddddddddddddddddddddddddd)
;;

let _ =
  "_______________________________________________________ \
   _______________________________"
;;

let _ =
  [ very_long_function_name____________________ very_long_argument_name____________ ]
;;

(* FIX: exceed 90 columns *)
let _ =
  [%str
    let () = very_long_function_name__________________ very_long_argument_name____________]
;;

let _ =
  { long_field_name = 9999999999999999999999999999999999999999999999999999999999999999999
  }
;;

(* FIX: exceed 90 columns *)
let _ =
  match () with
  | _ ->
    (match () with
     | _ ->
       long_function_name long_argument_name__________________________________________)
;;

let _ =
  aaaaaaa
  (* __________________________________________________________________________________ *)
  := bbbbbbbbbbbbbbbbbbbbbbbbbbbbbbbbbbbbbbbbbbbbbbbbbbbbbbbbbb
;;

let g =
  f
    ~x
    (* this is a multiple-line-spanning
       comment *)
    ~y
;;

let f =
  very_long_function_name
    ~x:very_long_variable_name
    (* this is a multiple-line-spanning
       comment *)
    ~y
;;

let _ =
  match x with
  | { y =
        (* _____________________________________________________________________ *)
        ( X _ | Y _ )
    } -> ()
;;

let _ =
  match x with
  | { y =
        ( Z
        (* _____________________________________________________________________ *)
        | X _
        | Y _ )
    } -> ()
;;

type t =
  [ `XXXX
  (* __________________________________________________________________________________ *)
  | `XXXX (* __________________________________________________________________ *)
  | `XXXX (* _____________________________________________________ *)
  | `XXXX (* ___________________________________________________ *)
  | `XXXX (* ___________________________________________________ *)
  | `XXXX (* ________________________________________________ *)
  | `XXXX (* __________________________________________ *)
  | `XXXX (* _________________________________________ *)
  | `XXXX (* ______________________________________ *)
  | `XXXX (* ____________________________________ *)
  ]

type t =
  { field : ty
  (* Here is some verbatim formatted text:
     {v
       starting at column 7
     v}*)
  }

module Intro_sort = struct
  let foo_fooo_foooo fooo ~foooo m1 m2 m3 m4 m5 =
    (* Fooooooooooooooooooooooooooo:
       {v
          1--o-----o-----o--------------1
             |     |     |
          2--o-----|--o--|-----o--o-----2
                   |  |  |     |  |
          3--------o--o--|--o--|--o-----3
                         |  |  |
          4-----o--------o--o--|-----o--4
                |              |     |
          5-----o--------------o-----o--5
        v} *)
    foooooooooo fooooo fooo;
    foooooooooo fooooo fooo;
    foooooooooo fooooo fooo
  ;;
end

let _ =
  "_ _____________________ ___________ ________ _____________ ________ _____________ \
   _____\n\n\
  \ ___________________"
;;

let nullsafe_optimistic_third_party_params_in_non_strict =
  CLOpt.mk_bool
    ~long:"nullsafe-optimistic-third-party-params-in-non-strict"
    (* Turned on for compatibility reasons. Historically this is because
       there was no actionable way to change third party annotations. Now
       that we have such a support, this behavior should be reconsidered,
       provided our tooling and error reporting is friendly enough to be
       smoothly used by developers. *)
    ~default:true
    "Nullsafe: in this mode we treat non annotated third party method params as if they \
     were annotated as nullable."
;;

let foo () =
  if%bind
    (* this is a medium length comment of some sort *)
    this is a medium length expression of_some sort
  then x
  else y
;;

let xxxxxx =
  let%map (* _____________________________
             __________ *) () = yyyyyyyy in
  { zzzzzzzzzzzzz }
;;

let _ =
  match x with
  | _
    when f
           ~f:(function [@ocaml.warning
              (* ....................................... *) "-4"] _ -> .) -> y
;;

let[@a
   (* .............................................. ........................... .......................... ...................... *)
  foo
  (* ....................... *)
  (* ................................. *)
  (* ...................... *)] _
  =
  match[@ocaml.warning (* ....................................... *) "-4"]
    x [@attr (* .......................... .................. *) some_attr]
  with
  | _
    when f
           ~f:(function[@ocaml.warning (* ....................................... *) "-4"]
             | _ -> .)
           ~f:(function[@ocaml.warning
              (* ....................................... *)
             (* ....................................... *)
             "foooooooooooooooooooooooooooo \
              fooooooooooooooooooooooooooooooooooooo"]
             | _ -> .)
           ~f:(function[@ocaml.warning
              (* ....................................... *)
             let x = a
             and y = b in
             x + y]
             | _ -> .) ->
    y [@attr
       (* ... *)
      (* ... *)
      attr (* ... *)]
;;

let x =
  foo (`A b) ~f:(fun thing ->
    something that reaaaaaaaaaaaaaaaaaaaaaaaaaaaaaaaaaaaaaaaaaaally needs wrapping)
;;

let x =
  foo (`A `b) ~f:(fun thing ->
    something that reaaaaaaaaaaaaaaaaaaaaaaaaaaaaaaaaaaaaaaaaaaally needs wrapping)
;;

let x =
  foo [ A; B ] ~f:(fun thing ->
    something that reaaaaaaaaaaaaaaaaaaaaaaaaaaaaaaaaaaaaaaaaaaally needs wrapping)
;;

let x =
  foo [ [ A ]; B ] ~f:(fun thing ->
    something that reaaaaaaaaaaaaaaaaaaaaaaaaaaaaaaaaaaaaaaaaaaally needs wrapping)
;;

let x =
  f
    ("A string _____________________"
     ^ "Another string _____________"
     ^ "Yet another string _________")
;;

let x =
  some_fun________________________________
    some_arg______________________________
    (fun param ->
       do_something ();
       do_something_else ();
       return_this_value)
;;

let x =
  some_fun________________________________
    some_arg______________________________
    ~f:(fun param ->
      do_something ();
      do_something_else ();
      return_this_value)
;;

let x =
  some_value
  |> some_fun (fun x ->
    do_something ();
    do_something_else ();
    return_this_value)
;;

let x =
  some_value
  ^ some_fun (fun x ->
    do_something ();
    do_something_else ();
    return_this_value)
;;

let bind t ~f =
  unfold_step
    ~f:(function
      | Sequence { state = seed; next }, rest ->
        (match next seed with
         | Done ->
           (match rest with
            | Sequence { state = seed; next } ->
              (match next seed with
               | Done -> Done
               | Skip { state = s } ->
                 Skip { state = empty, Sequence { state = s; next } }
               | Yield { value = a; state = s } ->
                 Skip { state = f a, Sequence { state = s; next } }))
         | Skip { state = s } -> Skip { state = Sequence { state = s; next }, rest }
         | Yield { value = a; state = s } ->
           Yield { value = a; state = Sequence { state = s; next }, rest }))
    ~init:(empty, t)
;;

let () =
  very_long_function_name
    ~very_long_argument_label:
      (fun
        very_long_argument_name_one
        very_long_argument_name_two
        very_long_argument_name_three
        -> ())
;;

let () =
  ((one_mississippi, two_mississippi, three_mississippi, four_mississippi)
   : Mississippi.t * Mississippi.t * Mississippi.t * Mississippi.t)
;;

let _ =
  ((match foo with
     | Bar -> bar
     | Baz -> baz)
   : string)
;;

let _ =
  ((match foo with
     | Bar -> bar
     | Baz -> baz)
   :> string)
;;

let _ =
  aaaaaaaaaaaaaaaaaaaaaaaaaaaaaaaaaaaaaaaaaaaaaa
    ~bbbbbbbbbbbbbbbbbbbbbbbbbbbb:
      (fun
        (_ : (ccccccccccccc * ddddddddddddddddddddddddddddd) eeee) -> FFFFFFFFF gg)
    ~h
;;

type t
[@@deriving
  some_deriver_name
, another_deriver_name
, another_deriver_name
, another_deriver_name
, yet_another_such_name
, such_that_they_line_wrap]

type t
[@@deriving
  some_deriver_name
    another_deriver_name
    another_deriver_name
    another_deriver_name
    yet_another_such_name
    such_that_they_line_wrap]

let pat =
  String.Search_pattern.create
    (String.init len ~f:(function
       | 0 -> '\n'
       | n when n < len - 1 -> ' '
       | _ -> '*'))
;;

type t =
  { break_separators : [ `Before | `After ]
  ; break_sequences : bool
  ; break_string_literals : [ `Auto | `Never ]
  (** How to potentially break string literals into new lines. *)
  ; break_struct : bool
  ; cases_exp_indent : int
  ; cases_matching_exp_indent : [ `Normal | `Compact ]
  }

let rec collect_files
          ~enable_outside_detected_project
          ~root
          ~segs
          ~ignores
          ~enables
          ~files
  =
  match segs with
  | [] | [ "" ] -> ignores, enables, files, None
;;

let _ =
  fooooooooooooooooooooooooooooooooooooooo
    fooooooooooooooooooooooooooooooooooooooo
    fooooooooooooooooooooooooooooooooooooooo
    ~f:(fun (type a) foooooooooooooooooooooooooooooooooo : 'a ->
      match fooooooooooooooooooooooooooooooooooooooo with
      | Fooooooooooooooooooooooooooooooooooooooo -> x
      | Fooooooooooooooooooooooooooooooooooooooo -> x)
;;

let _ =
  foo
  |> List.map ~f:(fun x ->
    do_something ();
    do_something ();
    do_something ();
    do_something ();
    do_something_else ())
;;

let _ =
  foo
  |> List.map ~f:(fun x ->
    do_something ();
    do_something ();
    do_something ();
    do_something ();
    do_something_else ())
  |> bar
;;

let _ =
  foo
  |> List.map
       fooooooooooo
       fooooooooooo
       fooooooooooo
       fooooooooooo
       fooooooooooo
       fooooooooooo
       fooooooooooo
       fooooooooooo
;;

let _ = foo |> List.map (function A -> do_something ())

let _ =
  foo
  |> List.map (function
    | A -> do_something ()
    | A -> do_something ()
    | A -> do_something ()
    | A -> do_something ()
    | A -> do_something_else ())
  |> bar
;;

let _ =
  foo
  |> List.double_map
       ~f1:(fun x ->
         do_something ();
         do_something ();
         do_something ();
         do_something ();
         do_something_else ())
       ~f2:(fun x ->
         do_something ();
         do_something ();
         do_something ();
         do_something ();
         do_something_else ())
  |> bar
;;

module Stritem_attributes_indent : sig
  val f : int -> int -> int -> int -> int
  [@@cold] [@@inline never] [@@local never] [@@specialise never]

  external unsafe_memset
    :  t
    -> pos:int
    -> len:int
    -> char
    -> unit
    = "bigstring_memset_stub"
  [@@noalloc]
end = struct
  let raise_length_mismatch name n1 n2 =
    invalid_argf "length mismatch in %s: %d <> %d" name n1 n2 ()
  [@@cold] [@@inline never] [@@local never] [@@specialise never]
  ;;

  external unsafe_memset
    :  t
    -> pos:int
    -> len:int
    -> char
    -> unit
    = "bigstring_memset_stub"
  [@@noalloc]
end

let _ =
  foo
  $$ (match group with
    | [] -> impossible "previous match"
    | [ cmt ] -> fmt_cmt t conf cmt ~fmt_code $ maybe_newline ~next cmt)
  $$ bar
;;

let _ =
  foo
  $$ (try group with
    | [] -> impossible "previous match"
    | [ cmt ] -> fmt_cmt t conf cmt ~fmt_code $ maybe_newline ~next cmt)
  $$ bar
;;

let _ =
  x == exp
  ||
  match x with
  | { pexp_desc = Pexp_constraint (e, _); _ } -> loop e
  | _ -> false
;;

let _ =
  let module M = struct
    include
      (val foooooooooooooooooooooooooooooooooooooooo
        : fooooooooooooooooooooooooooooooooooooooooo)
  end
  in
  ()
;;

type action =
  | In_out of [ `Impl | `Intf ] input * string option
  (** Format input file (or [-] for stdin) of given kind to output file,
      or stdout if None. *)
  (* foo *)
  | Inplace of [ `Impl | `Intf ] input list
  (** Format in-place, overwriting input file(s). *)

let%test_module "semantics" =
  (module (
   struct
     open Core
     open Appendable_list
     module Stable = Stable
   end :
     S))
;;

let _ =
  Error
    (`Foooooooooooooooooo
       (name, Format.sprintf "expecting %S but got %S" Version.version value))
;;

let _ =
  Error
    (Foooooooooooooooooo
       (name, Format.sprintf "expecting %S but got %S" Version.version value))
;;

let _ =
  `Foooooooooooooooooo
    (name, Format.sprintf "expecting %S but got %S" Version.version value)
;;

let _ =
  Foooooooooooooooooo
    (name, Format.sprintf "expecting %S but got %S" Version.version value)
;;

let _ =
  Foooooooooooooooooo
    (name, Format.sprintf "expecting %S but got %S" Version.version value)
;;

let (`Foooooooooooooooooo
       (foooooooooooooo, foooooooooooooo, foooooooooooooo, foooooooooooooo))
  =
  x
;;

let (Foooooooooooooooooo
       (foooooooooooooo, foooooooooooooo, foooooooooooooo, foooooooooooooo))
  =
  x
;;

let _ =
  Foooooooooooooooooooo.foooooooooooooooooooo
    foooooooooooooooooooo
    foooooooooooooooooooo
    (fun x -> function
       | Foooooooooooooooooooo -> foooooooooooooooooooo
       | Foooooooooooooooooooo -> foooooooooooooooooooo)
;;

let _ =
  Foooooooooooooooooooo.foooooooooooooooooooo
    foooooooooooooooooooo
    foooooooooooooooooooo
    ~x:(fun x -> function
      | Foooooooooooooooooooo -> foooooooooooooooooooo
      | Foooooooooooooooooooo -> foooooooooooooooooooo)
;;

let _ =
  Foooooooooooooooooooo.foooooooooooooooooooo
    foooooooooooooooooooo
    foooooooooooooooooooo
    (fun x ->
       match foo with
       | Foooooooooooooooooooo -> foooooooooooooooooooo
       | Foooooooooooooooooooo -> foooooooooooooooooooo)
;;

let _ =
  Foooooooooooooooooooo.foooooooooooooooooooo
    foooooooooooooooooooo
    foooooooooooooooooooo
    ~x:(fun x ->
      match foo with
      | Foooooooooooooooooooo -> foooooooooooooooooooo
      | Foooooooooooooooooooo -> foooooooooooooooooooo)
;;

let _ =
  let x = x in
  fun foooooooooooooooooo
    foooooooooooooooooo
    foooooooooooooooooo
    foooooooooooooooooo
    foooooooooooooooooo
    foooooooooooooooooo ->
    ()
;;

module type For_let_syntax_local =
  For_let_syntax_gen
  with type ('a, 'b) fn := ('a[@local]) -> 'b
   and type ('a, 'b) f_labeled_fn := f:('a[@local]) -> 'b

type fooooooooooooooooooooooooooooooo =
  ( fooooooooooooooooooooooooooooooo
  , fooooooooooooooooooooooooooooooo )
    fooooooooooooooooooooooooooooooo

val fooooooooooooooooooooooooooooooo
  : ( fooooooooooooooooooooooooooooooo
    , fooooooooooooooooooooooooooooooo )
      fooooooooooooooooooooooooooooooo

(* *)

(**
   xxx
*)
include S1
(** @inline *)

type input =
  { name : string
  ; action : [ `Format | `Numeric of range ]
  }

let x =
  fun [@foo] x ->
  fun [@foo] y ->
  object
    method x = y
  end
;;

class x =
  fun [@foo] x ->
  fun [@foo] y ->
  object
    method x = y
  end

module M =
  [%demo
    module Foo = Bar

    type t]

let _ =
  Some
    (fun fooooooooooooooooooooooooooooooo
      fooooooooooooooooooooooooooooooo
      fooooooooooooooooooooooooooooooo ->
      foo)
;;

type t =
  { xxxxxx :
      t
        (* _________________________________________________________________________
           ____________________________________________________________________
           ___________ *)
        XXXXXXX.t
  }

module Test_gen
    (For_tests : For_tests_gen)
    (Tested : S_gen
     with type 'a src := 'a For_tests.Src.t
     with type 'a dst := 'a For_tests.Dst.t)
    (Tested : S_gen
     with type 'a src := 'a For_tests.Src.t
     with type 'a dst := 'a For_tests.Dst.t
      and type 'a dst := 'a For_tests.Dst.t
      and type 'a dst := 'a For_tests.Dst.t) =
struct
  open Tested
  open For_tests
end

type t =
  { xxxxxxxxxxxxxxxxxxxxxxxxxxxxxxxxxxxxxxxxxxxxxxxxxxxxxxxxxxxxxxxxxxx :
      YYYYYYYYYYYYYYYYYYYYY.t
      (* ____________________________________ *)
  }

(*{v

      foo

v}*)

let _ =
  match () with
  (*$ Printf.(printf "\n  | _ -> .\n;;\n") *)
  | _ -> .
;;

(*$*)

(*$ "________________________" $*)

(*$
  let open! Core in
  ()
*)
(*$*)

(*$
<<<<<<< HEAD
  [%string
    {| xxxxxxxxxxxxxxxxxxxxxxxxxxxxxxxxxxxxxx
=======
  [%string {| xxxxxxxxxxxxxxxxxxxxxxxxxxxxxxxxxxxxxx
>>>>>>> 181da779
zzzzzzzzzzzzzzzzzzzzzzzzzzzz
    |}]
*)
(*$*)

<<<<<<< HEAD
(*$
  {|
       f|}
*)
=======
(*$ {|
         f|} *)
>>>>>>> 181da779

let () =
  match () with
  | _ ->
    (fun _ : _ ->
       match () with
       | _ -> ())
  | _ -> ()
;;

(* ocp-indent-compat: Docked fun after apply only if on the same line. *)

let _ =
  fooooooooooooooooooooooooooooooo
  |> fooooooooooooooooooooooooooooooo
       ~fooooooooooooooooooooooooooooooo
       ~fooooooooooooooooooooooooooooooo
;;

let _ =
  fooooooooooooooooooooooooooooooo
  |> fooooooooooooooooooooooooooooooo
       ~fooooooooooooooooooooooooooooooo
       ~fooooooooooooooooooooooooooooooo:(fun foo -> bar)
;;

let _ =
  fooooooooooooooooooooooooooooooo
  |> fooooooooooooooooooooooooooooooo
       ~fooooooooooooooooooooooooooooooo:(fun foo -> bar)
       ~fooooooooooooooooooooooooooooooo
;;

let _ =
  fooooooooooooooooooooooooooooooo
  |> fooooooooooooooooooooooooooooooo
       ~fooooooooooooooooooooooooooooooo
       ~fooooooooooooooooooooooooooooooo:(fun foo ->
         match bar with
         | Some _ -> foo
         | None -> baz)
;;

let _ =
  fooooooooooooooooooooooooooooooo
  |> fooooooooooooooooooooooooooooooo ~fooooooooooooooooooooooooooooooo (fun foo -> bar)
;;

let _ =
  fooooooooooooooooooooooooooooooo
  |> fooooooooooooooooooooooooooooooo ~fooooooooooooooooooooooooooooooo (fun foo ->
    match bar with
    | Some _ -> foo
    | None -> baz)
;;

let _ =
  fooooooooooooooooooooooooooooooo
  |> fooooooooooooooooooooooooooooooo
       ~fooooooooooooooooooooooooooooooo
       ~fooooooooooooooooooooooooooooooo
       (fun foo ->
          match bar with
          | Some _ -> foo
          | None -> baz)
;;

let _ =
  fooooooooooooooooooooooooooooooo
  |> fooooooooooooooooooooooooooooooofooooooooooooooooooooooooooooooofoooooooooo
       (fun foo ->
          match bar with
          | Some _ -> foo
          | None -> baz)
;;

let _ =
  fooooooooooooooooooooooooooooooo
  |> foooooooooooooooooooooooooooo ~fooooooooooooooooooooooooooooooo (function foo -> bar)
;;

let _ =
  fooooooooooooooooooooooooooooooo
  |> fooooooooooooooooooooooooooooooo ~fooooooooooooooooooooooooooooooo (function
    | Some _ -> foo
    | None -> baz)
;;

(* *)

(*$ (* *) *)

(** xxxxxxxxxxxxxxxxxxxxxxxxxxx [xxxxxxx
    xxxx] xxxxxxxxxxxxxxxxxxxxxxxxxxxxxxxxxxxxxxxxx [xxxxxxx] *)

(*    Hand-aligned comment
      .
      . *)

(*    First line is indented more
      .
      . *)

module type M = sig
  val imported_sets_of_closures_table
    : Simple_value_approx.function_declarations option
        Set_of_closures_id.Tbl.fooooooooooooooooooooooooo
end<|MERGE_RESOLUTION|>--- conflicted
+++ resolved
@@ -10323,26 +10323,15 @@
 (*$*)
 
 (*$
-<<<<<<< HEAD
   [%string
     {| xxxxxxxxxxxxxxxxxxxxxxxxxxxxxxxxxxxxxx
-=======
-  [%string {| xxxxxxxxxxxxxxxxxxxxxxxxxxxxxxxxxxxxxx
->>>>>>> 181da779
 zzzzzzzzzzzzzzzzzzzzzzzzzzzz
     |}]
 *)
 (*$*)
 
-<<<<<<< HEAD
-(*$
-  {|
-       f|}
-*)
-=======
 (*$ {|
          f|} *)
->>>>>>> 181da779
 
 let () =
   match () with
