--- conflicted
+++ resolved
@@ -9706,7 +9706,7 @@
 
      {v
        starting at column 7
-         v}*)
+       v}*)
   }
 
 module Intro_sort = struct
@@ -10097,7 +10097,6 @@
   | _ -> false
 ;;
 
-<<<<<<< HEAD
 let _ =
   let module M = struct
     include
@@ -10219,11 +10218,10 @@
   : ( fooooooooooooooooooooooooooooooo
     , fooooooooooooooooooooooooooooooo )
       fooooooooooooooooooooooooooooooo
-=======
+
 (*
 *)
 
 (** xxx *)
 include S1
-(** @inline *)
->>>>>>> 8081b27e
+(** @inline *)