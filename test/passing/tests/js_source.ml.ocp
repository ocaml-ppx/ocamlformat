--- conflicted
+++ resolved
@@ -9877,23 +9877,23 @@
 ;;
 
 let _ =
-<<<<<<< HEAD
+  ((match foo with
+     | Bar -> bar
+     | Baz -> baz)
+   : string)
+;;
+
+let _ =
+  ((match foo with
+     | Bar -> bar
+     | Baz -> baz)
+   :> string)
+;;
+
+let _ =
   aaaaaaaaaaaaaaaaaaaaaaaaaaaaaaaaaaaaaaaaaaaaaa
     ~bbbbbbbbbbbbbbbbbbbbbbbbbbbb:(fun
                                     (_ : (ccccccccccccc * ddddddddddddddddddddddddddddd) eeee)
                                     -> FFFFFFFFF gg)
     ~h
-=======
-  ((match foo with
-     | Bar -> bar
-     | Baz -> baz)
-   : string)
-;;
-
-let _ =
-  ((match foo with
-     | Bar -> bar
-     | Baz -> baz)
-   :> string)
->>>>>>> 3dbbc604
 ;;