--- conflicted
+++ resolved
@@ -157,12 +157,13 @@
 
 let _ =
   if
-<<<<<<< HEAD
     (* foooooooooooooooooooooooooooooooooooooooooo *)
     foooooooooooooooooooooooooooooooooooooooooo
   then foooooooooooooooooooooooooooooooooooooooooo
   else foooooooooooooooooooooooooooooooooooooooooo
-=======
+
+let _ =
+  if
     (* foo *)
     foo
   then 0
@@ -170,5 +171,4 @@
     (* bar *)
     bar
   then 1
-  else 2
->>>>>>> aa2ec825
+  else 2