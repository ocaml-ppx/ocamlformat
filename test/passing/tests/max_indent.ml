--- conflicted
+++ resolved
@@ -7,22 +7,12 @@
 let () =
   fooooo
   |> List.iter
-<<<<<<< HEAD
-       (fun some_really_really_really_long_name_that_doesn't_fit_on_the_line
-       ->
-         let x =
-           some_really_really_really_long_name_that_doesn't_fit_on_the_line
-           $ y
-         in
-         fooooooooooo x )
-=======
        (fun
          some_really_really_really_long_name_that_doesn't_fit_on_the_line ->
        let x =
          some_really_really_really_long_name_that_doesn't_fit_on_the_line $ y
        in
        fooooooooooo x )
->>>>>>> 913f754f
 
 let foooooooooo =
   foooooooooooooooooooooo
@@ -82,7 +72,7 @@
 let x =
   some_fun________________________________
     some_arg______________________________ (fun param ->
-    do_something () ; do_something_else () ; return_this_value )
+      do_something () ; do_something_else () ; return_this_value )
 
 let x =
   some_fun________________________________
