--- conflicted
+++ resolved
@@ -631,12 +631,10 @@
 (** ISO-Latin1 characters in identifiers
     {[ω]}*)
 
-<<<<<<< HEAD
 (** Here, [my_list=[]]. *)
 
 (** Here, [my_list=\[\]]. *)
-=======
+
 (** at@ *)
 
-(** \@at *)
->>>>>>> a4b307c1
+(** \@at *)