[@@@foo]

let (x[@foo]) : unit [@foo] = ()[@foo]
  [@@foo]

type t =
  | Foo of (t[@foo]) [@foo]
[@@foo]

[@@@foo]


module M = struct
  type t = {
    l : (t [@foo]) [@foo]
  }
    [@@foo]
    [@@foo]

  [@@@foo]
end[@foo]
[@@foo]

module type S = sig

  include (module type of (M[@foo]))[@foo] with type t := M.t[@foo]
    [@@foo]

  [@@@foo]

end[@foo]
[@@foo]

[@@@foo]
type 'a with_default
  =  ?size:int       (** default [42] *)
  -> ?resizable:bool (** default [true] *)
  -> 'a

type obj = <
  meth1 : int -> int;
  (** method 1 *)

  meth2: unit -> float (** method 2 *);
>

type var = [
  | `Foo (** foo *)
  | `Bar of int * string (** bar *)
]

[%%foo let x = 1 in x]
let [%foo 2+1] : [%foo bar.baz] = [%foo "foo"]

[%%foo module M = [%bar] ]
let [%foo let () = () ] : [%foo type t = t ] = [%foo class c = object end]

[%%foo: 'a list]
let [%foo: [`Foo] ] : [%foo: t -> t ] = [%foo: < foo : t > ]

[%%foo? _ ]
[%%foo? Some y when y > 0]
let [%foo? (Bar x | Baz x) ] : [%foo? #bar ] = [%foo? { x }]

[%%foo: module M : [%baz]]
let [%foo: include S with type t = t ]
  : [%foo: val x : t  val y : t]
  = [%foo: type t = t ]
let int_with_custom_modifier =
  1234567890_1234567890_1234567890_1234567890_1234567890z
let float_with_custom_modifier =
  1234567890_1234567890_1234567890_1234567890_1234567890.z

let int32     = 1234l
let int64     = 1234L
let nativeint = 1234n

let hex_without_modifier = 0x32f
let hex_with_modifier    = 0x32g

let float_without_modifer = 1.2e3
let float_with_modifer    = 1.2g
let%foo x = 42
let%foo _ = () and _ = ()
let%foo _ = ()

(* Expressions *)
let () =
  let%foo[@foo] x = 3
  and[@foo] y = 4 in
  (let module%foo[@foo] M = M in ()) ;
  (let open%foo[@foo] M in ()) ;
  (fun%foo[@foo] x -> ()) ;
  (function%foo[@foo] x -> ()) ;
  (try%foo[@foo] () with _ -> ()) ;
  (if%foo[@foo] () then () else ()) ;
  while%foo[@foo] () do () done ;
  for%foo[@foo] x = () to () do () done ;
  assert%foo[@foo] true ;
  lazy%foo[@foo] x ;
  object%foo[@foo] end ;
  begin%foo[@foo] 3 end ;
  new%foo[@foo] x ;

  match%foo[@foo] () with
  (* Pattern expressions *)
  | lazy%foo[@foo] x -> ()
  | exception%foo[@foo] x -> ()

(* Class expressions *)
class x =
  fun[@foo] x ->
  let[@foo] x = 3 in
  object[@foo]
    inherit[@foo] x
    val[@foo] x = 3
    val[@foo] virtual x : t
    val![@foo] mutable x = 3
    method[@foo] x = 3
    method[@foo] virtual x : t
    method![@foo] private x = 3
    initializer[@foo] x
  end

(* Class type expressions *)
class type t =
  object[@foo]
    inherit[@foo] t
    val[@foo] x : t
    val[@foo] mutable x : t
    method[@foo] x : t
    method[@foo] private x : t
    constraint[@foo] t = t'
    [@@@abc]
    [%%id]
    [@@@aaa]
  end

(* Type expressions *)
type t =
  (module%foo[@foo] M)

(* Module expressions *)
module M =
  functor[@foo] (M : S) ->
    (val[@foo] x)
    (struct[@foo] end)

(* Module type expression *)
module type S =
  functor[@foo] (M:S) ->
    (module type of[@foo] M) ->
    (sig[@foo] end)

module type S = S -> S -> S
module type S = (S -> S) -> S
module type S = functor (M : S) -> S -> S
module type S = (functor (M : S) -> S) -> S
module type S = (S -> S)[@foo] -> S
module type S = (functor[@foo] (M : S) -> S) -> S

module type S = sig
  module rec A : (S with type t = t)
  and B : (S with type t = t)
end

(* Structure items *)
let%foo[@foo] x = 4
and[@foo] y = x

type%foo[@foo] t = int
and[@foo] t = int
type%foo[@foo] t += T

class%foo[@foo] x = x
class type%foo[@foo] x = x
external%foo[@foo] x : _  = ""
exception%foo[@foo] X

module%foo[@foo] M = M
module%foo[@foo] rec M : S = M
and[@foo] M : S = M
module type%foo[@foo] S = S

include%foo[@foo] M
open%foo[@foo] M

(* Signature items *)
module type S = sig
  val%foo[@foo] x : t
  external%foo[@foo] x : t = ""

  type%foo[@foo] t = int
  and[@foo] t' = int
  type%foo[@foo] t += T

  exception%foo[@foo] X

  module%foo[@foo] M : S
  module%foo[@foo] rec M : S
  and[@foo] M : S
  module%foo[@foo] M = M

  module type%foo[@foo] S = S

  include%foo[@foo] M
  open%foo[@foo] M

  class%foo[@foo] x : t
  class type%foo[@foo] x = x

end

type t = ..;;
type t += A;;

[%extension_constructor A];;
([%extension_constructor A] : extension_constructor);;

module M = struct
  type extension_constructor = int
end;;

open M;;

([%extension_constructor A] : extension_constructor);;

(* By using two types we can have a recursive constraint *)
type 'a class_name = .. constraint 'a = < cast: 'a. 'a name -> 'a; ..>
and 'a name =
  Class : 'a class_name -> (< cast: 'a. 'a name -> 'a; ..> as 'a) name
;;

exception Bad_cast
;;

class type castable =
object
  method cast: 'a.'a name -> 'a
end
;;

(* Lets create a castable class with a name*)

class type foo_t =
object
  inherit castable
  method foo: string
end
;;

type 'a class_name += Foo: foo_t class_name
;;

class foo: foo_t =
object(self)
  method cast: type a. a name -> a =
    function
        Class Foo -> (self :> foo_t)
      | _ -> ((raise Bad_cast) : a)
  method foo = "foo"
end
;;

(* Now we can create a subclass of foo *)

class type bar_t =
object
  inherit foo
  method bar: string
end
;;

type 'a class_name += Bar: bar_t class_name
;;

class bar: bar_t =
object(self)
  inherit foo as super
  method cast: type a. a name -> a =
    function
        Class Bar -> (self :> bar_t)
      | other -> super#cast other
  method bar = "bar"
  [@@@id]
  [%%id]
end
;;

(* Now lets create a mutable list of castable objects *)

let clist :castable list ref = ref []
;;

let push_castable (c: #castable) =
  clist := (c :> castable) :: !clist
;;

let pop_castable () =
  match !clist with
      c :: rest ->
        clist := rest;
        c
    | [] -> raise Not_found
;;

(* We can add foos and bars to this list, and retrive them *)

push_castable (new foo);;
push_castable (new bar);;
push_castable (new foo);;

let c1: castable = pop_castable ();;
let c2: castable = pop_castable ();;
let c3: castable = pop_castable ();;

(* We can also downcast these values to foos and bars *)

let f1: foo = c1#cast (Class Foo);; (* Ok *)
let f2: foo = c2#cast (Class Foo);; (* Ok *)
let f3: foo = c3#cast (Class Foo);; (* Ok *)

let b1: bar = c1#cast (Class Bar);; (* Exception Bad_cast *)
let b2: bar = c2#cast (Class Bar);; (* Ok *)
let b3: bar = c3#cast (Class Bar);; (* Exception Bad_cast *)

type foo = ..
;;

type foo +=
    A
  | B of int
;;

let is_a x =
  match x with
    A -> true
  | _ -> false
;;

(* The type must be open to create extension *)

type foo
;;

type foo += A of int (* Error type is not open *)
;;

(* The type parameters must match *)

type 'a foo = ..
;;

type ('a, 'b) foo += A of int (* Error: type parameter mismatch *)
;;

(* In a signature the type does not have to be open *)

module type S =
sig
  type foo
  type foo += A of float
end
;;

(* But it must still be extensible *)

module type S =
sig
  type foo = A of int
  type foo += B of float (* Error foo does not have an extensible type *)
end
;;

(* Signatures can change the grouping of extensions *)

type foo = ..
;;

module M = struct
  type foo +=
      A of int
    | B of string

  type foo +=
      C of int
    | D of float
end
;;

module type S = sig
  type foo +=
      B of string
    | C of int

  type foo += D of float

  type foo += A of int
end
;;

module M_S = (M : S)
;;

(* Extensions can be GADTs *)

type 'a foo = ..
;;

type _ foo +=
    A : int -> int foo
  | B : int foo
;;

let get_num : type a. a foo -> a -> a option = fun f i1 ->
    match f with
        A i2 -> Some (i1 + i2)
     |  _ -> None
;;

(* Extensions must obey constraints *)

type 'a foo = .. constraint 'a = [> `Var ]
;;

type 'a foo += A of 'a
;;

let a = A 9 (* ERROR: Constraints not met *)
;;

type 'a foo += B : int foo (* ERROR: Constraints not met *)
;;

(* Signatures can make an extension private *)

type foo = ..
;;

module M = struct type foo += A of int end
;;

let a1 = M.A 10
;;

module type S = sig type foo += private A of int end
;;

module M_S = (M : S)
;;

let is_s x =
  match x with
    M_S.A _ -> true
  | _ -> false
;;

let a2 = M_S.A 20 (* ERROR: Cannot create a value using a private constructor *)
;;

(* Extensions can be rebound *)

type foo = ..
;;

module M = struct type foo += A1 of int end
;;

type foo += A2 = M.A1
;;

type bar = ..
;;

type bar += A3 = M.A1    (* Error: rebind wrong type *)
;;

module M = struct type foo += private B1 of int end
;;

type foo += private B2 = M.B1
;;

type foo += B3 = M.B1  (* Error: rebind private extension *)
;;

type foo += C = Unknown  (* Error: unbound extension *)
;;

(* Extensions can be rebound even if type is closed *)

module M : sig type foo type foo += A1 of int end
  = struct type foo = .. type foo += A1 of int end

type M.foo += A2 = M.A1

(* Rebinding handles abbreviations *)

type 'a foo = ..
;;

type 'a foo1 = 'a foo = ..
;;

type 'a foo2 = 'a foo = ..
;;

type 'a foo1 +=
    A of int
  | B of 'a
  | C : int foo1
;;

type 'a foo2 +=
    D = A
  | E = B
  | F = C
;;

(* Extensions must obey variances *)

type +'a foo = ..
;;

type 'a foo += A of (int -> 'a)
;;

type 'a foo += B of ('a -> int)
    (* ERROR: Parameter variances are not satisfied *)
;;

type _ foo += C : ('a -> int) -> 'a foo
    (* ERROR: Parameter variances are not satisfied *)
;;

type 'a bar = ..
;;

type +'a bar += D of (int -> 'a) (* ERROR: type variances do not match *)
;;

(* Exceptions are compatible with extensions *)

module M : sig
  type exn +=
      Foo of int * float
    | Bar : 'a list -> exn
end = struct
  exception Bar : 'a list -> exn
  exception Foo of int * float
end
;;

module M : sig
  exception Bar : 'a list -> exn
  exception Foo of int * float
end = struct
  type exn +=
      Foo of int * float
    | Bar : 'a list -> exn
end
;;

exception Foo of int * float
;;

exception Bar : 'a list -> exn
;;

module M : sig
  type exn +=
      Foo of int * float
    | Bar : 'a list -> exn
end = struct
  exception Bar = Bar
  exception Foo = Foo
end
;;

(* Test toplevel printing *)

type foo = ..
;;

type foo +=
    Foo of int * int option
  | Bar of int option
;;

let x = Foo(3, Some 4), Bar(Some 5) (* Prints Foo and Bar successfully *)
;;

type foo += Foo of string
;;

let y = x (* Prints Bar but not Foo (which has been shadowed) *)
;;

exception Foo of int * int option
;;

exception Bar of int option
;;

let x = Foo(3, Some 4), Bar(Some 5) (* Prints Foo and Bar successfully *)
;;

type foo += Foo of string
;;

let y = x (* Prints Bar and part of Foo (which has been shadowed) *)
;;

(* Test Obj functions *)

type foo = ..
;;

type foo +=
    Foo
  | Bar of int
;;

let extension_name e = Obj.extension_name (Obj.extension_constructor e);;
let extension_id e = Obj.extension_id (Obj.extension_constructor e);;

let n1 = extension_name Foo
;;

let n2 = extension_name (Bar 1)
;;

let t = (extension_id (Bar 2)) = (extension_id (Bar 3)) (* true *)
;;

let f = (extension_id (Bar 2)) = (extension_id Foo) (* false *)
;;

let is_foo x = (extension_id Foo) = (extension_id x)

type foo += Foo
;;

let f = is_foo Foo
;;

let _ = Obj.extension_constructor 7 (* Invald_arg *)
;;

let _ = Obj.extension_constructor (object method m = 3 end) (* Invald_arg *)
;;
(* Typed names *)

module Msg : sig

  type 'a tag

  type result = Result : 'a tag * 'a -> result

  val write : 'a tag -> 'a -> unit

  val read : unit -> result

  type 'a tag += Int : int tag

  module type Desc = sig
    type t
    val label : string
    val write : t -> string
    val read : string -> t
  end

  module Define (D : Desc) : sig
    type 'a tag += C : D.t tag
  end

end = struct

  type 'a tag = ..

  type ktag = T : 'a tag -> ktag

  type 'a kind =
  { tag : 'a tag;
    label : string;
    write : 'a -> string;
    read : string -> 'a; }

  type rkind = K : 'a kind -> rkind

  type wkind = { f : 'a . 'a tag -> 'a kind }

  let readTbl : (string, rkind) Hashtbl.t = Hashtbl.create 13

  let writeTbl : (ktag, wkind) Hashtbl.t = Hashtbl.create 13

  let read_raw () : string * string = raise (Failure "Not implemented")

  type result = Result : 'a tag * 'a -> result

  let read () =
    let label, content = read_raw () in
      let K k = Hashtbl.find readTbl label in
        let body = k.read content in
          Result(k.tag, body)

  let write_raw (label : string) (content : string) =
    raise (Failure "Not implemented")

  let write (tag : 'a tag) (body : 'a) =
    let {f} = Hashtbl.find writeTbl (T tag) in
    let k = f tag in
    let content = k.write body in
      write_raw k.label content

  (* Add int kind *)

  type 'a tag += Int : int tag

  let ik =
    { tag = Int;
      label = "int";
      write = string_of_int;
      read = int_of_string }

  let () = Hashtbl.add readTbl "int" (K ik)

  let () =
    let f (type t) (i : t tag) : t kind =
      match i with
        Int -> ik
      | _ -> assert false
    in
      Hashtbl.add writeTbl (T Int) {f}

  (* Support user defined kinds *)

  module type Desc = sig
    type t
    val label : string
    val write : t -> string
    val read : string -> t
  end

  module Define (D : Desc) = struct
    type 'a tag += C : D.t tag
    let k =
      { tag = C;
        label = D.label;
        write = D.write;
        read = D.read }
    let () = Hashtbl.add readTbl D.label (K k)
    let () =
      let f (type t) (c : t tag) : t kind =
        match c with
          C -> k
        | _ -> assert false
      in
        Hashtbl.add writeTbl (T C) {f}
  end

end;;

let write_int i = Msg.write Msg.Int i;;

module StrM = Msg.Define(struct
  type t = string
  let label = "string"
  let read s = s
  let write s = s
end);;

type 'a Msg.tag += String = StrM.C;;

let write_string s = Msg.write String s;;

let read_one () =
  let Msg.Result(tag, body) = Msg.read () in
  match tag with
    Msg.Int -> print_int body
  | String -> print_string body
  | _ -> print_string "Unknown";;
(* Example of algorithm parametrized with modules *)

let sort (type s) set l =
  let module Set = (val set : Set.S with type elt = s) in
  Set.elements (List.fold_right Set.add l Set.empty)

let make_set (type s) cmp =
  let module S = Set.Make(struct
    type t = s
    let compare = cmp
  end) in
  (module S : Set.S with type elt = s)

let both l =
  List.map
    (fun set -> sort set l)
    [ make_set compare; make_set (fun x y -> compare y x) ]

let () =
  print_endline (String.concat "  " (List.map (String.concat "/")
                                              (both ["abc";"xyz";"def"])))


(* Hiding the internal representation *)

module type S = sig
  type t
  val to_string: t -> string
  val apply: t -> t
  val x: t
end

let create (type s) to_string apply x =
  let module M = struct
    type t = s
    let to_string = to_string
    let apply = apply
    let x = x
  end in
  (module M : S with type t = s)

let forget (type s) x =
  let module M = (val x : S with type t = s) in
  (module M : S)

let print x =
  let module M = (val x : S) in
  print_endline (M.to_string M.x)

let apply x =
  let module M = (val x : S) in
  let module N = struct
    include M
    let x = apply x
  end in
  (module N : S)

let () =
  let int = forget (create string_of_int succ 0) in
  let str = forget (create (fun s -> s) (fun s -> s ^ s) "X") in
  List.iter print (List.map apply [int; apply int; apply (apply str)])


(* Existential types + type equality witnesses -> pseudo GADT *)

module TypEq : sig
  type ('a, 'b) t
  val apply: ('a, 'b) t -> 'a -> 'b
  val refl: ('a, 'a) t
  val sym: ('a, 'b) t -> ('b, 'a) t
end = struct
  type ('a, 'b) t = unit
  let apply _ = Obj.magic
  let refl = ()
  let sym () = ()
end


module rec Typ : sig
  module type PAIR = sig
    type t
    type t1
    type t2
    val eq: (t, t1 * t2) TypEq.t
    val t1: t1 Typ.typ
    val t2: t2 Typ.typ
  end

  type 'a typ =
    | Int of ('a, int) TypEq.t
    | String of ('a, string) TypEq.t
    | Pair of (module PAIR with type t = 'a)
end = struct
  module type PAIR = sig
    type t
    type t1
    type t2
    val eq: (t, t1 * t2) TypEq.t
    val t1: t1 Typ.typ
    val t2: t2 Typ.typ
  end

  type 'a typ =
    | Int of ('a, int) TypEq.t
    | String of ('a, string) TypEq.t
    | Pair of (module PAIR with type t = 'a)
end

open Typ

let int = Int TypEq.refl

let str = String TypEq.refl

let pair (type s1) (type s2) t1 t2 =
  let module P = struct
    type t = s1 * s2
    type t1 = s1
    type t2 = s2
    let eq = TypEq.refl
    let t1 = t1
    let t2 = t2
  end in
  let pair = (module P : PAIR with type t = s1 * s2) in
  Pair pair

module rec Print : sig
  val to_string: 'a Typ.typ -> 'a -> string
end = struct
  let to_string (type s) t x =
    match t with
    | Int eq -> string_of_int (TypEq.apply eq x)
    | String eq -> Printf.sprintf "%S" (TypEq.apply eq x)
    | Pair p ->
        let module P = (val p : PAIR with type t = s) in
        let (x1, x2) = TypEq.apply P.eq x in
        Printf.sprintf "(%s,%s)" (Print.to_string P.t1 x1)
                       (Print.to_string P.t2 x2)
end

let () =
  print_endline (Print.to_string int 10);
  print_endline (Print.to_string (pair int (pair str int)) (123, ("A", 456)))


(* #6262: first-class modules and module type aliases *)

module type S1 = sig end
module type S2 = S1

let _f (x : (module S1)) : (module S2) = x

module X = struct
  module type S
end
module Y = struct include X end

let _f (x : (module X.S)) : (module Y.S) = x

(* PR#6194, main example *)
module type S3 = sig val x : bool end;;
let f = function
  | Some (module M : S3) when M.x ->1
  | Some _ [@foooo]-> 2
  | None -> 3
;;
print_endline (string_of_int (f (Some (module struct let x = false end))));;
type 'a ty =
  | Int : int ty
  | Bool : bool ty

let fbool (type t) (x : t) (tag : t ty) =
  match tag with
  | Bool -> x
;;
(* val fbool : 'a -> 'a ty -> 'a = <fun> *)

(** OK: the return value is x of type t **)

let fint (type t) (x : t) (tag : t ty) =
  match tag with
  | Int -> x > 0
;;
(* val fint : 'a -> 'a ty -> bool = <fun> *)

(** OK: the return value is x > 0 of type bool;
This has used the equation t = bool, not visible in the return type **)

let f (type t) (x : t) (tag : t ty) =
  match tag with
  | Int -> x > 0
  | Bool -> x
(* val f : 'a -> 'a ty -> bool = <fun> *)


let g (type t) (x : t) (tag : t ty) =
  match tag with
  | Bool -> x
  | Int -> x > 0
(* Error: This expression has type bool but an expression was expected of type
t = int *)

let id x = x;;
let idb1 = (fun id -> let _ = id true in id) id;;
let idb2 : bool -> bool = id;;
let idb3 ( _ : bool ) = false;;

let g (type t) (x : t) (tag : t ty) =
  match tag with
  | Bool -> idb3 x
  | Int -> x > 0

let g (type t) (x : t) (tag : t ty) =
  match tag with
  | Bool -> idb2 x
  | Int -> x > 0
(* Encoding generics using GADTs *)
(* (c) Alain Frisch / Lexifi *)
(* cf. http://www.lexifi.com/blog/dynamic-types *)

(* Basic tag *)

type 'a ty =
  | Int: int ty
  | String: string ty
  | List: 'a ty -> 'a list ty
  | Pair: ('a ty * 'b ty) -> ('a * 'b) ty
;;

(* Tagging data *)

type variant =
  | VInt of int
  | VString of string
  | VList of variant list
  | VPair of variant * variant

let rec variantize: type t. t ty -> t -> variant =
  fun ty x ->
    (* type t is abstract here *)
    match ty with
    | Int -> VInt x  (* in this branch: t = int *)
    | String -> VString x (* t = string *)
    | List ty1 ->
        VList (List.map (variantize ty1) x)
        (* t = 'a list for some 'a *)
    | Pair (ty1, ty2) ->
        VPair (variantize ty1 (fst x), variantize ty2 (snd x))
        (* t = ('a, 'b) for some 'a and 'b *)

exception VariantMismatch

let rec devariantize: type t. t ty -> variant -> t =
  fun ty v ->
    match ty, v with
    | Int, VInt x -> x
    | String, VString x -> x
    | List ty1, VList vl ->
        List.map (devariantize ty1) vl
    | Pair (ty1, ty2), VPair (x1, x2) ->
        (devariantize ty1 x1, devariantize ty2 x2)
    | _ -> raise VariantMismatch
;;

(* Handling records *)

type 'a ty =
  | Int: int ty
  | String: string ty
  | List: 'a ty -> 'a list ty
  | Pair: ('a ty * 'b ty) -> ('a * 'b) ty
  | Record: 'a record -> 'a ty

and 'a record =
    {
     path: string;
     fields: 'a field_ list;
    }

and 'a field_ =
  | Field: ('a, 'b) field -> 'a field_

and ('a, 'b) field =
    {
     label: string;
     field_type: 'b ty;
     get: ('a -> 'b);
    }
;;

(* Again *)

type variant =
  | VInt of int
  | VString of string
  | VList of variant list
  | VPair of variant * variant
  | VRecord of (string * variant) list

let rec variantize: type t. t ty -> t -> variant =
  fun ty x ->
    (* type t is abstract here *)
    match ty with
    | Int -> VInt x  (* in this branch: t = int *)
    | String -> VString x (* t = string *)
    | List ty1 ->
        VList (List.map (variantize ty1) x)
        (* t = 'a list for some 'a *)
    | Pair (ty1, ty2) ->
        VPair (variantize ty1 (fst x), variantize ty2 (snd x))
        (* t = ('a, 'b) for some 'a and 'b *)
    | Record {fields} ->
        VRecord
          (List.map (fun (Field{field_type; label; get}) ->
                       (label, variantize field_type (get x))) fields)
;;

(* Extraction *)

type 'a ty =
  | Int: int ty
  | String: string ty
  | List: 'a ty -> 'a list ty
  | Pair: ('a ty * 'b ty) -> ('a * 'b) ty
  | Record: ('a, 'builder) record -> 'a ty

and ('a, 'builder) record =
    {
     path: string;
     fields: ('a, 'builder) field list;
     create_builder: (unit -> 'builder);
     of_builder: ('builder -> 'a);
    }

and ('a, 'builder) field =
  | Field: ('a, 'builder, 'b) field_ -> ('a, 'builder) field

and ('a, 'builder, 'b) field_ =
  {
   label: string;
   field_type: 'b ty;
   get: ('a -> 'b);
   set: ('builder -> 'b -> unit);
  }

let rec devariantize: type t. t ty -> variant -> t =
  fun ty v ->
    match ty, v with
    | Int, VInt x -> x
    | String, VString x -> x
    | List ty1, VList vl ->
        List.map (devariantize ty1) vl
    | Pair (ty1, ty2), VPair (x1, x2) ->
        (devariantize ty1 x1, devariantize ty2 x2)
    | Record {fields; create_builder; of_builder}, VRecord fl ->
        if List.length fields <> List.length fl then raise VariantMismatch;
        let builder = create_builder () in
        List.iter2
          (fun (Field {label; field_type; set}) (lab, v) ->
            if label <> lab then raise VariantMismatch;
            set builder (devariantize field_type v)
          )
          fields fl;
        of_builder builder
    | _ -> raise VariantMismatch
;;

type my_record  =
    {
     a: int;
     b: string list;
    }

let my_record =
  let fields =
    [
     Field {label = "a"; field_type = Int;
            get = (fun {a} -> a);
            set = (fun (r, _) x -> r := Some x)};
     Field {label = "b"; field_type = List String;
            get = (fun {b} -> b);
            set = (fun (_, r) x -> r := Some x)};
    ]
  in
  let create_builder () = (ref None, ref None) in
  let of_builder (a, b) =
    match !a, !b with
    | Some a, Some b -> {a; b}
    | _ -> failwith "Some fields are missing in record of type my_record"
  in
  Record {path = "My_module.my_record"; fields; create_builder; of_builder}
;;

(* Extension to recursive types and polymorphic variants *)
(* by Jacques Garrigue *)

type noarg = Noarg

type (_,_) ty =
  | Int: (int,_) ty
  | String: (string,_) ty
  | List: ('a,'e) ty -> ('a list, 'e) ty
  | Option: ('a,'e) ty -> ('a option, 'e) ty
  | Pair: (('a,'e) ty * ('b,'e) ty) -> ('a * 'b,'e) ty
  (* Support for type variables and recursive types *)
  | Var: ('a, 'a -> 'e) ty
  | Rec: ('a, 'a -> 'e) ty -> ('a,'e) ty
  | Pop: ('a, 'e) ty -> ('a, 'b -> 'e) ty
  (* Change the representation of a type *)
  | Conv: string * ('a -> 'b) * ('b -> 'a) * ('b, 'e) ty -> ('a, 'e) ty
  (* Sum types (both normal sums and polymorphic variants) *)
  | Sum: ('a, 'e, 'b) ty_sum -> ('a, 'e) ty

and ('a, 'e, 'b) ty_sum =
    { sum_proj: 'a -> string * 'e ty_dyn option;
      sum_cases: (string * ('e,'b) ty_case) list;
      sum_inj: 'c. ('b,'c) ty_sel * 'c -> 'a; }

and 'e ty_dyn =              (* dynamic type *)
  | Tdyn : ('a,'e) ty * 'a -> 'e ty_dyn

and (_,_) ty_sel =           (* selector from a list of types *)
  | Thd : ('a -> 'b, 'a) ty_sel
  | Ttl : ('b -> 'c, 'd) ty_sel -> ('a -> 'b -> 'c, 'd) ty_sel

and (_,_) ty_case =          (* type a sum case *)
  | TCarg : ('b,'a) ty_sel * ('a,'e) ty -> ('e,'b) ty_case
  | TCnoarg : ('b,noarg) ty_sel -> ('e,'b) ty_case
;;

type _ ty_env =              (* type variable substitution *)
  | Enil : unit ty_env
  | Econs : ('a,'e) ty * 'e ty_env -> ('a -> 'e) ty_env
;;

(* Comparing selectors *)
type (_,_) eq = Eq: ('a,'a) eq

let rec eq_sel : type a b c. (a,b) ty_sel -> (a,c) ty_sel -> (b,c) eq option =
  fun s1 s2 ->
    match s1, s2 with
    | Thd, Thd -> Some Eq
    | Ttl s1, Ttl s2 ->
        (match eq_sel s1 s2 with None -> None | Some Eq -> Some Eq)
    | _ -> None

(* Auxiliary function to get the type of a case from its selector *)
let rec get_case : type a b e.
  (b, a) ty_sel -> (string * (e,b) ty_case) list -> string * (a, e) ty option =
  fun sel cases ->
  match cases with
  | (name, TCnoarg sel') :: rem ->
      begin match eq_sel sel sel' with
      | None -> get_case sel rem
      | Some Eq -> name, None
      end
  | (name, TCarg (sel', ty)) :: rem ->
      begin match eq_sel sel sel' with
      | None -> get_case sel rem
      | Some Eq -> name, Some ty
      end
  | [] -> raise Not_found
;;

(* Untyped representation of values *)
type variant =
  | VInt of int
  | VString of string
  | VList of variant list
  | VOption of variant option
  | VPair of variant * variant
  | VConv of string * variant
  | VSum of string * variant option

let may_map f = function Some x -> Some (f x) | None -> None

let rec variantize : type a e. e ty_env -> (a,e) ty -> a -> variant =
  fun e ty v ->
  match ty with
  | Int -> VInt v
  | String -> VString v
  | List t -> VList (List.map (variantize e t) v)
  | Option t -> VOption (may_map (variantize e t) v)
  | Pair (t1, t2) -> VPair (variantize e t1 (fst v), variantize e t2 (snd v))
  | Rec t -> variantize (Econs (ty, e)) t v
  | Pop t -> (match e with Econs (_, e') -> variantize e' t v)
  | Var -> (match e with Econs (t, e') -> variantize e' t v)
  | Conv (s, proj, inj, t) -> VConv (s, variantize e t (proj v))
  | Sum ops ->
      let tag, arg = ops.sum_proj v in
      VSum (tag, may_map (function Tdyn (ty,arg) -> variantize e ty arg) arg)
;;

let rec devariantize : type t e. e ty_env -> (t, e) ty -> variant -> t =
  fun e ty v ->
  match ty, v with
  | Int, VInt x -> x
  | String, VString x -> x
  | List ty1, VList vl ->
      List.map (devariantize e ty1) vl
  | Pair (ty1, ty2), VPair (x1, x2) ->
      (devariantize e ty1 x1, devariantize e ty2 x2)
  | Rec t, _ -> devariantize (Econs (ty, e)) t v
  | Pop t, _ -> (match e with Econs (_, e') -> devariantize e' t v)
  | Var, _ -> (match e with Econs (t, e') -> devariantize e' t v)
  | Conv (s, proj, inj, t), VConv (s', v) when s = s' ->
      inj (devariantize e t v)
  | Sum ops, VSum (tag, a) ->
      begin try match List.assoc tag ops.sum_cases, a with
      | TCarg (sel, t), Some a -> ops.sum_inj (sel, devariantize e t a)
      | TCnoarg sel, None -> ops.sum_inj (sel, Noarg)
      | _ -> raise VariantMismatch
      with Not_found -> raise VariantMismatch
      end
  | _ -> raise VariantMismatch
;;

(* First attempt: represent 1-constructor variants using Conv *)
let wrap_A t = Conv ("`A", (fun (`A x) -> x), (fun x -> `A x), t);;

let ty a = Rec (wrap_A (Option (Pair (a, Var)))) ;;
let v = variantize Enil (ty Int);;
let x = v (`A (Some (1, `A (Some (2, `A None))))) ;;

(* Can also use it to decompose a tuple *)

let triple t1 t2 t3 =
  Conv ("Triple", (fun (a,b,c) -> (a,(b,c))),
        (fun (a,(b,c)) -> (a,b,c)), Pair (t1, Pair (t2, t3)))

let v = variantize Enil (triple String Int Int) ("A", 2, 3) ;;

(* Second attempt: introduce a real sum construct *)
let ty_abc =
  (* Could also use [get_case] for proj, but direct definition is shorter *)
  let proj = function
      `A n -> "A", Some (Tdyn (Int, n))
    | `B s -> "B", Some (Tdyn (String, s))
    | `C   -> "C", None
  (* Define inj in advance to be able to write the type annotation easily *)
  and inj : type c. (int -> string -> noarg -> unit, c) ty_sel * c ->
    [`A of int | `B of string | `C] = function
        Thd, v -> `A v
      | Ttl Thd, v -> `B v
      | Ttl (Ttl Thd), Noarg -> `C
  in
  (* Coherence of sum_inj and sum_cases is checked by the typing *)
  Sum { sum_proj = proj; sum_inj = inj; sum_cases =
        [ "A", TCarg (Thd, Int); "B", TCarg (Ttl Thd, String);
          "C", TCnoarg (Ttl (Ttl Thd)) ] }
;;

let v = variantize Enil ty_abc (`A 3)
let a = devariantize Enil ty_abc v

(* And an example with recursion... *)
type 'a vlist = [`Nil | `Cons of 'a * 'a vlist]

let ty_list : type a e. (a, e) ty -> (a vlist, e) ty = fun t ->
  let tcons = Pair (Pop t, Var) in
  Rec (Sum {
       sum_proj = (function
           `Nil -> "Nil", None
         | `Cons p -> "Cons", Some (Tdyn (tcons, p)));
       sum_cases = ["Nil", TCnoarg Thd; "Cons", TCarg (Ttl Thd, tcons)];
       sum_inj = fun (type c) ->
         (function
         | Thd, Noarg -> `Nil
         | Ttl Thd, v -> `Cons v
         : (noarg -> a * a vlist -> unit, c) ty_sel * c -> a vlist)
         (* One can also write the type annotation directly *)
     })

let v = variantize Enil (ty_list Int) (`Cons (1, `Cons (2, `Nil))) ;;


(* Simpler but weaker approach *)

type (_,_) ty =
  | Int: (int,_) ty
  | String: (string,_) ty
  | List: ('a,'e) ty -> ('a list, 'e) ty
  | Option: ('a,'e) ty -> ('a option, 'e) ty
  | Pair: (('a,'e) ty * ('b,'e) ty) -> ('a * 'b,'e) ty
  | Var: ('a, 'a -> 'e) ty
  | Rec: ('a, 'a -> 'e) ty -> ('a,'e) ty
  | Pop: ('a, 'e) ty -> ('a, 'b -> 'e) ty
  | Conv: string * ('a -> 'b) * ('b -> 'a) * ('b, 'e) ty -> ('a, 'e) ty
  | Sum: ('a -> string * 'e ty_dyn option) * (string * 'e ty_dyn option -> 'a)
             -> ('a, 'e) ty
and 'e ty_dyn =
  | Tdyn : ('a,'e) ty * 'a -> 'e ty_dyn

let ty_abc : ([`A of int | `B of string | `C],'e) ty =
  (* Could also use [get_case] for proj, but direct definition is shorter *)
  Sum (
  (function
      `A n -> "A", Some (Tdyn (Int, n))
    | `B s -> "B", Some (Tdyn (String, s))
    | `C   -> "C", None),
  (function
      "A", Some (Tdyn (Int, n)) -> `A n
    | "B", Some (Tdyn (String, s)) -> `B s
    | "C", None -> `C
    | _ -> invalid_arg "ty_abc"))
;;

(* Breaks: no way to pattern-match on a full recursive type *)
let ty_list : type a e. (a,e) ty -> (a vlist,e) ty = fun t ->
  let targ = Pair (Pop t, Var) in
  Rec (Sum (
  (function `Nil -> "Nil", None
    | `Cons p -> "Cons", Some (Tdyn (targ, p))),
  (function "Nil", None -> `Nil
    | "Cons", Some (Tdyn (Pair (_, Var), (p : a * a vlist))) -> `Cons p)))
;;

(* Define Sum using object instead of record for first-class polymorphism *)

type (_,_) ty =
  | Int: (int,_) ty
  | String: (string,_) ty
  | List: ('a,'e) ty -> ('a list, 'e) ty
  | Option: ('a,'e) ty -> ('a option, 'e) ty
  | Pair: (('a,'e) ty * ('b,'e) ty) -> ('a * 'b,'e) ty
  | Var: ('a, 'a -> 'e) ty
  | Rec: ('a, 'a -> 'e) ty -> ('a,'e) ty
  | Pop: ('a, 'e) ty -> ('a, 'b -> 'e) ty
  | Conv: string * ('a -> 'b) * ('b -> 'a) * ('b, 'e) ty -> ('a, 'e) ty
  | Sum: < proj: 'a -> string * 'e ty_dyn option;
           cases: (string * ('e,'b) ty_case) list;
           inj: 'c. ('b,'c) ty_sel * 'c -> 'a >
          -> ('a, 'e) ty

and 'e ty_dyn =
  | Tdyn : ('a,'e) ty * 'a -> 'e ty_dyn

and (_,_) ty_sel =
  | Thd : ('a -> 'b, 'a) ty_sel
  | Ttl : ('b -> 'c, 'd) ty_sel -> ('a -> 'b -> 'c, 'd) ty_sel

and (_,_) ty_case =
  | TCarg : ('b,'a) ty_sel * ('a,'e) ty -> ('e,'b) ty_case
  | TCnoarg : ('b,noarg) ty_sel -> ('e,'b) ty_case
;;

let ty_abc : ([`A of int | `B of string | `C] as 'a, 'e) ty =
  Sum (object
    method proj = function
        `A n -> "A", Some (Tdyn (Int, n))
      | `B s -> "B", Some (Tdyn (String, s))
      | `C -> "C", None
    method cases =
      [ "A", TCarg (Thd, Int); "B", TCarg (Ttl Thd, String);
        "C", TCnoarg (Ttl (Ttl Thd)) ];
    method inj : type c.
        (int -> string -> noarg -> unit, c) ty_sel * c ->
          [`A of int | `B of string | `C] =
      function
        Thd, v -> `A v
      | Ttl Thd, v -> `B v
      | Ttl (Ttl Thd), Noarg -> `C
  end)

type 'a vlist = [`Nil | `Cons of 'a * 'a vlist]

let ty_list : type a e. (a, e) ty -> (a vlist, e) ty = fun t ->
  let tcons = Pair (Pop t, Var) in
  Rec (Sum (object
    method proj = function
        `Nil -> "Nil", None
      | `Cons p -> "Cons", Some (Tdyn (tcons, p))
    method cases = ["Nil", TCnoarg Thd; "Cons", TCarg (Ttl Thd, tcons)]
    method inj : type c.(noarg -> a * a vlist -> unit, c) ty_sel * c -> a vlist
    = function
      | Thd, Noarg -> `Nil
      | Ttl Thd, v -> `Cons v
  end))
;;

(*
type (_,_) ty_assoc =
  | Anil : (unit,'e) ty_assoc
  | Acons : string * ('a,'e) ty * ('b,'e) ty_assoc -> ('a -> 'b, 'e) ty_assoc

and (_,_) ty_pvar =
  | Pnil : ('a,'e) ty_pvar
  | Pconst : 't * ('b,'e) ty_pvar -> ('t -> 'b, 'e) ty_pvar
  | Parg : 't * ('a,'e) ty * ('b,'e) ty_pvar -> ('t * 'a -> 'b, 'e) ty_pvar
*)
(*
   An attempt at encoding omega examples from the 2nd Central European
   Functional Programming School:
     Generic Programming in Omega, by Tim Sheard and Nathan Linger
          http://web.cecs.pdx.edu/~sheard/
*)

(* Basic types *)

type ('a,'b) sum = Inl of 'a | Inr of 'b

type zero = Zero
type 'a succ = Succ of 'a
type _ nat =
  | NZ : zero nat
  | NS : 'a nat -> 'a succ nat
;;

(* 2: A simple example *)

type (_,_) seq =
  | Snil  : ('a,zero) seq
  | Scons : 'a * ('a,'n) seq -> ('a, 'n succ) seq
;;

let l1 = Scons (3, Scons (5, Snil)) ;;

(* We do not have type level functions, so we need to use witnesses. *)
(* We copy here the definitions from section 3.9 *)
(* Note the addition of the ['a nat] argument to PlusZ, since we do not
   have kinds *)
type (_,_,_) plus =
  | PlusZ : 'a nat -> (zero, 'a, 'a) plus
  | PlusS : ('a,'b,'c) plus -> ('a succ, 'b, 'c succ) plus
;;

let rec length : type a n. (a,n) seq -> n nat = function
  | Snil -> NZ
  | Scons (_, s) -> NS (length s)
;;

(* app returns the catenated lists with a witness proving that
   the size is the sum of its two inputs *)
type (_,_,_) app = App : ('a,'p) seq * ('n,'m,'p) plus -> ('a,'n,'m) app

let rec app : type a n m. (a,n) seq -> (a,m) seq -> (a,n,m) app =
  fun xs ys ->
  match xs with
  | Snil -> App (ys, PlusZ (length ys))
  | Scons (x, xs') ->
      let App (xs'', pl) = app xs' ys in
      App (Scons (x, xs''), PlusS pl)
;;

(* 3.1 Feature: kinds *)

(* We do not have kinds, but we can encode them as predicates *)

type tp = TP
type nd = ND
type ('a,'b) fk = FK
type _ shape =
  | Tp : tp shape
  | Nd : nd shape
  | Fk : 'a shape * 'b shape -> ('a,'b) fk shape
;;
type tt = TT
type ff = FF
type _ boolean =
  | BT : tt boolean
  | BF : ff boolean
;;

(* 3.3 Feature : GADTs *)

type (_,_) path =
  | Pnone : 'a -> (tp,'a) path
  | Phere : (nd,'a) path
  | Pleft : ('x,'a) path -> (('x,'y) fk, 'a) path
  | Pright : ('y,'a) path -> (('x,'y) fk, 'a) path
;;
type (_,_) tree =
  | Ttip  : (tp,'a) tree
  | Tnode : 'a -> (nd,'a) tree
  | Tfork : ('x,'a) tree * ('y,'a) tree -> (('x,'y)fk, 'a) tree
;;
let tree1 = Tfork (Tfork (Ttip, Tnode 4), Tfork (Tnode 4, Tnode 3))
;;
let rec find : type sh.
    ('a -> 'a -> bool) -> 'a -> (sh,'a) tree -> (sh,'a) path list
  = fun eq n t ->
    match t with
    | Ttip -> []
    | Tnode m ->
        if eq n m then [Phere] else []
    | Tfork (x, y) ->
        List.map (fun x -> Pleft x) (find eq n x) @
        List.map (fun x -> Pright x) (find eq n y)
;;
let rec extract : type sh. (sh,'a) path -> (sh,'a) tree -> 'a = fun p t ->
  match (p, t) with
  | Pnone x, Ttip -> x
  | Phere, Tnode y -> y
  | Pleft p, Tfork(l,_) -> extract p l
  | Pright p, Tfork(_,r) -> extract p r
;;

(* 3.4 Pattern : Witness *)

type (_,_) le =
  | LeZ : 'a nat -> (zero, 'a) le
  | LeS : ('n, 'm) le -> ('n succ, 'm succ) le
;;
type _ even =
  | EvenZ : zero even
  | EvenSS : 'n even -> 'n succ succ even
;;
type one = zero succ
type two = one succ
type three = two succ
type four = three succ
;;
let even0 : zero even = EvenZ
let even2 : two even = EvenSS EvenZ
let even4 : four even = EvenSS (EvenSS EvenZ)
;;
let p1 : (two, one, three) plus = PlusS (PlusS (PlusZ (NS NZ)))
;;
let rec summandLessThanSum : type a b c. (a,b,c) plus -> (a,c) le = fun p ->
  match p with
  | PlusZ n -> LeZ n
  | PlusS p' -> LeS (summandLessThanSum p')
;;

(* 3.8 Pattern: Leibniz Equality *)

type (_,_) equal = Eq : ('a,'a) equal

let convert : type a b. (a,b) equal -> a -> b = fun Eq x -> x

let rec sameNat : type a b. a nat -> b nat -> (a,b) equal option = fun a b ->
  match a, b with
  | NZ, NZ -> Some Eq
  | NS a', NS b' ->
      begin match sameNat a' b' with
      | Some Eq -> Some Eq
      | None -> None
      end
  | _ -> None
;;

(* Extra: associativity of addition *)

let rec plus_func : type a b m n.
  (a,b,m) plus -> (a,b,n) plus -> (m,n) equal =
  fun p1 p2 ->
  match p1, p2 with
  | PlusZ _, PlusZ _ -> Eq
  | PlusS p1', PlusS p2' ->
      let Eq = plus_func p1' p2' in Eq

let rec plus_assoc : type a b c ab bc m n.
  (a,b,ab) plus -> (ab,c,m) plus ->
  (b,c,bc) plus -> (a,bc,n) plus -> (m,n) equal = fun p1 p2 p3 p4 ->
  match p1, p4 with
  | PlusZ b, PlusZ bc ->
      let Eq = plus_func p2 p3 in Eq
  | PlusS p1', PlusS p4' ->
      let PlusS p2' = p2 in
      let Eq = plus_assoc p1' p2' p3 p4' in Eq
;;

(* 3.9 Computing Programs and Properties Simultaneously *)

(* Plus and app1 are moved to section 2 *)

let smaller : type a b. (a succ, b succ) le -> (a,b) le =
  function LeS x -> x ;;

type (_,_) diff = Diff : 'c nat * ('a,'c,'b) plus -> ('a,'b) diff ;;

(*
let rec diff : type a b. (a,b) le -> a nat -> b nat -> (a,b) diff =
  fun le a b ->
  match a, b, le with
  | NZ, m, _ -> Diff (m, PlusZ m)
  | NS x, NZ, _ -> assert false
  | NS x, NS y, q ->
      match diff (smaller q) x y with Diff (m, p) -> Diff (m, PlusS p)
;;
*)

let rec diff : type a b. (a,b) le -> a nat -> b nat -> (a,b) diff =
  fun le a b ->
  match le, a, b with
  | LeZ _, _, m -> Diff (m, PlusZ m)
  | LeS q, NS x, NS y ->
      match diff q x y with Diff (m, p) -> Diff (m, PlusS p)
;;

let rec diff : type a b. (a,b) le -> a nat -> b nat -> (a,b) diff =
  fun le a b ->
  match a, b,le with (* warning *)
  | NZ, m, LeZ _ -> Diff (m, PlusZ m)
  | NS x, NS y, LeS q ->
      (match diff q x y with Diff (m, p) -> Diff (m, PlusS p))
  | _ -> .
;;

let rec diff : type a b. (a,b) le -> b nat -> (a,b) diff =
  fun le b ->
  match b,le with
  | m, LeZ _ -> Diff (m, PlusZ m)
  | NS y, LeS q ->
      match diff q y with Diff (m, p) -> Diff (m, PlusS p)
;;

type (_,_) filter = Filter : ('m,'n) le * ('a,'m) seq -> ('a,'n) filter

let rec leS' : type m n. (m,n) le -> (m,n succ) le = function
  | LeZ n -> LeZ (NS n)
  | LeS le -> LeS (leS' le)
;;

let rec filter : type a n. (a -> bool) -> (a,n) seq -> (a,n) filter =
  fun f s ->
  match s with
  | Snil -> Filter (LeZ NZ, Snil)
  | Scons (a,l) ->
      match filter f l with Filter (le, l') ->
        if f a then Filter (LeS le, Scons (a, l'))
        else Filter (leS' le, l')
;;

(* 4.1 AVL trees *)

type (_,_,_) balance =
  | Less : ('h, 'h succ, 'h succ) balance
  | Same : ('h, 'h, 'h) balance
  | More : ('h succ, 'h, 'h succ) balance

type _ avl =
  | Leaf : zero avl
  | Node :
      ('hL, 'hR, 'hMax) balance * 'hL avl * int * 'hR avl -> 'hMax succ avl

type avl' = Avl : 'h avl -> avl'
;;

let empty = Avl Leaf

let rec elem : type h. int -> h avl -> bool = fun x t ->
  match t with
  | Leaf -> false
  | Node (_, l, y, r) ->
      x = y || if x < y then elem x l else elem x r
;;

let rec rotr : type n. (n succ succ) avl -> int -> n avl ->
  ((n succ succ) avl, (n succ succ succ) avl) sum =
  fun tL y tR ->
  match tL with
  | Node (Same, a, x, b) -> Inr (Node (Less, a, x, Node (More, b, y, tR)))
  | Node (More, a, x, b) -> Inl (Node (Same, a, x, Node (Same, b, y, tR)))
  | Node (Less, a, x, Node (Same, b, z, c)) ->
      Inl (Node (Same, Node (Same, a, x, b), z, Node (Same, c, y, tR)))
  | Node (Less, a, x, Node (Less, b, z, c)) ->
      Inl (Node (Same, Node (More, a, x, b), z, Node (Same, c, y, tR)))
  | Node (Less, a, x, Node (More, b, z, c)) ->
      Inl (Node (Same, Node (Same, a, x, b), z, Node (Less, c, y, tR)))
;;
let rec rotl : type n. n avl -> int -> (n succ succ) avl ->
  ((n succ succ) avl, (n succ succ succ) avl) sum =
  fun tL u tR ->
  match tR with
  | Node (Same, a, x, b) -> Inr (Node (More, Node (Less, tL, u, a), x, b))
  | Node (Less, a, x, b) -> Inl (Node (Same, Node (Same, tL, u, a), x, b))
  | Node (More, Node (Same, a, x, b), y, c) ->
      Inl (Node (Same, Node (Same, tL, u, a), x, Node (Same, b, y, c)))
  | Node (More, Node (Less, a, x, b), y, c) ->
      Inl (Node (Same, Node (More, tL, u, a), x, Node (Same, b, y, c)))
  | Node (More, Node (More, a, x, b), y, c) ->
      Inl (Node (Same, Node (Same, tL, u, a), x, Node (Less, b, y, c)))
;;
let rec ins : type n. int -> n avl -> (n avl, (n succ) avl) sum =
  fun x t ->
  match t with
  | Leaf -> Inr (Node (Same, Leaf, x, Leaf))
  | Node (bal, a, y, b) ->
      if x = y then Inl t else
      if x < y then begin
        match ins x a with
        | Inl a -> Inl (Node (bal, a, y, b))
        | Inr a ->
            match bal with
            | Less -> Inl (Node (Same, a, y, b))
            | Same -> Inr (Node (More, a, y, b))
            | More -> rotr a y b
      end else begin
        match ins x b with
        | Inl b -> Inl (Node (bal, a, y, b) : n avl)
        | Inr b ->
            match bal with
            | More -> Inl (Node (Same, a, y, b) : n avl)
            | Same -> Inr (Node (Less, a, y, b) : n succ avl)
            | Less -> rotl a y b
      end
;;

let insert x (Avl t) =
  match ins x t with
  | Inl t -> Avl t
  | Inr t -> Avl t
;;

let rec del_min : type n. (n succ) avl -> int * (n avl, (n succ) avl) sum =
  function
  | Node (Less, Leaf, x, r) -> (x, Inl r)
  | Node (Same, Leaf, x, r) -> (x, Inl r)
  | Node (bal, (Node _ as l) , x, r) ->
      match del_min l with
      | y, Inr l -> (y, Inr (Node (bal, l, x, r)))
      | y, Inl l ->
          (y, match bal with
          | Same -> Inr (Node (Less, l, x, r))
          | More -> Inl (Node (Same, l, x, r))
          | Less -> rotl l x r)

type _ avl_del =
  | Dsame : 'n avl -> 'n avl_del
  | Ddecr : ('m succ, 'n) equal * 'm avl -> 'n avl_del

let rec del : type n. int -> n avl -> n avl_del = fun y t ->
  match t with
  | Leaf -> Dsame Leaf
  | Node (bal, l, x, r) ->
      if x = y then begin
        match r with
        | Leaf ->
            begin match bal with
            | Same -> Ddecr (Eq, l)
            | More -> Ddecr (Eq, l)
            end
        | Node _ ->
            begin match bal, del_min r with
            | _, (z, Inr r) -> Dsame (Node (bal, l, z, r))
            | Same, (z, Inl r) -> Dsame (Node (More, l, z, r))
            | Less, (z, Inl r) -> Ddecr (Eq, Node (Same, l, z, r))
            | More, (z, Inl r) ->
                match rotr l z r with
                | Inl t -> Ddecr (Eq, t)
                | Inr t -> Dsame t
            end
      end else if y < x then begin
        match del y l with
        | Dsame l -> Dsame (Node (bal, l, x, r))
        | Ddecr(Eq,l) ->
            begin match bal with
            | Same -> Dsame (Node (Less, l, x, r))
            | More -> Ddecr (Eq, Node (Same, l, x, r))
            | Less ->
                match rotl l x r with
                | Inl t -> Ddecr (Eq, t)
                | Inr t -> Dsame t
            end
      end else begin
        match del y r with
        | Dsame r -> Dsame (Node (bal, l, x, r))
        | Ddecr(Eq,r) ->
            begin match bal with
            | Same -> Dsame (Node (More, l, x, r))
            | Less -> Ddecr (Eq, Node (Same, l, x, r))
            | More ->
                match rotr l x r with
                | Inl t -> Ddecr (Eq, t)
                | Inr t -> Dsame t
            end
      end
;;

let delete x (Avl t) =
  match del x t with
  | Dsame t -> Avl t
  | Ddecr (_, t) -> Avl t
;;


(* Exercise 22: Red-black trees *)

type red = RED
type black = BLACK
type (_,_) sub_tree =
  | Bleaf : (black, zero) sub_tree
  | Rnode :
      (black, 'n) sub_tree * int * (black, 'n) sub_tree -> (red, 'n) sub_tree
  | Bnode :
      ('cL, 'n) sub_tree * int * ('cR, 'n) sub_tree -> (black, 'n succ) sub_tree

type rb_tree = Root : (black, 'n) sub_tree -> rb_tree
;;

type dir = LeftD | RightD

type (_,_) ctxt =
  | CNil : (black,'n) ctxt
  | CRed : int * dir * (black,'n) sub_tree * (red,'n) ctxt -> (black,'n) ctxt
  | CBlk : int * dir * ('c1,'n) sub_tree * (black, 'n succ) ctxt -> ('c,'n) ctxt
;;

let blacken = function
    Rnode (l, e, r) -> Bnode (l, e, r)

type _ crep =
  | Red : red crep
  | Black : black crep

let color : type c n. (c,n) sub_tree -> c crep = function
  | Bleaf -> Black
  | Rnode _ -> Red
  | Bnode _ -> Black
;;

let rec fill : type c n. (c,n) ctxt -> (c,n) sub_tree -> rb_tree =
  fun ct t ->
  match ct with
  | CNil -> Root t
  | CRed (e, LeftD, uncle, c) -> fill c (Rnode (uncle, e, t))
  | CRed (e, RightD, uncle, c) -> fill c (Rnode (t, e, uncle))
  | CBlk (e, LeftD, uncle, c) -> fill c (Bnode (uncle, e, t))
  | CBlk (e, RightD, uncle, c) -> fill c (Bnode (t, e, uncle))
;;
let recolor d1 pE sib d2 gE uncle t =
  match d1, d2 with
  | LeftD, RightD -> Rnode (Bnode (sib, pE, t), gE, uncle)
  | RightD, RightD -> Rnode (Bnode (t, pE, sib), gE, uncle)
  | LeftD, LeftD -> Rnode (uncle, gE, Bnode (sib, pE, t))
  | RightD, LeftD -> Rnode (uncle, gE, Bnode (t, pE, sib))
;;
let rotate d1 pE sib d2 gE uncle (Rnode (x, e, y)) =
  match d1, d2 with
  | RightD, RightD -> Bnode (Rnode (x,e,y), pE, Rnode (sib, gE, uncle))
  | LeftD,  RightD -> Bnode (Rnode (sib, pE, x), e, Rnode (y, gE, uncle))
  | LeftD,  LeftD  -> Bnode (Rnode (uncle, gE, sib), pE, Rnode (x,e,y))
  | RightD, LeftD  -> Bnode (Rnode (uncle, gE, x), e, Rnode (y, pE, sib))
;;
let rec repair : type c n. (red,n) sub_tree -> (c,n) ctxt -> rb_tree =
  fun t ct ->
  match ct with
  | CNil -> Root (blacken t)
  | CBlk (e, LeftD, sib, c) -> fill c (Bnode (sib, e, t))
  | CBlk (e, RightD, sib, c) -> fill c (Bnode (t, e, sib))
  | CRed (e, dir, sib, CBlk (e', dir', uncle, ct)) ->
      match color uncle with
      | Red -> repair (recolor dir e sib dir' e' (blacken uncle) t) ct
      | Black -> fill ct (rotate dir e sib dir' e' uncle t)
;;
let rec ins : type c n. int -> (c,n) sub_tree -> (c,n) ctxt -> rb_tree =
  fun e t ct ->
  match t with
  | Rnode (l, e', r) ->
      if e < e' then ins e l (CRed (e', RightD, r, ct))
                else ins e r (CRed (e', LeftD, l, ct))
  | Bnode (l, e', r) ->
      if e < e' then ins e l (CBlk (e', RightD, r, ct))
                else ins e r (CBlk (e', LeftD, l, ct))
  | Bleaf -> repair (Rnode (Bleaf, e, Bleaf)) ct
;;
let insert e (Root t) = ins e t CNil
;;

(* 5.7 typed object languages using GADTs *)

type _ term =
  | Const : int -> int term
  | Add   : (int * int -> int) term
  | LT    : (int * int -> bool) term
  | Ap    : ('a -> 'b) term * 'a term -> 'b term
  | Pair  : 'a term * 'b term -> ('a * 'b) term

let ex1 = Ap (Add, Pair (Const 3, Const 5))
let ex2 = Pair (ex1, Const 1)

let rec eval_term : type a. a term -> a = function
  | Const x -> x
  | Add -> fun (x,y) -> x+y
  | LT  -> fun (x,y) -> x<y
  | Ap(f,x) -> eval_term f (eval_term x)
  | Pair(x,y) -> (eval_term x, eval_term y)

type _ rep =
  | Rint  : int rep
  | Rbool : bool rep
  | Rpair : 'a rep * 'b rep -> ('a * 'b) rep
  | Rfun  : 'a rep * 'b rep -> ('a -> 'b) rep

type (_,_) equal = Eq : ('a,'a) equal

let rec rep_equal : type a b. a rep -> b rep -> (a, b) equal option =
  fun ra rb ->
  match ra, rb with
  | Rint, Rint -> Some Eq
  | Rbool, Rbool -> Some Eq
  | Rpair (a1, a2), Rpair (b1, b2) ->
      begin match rep_equal a1 b1 with
      | None -> None
      | Some Eq -> match rep_equal a2 b2 with
        | None -> None
        | Some Eq -> Some Eq
      end
  | Rfun (a1, a2), Rfun (b1, b2) ->
      begin match rep_equal a1 b1 with
      | None -> None
      | Some Eq -> match rep_equal a2 b2 with
        | None -> None
        | Some Eq -> Some Eq
      end
  | _ -> None
;;

type assoc = Assoc : string * 'a rep * 'a -> assoc

let rec assoc : type a. string -> a rep -> assoc list -> a =
  fun x r -> function
  | [] -> raise Not_found
  | Assoc (x', r', v) :: env ->
      if x = x' then
        match rep_equal r r' with
        | None -> failwith ("Wrong type for " ^ x)
        | Some Eq -> v
      else assoc x r env

type _ term =
  | Var   : string * 'a rep -> 'a term
  | Abs   : string * 'a rep * 'b term -> ('a -> 'b) term
  | Const : int -> int term
  | Add   : (int * int -> int) term
  | LT    : (int * int -> bool) term
  | Ap    : ('a -> 'b) term * 'a term -> 'b term
  | Pair  : 'a term * 'b term -> ('a * 'b) term

let rec eval_term : type a. assoc list -> a term -> a =
  fun env -> function
  | Var (x, r) -> assoc x r env
  | Abs (x, r, e) -> fun v -> eval_term (Assoc (x, r, v) :: env) e
  | Const x -> x
  | Add -> fun (x,y) -> x+y
  | LT  -> fun (x,y) -> x<y
  | Ap(f,x) -> eval_term env f (eval_term env x)
  | Pair(x,y) -> (eval_term env x, eval_term env y)
;;

let ex3 = Abs ("x", Rint, Ap (Add, Pair (Var("x",Rint), Var("x",Rint))))
let ex4 = Ap (ex3, Const 3)

let v4 = eval_term [] ex4
;;

(* 5.9/5.10 Language with binding *)

type rnil = RNIL
type ('a,'b,'c) rcons = RCons of 'a * 'b * 'c

type _ is_row =
  | Rnil  : rnil is_row
  | Rcons : 'c is_row -> ('a,'b,'c) rcons is_row

type (_,_) lam =
  | Const : int -> ('e, int) lam
  | Var : 'a -> (('a,'t,'e) rcons, 't) lam
  | Shift : ('e,'t) lam -> (('a,'q,'e) rcons, 't) lam
  | Abs : 'a * (('a,'s,'e) rcons, 't) lam -> ('e, 's -> 't) lam
  | App : ('e, 's -> 't) lam * ('e, 's) lam -> ('e, 't) lam

type x = X
type y = Y

let ex1 = App (Var X, Shift (Var Y))
let ex2 = Abs (X, Abs (Y, App (Shift (Var X), Var Y)))
;;

type _ env =
  | Enil : rnil env
  | Econs : 'a * 't * 'e env -> ('a, 't, 'e) rcons env

let rec eval_lam : type e t. e env -> (e, t) lam -> t =
  fun env m ->
  match env, m with
  | _, Const n -> n
  | Econs (_, v, r), Var _ -> v
  | Econs (_, _, r), Shift e -> eval_lam r e
  | _, Abs (n, body) -> fun x -> eval_lam (Econs (n, x, env)) body
  | _, App (f, x)    -> eval_lam env f (eval_lam env x)
;;

type add = Add
type suc = Suc

let env0 = Econs (Zero, 0, Econs (Suc, succ, Econs (Add, (+), Enil)))

let _0 : (_, int) lam = Var Zero
let suc x = App (Shift (Var Suc : (_, int -> int) lam), x)
let _1 = suc _0
let _2 = suc _1
let _3 = suc _2
let add = Shift (Shift (Var Add : (_, int -> int -> int) lam))

let double = Abs (X, App (App (Shift add, Var X), Var X))
let ex3 = App (double, _3)
;;

let v3 = eval_lam env0 ex3
;;

(* 5.13: Constructing typing derivations at runtime *)

(* Modified slightly to use the language of 5.10, since this is more fun.
   Of course this works also with the language of 5.12. *)

type _ rep =
  | I : int rep
  | Ar : 'a rep * 'b rep -> ('a -> 'b) rep

let rec compare : type a b. a rep -> b rep -> (string, (a,b) equal) sum =
  fun a b ->
  match a, b with
  | I, I -> Inr Eq
  | Ar(x,y), Ar(s,t) ->
      begin match compare x s with
      | Inl _ as e -> e
      | Inr Eq -> match compare y t with
        | Inl _ as e -> e
        | Inr Eq as e -> e
      end
  | I, Ar _ -> Inl "I <> Ar _"
  | Ar _, I -> Inl "Ar _ <> I"
;;

type term =
  | C of int
  | Ab : string * 'a rep * term -> term
  | Ap of term * term
  | V of string

type _ ctx =
  | Cnil : rnil ctx
  | Ccons : 't * string * 'x rep * 'e ctx -> ('t,'x,'e) rcons ctx
;;

type _ checked =
  | Cerror of string
  | Cok : ('e,'t) lam * 't rep -> 'e checked

let rec lookup : type e. string -> e ctx -> e checked =
  fun name ctx ->
  match ctx with
  | Cnil -> Cerror ("Name not found: " ^ name)
  | Ccons (l,s,t,rs) ->
      if s = name then Cok (Var l,t) else
      match lookup name rs with
      | Cerror m -> Cerror m
      | Cok (v, t) -> Cok (Shift v, t)
;;

let rec tc : type n e. n nat -> e ctx -> term -> e checked =
  fun n ctx t ->
  match t with
  | V s -> lookup s ctx
  | Ap(f,x) ->
      begin match tc n ctx f with
      | Cerror _ as e -> e
      | Cok (f', ft) -> match tc n ctx x with
        | Cerror _ as e -> e
        | Cok (x', xt) ->
            match ft with
            | Ar (a, b) ->
                begin match compare a xt with
                | Inl s -> Cerror s
                | Inr Eq -> Cok (App (f',x'), b)
                end
            | _ -> Cerror "Non fun in Ap"
      end
  | Ab(s,t,body) ->
      begin match tc (NS n) (Ccons (n, s, t, ctx)) body with
      | Cerror _ as e -> e
      | Cok (body', et) -> Cok (Abs (n, body'), Ar (t, et))
      end
  | C m -> Cok (Const m, I)
;;

let ctx0 =
  Ccons (Zero, "0", I,
         Ccons (Suc, "S", Ar(I,I),
                Ccons (Add, "+", Ar(I,Ar(I,I)), Cnil)))

let ex1 = Ab ("x", I, Ap(Ap(V"+",V"x"),V"x"));;
let c1 = tc NZ ctx0 ex1;;
let ex2 = Ap (ex1, C 3);;
let c2 = tc NZ ctx0 ex2;;

let eval_checked env = function
  | Cerror s -> failwith s
  | Cok (e, I) -> (eval_lam env e : int)
  | Cok _ -> failwith "Can only evaluate expressions of type I"
;;

let v2 = eval_checked env0 c2 ;;

(* 5.12 Soundness *)

type pexp = PEXP
type pval = PVAL
type _ mode =
  | Pexp : pexp mode
  | Pval : pval mode

type ('a,'b) tarr = TARR
type tint = TINT

type (_,_) rel =
  | IntR : (tint, int) rel
  | IntTo : ('b, 's) rel -> ((tint, 'b) tarr, int -> 's) rel

type (_,_,_) lam =
  | Const : ('a,'b) rel * 'b -> (pval, 'env, 'a) lam
  | Var : 'a -> (pval, ('a,'t,'e) rcons, 't) lam
  | Shift : ('m,'e,'t) lam -> ('m, ('a,'q,'e) rcons, 't) lam
  | Lam : 'a * ('m, ('a,'s,'e) rcons, 't) lam -> (pval, 'e, ('s,'t) tarr) lam
  | App : ('m1, 'e, ('s,'t) tarr) lam * ('m2, 'e, 's) lam -> (pexp, 'e, 't) lam
;;

let ex1 = App (Lam (X, Var X), Const (IntR, 3))

let rec mode : type m e t. (m,e,t) lam -> m mode = function
  | Lam (v, body) -> Pval
  | Var v -> Pval
  | Const (r, v) -> Pval
  | Shift e -> mode e
  | App _ -> Pexp
;;

type (_,_) sub =
  | Id : ('r,'r) sub
  | Bind : 't * ('m,'r2,'x) lam * ('r,'r2) sub -> (('t,'x,'r) rcons, 'r2) sub
  | Push : ('r1,'r2) sub -> (('a,'b,'r1) rcons, ('a,'b,'r2) rcons) sub

type (_,_) lam' = Ex : ('m, 's, 't) lam -> ('s,'t) lam'
;;

let rec subst : type m1 r t s. (m1,r,t) lam -> (r,s) sub -> (s,t) lam' =
  fun t s ->
  match t, s with
  | _, Id -> Ex t
  | Const(r,c), sub -> Ex (Const (r,c))
  | Var v, Bind (x, e, r) -> Ex e
  | Var v, Push sub -> Ex (Var v)
  | Shift e, Bind (_, _, r) -> subst e r
  | Shift e, Push sub ->
      (match subst e sub with Ex a -> Ex (Shift a))
  | App(f,x), sub ->
      (match subst f sub, subst x sub with Ex g, Ex y -> Ex (App (g,y)))
  | Lam(v,x), sub ->
      (match subst x (Push sub) with Ex body -> Ex (Lam (v, body)))
;;

type closed = rnil

type 'a rlam = ((pexp,closed,'a) lam, (pval,closed,'a) lam) sum ;;

let rec rule : type a b.
  (pval, closed, (a,b) tarr) lam -> (pval, closed, a) lam -> b rlam =
  fun v1 v2 ->
  match v1, v2 with
  | Lam(x,body), v ->
      begin
        match subst body (Bind (x, v, Id)) with Ex term ->
        match mode term with
        | Pexp -> Inl term
        | Pval -> Inr term
      end
  | Const (IntTo b, f), Const (IntR, x) ->
      Inr (Const (b, f x))
;;
let rec onestep : type m t. (m,closed,t) lam -> t rlam = function
  | Lam (v, body) -> Inr (Lam (v, body))
  | Const (r, v)  -> Inr (Const (r, v))
  | App (e1, e2) ->
      match mode e1, mode e2 with
      | Pexp, _->
          begin match onestep e1 with
          | Inl e -> Inl(App(e,e2))
          | Inr v -> Inl(App(v,e2))
          end
      | Pval, Pexp ->
          begin match onestep e2 with
          | Inl e -> Inl(App(e1,e))
          | Inr v -> Inl(App(e1,v))
          end
      | Pval, Pval -> rule e1 e2
;;
type ('env, 'a) var =
 | Zero : ('a * 'env, 'a) var
 | Succ : ('env, 'a) var -> ('b * 'env, 'a) var
;;
type ('env, 'a) typ =
 | Tint : ('env, int) typ
 | Tbool : ('env, bool) typ
 | Tvar : ('env, 'a) var -> ('env, 'a) typ
;;
let f : type env a. (env, a) typ -> (env, a) typ -> int = fun ta tb ->
 match ta, tb with
   | Tint, Tint -> 0
   | Tbool, Tbool -> 1
   | Tvar var, tb -> 2
   | _ -> .   (* error *)
;;
(* let x = f Tint (Tvar Zero) ;; *)
type inkind = [ `Link | `Nonlink ]

type _ inline_t =
   | Text: string -> [< inkind > `Nonlink ] inline_t
   | Bold: 'a inline_t list -> 'a inline_t
   | Link: string -> [< inkind > `Link ] inline_t
   | Mref: string * [ `Nonlink ] inline_t list -> [< inkind > `Link ] inline_t
;;

let uppercase seq =
   let rec process: type a. a inline_t -> a inline_t = function
       | Text txt       -> Text (String.uppercase_ascii txt)
       | Bold xs        -> Bold (List.map process xs)
       | Link lnk       -> Link lnk
       | Mref (lnk, xs) -> Mref (lnk, List.map process xs)
   in List.map process seq
;;

type ast_t =
   | Ast_Text of string
   | Ast_Bold of ast_t list
   | Ast_Link of string
   | Ast_Mref of string * ast_t list
;;

let inlineseq_from_astseq seq =
   let rec process_nonlink = function
       | Ast_Text txt  -> Text txt
       | Ast_Bold xs   -> Bold (List.map process_nonlink xs)
       | _             -> assert false in
   let rec process_any = function
       | Ast_Text txt       -> Text txt
       | Ast_Bold xs        -> Bold (List.map process_any xs)
       | Ast_Link lnk       -> Link lnk
       | Ast_Mref (lnk, xs) -> Mref (lnk, List.map process_nonlink xs)
   in List.map process_any seq
;;

(* OK *)
type _ linkp =
 | Nonlink : [ `Nonlink ] linkp
 | Maylink : inkind linkp
;;
let inlineseq_from_astseq seq =
 let rec process : type a. a linkp -> ast_t -> a inline_t =
   fun allow_link ast ->
     match (allow_link, ast) with
     | (Maylink, Ast_Text txt)    -> Text txt
     | (Nonlink, Ast_Text txt)    -> Text txt
     | (x, Ast_Bold xs)           -> Bold (List.map (process x) xs)
     | (Maylink, Ast_Link lnk)    -> Link lnk
     | (Nonlink, Ast_Link _)      -> assert false
     | (Maylink, Ast_Mref (lnk, xs)) ->
         Mref (lnk, List.map (process Nonlink) xs)
     | (Nonlink, Ast_Mref _)      -> assert false
   in List.map (process Maylink) seq
;;

(* Bad *)
type _ linkp2 = Kind : 'a linkp -> ([< inkind ] as 'a) linkp2
;;
let inlineseq_from_astseq seq =
let rec process : type a. a linkp2 -> ast_t -> a inline_t =
  fun allow_link ast ->
    match (allow_link, ast) with
    | (Kind _, Ast_Text txt)    -> Text txt
    | (x, Ast_Bold xs)           -> Bold (List.map (process x) xs)
    | (Kind Maylink, Ast_Link lnk)    -> Link lnk
    | (Kind Nonlink, Ast_Link _)      -> assert false
    | (Kind Maylink, Ast_Mref (lnk, xs)) ->
        Mref (lnk, List.map (process (Kind Nonlink)) xs)
    | (Kind Nonlink, Ast_Mref _)      -> assert false
  in List.map (process (Kind Maylink)) seq
;;
module Add (T : sig type two end) =
struct
  type _ t =
  | One : [`One] t
  | Two : T.two t

  let add (type a) : a t * a t -> string = function
    | One, One -> "two"
    | Two, Two -> "four"
end;;
module B : sig
 type (_, _) t = Eq: ('a, 'a) t
 val f: 'a -> 'b -> ('a, 'b) t
end
=
struct
 type (_, _) t = Eq: ('a, 'a) t
 let f t1 t2 = Obj.magic Eq
end;;

let of_type: type a. a -> a = fun x ->
  match B.f x 4 with
  | Eq -> 5
;;
type _ constant =
  | Int: int -> int constant
  | Bool: bool -> bool constant

type (_, _, _) binop =
  | Eq: ('a, 'a, bool) binop
  | Leq: ('a, 'a, bool) binop
  | Add: (int, int, int) binop

let eval (type a) (type b) (type c) (bop:(a,b,c) binop) (x:a constant)
         (y:b constant) : c constant =
  match bop, x, y with
  | Eq, Bool x, Bool y -> Bool (if x then y else not y)
  | Leq, Int x, Int y -> Bool (x <= y)
  | Leq, Bool x, Bool y -> Bool (x <= y)
  | Add, Int x, Int y -> Int (x + y)

let _ = eval Eq (Int 2) (Int 3)
type tag = [`TagA | `TagB | `TagC];;

type 'a poly =
    AandBTags : [< `TagA of int | `TagB ] poly
  | ATag : [< `TagA of int] poly
(* constraint 'a = [< `TagA of int | `TagB] *)
;;

let intA = function `TagA i -> i
let intB = function `TagB -> 4
;;

let intAorB = function
    `TagA i -> i
  | `TagB -> 4
;;

type _ wrapPoly =
    WrapPoly : 'a poly -> ([< `TagA of int | `TagB] as 'a) wrapPoly
;;

let example6 : type a. a wrapPoly -> (a -> int) =
  fun w  ->
    match w with
    | WrapPoly ATag -> intA
    | WrapPoly _ -> intA (* This should not be allowed *)
;;

let _ =  example6 (WrapPoly AandBTags) `TagB (* This causes a seg fault *)
;;
module F(S : sig type 'a t end) = struct
  type _ ab =
      A : int S.t ab
    | B : float S.t ab

  let f : int S.t ab -> float S.t ab -> string =
    fun (l : int S.t ab) (r : float S.t ab) -> match l, r with
    | A, B -> "f A B"
end;;

module F(S : sig type 'a t end) = struct
  type a = int * int
  type b = int -> int

  type _ ab =
      A : a S.t ab
    | B : b S.t ab

  let f : a S.t ab -> b S.t ab -> string =
    fun l r -> match l, r with
    | A, B -> "f A B"
end;;
type (_, _) t =
    Any : ('a, 'b) t
  | Eq : ('a, 'a) t
;;

module M :
sig
  type s = private [> `A]
  val eq : (s, [`A | `B]) t
end =
struct
  type s = [`A | `B]
  let eq = Eq
end;;

let f : (M.s, [`A | `B]) t -> string = function
  | Any -> "Any"
;;

let () = print_endline (f M.eq) ;;

module N :
sig
  type s = private < a : int; .. >
  val eq : (s, <a : int; b : bool>) t
end =
struct
  type s = <a : int; b : bool>
  let eq = Eq
end
;;

let f : (N.s, <a : int; b : bool>) t -> string = function
  | Any -> "Any"
;;
type (_, _) comp =
  | Eq : ('a, 'a) comp
  | Diff : ('a, 'b) comp
;;

module U = struct type t = T end;;

module M : sig
  type t = T
  val comp : (U.t, t) comp
end = struct
  include U
  let comp = Eq
end;;

match M.comp with | Diff -> false;;

module U = struct type t = {x : int} end;;

module M : sig
  type t = {x : int}
  val comp : (U.t, t) comp
end = struct
  include U
  let comp = Eq
end;;

match M.comp with | Diff -> false;;
type 'a t = T of 'a
type 'a s = S of 'a

type (_, _) eq = Refl : ('a, 'a) eq;;

let f : (int s, int t) eq -> unit = function Refl -> ();;

module M (S : sig type 'a t = T of 'a type 'a s = T of 'a end) =
struct let f : ('a S.s, 'a S.t) eq -> unit = function Refl -> () end;;
type _ nat =
    Zero : [`Zero] nat
  | Succ : 'a nat -> [`Succ of 'a] nat;;
type 'a pre_nat = [`Zero | `Succ of 'a];;
type aux =
  | Aux : [`Succ of [<[<[<[`Zero] pre_nat] pre_nat] pre_nat]] nat -> aux;;

let f (Aux x) =
  match x with
  | Succ Zero -> "1"
  | Succ (Succ Zero) -> "2"
  | Succ (Succ (Succ Zero)) -> "3"
  | Succ (Succ (Succ (Succ Zero))) -> "4"
  | _ -> .  (* error *)
;;
type _ t = C : ((('a -> 'o) -> 'o) -> ('b -> 'o) -> 'o) t
let f : type a o. ((a -> o) -> o) t -> (a -> o) -> o =
 fun C k -> k (fun x -> x);;
type (_, _) t =
 A : ('a, 'a) t
| B : string -> ('a, 'b) t
;;

module M (A : sig module type T end) (B : sig module type T end) =
struct
 let f : ((module A.T), (module B.T)) t -> string = function
   | B s -> s
end;;

module A = struct module type T = sig end end;;

module N = M(A)(A);;

let x = N.f A;;
type 'a visit_action

type insert

type 'a local_visit_action

type ('a, 'result, 'visit_action) context =
  | Local : ('a, ('a * insert) as 'result, 'a local_visit_action) context
  | Global : ('a, 'a, 'a visit_action) context
;;

let vexpr (type visit_action)
    : (_, _, visit_action) context -> _ -> visit_action =
  function
  | Local -> fun _ -> raise Exit
  | Global -> fun _ -> raise Exit
;;

let vexpr (type visit_action)
    : ('a, 'result, visit_action) context -> 'a -> visit_action =
  function
  | Local -> fun _ -> raise Exit
  | Global -> fun _ -> raise Exit
;;

let vexpr (type result) (type visit_action)
    : (unit, result, visit_action) context -> unit -> visit_action =
  function
  | Local -> fun _ -> raise Exit
  | Global -> fun _ -> raise Exit
;;
module A = struct
    type nil = Cstr
  end
open A
;;

type _ s =
  | Nil : nil s
  | Cons : 't s -> ('h -> 't) s

type ('stack, 'typ) var =
  | Head : (('typ -> _) s, 'typ) var
  | Tail : ('tail s, 'typ) var -> ((_ -> 'tail) s, 'typ) var

type _ lst =
  | CNil : nil lst
  | CCons : 'h * ('t lst) -> ('h -> 't) lst
;;

let rec get_var : type stk ret. (stk s, ret) var -> stk lst -> ret = fun n s ->
  match n, s with
  | Head, CCons (h, _) -> h
  | Tail n', CCons (_, t) -> get_var n' t
;;
type 'a t = [< `Foo | `Bar] as 'a;;
type 'a s = [< `Foo | `Bar | `Baz > `Bar] as 'a;;

type 'a first = First : 'a second -> ('b t as 'a) first
and 'a second = Second : ('b s as 'a) second;;

type aux = Aux : 'a t second * ('a -> int) -> aux;;

let it : 'a. [< `Bar | `Foo > `Bar ] as 'a = `Bar;;

let g (Aux(Second, f)) = f it;;
type (_, _) eqp = Y : ('a, 'a) eqp | N : string -> ('a, 'b) eqp
let f : ('a list, 'a) eqp -> unit = function N s -> print_string s;;

module rec A :  sig type t = B.t list end =
  struct type t = B.t list end
and B : sig  type t val eq : (B.t list, t) eqp end =
  struct
    type t = A.t
    let eq = Y
  end;;

f B.eq;;
type (_, _) t =
  | Nil : ('tl, 'tl) t
  | Cons : 'a * ('b, 'tl) t -> ('a * 'b, 'tl) t;;

let get1 (Cons (x, _) : (_ * 'a, 'a) t) = x ;; (* warn, cf PR#6993 *)

let get1' = function
  | (Cons (x, _) : (_ * 'a, 'a) t) -> x
  | Nil -> assert false ;; (* ok *)
type _ t =
  Int : int -> int t | String : string -> string t | Same : 'l t -> 'l t;;
let rec f = function Int x -> x | Same s -> f s;;
type 'a tt = 'a t =
  Int : int -> int tt | String : string -> string tt | Same : 'l1 t -> 'l2 tt;;
type _ t = I : int t;;

let f (type a) (x : a t) =
  let module M = struct
    let (I : a t) = x     (* fail because of toplevel let *)
    let x = (I : a t)
  end in
  () ;;

(* extra example by Stephen Dolan, using recursive modules *)
(* Should not be allowed! *)
type (_,_) eq = Refl : ('a, 'a) eq;;

let bad (type a) =
 let module N = struct
   module rec M : sig
     val e : (int, a) eq
   end = struct
     let (Refl : (int, a) eq) = M.e  (* must fail for soundness *)
     let e : (int, a) eq = Refl
   end
 end in N.M.e
;;
type +'a n = private int
type nil = private Nil_type
type (_,_) elt =
  | Elt_fine: 'nat n -> ('l,'nat * 'l) elt
  | Elt: 'nat n -> ('l,'nat -> 'l) elt
type _ t = Nil : nil t | Cons : ('x, 'fx) elt * 'x t -> 'fx t;;

let undetected: ('a -> 'b -> nil) t -> 'a n -> 'b n -> unit = fun sh i j ->
  let Cons(Elt dim, _) = sh in ()
;;
type _ t = T : int t;;

(* Should raise Not_found *)
let _ = match (raise Not_found : float t) with _ -> .;;
type (_, _) eq = Eq : ('a, 'a) eq | Neq : int -> ('a, 'b) eq;;
type 'a t;;
let f (type a) (Neq n : (a, a t) eq) = n;;   (* warn! *)

module F (T : sig type _ t end) = struct
 let f (type a) (Neq n : (a, a T.t) eq) = n  (* warn! *)
end;;
(* First-Order Unification by Structural Recursion *)
(* Conor McBride, JFP 13(6) *)
(* http://strictlypositive.org/publications.html *)

(* This is a translation of the code part to ocaml *)
(* Of course, we do not prove other properties, not even termination *)

(* 2.2 Inductive Families *)

type zero = Zero
type _ succ = Succ
type _ nat =
  | NZ : zero nat
  | NS : 'a nat -> 'a succ nat

type _ fin =
  | FZ : 'a succ fin
  | FS : 'a fin -> 'a succ fin

(* We cannot define
     val empty : zero fin -> 'a
   because we cannot write an empty pattern matching.
   This might be useful to have *)

(* In place, prove that the parameter is 'a succ *)
type _ is_succ = IS : 'a succ is_succ

let fin_succ : type n. n fin -> n is_succ = function
  | FZ -> IS
  | FS _ -> IS
;;

(* 3 First-Order Terms, Renaming and Substitution *)

type 'a term =
  | Var of 'a fin
  | Leaf
  | Fork of 'a term * 'a term

let var x = Var x

let lift r : 'm fin -> 'n term = fun x -> Var (r x)

let rec pre_subst f = function
  | Var x -> f x
  | Leaf -> Leaf
  | Fork (t1, t2) -> Fork (pre_subst f t1, pre_subst f t2)

let comp_subst f g (x : 'a fin) = pre_subst f (g x)
(*  val comp_subst :
    ('b fin -> 'c term) -> ('a fin -> 'b term) -> 'a fin -> 'c term *)
;;

(* 4 The Occur-Check, through thick and thin *)

let rec thin : type n. n succ fin -> n fin -> n succ fin =
  fun x y -> match x, y with
  | FZ, y    -> FS y
  | FS x, FZ -> FZ
  | FS x, FS y -> FS (thin x y)

let bind t f =
  match t with
  | None   -> None
  | Some x -> f x
(* val bind : 'a option -> ('a -> 'b option) -> 'b option *)

let rec thick : type n. n succ fin -> n succ fin -> n fin option =
  fun x y -> match x, y with
  | FZ, FZ   -> None
  | FZ, FS y -> Some y
  | FS x, FZ -> let IS = fin_succ x in Some FZ
  | FS x, FS y ->
      let IS = fin_succ x in bind (thick x y) (fun x -> Some (FS x))

let rec check : type n. n succ fin -> n succ term -> n term option =
  fun x t -> match t with
  | Var y -> bind (thick x y) (fun x -> Some (Var x))
  | Leaf  -> Some Leaf
  | Fork (t1, t2) ->
      bind (check x t1) (fun t1 ->
        bind (check x t2) (fun t2 -> Some (Fork (t1, t2))))

let subst_var x t' y =
  match thick x y with
  | None -> t'
  | Some y' -> Var y'
(* val subst_var : 'a succ fin -> 'a term -> 'a succ fin -> 'a term *)

let subst x t' = pre_subst (subst_var x t')
(* val subst : 'a succ fin -> 'a term -> 'a succ term -> 'a term *)
;;

(* 5 A Refinement of Substitution *)

type (_,_) alist =
  | Anil  : ('n,'n) alist
  | Asnoc : ('m,'n) alist * 'm term * 'm succ fin -> ('m succ, 'n) alist

let rec sub : type m n. (m,n) alist -> m fin -> n term = function
  | Anil -> var
  | Asnoc (s, t, x) -> comp_subst (sub s) (subst_var x t)

let rec append : type m n l. (m,n) alist -> (l,m) alist -> (l,n) alist =
  fun r s -> match s with
  | Anil -> r
  | Asnoc (s, t, x) -> Asnoc (append r s, t, x)

type _ ealist = EAlist : ('a,'b) alist -> 'a ealist

let asnoc a t' x = EAlist (Asnoc (a, t', x))

(* Extra work: we need sub to work on ealist too, for examples *)
let rec weaken_fin : type n. n fin -> n succ fin = function
  | FZ -> FZ
  | FS x -> FS (weaken_fin x)

let weaken_term t = pre_subst (fun x -> Var (weaken_fin x)) t

let rec weaken_alist : type m n. (m, n) alist -> (m succ, n succ) alist =
  function
    | Anil -> Anil
    | Asnoc (s, t, x) -> Asnoc (weaken_alist s, weaken_term t, weaken_fin x)

let rec sub' : type m. m ealist -> m fin -> m term = function
  | EAlist Anil -> var
  | EAlist (Asnoc (s, t, x)) ->
      comp_subst (sub' (EAlist (weaken_alist s)))
        (fun t' -> weaken_term (subst_var x t t'))

let subst' d = pre_subst (sub' d)
(*  val subst' : 'a ealist -> 'a term -> 'a term *)
;;

(* 6 First-Order Unification *)

let flex_flex x y =
  match thick x y with
  | Some y' -> asnoc Anil (Var y') x
  | None -> EAlist Anil
(* val flex_flex : 'a succ fin -> 'a succ fin -> 'a succ ealist *)

let flex_rigid x t =
  bind (check x t) (fun t' -> Some (asnoc Anil t' x))
(* val flex_rigid : 'a succ fin -> 'a succ term -> 'a succ ealist option *)

let rec amgu : type m. m term -> m term -> m ealist -> m ealist option =
  fun s t acc -> match s, t, acc with
  | Leaf, Leaf, _   -> Some acc
  | Leaf, Fork _, _ -> None
  | Fork _, Leaf, _ -> None
  | Fork (s1, s2), Fork (t1, t2), _ ->
      bind (amgu s1 t1 acc) (amgu s2 t2)
  | Var x, Var y, EAlist Anil -> let IS = fin_succ x in Some (flex_flex x y)
  | Var x, t,     EAlist Anil -> let IS = fin_succ x in flex_rigid x t
  | t, Var x,     EAlist Anil -> let IS = fin_succ x in flex_rigid x t
  | s, t, EAlist(Asnoc(d,r,z)) ->
      bind (amgu (subst z r s) (subst z r t) (EAlist d))
           (fun (EAlist d) -> Some (asnoc d r z))

let mgu s t = amgu s t (EAlist Anil)
(* val mgu : 'a term -> 'a term -> 'a ealist option *)
;;

let s = Fork (Var FZ, Fork (Var (FS (FS FZ)), Leaf))
let t = Fork (Var (FS FZ), Var (FS FZ))
let d = match mgu s t with Some x -> x | None -> failwith "mgu"
let s' = subst' d s
let t' = subst' d t
;;
(* Injectivity *)

type (_, _) eq = Refl : ('a, 'a) eq

let magic : 'a 'b. 'a -> 'b =
  fun (type a b) (x : a) ->
    let module M =
      (functor (T : sig type 'a t end) ->
       struct
         let f (Refl : (a T.t, b T.t) eq) = (x :> b)
       end)
        (struct type 'a t = unit end)
    in M.f Refl
;;

(* Variance and subtyping *)

type (_, +_) eq = Refl : ('a, 'a) eq

let magic : 'a 'b. 'a -> 'b =
  fun (type a) (type b) (x : a) ->
    let bad_proof (type a) =
      (Refl : (< m : a>, <m : a>) eq :> (<m : a>, < >) eq) in
    let downcast : type a. (a, < >) eq -> < > -> a =
      fun (type a) (Refl : (a, < >) eq) (s : < >) -> (s :> a) in
    (downcast bad_proof ((object method m = x end) :> < >)) # m
;;

(* Record patterns *)

type _ t =
  | IntLit : int t
  | BoolLit : bool t

let check : type s . s t * s -> bool = function
  | BoolLit, false -> false
  | IntLit , 6 -> false
;;

type ('a, 'b) pair = { fst : 'a; snd : 'b }

let check : type s . (s t, s) pair -> bool = function
  | {fst = BoolLit; snd = false} -> false
  | {fst = IntLit ; snd =  6} -> false
;;
module type S = sig type t [@@immediate] end;;
module F (M : S) : S = M;;
[%%expect{|
module type S = sig type t [@@immediate] end
module F : functor (M : S) -> S
|}];;

(* VALID DECLARATIONS *)

module A = struct
  (* Abstract types can be immediate *)
  type t [@@immediate]

  (* [@@immediate] tag here is unnecessary but valid since t has it *)
  type s = t [@@immediate]

  (* Again, valid alias even without tag *)
  type r = s

  (* Mutually recursive declarations work as well *)
  type p = q [@@immediate]
  and q = int
end;;
[%%expect{|
module A :
  sig
    type t [@@immediate]
    type s = t [@@immediate]
    type r = s
    type p = q [@@immediate]
    and q = int
  end
|}];;

(* Valid using with constraints *)
module type X = sig type t end;;
module Y = struct type t = int end;;
module Z = ((Y : X with type t = int) : sig type t [@@immediate] end);;
[%%expect{|
module type X = sig type t end
module Y : sig type t = int end
module Z : sig type t [@@immediate] end
|}];;

(* Valid using an explicit signature *)
module M_valid : S = struct type t = int end;;
module FM_valid = F (struct type t = int end);;
[%%expect{|
module M_valid : S
module FM_valid : S
|}];;

(* Practical usage over modules *)
module Foo : sig type t val x : t ref end = struct
  type t = int
  let x = ref 0
end;;
[%%expect{|
module Foo : sig type t val x : t ref end
|}];;

module Bar : sig type t [@@immediate] val x : t ref end = struct
  type t = int
  let x = ref 0
end;;
[%%expect{|
module Bar : sig type t [@@immediate] val x : t ref end
|}];;

let test f =
  let start = Sys.time() in f ();
  (Sys.time() -. start);;
[%%expect{|
val test : (unit -> 'a) -> float = <fun>
|}];;

let test_foo () =
  for i = 0 to 100_000_000 do
    Foo.x := !Foo.x
  done;;
[%%expect{|
val test_foo : unit -> unit = <fun>
|}];;

let test_bar () =
  for i = 0 to 100_000_000 do
    Bar.x := !Bar.x
  done;;
[%%expect{|
val test_bar : unit -> unit = <fun>
|}];;

(* Uncomment these to test. Should see substantial speedup!
let () = Printf.printf "No @@immediate: %fs\n" (test test_foo)
let () = Printf.printf "With @@immediate: %fs\n" (test test_bar) *)


(* INVALID DECLARATIONS *)

(* Cannot directly declare a non-immediate type as immediate *)
module B = struct
  type t = string [@@immediate]
end;;
[%%expect{|
Line _, characters 2-31:
Error: Types marked with the immediate attribute must be
       non-pointer types like int or bool
|}];;

(* Not guaranteed that t is immediate, so this is an invalid declaration *)
module C = struct
  type t
  type s = t [@@immediate]
end;;
[%%expect{|
Line _, characters 2-26:
Error: Types marked with the immediate attribute must be
       non-pointer types like int or bool
|}];;

(* Can't ascribe to an immediate type signature with a non-immediate type *)
module D : sig type t [@@immediate] end = struct
  type t = string
end;;
[%%expect{|
Line _, characters 42-70:
Error: Signature mismatch:
       Modules do not match:
         sig type t = string end
       is not included in
         sig type t [@@immediate] end
       Type declarations do not match:
         type t = string
       is not included in
         type t [@@immediate]
       the first is not an immediate type.
|}];;

(* Same as above but with explicit signature *)
module M_invalid : S = struct type t = string end;;
module FM_invalid = F (struct type t = string end);;
[%%expect{|
Line _, characters 23-49:
Error: Signature mismatch:
       Modules do not match: sig type t = string end is not included in S
       Type declarations do not match:
         type t = string
       is not included in
         type t [@@immediate]
       the first is not an immediate type.
|}];;

(* Can't use a non-immediate type even if mutually recursive *)
module E = struct
  type t = s [@@immediate]
  and s = string
end;;
[%%expect{|
Line _, characters 2-26:
Error: Types marked with the immediate attribute must be
       non-pointer types like int or bool
|}];;
(*
   Implicit unpack allows to omit the signature in (val ...) expressions.

   It also adds (module M : S) and (module M) patterns, relying on
   implicit (val ...) for the implementation. Such patterns can only
   be used in function definition, match clauses, and let ... in.

   New: implicit pack is also supported, and you only need to be able
   to infer the the module type path from the context.
 *)
(* ocaml -principal *)

(* Use a module pattern *)
let sort (type s) (module Set : Set.S with type elt = s) l =
  Set.elements (List.fold_right Set.add l Set.empty)

(* No real improvement here? *)
let make_set (type s) cmp : (module Set.S with type elt = s) =
  (module Set.Make (struct type t = s let compare = cmp end))

(* No type annotation here *)
let sort_cmp (type s) cmp =
  sort (module Set.Make (struct type t = s let compare = cmp end))

module type S = sig type t val x : t end;;
let f (module M : S with type t = int) = M.x;;
let f (module M : S with type t = 'a) = M.x;; (* Error *)
let f (type a) (module M : S with type t = a) = M.x;;
f (module struct type t = int let x = 1 end);;

type 'a s = {s: (module S with type t = 'a)};;
{s=(module struct type t = int let x = 1 end)};;
let f {s=(module M)} = M.x;; (* Error *)
let f (type a) ({s=(module M)} : a s) = M.x;;

type s = {s: (module S with type t = int)};;
let f {s=(module M)} = M.x;;
let f {s=(module M)} {s=(module N)} = M.x + N.x;;

module type S = sig val x : int end;;
let f (module M : S) y (module N : S) = M.x + y + N.x;;
let m = (module struct let x = 3 end);; (* Error *)
let m = (module struct let x = 3 end : S);;
f m 1 m;;
f m 1 (module struct let x = 2 end);;

let (module M) = m in M.x;;
let (module M) = m;; (* Error: only allowed in [let .. in] *)
class c = let (module M) = m in object end;; (* Error again *)
module M = (val m);;

module type S' = sig val f : int -> int end;;
(* Even works with recursion, but must be fully explicit *)
let rec (module M : S') =
  (module struct let f n = if n <= 0 then 1 else n * M.f (n-1) end : S')
in M.f 3;;

(* Subtyping *)

module type S = sig type t type u val x : t * u end
let f (l : (module S with type t = int and type u = bool) list) =
  (l :> (module S with type u = bool) list)

(* GADTs from the manual *)
(* the only modification is in to_string *)

module TypEq : sig
  type ('a, 'b) t
  val apply: ('a, 'b) t -> 'a -> 'b
  val refl: ('a, 'a) t
  val sym: ('a, 'b) t -> ('b, 'a) t
end = struct
  type ('a, 'b) t = ('a -> 'b) * ('b -> 'a)
  let refl = (fun x -> x), (fun x -> x)
  let apply (f, _) x = f x
  let sym (f, g) = (g, f)
end

module rec Typ : sig
  module type PAIR = sig
    type t and t1 and t2
    val eq: (t, t1 * t2) TypEq.t
    val t1: t1 Typ.typ
    val t2: t2 Typ.typ
  end

  type 'a typ =
    | Int of ('a, int) TypEq.t
    | String of ('a, string) TypEq.t
    | Pair of (module PAIR with type t = 'a)
end = Typ

let int = Typ.Int TypEq.refl

let str = Typ.String TypEq.refl

let pair (type s1) (type s2) t1 t2 =
  let module P = struct
    type t = s1 * s2
    type t1 = s1
    type t2 = s2
    let eq = TypEq.refl
    let t1 = t1
    let t2 = t2
  end in
  Typ.Pair (module P)

open Typ
let rec to_string: 'a. 'a Typ.typ -> 'a -> string =
  fun (type s) t x ->
    match (t : s typ) with
    | Int eq -> string_of_int (TypEq.apply eq x)
    | String eq -> Printf.sprintf "%S" (TypEq.apply eq x)
    | Pair (module P) ->
        let (x1, x2) = TypEq.apply P.eq x in
        Printf.sprintf "(%s,%s)" (to_string P.t1 x1) (to_string P.t2 x2)

(* Wrapping maps *)
module type MapT = sig
  include Map.S
  type data
  type map
  val of_t : data t -> map
  val to_t : map -> data t
end

type ('k,'d,'m) map =
    (module MapT with type key = 'k and type data = 'd and type map = 'm)

let add (type k) (type d) (type m) (m:(k,d,m) map) x y s =
   let module M =
     (val m:MapT with type key = k and type data = d and type map = m) in
   M.of_t (M.add x y (M.to_t s))

module SSMap = struct
  include Map.Make(String)
  type data = string
  type map = data t
  let of_t x = x
  let to_t x = x
end

let ssmap =
  (module SSMap:
   MapT with type key = string and type data = string and type map = SSMap.map)
;;

let ssmap =
  (module struct include SSMap end :
   MapT with type key = string and type data = string and type map = SSMap.map)
;;

let ssmap =
  (let module S = struct include SSMap end in (module S) :
  (module
   MapT with type key = string and type data = string and type map = SSMap.map))
;;

let ssmap =
  (module SSMap: MapT with type key = _ and type data = _ and type map = _)
;;

let ssmap : (_,_,_) map = (module SSMap);;

add ssmap;;
open StdLabels
open MoreLabels

(* Use maps for substitutions and sets for free variables *)

module Subst = Map.Make(struct type t = string let compare = compare end)
module Names = Set.Make(struct type t = string let compare = compare end)


(* Variables are common to lambda and expr *)

type var = [`Var of string]

let subst_var ~subst : var -> _ =
  function `Var s as x ->
    try Subst.find s subst
    with Not_found -> x

let free_var : var -> _ = function `Var s -> Names.singleton s


(* The lambda language: free variables, substitutions, and evaluation *)

type 'a lambda = [`Var of string | `Abs of string * 'a | `App of 'a * 'a]

let free_lambda ~free_rec : _ lambda -> _ = function
    #var as x -> free_var x
  | `Abs (s, t) -> Names.remove s (free_rec t)
  | `App (t1, t2) -> Names.union (free_rec t1) (free_rec t2)

let map_lambda ~map_rec : _ lambda -> _ = function
    #var as x -> x
  | `Abs (s, t) as l ->
      let t' = map_rec t in
      if t == t' then l else `Abs(s, t')
  | `App (t1, t2) as l ->
      let t'1 = map_rec t1 and t'2 = map_rec t2 in
      if t'1 == t1 && t'2 == t2 then l else `App (t'1, t'2)

let next_id =
  let current = ref 3 in
  fun () -> incr current; !current

let subst_lambda ~subst_rec ~free ~subst : _ lambda -> _ = function
    #var as x -> subst_var ~subst x
  | `Abs(s, t) as l ->
      let used = free t in
      let used_expr =
        Subst.fold subst ~init:[]
          ~f:(fun ~key ~data acc ->
                if Names.mem s used then data::acc else acc) in
      if List.exists used_expr ~f:(fun t -> Names.mem s (free t)) then
        let name = s ^ string_of_int (next_id ()) in
        `Abs(name,
             subst_rec ~subst:(Subst.add ~key:s ~data:(`Var name) subst) t)
      else
        map_lambda ~map_rec:(subst_rec ~subst:(Subst.remove s subst)) l
  | `App _ as l ->
      map_lambda ~map_rec:(subst_rec ~subst) l

let eval_lambda ~eval_rec ~subst l =
  match map_lambda ~map_rec:eval_rec l with
    `App(`Abs(s,t1), t2) ->
      eval_rec (subst ~subst:(Subst.add ~key:s ~data:t2 Subst.empty) t1)
  | t -> t

(* Specialized versions to use on lambda *)

let rec free1 x = free_lambda ~free_rec:free1 x
let rec subst1 ~subst = subst_lambda ~subst_rec:subst1 ~free:free1 ~subst
let rec eval1 x = eval_lambda ~eval_rec:eval1 ~subst:subst1 x


(* The expr language of arithmetic expressions *)

type 'a expr =
    [`Var of string | `Num of int | `Add of 'a * 'a
    | `Neg of 'a | `Mult of 'a * 'a]

let free_expr ~free_rec : _ expr -> _ = function
    #var as x -> free_var x
  | `Num _ -> Names.empty
  | `Add(x, y) -> Names.union (free_rec x) (free_rec y)
  | `Neg x -> free_rec x
  | `Mult(x, y) -> Names.union (free_rec x) (free_rec y)

(* Here map_expr helps a lot *)
let map_expr ~map_rec : _ expr -> _ = function
    #var as x -> x
  | `Num _ as x -> x
  | `Add(x, y) as e ->
      let x' = map_rec x and y' = map_rec y in
      if x == x' && y == y' then e
      else `Add(x', y')
  | `Neg x as e ->
      let x' = map_rec x in
      if x == x' then e else `Neg x'
  | `Mult(x, y) as e ->
      let x' = map_rec x and y' = map_rec y in
      if x == x' && y == y' then e
      else `Mult(x', y')

let subst_expr ~subst_rec ~subst : _ expr -> _ = function
    #var as x -> subst_var ~subst x
  | #expr as e -> map_expr ~map_rec:(subst_rec ~subst) e

let eval_expr ~eval_rec e =
  match map_expr ~map_rec:eval_rec e with
    `Add(`Num m, `Num n) -> `Num (m+n)
  | `Neg(`Num n) -> `Num (-n)
  | `Mult(`Num m, `Num n) -> `Num (m*n)
  | #expr as e -> e

(* Specialized versions *)

let rec free2 x = free_expr ~free_rec:free2 x
let rec subst2 ~subst = subst_expr ~subst_rec:subst2 ~subst
let rec eval2 x = eval_expr ~eval_rec:eval2 x


(* The lexpr language, reunion of lambda and expr *)

type lexpr =
  [ `Var of string | `Abs of string * lexpr | `App of lexpr * lexpr
  | `Num of int | `Add of lexpr * lexpr | `Neg of lexpr
  | `Mult of lexpr * lexpr ]

let rec free : lexpr -> _ = function
    #lambda as x -> free_lambda ~free_rec:free x
  | #expr as x -> free_expr ~free_rec:free x

let rec subst ~subst:s : lexpr -> _ = function
    #lambda as x -> subst_lambda ~subst_rec:subst ~subst:s ~free x
  | #expr as x -> subst_expr ~subst_rec:subst ~subst:s x

let rec eval : lexpr -> _ = function
    #lambda as x -> eval_lambda ~eval_rec:eval ~subst x
  | #expr as x -> eval_expr ~eval_rec:eval x

let rec print = function
  | `Var id -> print_string id
  | `Abs (id, l) -> print_string ("\ " ^ id ^ " . "); print l
  | `App (l1, l2) -> print l1; print_string " "; print l2
  | `Num x -> print_int x
  | `Add (e1, e2) -> print e1; print_string " + "; print e2
  | `Neg e -> print_string "-"; print e
  | `Mult (e1, e2) -> print e1; print_string " * "; print e2

let () =
  let e1 = eval1 (`App(`Abs("x",`Var"x"), `Var"y")) in
  let e2 = eval2 (`Add(`Mult(`Num 3,`Neg(`Num 2)), `Var"x")) in
  let e3 = eval (`Add(`App(`Abs("x",`Mult(`Var"x",`Var"x")),`Num 2), `Num 5)) in
  print e1; print_newline ();
  print e2; print_newline ();
  print e3; print_newline ()
(* Full fledge version, using objects to structure code *)

open StdLabels
open MoreLabels

(* Use maps for substitutions and sets for free variables *)

module Subst = Map.Make(struct type t = string let compare = compare end)
module Names = Set.Make(struct type t = string let compare = compare end)

(* To build recursive objects *)

let lazy_fix make =
  let rec obj () = make (lazy (obj ()) : _ Lazy.t) in
  obj ()

let (!!) = Lazy.force

(* The basic operations *)

class type ['a, 'b] ops =
  object
    method free : x:'b -> ?y:'c -> Names.t
    method subst : sub:'a Subst.t -> 'b -> 'a
    method eval : 'b -> 'a
  end

(* Variables are common to lambda and expr *)

type var = [`Var of string]

class ['a] var_ops = object (self : ('a, var) #ops)
  constraint 'a = [> var]
  method subst ~sub (`Var s as x) =
    try Subst.find s sub with Not_found -> x
  method free (`Var s) =
    Names.singleton s
  method eval (#var as v) = v
end

(* The lambda language: free variables, substitutions, and evaluation *)

type 'a lambda = [`Var of string | `Abs of string * 'a | `App of 'a * 'a]

let next_id =
  let current = ref 3 in
  fun () -> incr current; !current

class ['a] lambda_ops (ops : ('a,'a) #ops Lazy.t) =
  let var : 'a var_ops = new var_ops
  and free = lazy !!ops#free
  and subst = lazy !!ops#subst
  and eval = lazy !!ops#eval in
  object (self : ('a, 'a lambda) #ops)
    constraint 'a = [> 'a lambda]
    method free = function
        #var as x -> var#free x
      | `Abs (s, t) -> Names.remove s (!!free t)
      | `App (t1, t2) -> Names.union (!!free t1) (!!free t2)

    method map ~f = function
        #var as x -> x
      | `Abs (s, t) as l ->
          let t' = f t in
          if t == t' then l else `Abs(s, t')
      | `App (t1, t2) as l ->
          let t'1 = f t1 and t'2 = f t2 in
          if t'1 == t1 && t'2 == t2 then l else `App (t'1, t'2)

    method subst ~sub = function
        #var as x -> var#subst ~sub x
      | `Abs(s, t) as l ->
          let used = !!free t in
          let used_expr =
            Subst.fold sub ~init:[]
              ~f:(fun ~key ~data acc ->
                if Names.mem s used then data::acc else acc) in
          if List.exists used_expr ~f:(fun t -> Names.mem s (!!free t)) then
            let name = s ^ string_of_int (next_id ()) in
            `Abs(name,
                 !!subst ~sub:(Subst.add ~key:s ~data:(`Var name) sub) t)
          else
            self#map ~f:(!!subst ~sub:(Subst.remove s sub)) l
      | `App _ as l ->
          self#map ~f:(!!subst ~sub) l

    method eval l =
      match self#map ~f:!!eval l with
        `App(`Abs(s,t1), t2) ->
          !!eval (!!subst ~sub:(Subst.add ~key:s ~data:t2 Subst.empty) t1)
      | t -> t
end

(* Operations specialized to lambda *)

let lambda = lazy_fix (new lambda_ops)

(* The expr language of arithmetic expressions *)

type 'a expr =
    [ `Var of string | `Num of int | `Add of 'a * 'a
    | `Neg of 'a | `Mult of 'a * 'a]

class ['a] expr_ops (ops : ('a,'a) #ops Lazy.t) =
  let var : 'a var_ops = new var_ops
  and free = lazy !!ops#free
  and subst = lazy !!ops#subst
  and eval = lazy !!ops#eval in
  object (self : ('a, 'a expr) #ops)
    constraint 'a = [> 'a expr]
    method free = function
        #var as x -> var#free x
      | `Num _ -> Names.empty
      | `Add(x, y) -> Names.union (!!free x) (!!free y)
      | `Neg x -> !!free x
      | `Mult(x, y) -> Names.union (!!free x) (!!free y)

    method map ~f = function
        #var as x -> x
      | `Num _ as x -> x
      | `Add(x, y) as e ->
          let x' = f x and y' = f y in
          if x == x' && y == y' then e
          else `Add(x', y')
      | `Neg x as e ->
          let x' = f x in
          if x == x' then e else `Neg x'
      | `Mult(x, y) as e ->
          let x' = f x and y' = f y in
          if x == x' && y == y' then e
          else `Mult(x', y')

    method subst ~sub = function
        #var as x -> var#subst ~sub x
      | #expr as e -> self#map ~f:(!!subst ~sub) e

    method eval (#expr as e) =
      match self#map ~f:!!eval e with
        `Add(`Num m, `Num n) -> `Num (m+n)
      | `Neg(`Num n) -> `Num (-n)
      | `Mult(`Num m, `Num n) -> `Num (m*n)
      | e -> e
  end

(* Specialized versions *)

let expr = lazy_fix (new expr_ops)

(* The lexpr language, reunion of lambda and expr *)

type 'a lexpr = [ 'a lambda | 'a expr ]

class ['a] lexpr_ops (ops : ('a,'a) #ops Lazy.t) =
  let lambda = new lambda_ops ops in
  let expr = new expr_ops ops in
  object (self : ('a, 'a lexpr) #ops)
    constraint 'a = [> 'a lexpr]
    method free = function
        #lambda as x -> lambda#free x
      | #expr as x -> expr#free x

    method subst ~sub = function
        #lambda as x -> lambda#subst ~sub x
      | #expr as x -> expr#subst ~sub x

    method eval = function
        #lambda as x -> lambda#eval x
      | #expr as x -> expr#eval x
end

let lexpr = lazy_fix (new lexpr_ops)

let rec print = function
  | `Var id -> print_string id
  | `Abs (id, l) -> print_string ("\ " ^ id ^ " . "); print l
  | `App (l1, l2) -> print l1; print_string " "; print l2
  | `Num x -> print_int x
  | `Add (e1, e2) -> print e1; print_string " + "; print e2
  | `Neg e -> print_string "-"; print e
  | `Mult (e1, e2) -> print e1; print_string " * "; print e2

let () =
  let e1 = lambda#eval (`App(`Abs("x",`Var"x"), `Var"y")) in
  let e2 = expr#eval (`Add(`Mult(`Num 3,`Neg(`Num 2)), `Var"x")) in
  let e3 =
    lexpr#eval (`Add(`App(`Abs("x",`Mult(`Var"x",`Var"x")),`Num 2), `Num 5))
  in
  print e1; print_newline ();
  print e2; print_newline ();
  print e3; print_newline ()
(* Full fledge version, using objects to structure code *)

open StdLabels
open MoreLabels

(* Use maps for substitutions and sets for free variables *)

module Subst = Map.Make(struct type t = string let compare = compare end)
module Names = Set.Make(struct type t = string let compare = compare end)

(* To build recursive objects *)

let lazy_fix make =
  let rec obj () = make (lazy (obj ()) : _ Lazy.t) in
  obj ()

let (!!) = Lazy.force

(* The basic operations *)

class type ['a, 'b] ops =
  object
    method free : 'b -> Names.t
    method subst : sub:'a Subst.t -> 'b -> 'a
    method eval : 'b -> 'a
  end

(* Variables are common to lambda and expr *)

type var = [`Var of string]

let var = object (self : ([>var], var) #ops)
  method subst ~sub (`Var s as x) =
    try Subst.find s sub with Not_found -> x
  method free (`Var s) =
    Names.singleton s
  method eval (#var as v) = v
end

(* The lambda language: free variables, substitutions, and evaluation *)

type 'a lambda = [`Var of string | `Abs of string * 'a | `App of 'a * 'a]

let next_id =
  let current = ref 3 in
  fun () -> incr current; !current

let lambda_ops (ops : ('a,'a) #ops Lazy.t) =
  let free = lazy !!ops#free
  and subst = lazy !!ops#subst
  and eval = lazy !!ops#eval in
  object (self : ([> 'a lambda], 'a lambda) #ops)
    method free = function
        #var as x -> var#free x
      | `Abs (s, t) -> Names.remove s (!!free t)
      | `App (t1, t2) -> Names.union (!!free t1) (!!free t2)

    method private map ~f = function
        #var as x -> x
      | `Abs (s, t) as l ->
          let t' = f t in
          if t == t' then l else `Abs(s, t')
      | `App (t1, t2) as l ->
          let t'1 = f t1 and t'2 = f t2 in
          if t'1 == t1 && t'2 == t2 then l else `App (t'1, t'2)

    method subst ~sub = function
        #var as x -> var#subst ~sub x
      | `Abs(s, t) as l ->
          let used = !!free t in
          let used_expr =
            Subst.fold sub ~init:[]
              ~f:(fun ~key ~data acc ->
                if Names.mem s used then data::acc else acc) in
          if List.exists used_expr ~f:(fun t -> Names.mem s (!!free t)) then
            let name = s ^ string_of_int (next_id ()) in
            `Abs(name,
                 !!subst ~sub:(Subst.add ~key:s ~data:(`Var name) sub) t)
          else
            self#map ~f:(!!subst ~sub:(Subst.remove s sub)) l
      | `App _ as l ->
          self#map ~f:(!!subst ~sub) l

    method eval l =
      match self#map ~f:!!eval l with
        `App(`Abs(s,t1), t2) ->
          !!eval (!!subst ~sub:(Subst.add ~key:s ~data:t2 Subst.empty) t1)
      | t -> t
end

(* Operations specialized to lambda *)

let lambda = lazy_fix lambda_ops

(* The expr language of arithmetic expressions *)

type 'a expr =
    [ `Var of string | `Num of int | `Add of 'a * 'a
    | `Neg of 'a | `Mult of 'a * 'a]

let expr_ops (ops : ('a,'a) #ops Lazy.t) =
  let free = lazy !!ops#free
  and subst = lazy !!ops#subst
  and eval = lazy !!ops#eval in
  object (self : ([> 'a expr], 'a expr) #ops)
    method free = function
        #var as x -> var#free x
      | `Num _ -> Names.empty
      | `Add(x, y) -> Names.union (!!free x) (!!free y)
      | `Neg x -> !!free x
      | `Mult(x, y) -> Names.union (!!free x) (!!free y)

    method private map ~f = function
        #var as x -> x
      | `Num _ as x -> x
      | `Add(x, y) as e ->
          let x' = f x and y' = f y in
          if x == x' && y == y' then e
          else `Add(x', y')
      | `Neg x as e ->
          let x' = f x in
          if x == x' then e else `Neg x'
      | `Mult(x, y) as e ->
          let x' = f x and y' = f y in
          if x == x' && y == y' then e
          else `Mult(x', y')

    method subst ~sub = function
        #var as x -> var#subst ~sub x
      | #expr as e -> self#map ~f:(!!subst ~sub) e

    method eval (#expr as e) =
      match self#map ~f:!!eval e with
        `Add(`Num m, `Num n) -> `Num (m+n)
      | `Neg(`Num n) -> `Num (-n)
      | `Mult(`Num m, `Num n) -> `Num (m*n)
      | e -> e
  end

(* Specialized versions *)

let expr = lazy_fix expr_ops

(* The lexpr language, reunion of lambda and expr *)

type 'a lexpr = [ 'a lambda | 'a expr ]

let lexpr_ops (ops : ('a,'a) #ops Lazy.t) =
  let lambda = lambda_ops ops in
  let expr = expr_ops ops in
  object (self : ([> 'a lexpr], 'a lexpr) #ops)
    method free = function
        #lambda as x -> lambda#free x
      | #expr as x -> expr#free x

    method subst ~sub = function
        #lambda as x -> lambda#subst ~sub x
      | #expr as x -> expr#subst ~sub x

    method eval = function
        #lambda as x -> lambda#eval x
      | #expr as x -> expr#eval x
end

let lexpr = lazy_fix lexpr_ops

let rec print = function
  | `Var id -> print_string id
  | `Abs (id, l) -> print_string ("\ " ^ id ^ " . "); print l
  | `App (l1, l2) -> print l1; print_string " "; print l2
  | `Num x -> print_int x
  | `Add (e1, e2) -> print e1; print_string " + "; print e2
  | `Neg e -> print_string "-"; print e
  | `Mult (e1, e2) -> print e1; print_string " * "; print e2

let () =
  let e1 = lambda#eval (`App(`Abs("x",`Var"x"), `Var"y")) in
  let e2 = expr#eval (`Add(`Mult(`Num 3,`Neg(`Num 2)), `Var"x")) in
  let e3 =
    lexpr#eval (`Add(`App(`Abs("x",`Mult(`Var"x",`Var"x")),`Num 2), `Num 5))
  in
  print e1; print_newline ();
  print e2; print_newline ();
  print e3; print_newline ()
type sexp = A of string | L of sexp list
type 'a t = 'a array
let _ = fun (_ : 'a t)  -> ()

let array_of_sexp _ _ = [| |]
let sexp_of_array _ _ = A "foo"
let sexp_of_int _ = A "42"
let int_of_sexp _ = 42

let t_of_sexp : 'a . (sexp -> 'a) -> sexp -> 'a t=
  let _tp_loc = "core_array.ml.t" in
  fun _of_a  -> fun t  -> (array_of_sexp _of_a) t
let _ = t_of_sexp
let sexp_of_t : 'a . ('a -> sexp) -> 'a t -> sexp=
  fun _of_a  -> fun v  -> (sexp_of_array _of_a) v
let _ = sexp_of_t
module T =
  struct
    module Int =
      struct
        type t_ = int array
        let _ = fun (_ : t_)  -> ()

        let t__of_sexp: sexp -> t_ =
          let _tp_loc = "core_array.ml.T.Int.t_" in
          fun t  -> (array_of_sexp int_of_sexp) t
        let _ = t__of_sexp
        let sexp_of_t_: t_ -> sexp =
          fun v  -> (sexp_of_array sexp_of_int) v
        let _ = sexp_of_t_
      end
  end
module type Permissioned  =
  sig
    type ('a,-'perms) t
  end
module Permissioned :
  sig
    type ('a,-'perms) t
    include
      sig
        val t_of_sexp :
          (sexp -> 'a) ->
            (sexp -> 'perms) -> sexp -> ('a,'perms) t
        val sexp_of_t :
          ('a -> sexp) ->
            ('perms -> sexp) -> ('a,'perms) t -> sexp
      end
    module Int :
    sig
      type nonrec -'perms t = (int,'perms) t
      include
        sig
          val t_of_sexp :
            (sexp -> 'perms) -> sexp -> 'perms t
          val sexp_of_t :
            ('perms -> sexp) -> 'perms t -> sexp
        end
    end
  end =
  struct
    type ('a,-'perms) t = 'a array
    let _ = fun (_ : ('a,'perms) t)  -> ()

    let t_of_sexp :
      'a 'perms .
        (sexp -> 'a) ->
          (sexp -> 'perms) -> sexp -> ('a,'perms) t=
      let _tp_loc = "core_array.ml.Permissioned.t" in
      fun _of_a  -> fun _of_perms  -> fun t  -> (array_of_sexp _of_a) t
    let _ = t_of_sexp
    let sexp_of_t :
      'a 'perms .
        ('a -> sexp) ->
          ('perms -> sexp) -> ('a,'perms) t -> sexp=
      fun _of_a  -> fun _of_perms  -> fun v  -> (sexp_of_array _of_a) v
    let _ = sexp_of_t
    module Int =
      struct
        include T.Int
        type -'perms t = t_
        let _ = fun (_ : 'perms t)  -> ()

        let t_of_sexp :
          'perms . (sexp -> 'perms) -> sexp -> 'perms t=
          let _tp_loc = "core_array.ml.Permissioned.Int.t" in
          fun _of_perms  -> fun t  -> t__of_sexp t
        let _ = t_of_sexp
        let sexp_of_t :
          'perms . ('perms -> sexp) -> 'perms t -> sexp=
          fun _of_perms  -> fun v  -> sexp_of_t_ v
        let _ = sexp_of_t
      end
  end
type 'a  foo = {x: 'a; y: int}
let r = {{x = 0; y = 0} with x = 0}
let r' : string foo = r
external foo : int = "%ignore";;
let _ = foo ();;
type 'a t = [`A of 'a t t] as 'a;; (* fails *)

type 'a t = [`A of 'a t t];; (* fails *)

type 'a t = [`A of 'a t t] constraint 'a = 'a t;;

type 'a t = [`A of 'a t] constraint 'a = 'a t;;

type 'a t = [`A of 'a] as 'a;;

type 'a v = [`A of u v] constraint 'a = t and t = u and u = t;; (* fails *)

type 'a t = 'a;;
let f (x : 'a t as 'a) = ();; (* fails *)

let f (x : 'a t) (y : 'a) = x = y;;

(* PR#6505 *)
module type PR6505 = sig
  type 'o is_an_object = < .. > as 'o
  and 'o abs constraint 'o = 'o is_an_object
  val abs : 'o is_an_object -> 'o abs
  val unabs : 'o abs -> 'o
end;; (* fails *)
(* PR#5835 *)
let f ~x = x + 1;;
f ?x:0;;

(* PR#6352 *)
let foo (f : unit -> unit) = ();;
let g ?x () = ();;
foo ((); g);;

(* PR#5748 *)
foo (fun ?opt () -> ()) ;; (* fails *)
(* PR#5907 *)

type 'a t = 'a;;
let f (g : 'a list -> 'a t -> 'a) s = g s s;;
let f (g : 'a * 'b -> 'a t -> 'a) s = g s s;;
type ab = [ `A | `B ];;
let f (x : [`A]) = match x with #ab -> 1;;
let f x = ignore (match x with #ab -> 1); ignore (x : [`A]);;
let f x = ignore (match x with `A|`B -> 1); ignore (x : [`A]);;

let f (x : [< `A | `B]) = match x with `A | `B | `C -> 0;; (* warn *)
let f (x : [`A | `B]) = match x with `A | `B | `C -> 0;; (* fail *)

(* PR#6787 *)
let revapply x f = f x;;

let f x (g : [< `Foo]) =
  let y = `Bar x, g in
  revapply y (fun ((`Bar i), _) -> i);;
(* f : 'a -> [< `Foo ] -> 'a *)

let rec x = [| x |]; 1.;;

let rec x = let u = [|y|] in 10. and y = 1.;;
type 'a t
type a

let f : < .. > t -> unit = fun _ -> ();;

let g : [< `b] t -> unit = fun _ -> ();;

let h : [> `b] t -> unit = fun _ -> ();;

let _ = fun (x : a t) -> f x;;

let _ = fun (x : a t) -> g x;;

let _ = fun (x : a t) -> h x;;
(* PR#7012 *)

type t = [ 'A_name | `Hi ];;

let f (x:'id_arg) = x;;

let f (x:'Id_arg) = x;;
(* undefined labels *)
type t = {x:int;y:int};;
{x=3;z=2};;
fun {x=3;z=2} -> ();;

(* mixed labels *)
{x=3; contents=2};;

(* private types *)
type u = private {mutable u:int};;
{u=3};;
fun x -> x.u <- 3;;

(* Punning and abbreviations *)
module M = struct
  type t = {x: int; y: int}
end;;

let f {M.x; y} = x+y;;
let r = {M.x=1; y=2};;
let z = f r;;

(* messages *)
type foo = { mutable y:int };;
let f (r: int) = r.y <- 3;;

(* bugs *)
type foo = { y: int; z: int };;
type bar = { x: int };;
let f (r: bar) = ({ r with z = 3 } : foo)

type foo = { x: int };;
let r : foo = { ZZZ.x = 2 };;

(ZZZ.X : int option);;

(* PR#5865 *)
let f (x : Complex.t) = x.Complex.z;;
(* PR#6394 *)

module rec X : sig
 type t = int * bool
end = struct
 type t = A | B
 let f = function A | B -> 0
end;;
(* PR#6768 *)

type _ prod = Prod : ('a * 'y) prod;;

let f : type t. t prod -> _ = function Prod ->
  let module M =
    struct
      type d = d * d
    end
  in ()
;;
let (a : M.a) = 2
let (b : M.b) = 2
let _ = A.a = B.b
module Std = struct module Hash = Hashtbl end;;

open Std;;
module Hash1 : module type of Hash = Hash;;
module Hash2 : sig include (module type of Hash) end = Hash;;
let f1 (x : (_,_) Hash1.t) = (x : (_,_) Hashtbl.t);;
let f2 (x : (_,_) Hash2.t) = (x : (_,_) Hashtbl.t);;

(* Another case, not using include *)

module Std2 = struct module M = struct type t end end;;
module Std' = Std2;;
module M' : module type of Std'.M = Std2.M;;
let f3 (x : M'.t) = (x : Std2.M.t);;

(* original report required Core_kernel:
module type S = sig
open Core_kernel.Std

module Hashtbl1 : module type of Hashtbl
module Hashtbl2 : sig
  include (module type of Hashtbl)
end

module Coverage : Core_kernel.Std.Hashable

type types = unit constraint 'a Coverage.Table.t = (Coverage.t, 'a) Hashtbl1.t
type doesnt_type = unit
  constraint 'a Coverage.Table.t = (Coverage.t, 'a) Hashtbl2.t
end
*)
module type INCLUDING = sig
  include module type of List
  include module type of ListLabels
end

module Including_typed: INCLUDING = struct
  include List
  include ListLabels
end
module X=struct
  module type SIG=sig type t=int val x:t end
  module F(Y:SIG) : SIG = struct type t=Y.t let x=Y.x end
end;;
module DUMMY=struct type t=int let x=2 end;;
let x = (3 : X.F(DUMMY).t);;

module X2=struct
  module type SIG=sig type t=int val x:t end
  module F(Y:SIG)(Z:SIG) = struct
    type t=Y.t
    let x=Y.x
    type t'=Z.t
    let x'=Z.x
  end
end;;
let x = (3 : X2.F(DUMMY)(DUMMY).t);;
let x = (3 : X2.F(DUMMY)(DUMMY).t');;
module F (M : sig
    type 'a t
    type 'a u = string
    val f : unit -> _ u t
  end) = struct
    let t = M.f ()
  end
type 't a = [ `A ]
type 't wrap = 't constraint 't = [> 't wrap a ]
type t = t a wrap

module T = struct
  let foo : 't wrap -> 't wrap -> unit = fun _ _ -> ()
  let bar : ('a a wrap as 'a) = `A
end

module Good : sig
  val bar: t
  val foo: t -> t -> unit
end = T

module Bad : sig
  val foo: t -> t -> unit
  val bar: t
end = T
module M : sig
  module type T
  module F (X : T) : sig end
end = struct
  module type T = sig end
  module F (X : T) = struct end
end

module type T = M.T

module F : functor (X : T) -> sig end = M.F
module type S = sig type t = { a : int; b : int; } end;;
let f (module M : S with type t = int) = { M.a = 0 };;
let flag = ref false
module F(S : sig module type T end) (A : S.T) (B : S.T) =
struct
  module X = (val if !flag then (module A) else (module B) : S.T)
end

(* If the above were accepted, one could break soundness *)
module type S = sig type t val x : t end
module Float = struct type t = float let x = 0.0 end
module Int = struct type t = int let x = 0 end

module M = F(struct module type T = S end)

let () = flag := false
module M1 = M(Float)(Int)

let () = flag := true
module M2 = M(Float)(Int)

let _ = [| M2.X.x; M1.X.x |]
module type PR6513 = sig
module type S = sig type u end

module type T = sig
  type 'a wrap
  type uri
end

module Make: functor (Html5 : T with type 'a wrap = 'a) ->
  S with type u = < foo : Html5.uri >
end

(* Requires -package tyxml
module type PR6513_orig = sig
module type S =
sig
        type t
        type u
end

module Make: functor (Html5: Html5_sigs.T
                             with type 'a Xml.wrap = 'a and
                             type 'a wrap = 'a and
                             type 'a list_wrap = 'a list)
                     -> S with type t = Html5_types.div Html5.elt and
                               type u = < foo: Html5.uri >
end
*)
module type S = sig
  include Set.S
  module E : sig val x : int end
end

module Make(O : Set.OrderedType) : S with type elt = O.t =
  struct
    include Set.Make(O)
    module E = struct let x = 1 end
  end

module rec A : Set.OrderedType = struct
 type t = int
  let compare = Pervasives.compare
end
and B : S = struct
 module C = Make(A)
 include C
end
module type S = sig
  module type T
  module X : T
end

module F (X : S) = X.X

module M = struct
  module type T = sig type t end
  module X = struct type t = int end
end

type t = F(M).t
module Common0 =
 struct
   type msg = Msg

   let handle_msg = ref (function _ -> failwith "Unable to handle message")
   let extend_handle f =
   let old = !handle_msg in
   handle_msg := f old

   let q : _ Queue.t = Queue.create ()
   let add msg = Queue.add msg q
   let handle_queue_messages () = Queue.iter !handle_msg q
 end

let q' : Common0.msg Queue.t = Common0.q

module Common =
 struct
   type msg = ..

   let handle_msg = ref (function _ -> failwith "Unable to handle message")
   let extend_handle f =
   let old = !handle_msg in
   handle_msg := f old

   let q : _ Queue.t = Queue.create ()
   let add msg = Queue.add msg q
   let handle_queue_messages () = Queue.iter !handle_msg q
 end

module M1 =
 struct
   type Common.msg += Reload of string | Alert of string

   let handle fallback = function
     Reload s -> print_endline ("Reload "^s)
   | Alert s -> print_endline ("Alert "^s)
   | x -> fallback x

   let () = Common.extend_handle handle
   let () = Common.add (Reload "config.file")
   let () = Common.add (Alert "Initialisation done")
 end
let should_reject =
  let table = Hashtbl.create 1 in
  fun x y -> Hashtbl.add table x y
type 'a t = 'a option
let is_some = function
  | None -> false
  | Some _ -> true

let should_accept ?x () = is_some x
include struct
  let foo `Test = ()
  let wrap f `Test = f
  let bar = wrap ()
end
let f () =
   let module S = String in
   let module N = Map.Make(S) in
   N.add "sum" 41 N.empty;;
module X = struct module Y = struct module type S = sig type t end end end

(* open X  (* works! *) *)
module Y = X.Y

type 'a arg_t = 'at constraint 'a = (module Y.S with type t = 'at)
type t = (module X.Y.S with type t = unit)

let f (x : t arg_t) = ()

let () = f ()
module type S =
sig
  type a
  type b
end
module Foo
    (Bar : S with type a = private [> `A])
    (Baz : S with type b = private < b : Bar.b ; .. >) =
struct
end
module A = struct
 module type A_S = sig
 end

 type t = (module A_S)
end

module type S = sig type t end

let f (type a) (module X : S with type t = a) = ()

let _ = f (module A) (* ok *)

module A_annotated_alias : S with type t = (module A.A_S) = A

let _ = f (module A_annotated_alias) (* ok *)
let _ = f (module A_annotated_alias : S with type t = (module A.A_S)) (* ok *)

module A_alias = A
module A_alias_expanded = struct include A_alias end

let _ = f (module A_alias_expanded : S with type t = (module A.A_S)) (* ok *)
let _ = f (module A_alias_expanded) (* ok *)

let _ = f (module A_alias : S with type t = (module A.A_S)) (* doesn't type *)
let _ = f (module A_alias) (* doesn't type either *)
module Foo
 (Bar : sig type a = private [> `A ] end)
 (Baz : module type of struct include Bar end) =
struct
end
module Bazoinks = struct type a = [ `A ] end
module Bug = Foo(Bazoinks)(Bazoinks)
(* PR#6992, reported by Stephen Dolan *)

type (_, _) eq = Eq : ('a, 'a) eq
let cast : type a b . (a, b) eq -> a -> b = fun Eq x -> x

module Fix (F : sig type 'a f end) = struct
  type 'a fix = ('a, 'a F.f) eq
  let uniq (type a) (type b) (Eq : a fix) (Eq : b fix) : (a, b) eq = Eq
end

(* This would allow:
module FixId = Fix (struct type 'a f = 'a end)
 let bad : (int, string) eq = FixId.uniq Eq Eq
 let _ = Printf.printf "Oh dear: %s" (cast bad 42)
*)
module M = struct
 module type S = sig type a val v : a end
 type 'a s = (module S with type a = 'a)
end

module B = struct
 class type a = object method a : 'a. 'a M.s -> 'a end
end

module M' = M
module B' = B

class b : B.a = object
 method a : 'a. 'a M.s -> 'a = fun (type a) (module X : M.S with type a = a) -> X.v
 method a : 'a. 'a M.s -> 'a = fun (type a) ((module X) : (module M.S with type
a = a)) -> X.v
end

class b' : B.a = object
 method a : 'a. 'a M'.s -> 'a = fun (type a) (module X : M'.S with type a = a) -> X.v
 method a : 'a. 'a M'.s -> 'a = fun (type a) ((module X) : (module M'.S with
type a = a)) -> X.v
end
module type FOO = sig type t end
module type BAR =
sig
  (* Works: module rec A : (sig include FOO with type t = < b:B.t > end) *)
  module rec A : (FOO with type t = < b:B.t >)
         and B : FOO
end
module A = struct module type S module S = struct end end
module F (_ : sig end) = struct module type S module S = A.S end
module M = struct end
module N = M
module G (X : F(N).S) : A.S = X
module F (_ : sig end) = struct module type S end
module M = struct end
module N = M
module G (X : F(N).S) : F(M).S = X
module M :  sig
  type make_dec
  val add_dec: make_dec -> unit
end = struct
  type u

  module Fast: sig
    type 'd t
    val create: unit -> 'd t
    module type S = sig
      module Data: sig type t end
      val key: Data.t t
    end
    module Register (D:S): sig end
    val attach: 'd t -> 'd -> unit
  end = struct
    type 'd t = unit
    let create () = ()
    module type S = sig
      module Data: sig type t end
      val key: Data.t t
    end
    module Register (D:S) = struct end
    let attach _ _ = ()
  end

  type make_dec

  module Dem = struct
    module Data = struct
      type t = make_dec
    end
    let key = Fast.create ()
  end

  module EDem = Fast.Register(Dem)

  let add_dec dec =
    Fast.attach Dem.key dec
end

(* simpler version *)

module Simple = struct
  type 'a t
  module type S = sig
    module Data: sig type t end
    val key: Data.t t
  end
  module Register (D:S) = struct let key = D.key end
  module M = struct
    module Data = struct type t = int end
    let key : _ t = Obj.magic ()
  end
end;;
module EM = Simple.Register(Simple.M);;
Simple.M.key;;

module Simple2 = struct
  type 'a t
  module type S = sig
    module Data: sig type t end
    val key: Data.t t
  end
  module M = struct
    module Data = struct type t = int end
    let key : _ t = Obj.magic ()
  end
  module Register (D:S) = struct let key = D.key end
  module EM = Simple.Register(Simple.M)
  let k : M.Data.t t = M.key
end;;
module rec M
    : sig external f : int -> int = "%identity" end
    = struct external f : int -> int = "%identity" end
(* with module *)

module type S = sig type t and s = t end;;
module type S' = S with type t := int;;

module type S = sig module rec M : sig end and N : sig end end;;
module type S' = S with module M := String;;

(* with module type *)
(*
module type S = sig module type T module F(X:T) : T end;;
module type T0 = sig type t end;;
module type S1 = S with module type T = T0;;
module type S2 = S with module type T := T0;;
module type S3 = S with module type T := sig type t = int end;;
module H = struct
  include (Hashtbl : module type of Hashtbl with
           type statistics := Hashtbl.statistics
           and module type S := Hashtbl.S
           and module Make := Hashtbl.Make
           and module MakeSeeded := Hashtbl.MakeSeeded
           and module type SeededS := Hashtbl.SeededS
           and module type HashedType := Hashtbl.HashedType
           and module type SeededHashedType := Hashtbl.SeededHashedType)
end;;
*)

(* A subtle problem appearing with -principal *)
type -'a t
class type c = object method m : [ `A ] t end;;
module M : sig val v : (#c as 'a) -> 'a end =
  struct let v x = ignore (x :> c); x end;;

(* PR#4838 *)

let id = let module M = struct end in fun x -> x;;

(* PR#4511 *)

let ko = let module M = struct end in fun _ -> ();;

(* PR#5993 *)

module M : sig type -'a t = private int end =
  struct type +'a t = private int end
;;

(* PR#6005 *)

module type A = sig type t = X of int end;;
type u = X of bool;;
module type B = A with type t = u;; (* fail *)

(* PR#5815 *)
(* ---> duplicated exception name is now an error *)

module type S = sig exception Foo of int  exception Foo of bool end;;

(* PR#6410 *)

module F(X : sig end) = struct let x = 3 end;;
F.x;; (* fail *)
module C = Char;;
C.chr 66;;

module C' : module type of Char = C;;
C'.chr 66;;

module C3 = struct include Char end;;
C3.chr 66;;

let f x = let module M = struct module L = List end in M.L.length x;;
let g x = let module L = List in L.length (L.map succ x);;

module F(X:sig end) = Char;;
module C4 = F(struct end);;
C4.chr 66;;

module G(X:sig end) = struct module M = X end;; (* does not alias X *)
module M = G(struct end);;

module M' = struct
  module N = struct let x = 1 end
  module N' = N
end;;
M'.N'.x;;

module M'' : sig module N' : sig val x : int end end = M';;
M''.N'.x;;
module M2 = struct include M' end;;
module M3 : sig module N' : sig val x : int end end = struct include M' end;;
M3.N'.x;;
module M3' : sig module N' : sig val x : int end end = M2;;
M3'.N'.x;;

module M4 : sig module N' : sig val x : int end end = struct
  module N = struct let x = 1 end
  module N' = N
end;;
M4.N'.x;;

module F(X:sig end) = struct
  module N = struct let x = 1 end
  module N' = N
end;;
module G : functor(X:sig end) -> sig module N' : sig val x : int end end = F;;
module M5 = G(struct end);;
M5.N'.x;;

module M = struct
  module D = struct let y = 3 end
  module N = struct let x = 1 end
  module N' = N
end;;

module M1 : sig module N : sig val x : int end module N' = N end = M;;
M1.N'.x;;
module M2 : sig module N' : sig val x : int end end =
  (M : sig module N : sig val x : int end module N' = N end);;
M2.N'.x;;

open M;;
N'.x;;

module M = struct
  module C = Char
  module C' = C
end;;
module M1
  : sig module C : sig val escaped : char -> string end module C' = C end
  = M;; (* sound, but should probably fail *)
M1.C'.escaped 'A';;
module M2 : sig module C' : sig val chr : int -> char end end =
  (M : sig module C : sig val chr : int -> char end module C' = C end);;
M2.C'.chr 66;;

StdLabels.List.map;;

module Q = Queue;;
exception QE = Q.Empty;;
try Q.pop (Q.create ()) with QE -> "Ok";;

module type Complex = module type of Complex with type t = Complex.t;;
module M : sig module C : Complex end = struct module C = Complex end;;

module C = Complex;;
C.one.Complex.re;;
include C;;

module F(X:sig module C = Char end) = struct module C = X.C end;;

(* Applicative functors *)
module S = String
module StringSet = Set.Make(String)
module SSet = Set.Make(S);;
let f (x : StringSet.t) = (x : SSet.t);;

(* Also using include (cf. Leo's mail 2013-11-16) *)
module F (M : sig end) : sig type t end = struct type t = int end
module T = struct
  module M = struct end
  include F(M)
end;;
include T;;
let f (x : t) : T.t = x ;;

(* PR#4049 *)
(* This works thanks to abbreviations *)
module A = struct
  module B = struct type t let compare x y = 0 end
  module S = Set.Make(B)
  let empty = S.empty
end
module A1 = A;;
A1.empty = A.empty;;

(* PR#3476 *)
(* Does not work yet *)
module FF(X : sig end) = struct type t end
module M = struct
  module X = struct end
  module Y = FF (X) (* XXX *)
  type t = Y.t
end
module F (Y : sig type t end) (M : sig type t = Y.t end) = struct end;;

module G = F (M.Y);;
(*module N = G (M);;
module N = F (M.Y) (M);;*)

(* PR#6307 *)

module A1 = struct end
module A2 = struct end
module L1 = struct module X = A1 end
module L2 = struct module X = A2 end;;

module F (L : (module type of L1)) = struct end;;

module F1 = F(L1);; (* ok *)
module F2 = F(L2);; (* should succeed too *)

(* Counter example: why we need to be careful with PR#6307 *)
module Int = struct type t = int let compare = compare end
module SInt = Set.Make(Int)
type (_,_) eq = Eq : ('a,'a) eq
type wrap = W of (SInt.t, SInt.t) eq

module M = struct
  module I = Int
  type wrap' = wrap = W of (Set.Make(Int).t, Set.Make(I).t) eq
end;;
module type S = module type of M;; (* keep alias *)

module Int2 = struct type t = int let compare x y = compare y x end;;
module type S' = sig
  module I = Int2
  include S with module I := I
end;; (* fail *)

(* (* if the above succeeded, one could break invariants *)
module rec M2 : S' = M2;; (* should succeed! (but this is bad) *)

let M2.W eq = W Eq;;

let s = List.fold_right SInt.add [1;2;3] SInt.empty;;
module SInt2 = Set.Make(Int2);;
let conv : type a b. (a,b) eq -> a -> b = fun Eq x -> x;;
let s' : SInt2.t = conv eq s;;
SInt2.elements s';;
SInt2.mem 2 s';; (* invariants are broken *)
*)

(* Check behavior with submodules *)
module M = struct
  module N = struct module I = Int end
  module P = struct module I = N.I end
  module Q = struct
    type wrap' = wrap = W of (Set.Make(Int).t, Set.Make(P.I).t) eq
  end
end;;
module type S = module type of M ;;

module M = struct
  module N = struct module I = Int end
  module P = struct module I = N.I end
  module Q = struct
    type wrap' = wrap = W of (Set.Make(Int).t, Set.Make(N.I).t) eq
  end
end;;
module type S = module type of M ;;

(* PR#6365 *)
module type S = sig module M : sig type t val x : t end end;;
module H = struct type t = A let x = A end;;
module H' = H;;
module type S' = S with module M = H';; (* shouldn't introduce an alias *)

(* PR#6376 *)
module type Alias = sig module N : sig end module M = N end;;
module F (X : sig end) = struct type t end;;
module type A = Alias with module N := F(List);;
module rec Bad : A = Bad;;

(* Shinwell 2014-04-23 *)
module B = struct
 module R = struct
   type t = string
 end

 module O = R
end

module K = struct
 module E = B
 module N = E.O
end;;

let x : K.N.t = "foo";;

(* PR#6465 *)

module M = struct type t = A module B = struct type u = B end end;;
module P : sig type t = M.t = A module B = M.B end = M;; (* should be ok *)
module P : sig type t = M.t = A module B = M.B end = struct include M end;;

module type S = sig
  module M : sig module P : sig end end
  module Q = M
end;;
module type S = sig
  module M : sig module N : sig end module P : sig end end
  module Q : sig module N = M.N module P = M.P end
end;;
module R = struct
  module M = struct module N = struct end module P = struct end end
  module Q = M
end;;
module R' : S = R;; (* should be ok *)

(* PR#6578 *)

module M = struct let f x = x end
module rec R : sig module M : sig val f : 'a -> 'a end end =
  struct module M = M end;;
R.M.f 3;;
module rec R : sig module M = M end = struct module M = M end;;
R.M.f 3;;
open A
let f =
  L.map S.capitalize

let () =
  L.iter print_endline (f ["jacques"; "garrigue"])

module C : sig module L : module type of List end = struct include A end

(* The following introduces a (useless) dependency on A:
module C : sig module L : module type of List end = A
*)

include D'
(*
let () =
  print_endline (string_of_int D'.M.y)
*)
open A
let f =
  L.map S.capitalize

let () =
  L.iter print_endline (f ["jacques"; "garrigue"])

module C : sig module L : module type of List end = struct include A end

(* The following introduces a (useless) dependency on A:
module C : sig module L : module type of List end = A
*)

(* No dependency on D *)
let x = 3
module M = struct let y = 5 end
module type S = sig type u type t end;;
module type S' = sig type t = int type u = bool end;;

(* ok to convert between structurally equal signatures, and parameters
   are inferred *)
let f (x : (module S with type t = 'a and type u = 'b)) = (x : (module S'));;
let g x = (x : (module S with type t = 'a and type u = 'b) :> (module S'));;

(* with subtyping it is also ok to forget some types *)
module type S2 = sig type u type t type w end;;
let g2 x = (x : (module S2 with type t = 'a and type u = 'b) :> (module S'));;
let h x = (x : (module S2 with type t = 'a) :> (module S with type t = 'a));;
let f2 (x : (module S2 with type t = 'a and type u = 'b)) =
  (x : (module S'));; (* fail *)
let k (x : (module S2 with type t = 'a)) =
  (x : (module S with type t = 'a));; (* fail *)

(* but you cannot forget values (no physical coercions) *)
module type S3 = sig type u type t val x : int end;;
let g3 x =
  (x : (module S3 with type t = 'a and type u = 'b) :> (module S'));; (* fail *)
(* Using generative functors *)

(* Without type *)
module type S = sig val x : int end;;
let v = (module struct let x = 3 end : S);;
module F() = (val v);; (* ok *)
module G (X : sig end) : S = F ();; (* ok *)
module H (X : sig end) = (val v);; (* ok *)

(* With type *)
module type S = sig type t val x : t end;;
let v = (module struct type t = int let x = 3 end : S);;
module F() = (val v);; (* ok *)
module G (X : sig end) : S = F ();; (* fail *)
module H() = F();; (* ok *)

(* Alias *)
module U = struct end;;
module M = F(struct end);; (* ok *)
module M = F(U);; (* fail *)

(* Cannot coerce between applicative and generative *)
module F1 (X : sig end) = struct end;;
module F2 : functor () -> sig end = F1;; (* fail *)
module F3 () = struct end;;
module F4 : functor (X : sig end) -> sig end = F3;; (* fail *)

(* tests for shortened functor notation () *)
module X (X: sig end) (Y: sig end) = functor (Z: sig end) -> struct end;;
module Y = functor (X: sig end) (Y:sig end) -> functor (Z: sig end) ->
  struct end;;
module Z = functor (_: sig end) (_:sig end) (_: sig end) -> struct end;;
module GZ : functor (X: sig end) () (Z: sig end) -> sig end
          = functor (X: sig end) () (Z: sig end) -> struct end;;
module F (X : sig end) = struct type t = int end;;
type t = F(Does_not_exist).t;;
type expr =
  [ `Abs of string * expr
  | `App of expr * expr
  ]

class type exp =
object
  method eval : (string, exp) Hashtbl.t -> expr
end;;

class app e1 e2 : exp =
object
  val l = e1
  val r = e2
  method eval env =
      match l with
    | `Abs(var,body) ->
        Hashtbl.add env var r;
        body
    | _ -> `App(l,r);
end

class virtual ['subject, 'event] observer =
   object
     method virtual notify : 'subject ->  'event -> unit
   end

class ['event] subject =
   object (self : 'subject)
     val mutable observers = ([]: (('subject, 'event) observer) list)
     method add_observer obs = observers <- (obs :: observers)
     method notify_observers (e : 'event) =
         List.iter (fun x -> x#notify self e) observers
   end

type id = int

class entity (id : id) =
  object
    val ent_destroy_subject = new subject
    method destroy_subject : (id) subject = ent_destroy_subject

    method entity_id = id
  end

class ['entity] entity_container =
  object (self)
    inherit ['entity, id] observer as observer

    method add_entity (e : 'entity) =
      e#destroy_subject#add_observer (self)

    method notify _ id = ()
  end

let f (x : entity entity_container) = ()

(*
class world =
  object
    val entity_container : entity entity_container = new entity_container

    method add_entity (s : entity) =
      entity_container#add_entity (s :> entity)

  end
*)
(* Two v's in the same class *)
class c v = object initializer  print_endline v val v = 42 end;;
new c "42";;

(* Two hidden v's in the same class! *)
class c (v : int) =
  object
    method v0 = v
    inherit ((fun v -> object method v : string = v end) "42")
  end;;
(new c 42)#v0;;
class virtual ['a] c =
object (s : 'a)
  method virtual m : 'b
end

let o =
    object (s :'a)
      inherit ['a] c
      method m = 42
    end
module M :
   sig
     class x : int -> object method m : int end
  end
=
struct
  class x _ = object
    method m = 42
  end
end;;
module M : sig class c : 'a -> object val x : 'b end end =
  struct class c x = object val x = x end end

class c (x : int) = object inherit M.c x method x : bool = x end

let r = (new c 2)#x;;
(* test.ml *)
class alfa = object(_:'self)
  method x: 'a. ('a, out_channel, unit) format -> 'a = Printf.printf
end

class bravo a = object
  val y = (a :> alfa)
  initializer y#x "bravo initialized"
end

class charlie a = object
  inherit bravo a
  initializer y#x "charlie initialized"
end
(* The module begins *)
exception Out_of_range

class type ['a] cursor =
  object
    method get : 'a
    method incr : unit -> unit
    method is_last : bool
  end

class type ['a] storage =
  object ('self)
    method first : 'a cursor
    method len : int
    method nth : int -> 'a cursor
    method copy : 'self
    method sub : int -> int -> 'self
    method concat : 'a storage -> 'self
    method fold : 'b. ('a -> int -> 'b -> 'b) -> 'b -> 'b
    method iter : ('a -> unit) -> unit
  end

class virtual ['a, 'cursor] storage_base =
  object (self : 'self)
    constraint 'cursor = 'a #cursor
    method virtual first : 'cursor
    method virtual len : int
    method virtual copy : 'self
    method virtual sub : int -> int -> 'self
    method virtual concat : 'a storage -> 'self
    method fold : 'b. ('a -> int -> 'b -> 'b) -> 'b -> 'b = fun f a0 ->
      let cur = self#first in
      let rec loop count a =
        if count >= self#len then a else
        let a' = f cur#get count a in
        cur#incr (); loop (count + 1) a'
      in
      loop 0 a0
    method iter proc =
      let p = self#first in
      for i = 0 to self#len - 2 do proc p#get; p#incr () done;
      if self#len > 0 then proc p#get else ()
  end

class type ['a] obj_input_channel =
  object
    method get : unit -> 'a
    method close : unit -> unit
  end

class type ['a] obj_output_channel =
  object
    method put : 'a -> unit
    method flush : unit -> unit
    method close : unit -> unit
  end

module UChar =
struct

  type t = int

  let highest_bit = 1 lsl 30
  let lower_bits = highest_bit - 1

  let char_of c =
    try Char.chr c with Invalid_argument _ ->  raise Out_of_range

  let of_char = Char.code

  let code c =
    if c lsr 30 = 0
    then c
    else raise Out_of_range

  let chr n =
    if n >= 0 && (n lsr 31 = 0) then n else raise Out_of_range

  let uint_code c = c
  let chr_of_uint n = n

end

type uchar = UChar.t

let int_of_uchar u = UChar.uint_code u
let uchar_of_int n = UChar.chr_of_uint n

class type ucursor = [uchar] cursor

class type ustorage = [uchar] storage

class virtual ['ucursor] ustorage_base = [uchar, 'ucursor] storage_base

module UText =
struct

(* the internal representation is UCS4 with big endian*)
(* The most significant digit appears first. *)
let get_buf s i =
  let n = Char.code s.[i] in
  let n = (n lsl 8) lor (Char.code s.[i + 1]) in
  let n = (n lsl 8) lor (Char.code s.[i + 2]) in
  let n = (n lsl 8) lor (Char.code s.[i + 3]) in
  UChar.chr_of_uint n

let set_buf s i u =
  let n = UChar.uint_code u in
  begin
    s.[i] <- Char.chr (n lsr 24);
    s.[i + 1] <- Char.chr (n lsr 16 lor 0xff);
    s.[i + 2] <- Char.chr (n lsr 8 lor 0xff);
    s.[i + 3] <- Char.chr (n lor 0xff);
  end

let init_buf buf pos init =
  if init#len = 0 then () else
  let cur = init#first in
  for i = 0 to init#len - 2 do
    set_buf buf (pos + i lsl 2) (cur#get); cur#incr ()
  done;
  set_buf buf (pos + (init#len - 1) lsl 2) (cur#get)

let make_buf init =
  let s = String.create (init#len lsl 2) in
  init_buf s 0 init; s

class text_raw buf =
  object (self : 'self)
    inherit [cursor] ustorage_base
    val contents = buf
    method first = new cursor (self :> text_raw) 0
    method len = (String.length contents) / 4
    method get i = get_buf contents (4 * i)
    method nth i = new cursor (self :> text_raw) i
    method copy = {< contents = String.copy contents >}
    method sub pos len =
      {< contents = String.sub contents (pos * 4) (len * 4) >}
    method concat (text : ustorage) =
      let buf = String.create (String.length contents + 4 * text#len) in
      String.blit contents 0 buf 0 (String.length contents);
      init_buf buf (String.length contents) text;
      {< contents = buf >}
  end
and cursor text i =
  object
    val contents = text
    val mutable pos = i
    method get = contents#get pos
    method incr () = pos <- pos + 1
    method is_last = (pos + 1 >= contents#len)
  end

class string_raw buf =
  object
    inherit text_raw buf
    method set i u = set_buf contents (4 * i) u
  end

class text init = text_raw (make_buf init)
class string init = string_raw (make_buf init)

let of_string s =
  let buf = String.make (4 * String.length s) '\000' in
  for i = 0 to String.length s - 1 do
    buf.[4 * i] <- s.[i]
  done;
  new text_raw buf

let make len u =
  let s = String.create (4 * len) in
  for i = 0 to len - 1 do set_buf s (4 * i) u done;
  new string_raw s

let create len = make len (UChar.chr 0)

let copy s = s#copy

let sub s start len = s#sub start len

let fill s start len u =
  for i = start to start + len - 1 do s#set i u done

let blit src srcoff dst dstoff len =
  for i = 0 to len - 1 do
    let u = src#get (srcoff + i) in
    dst#set (dstoff + i) u
  done

let concat s1 s2 = s1#concat (s2 (* : #ustorage *) :> uchar storage)

let iter proc s = s#iter proc
end
class type foo_t =
  object
    method foo: string
  end

type 'a name =
    Foo: foo_t name
  | Int: int name
;;

class foo =
  object(self)
    method foo = "foo"
    method cast =
      function
          Foo -> (self :> <foo : string>)
  end
;;

class foo: foo_t =
  object(self)
    method foo = "foo"
    method cast: type a. a name -> a =
      function
          Foo -> (self :> foo_t)
        | _ -> raise Exit
  end
;;
class type c = object end;;
module type S = sig class c: c end;;
class virtual name =
object
end

and func (args_ty, ret_ty) =
object(self)
  inherit name

  val mutable memo_args = None

  method arguments =
    match memo_args with
    | Some xs -> xs
    | None ->
      let args = List.map (fun ty -> new argument(self, ty)) args_ty in
        memo_args <- Some args; args
end

and argument (func, ty) =
object
  inherit name
end
;;
let f (x: #M.foo) = 0;;
class type ['e] t = object('s)
  method update : 'e -> 's
end;;

module type S = sig
  class base : 'e -> ['e] t
end;;
type 'par t = 'par
module M : sig val x : <m : 'a. 'a> end =
  struct let x : <m : 'a. 'a t> = Obj.magic () end

let ident v = v
class alias = object method alias : 'a . 'a t -> 'a = ident end
module Classdef = struct
  class virtual ['a, 'b, 'c] cl0 =
    object
      constraint 'c = < m : 'a -> 'b -> int; .. >
    end

  class virtual ['a, 'b] cl1 =
    object
      method virtual raise_trouble : int -> 'a
      method virtual m : 'a -> 'b -> int
    end

  class virtual ['a, 'b] cl2 =
    object
      method virtual as_cl0 : ('a, 'b, ('a, 'b) cl1) cl0
    end
end

type refer1 = < poly : 'a 'b 'c . (('b, 'c) #Classdef.cl2 as 'a) >
type refer2 = < poly : 'a 'b 'c . (('b, 'c) #Classdef.cl2 as 'a) >

(* Actually this should succeed ... *)
let f (x : refer1) = (x : refer2)
module Classdef = struct
  class virtual ['a, 'b, 'c] cl0 =
    object
      constraint 'c = < m : 'a -> 'b -> int; .. >
    end

  class virtual ['a, 'b] cl1 =
    object
      method virtual raise_trouble : int -> 'a
      method virtual m : 'a -> 'b -> int
    end

  class virtual ['a, 'b] cl2 =
    object
      method virtual as_cl0 : ('a, 'b, ('a, 'b) cl1) cl0
    end
end

module M : sig
  type refer = { poly : 'a 'b 'c . (('b, 'c) #Classdef.cl2 as 'a) }
end = struct
  type refer = { poly : 'a 'b 'c . (('b, 'c) #Classdef.cl2 as 'a) }
end
(*
  ocamlc -c pr3918a.mli pr3918b.mli
  rm -f pr3918a.cmi
  ocamlc -c pr3918c.ml
*)

open Pr3918b

let f x = (x : 'a vlist :> 'b vlist)
let f (x : 'a vlist) = (x : 'b vlist)
module type Poly = sig
  type 'a t = 'a constraint 'a = [> ]
end

module Combine (A : Poly) (B : Poly) = struct
  type ('a, 'b) t = 'a A.t constraint 'a = 'b B.t
end

module C = Combine
  (struct type 'a t = 'a constraint 'a = [> ] end)
  (struct type 'a t = 'a constraint 'a = [> ] end)
module type Priv = sig
  type t = private int
end

module Make (Unit:sig end): Priv = struct type t = int end

module A = Make (struct end)

module type Priv' = sig
  type t = private [> `A]
end

module Make' (Unit:sig end): Priv' = struct type t = [`A] end

module A' = Make' (struct end)
(* PR5057 *)

module TT = struct
  module IntSet = Set.Make(struct type t = int let compare = compare end)
end

let () =
  let f flag =
    let module T = TT in
    let _ = match flag with `A -> 0 | `B r -> r in
    let _ = match flag with `A -> T.IntSet.mem | `B r -> r in
    ()
  in
  f `A
(* This one should fail *)

let f flag =
  let module T = Set.Make(struct type t = int let compare = compare end) in
  let _ = match flag with `A -> 0 | `B r -> r in
  let _ = match flag with `A -> T.mem | `B r -> r in
  ()
module type S = sig
 type +'a t

 val foo : [`A] t -> unit
 val bar : [< `A | `B] t -> unit
end

module Make(T : S) = struct
 let f x =
   T.foo x;
   T.bar x;
   (x :> [`A | `C] T.t)
end
type 'a termpc =
    [`And of 'a * 'a
    |`Or of 'a * 'a
    |`Not of 'a
    |`Atom of string
    ]

type 'a termk =
    [`Dia of 'a
    |`Box of 'a
    |'a termpc
    ]

module type T = sig
  type term
  val map : (term -> term) -> term -> term
  val nnf : term -> term
  val nnf_not : term -> term
end

module Fpc(X : T with type term = private [> 'a termpc] as 'a) =
  struct
    type term = X.term termpc
    let nnf = function
      |`Not(`Atom _) as x -> x
      |`Not x     -> X.nnf_not x
      | x         -> X.map X.nnf x
    let map f : term -> X.term = function
      |`Not x    -> `Not (f x)
      |`And(x,y) -> `And (f x, f y)
      |`Or (x,y) -> `Or  (f x, f y)
      |`Atom _ as x -> x
    let nnf_not : term -> _ = function
      |`Not x    -> X.nnf x
      |`And(x,y) -> `Or  (X.nnf_not x, X.nnf_not y)
      |`Or (x,y) -> `And (X.nnf_not x, X.nnf_not y)
      |`Atom _ as x -> `Not x
  end

module Fk(X : T with type term = private [> 'a termk] as 'a) =
  struct
    type term = X.term termk
    module Pc = Fpc(X)
    let map f : term -> _ = function
      |`Dia x -> `Dia (f x)
      |`Box x -> `Box (f x)
      |#termpc as x -> Pc.map f x
    let nnf = Pc.nnf
    let nnf_not : term -> _ = function
      |`Dia x -> `Box (X.nnf_not x)
      |`Box x -> `Dia (X.nnf_not x)
      |#termpc as x -> Pc.nnf_not x
  end
type untyped;;
type -'a typed = private untyped;;
type -'typing wrapped = private sexp
and +'a t = 'a typed wrapped
and sexp = private untyped wrapped;;
class type ['a] s3 = object
  val underlying : 'a t
end;;
class ['a] s3object r : ['a] s3 = object
  val underlying = r
end;;
module M (T:sig type t end)
 = struct type t = private { t : T.t } end
module P
 = struct
       module T = struct type t end
       module R = M(T)
 end
module Foobar : sig
  type t = private int
end = struct
  type t = int
end;;

module F0 : sig type t = private int end = Foobar;;

let f (x : F0.t) = (x : Foobar.t);; (* fails *)

module F = Foobar;;

let f (x : F.t) = (x : Foobar.t);;

module M = struct type t = <m:int> end;;
module M1 : sig type t = private <m:int; ..> end = M;;
module M2 :  sig type t = private <m:int; ..> end = M1;;
fun (x : M1.t) -> (x : M2.t);; (* fails *)

module M3 : sig type t = private M1.t end = M1;;
fun x -> (x : M3.t :> M1.t);;
fun x -> (x : M3.t :> M.t);;
module M4 : sig type t = private M3.t end = M2;; (* fails *)
module M4 : sig type t = private M3.t end = M;; (* fails *)
module M4 : sig type t = private M3.t end = M1;; (* might be ok *)
module M5 : sig type t = private M1.t end = M3;;
module M6 : sig type t = private < n:int; .. > end = M1;; (* fails *)

module Bar : sig type t = private Foobar.t val f : int -> t end =
  struct type t = int let f (x : int) = (x : t) end;; (* must fail *)

module M : sig
  type t = private T of int
  val mk : int -> t
end = struct
  type t = T of int
  let mk x = T(x)
end;;

module M1 : sig
  type t = M.t
  val mk : int -> t
end = struct
  type t = M.t
  let mk = M.mk
end;;

module M2 : sig
  type t = M.t
  val mk : int -> t
end = struct
  include M
end;;

module M3 : sig
  type t = M.t
  val mk : int -> t
end = M;;

module M4 : sig
    type t = M.t = T of int
    val mk : int -> t
  end = M;;
(* Error: The variant or record definition does not match that of type M.t *)

module M5 : sig
  type t = M.t = private T of int
  val mk : int -> t
end = M;;

module M6 : sig
  type t = private T of int
  val mk : int -> t
end = M;;

module M' : sig
  type t_priv = private T of int
  type t = t_priv
  val mk : int -> t
end = struct
  type t_priv = T of int
  type t = t_priv
  let mk x = T(x)
end;;

module M3' : sig
  type t = M'.t
  val mk : int -> t
end = M';;

module M : sig type 'a t = private T of 'a end =
  struct type 'a t = T of 'a end;;

module M1 : sig type 'a t = 'a M.t = private T of 'a end =
  struct type 'a t = 'a M.t = private T of 'a end;;

(* PR#6090 *)
module Test = struct type t = private A end
module Test2 : module type of Test with type t = Test.t = Test;;
let f (x : Test.t) = (x : Test2.t);;
let f Test2.A = ();;
let a = Test2.A;; (* fail *)
(* The following should fail from a semantical point of view,
   but allow it for backward compatibility *)
module Test2 : module type of Test with type t = private Test.t = Test;;

(* PR#6331 *)
type t = private < x : int; .. > as 'a;;
type t = private (< x : int; .. > as 'a) as 'a;;
type t = private < x : int > as 'a;;
type t = private (< x : int > as 'a) as 'b;;
type 'a t = private < x : int; .. > as 'a;;
type 'a t = private 'a constraint 'a = < x : int; .. >;;
(* Bad (t = t) *)
module rec A : sig type t = A.t end = struct type t = A.t end;;
(* Bad (t = t) *)
module rec A : sig type t = B.t end = struct type t = B.t end
       and B : sig type t = A.t end = struct type t = A.t end;;
(* OK (t = int) *)
module rec A : sig type t = B.t end = struct type t = B.t end
       and B : sig type t = int end = struct type t = int end;;
(* Bad (t = int * t) *)
module rec A : sig type t = int * A.t end = struct type t = int * A.t end;;
(* Bad (t = t -> int) *)
module rec A : sig type t = B.t -> int end = struct type t = B.t -> int end
       and B : sig type t = A.t end = struct type t = A.t end;;
(* OK (t = <m:t>) *)
module rec A : sig type t = <m:B.t> end = struct type t = <m:B.t> end
       and B : sig type t = A.t end = struct type t = A.t end;;
(* Bad (not regular) *)
module rec A : sig type 'a t = <m: 'a list A.t> end
             = struct type 'a t = <m: 'a list A.t> end;;
(* Bad (not regular) *)
module rec A : sig type 'a t = <m: 'a list B.t; n: 'a array B.t> end
             = struct type 'a t = <m: 'a list B.t; n: 'a array B.t> end
       and B : sig type 'a t = 'a A.t end = struct type 'a t = 'a A.t end;;
(* Bad (not regular) *)
module rec A : sig type 'a t = 'a B.t end
             = struct type 'a t = 'a B.t end
       and B : sig type 'a t = <m: 'a list A.t; n: 'a array A.t> end
             = struct type 'a t = <m: 'a list A.t; n: 'a array A.t> end;;
(* OK *)
module rec A : sig type 'a t = 'a array B.t * 'a list B.t end
             = struct type 'a t = 'a array B.t * 'a list B.t end
       and B : sig type 'a t = <m: 'a B.t> end
             = struct type 'a t = <m: 'a B.t> end;;
(* Bad (not regular) *)
module rec A : sig type 'a t = 'a list B.t end
             = struct type 'a t = 'a list B.t end
       and B : sig type 'a t = <m: 'a array B.t> end
             = struct type 'a t = <m: 'a array B.t> end;;
(* Bad (not regular) *)
module rec M :
    sig
      class ['a] c : 'a -> object
        method map : ('a -> 'b) -> 'b M.c
      end
    end
  = struct
      class ['a] c (x : 'a) = object
        method map : 'b. ('a -> 'b) -> 'b M.c
          = fun f -> new M.c (f x)
      end
    end;;
(* OK *)
class type [ 'node ] extension = object method node : 'node end
and [ 'ext ] node = object constraint 'ext = 'ext node #extension [@id] end
class x = object method node : x node = assert false end
type t = x node;;
(* Bad - PR 4261 *)

module PR_4261 = struct
  module type S =
  sig
    type t
  end

  module type T =
  sig
    module D : S
    type t = D.t
  end

  module rec U : T with module D = U' = U
  and U' : S with type t = U'.t = U
end;;
(* Bad - PR 4512 *)
module type S' = sig type t = int end
module rec M : S' with type t = M.t = struct type t = M.t end;;
(* PR#4450 *)

module PR_4450_1 = struct
  module type MyT = sig type 'a t = Succ of 'a t end
  module MyMap(X : MyT) = X
  module rec MyList : MyT = MyMap(MyList)
end;;

module PR_4450_2 = struct
  module type MyT = sig
    type 'a wrap = My of 'a t
    and 'a t = private < map : 'b. ('a -> 'b) ->'b wrap; .. >
    val create : 'a list -> 'a t
  end
  module MyMap(X : MyT) = struct
    include X
    class ['a] c l = object (self)
      method map : 'b. ('a -> 'b) -> 'b wrap =
        fun f -> My (create (List.map f l))
    end
  end
  module rec MyList : sig
    type 'a wrap = My of 'a t
    and 'a t = < map : 'b. ('a -> 'b) ->'b wrap >
    val create : 'a list -> 'a t
  end = struct
    include MyMap(MyList)
    let create l = new c l
  end
end;;
(* A synthetic example of bootstrapped data structure
   (suggested by J-C Filliatre) *)

module type ORD = sig
  type t
  val compare : t -> t -> int
end

module type SET = sig
  type elt
  type t
  val iter : (elt -> unit) -> t -> unit
end

type 'a tree = E | N of 'a tree * 'a * 'a tree

module Bootstrap2
  (MakeDiet : functor (X: ORD) -> SET with type t = X.t tree and type elt = X.t)
  : SET with type elt = int =
struct

  type elt = int

  module rec Elt : sig
    type t = I of int * int | D of int * Diet.t * int
    val compare : t -> t -> int
    val iter : (int -> unit) -> t -> unit
  end =
  struct
    type t = I of int * int | D of int * Diet.t * int
    let compare x1 x2 = 0
    let rec iter f = function
      | I (l, r) -> for i = l to r do f i done
      | D (_, d, _) -> Diet.iter (iter f) d
  end

  and Diet : SET with type t = Elt.t tree and type elt = Elt.t = MakeDiet(Elt)

  type t = Diet.t
  let iter f = Diet.iter (Elt.iter f)
end
(* PR 4470: simplified from OMake's sources *)

module rec DirElt
  : sig
      type t = DirRoot | DirSub of DirHash.t
    end
  = struct
      type t = DirRoot | DirSub of DirHash.t
    end

and DirCompare
  : sig
      type t = DirElt.t
    end
  = struct
      type t = DirElt.t
    end

and DirHash
  : sig
      type t = DirElt.t list
    end
  = struct
      type t = DirCompare.t list
    end
(* PR 4758, PR 4266 *)

module PR_4758 = struct
  module type S = sig end
  module type Mod = sig
    module Other : S
  end
  module rec A : S = struct end
  and C : sig include Mod with module Other = A end = struct
    module Other = A
  end
  module C' = C  (* check that we can take an alias *)
  module F(X:sig end) = struct type t end
  let f (x : F(C).t) = (x : F(C').t)
end
(* PR 4557 *)
module PR_4557 = struct
  module F ( X : Set.OrderedType ) = struct
    module rec Mod : sig
      module XSet :
        sig
          type elt = X.t
          type t = Set.Make( X ).t
        end
      module XMap :
        sig
          type key = X.t
          type 'a t = 'a Map.Make(X).t
        end
      type elt = X.t
      type t = XSet.t XMap.t
      val compare: t -> t -> int
    end
       =
    struct
      module XSet = Set.Make( X )
      module XMap = Map.Make( X )

      type elt = X.t
      type t = XSet.t XMap.t
      let compare = (fun x y -> 0)
    end
    and ModSet : Set.S with type elt = Mod.t = Set.Make( Mod )
  end
end
module F ( X : Set.OrderedType ) = struct
  module rec Mod : sig
    module XSet :
      sig
        type elt = X.t
        type t = Set.Make( X ).t
      end
    module XMap :
      sig
        type key = X.t
        type 'a t = 'a Map.Make(X).t
      end
    type elt = X.t
    type t = XSet.t XMap.t
    val compare: t -> t -> int
  end
     =
  struct
    module XSet = Set.Make( X )
    module XMap = Map.Make( X )

    type elt = X.t
    type t = XSet.t XMap.t
    let compare = (fun x y -> 0)
  end
  and ModSet : Set.S with type elt = Mod.t = Set.Make( Mod )
end
(* Tests for recursive modules *)

let test number result expected =
  if result = expected
  then Printf.printf "Test %d passed.\n" number
  else Printf.printf "Test %d FAILED.\n" number;
  flush stdout

(* Tree of sets *)

module rec A
 : sig
     type t = Leaf of int | Node of ASet.t
     val compare: t -> t -> int
   end
 = struct
     type t = Leaf of int | Node of ASet.t
     let compare x y =
       match (x,y) with
         (Leaf i, Leaf j) -> Pervasives.compare i j
       | (Leaf i, Node t) -> -1
       | (Node s, Leaf j) -> 1
       | (Node s, Node t) -> ASet.compare s t
   end

and ASet : Set.S with type elt = A.t = Set.Make(A)
;;

let _ =
  let x = A.Node (ASet.add (A.Leaf 3) (ASet.singleton (A.Leaf 2))) in
  let y = A.Node (ASet.add (A.Leaf 1) (ASet.singleton x)) in
  test 10 (A.compare x x) 0;
  test 11 (A.compare x (A.Leaf 3)) 1;
  test 12 (A.compare (A.Leaf 0) x) (-1);
  test 13 (A.compare y y) 0;
  test 14 (A.compare x y) 1
;;

(* Simple value recursion *)

module rec Fib
  : sig val f : int -> int end
  = struct let f x = if x < 2 then 1 else Fib.f(x-1) + Fib.f(x-2) end
;;

let _ =
  test 20 (Fib.f 10) 89
;;

(* Update function by infix *)

module rec Fib2
  : sig val f : int -> int end
  = struct let rec g x = Fib2.f(x-1) + Fib2.f(x-2)
               and f x = if x < 2 then 1 else g x
    end
;;

let _ =
  test 21 (Fib2.f 10) 89
;;

(* Early application *)

let _ =
  let res =
    try
      let module A =
        struct
          module rec Bad
            : sig val f : int -> int end
            = struct let f = let y = Bad.f 5 in fun x -> x+y end
          end in
      false
    with Undefined_recursive_module _ ->
      true in
  test 30 res true
;;

(* Early strict evaluation *)

(*
module rec Cyclic
  : sig val x : int end
  = struct let x = Cyclic.x + 1 end
;;
*)

(* Reordering of evaluation based on dependencies *)

module rec After
  : sig val x : int end
  = struct let x = Before.x + 1 end
and Before
  : sig val x : int end
  = struct let x = 3 end
;;

let _ =
  test 40 After.x 4
;;

(* Type identity between A.t and t within A's definition *)

module rec Strengthen
  : sig type t val f : t -> t end
  = struct
      type t = A | B
      let _ = (A : Strengthen.t)
      let f x = if true then A else Strengthen.f B
    end
;;

module rec Strengthen2
  : sig type t
        val f : t -> t
        module M : sig type u end
        module R : sig type v end
    end
  = struct
      type t = A | B
      let _ = (A : Strengthen2.t)
      let f x = if true then A else Strengthen2.f B
      module M =
        struct
          type u = C
          let _ = (C: Strengthen2.M.u)
        end
      module rec R : sig type v  = Strengthen2.R.v end =
        struct
          type v = D
          let _ = (D : R.v)
          let _ = (D : Strengthen2.R.v)
        end
    end
;;

(* Polymorphic recursion *)

module rec PolyRec
  : sig
      type 'a t = Leaf of 'a | Node of 'a list t * 'a list t
      val depth: 'a t -> int
    end
  = struct
      type 'a t = Leaf of 'a | Node of 'a list t * 'a list t
      let x = (PolyRec.Leaf 1 : int t)
      let depth = function
        Leaf x -> 0
      | Node(l,r) -> 1 + max (PolyRec.depth l) (PolyRec.depth r)
    end
;;

(* Wrong LHS signatures (PR#4336) *)

(*
module type ASig = sig type a val a:a val print:a -> unit end
module type BSig = sig type b val b:b val print:b -> unit end

module A = struct type a = int let a = 0 let print = print_int end
module B = struct type b = float let b = 0.0 let print = print_float end

module MakeA (Empty:sig end) : ASig = A
module MakeB (Empty:sig end) : BSig = B

module
   rec NewA : ASig = MakeA (struct end)
   and NewB : BSig with type b = NewA.a = MakeB (struct end);;

*)

(* Expressions and bindings *)

module StringSet = Set.Make(String);;

module rec Expr
  : sig
      type t =
        Var of string
      | Const of int
      | Add of t * t
      | Binding of Binding.t * t
      val make_let: string -> t -> t -> t
      val fv: t -> StringSet.t
      val simpl: t -> t
    end
  = struct
      type t =
        Var of string
      | Const of int
      | Add of t * t
      | Binding of Binding.t * t
      let make_let id e1 e2 = Binding([id, e1], e2)
      let rec fv = function
        Var s -> StringSet.singleton s
      | Const n -> StringSet.empty
      | Add(t1,t2) -> StringSet.union (fv t1) (fv t2)
      | Binding(b,t) ->
          StringSet.union (Binding.fv b)
            (StringSet.diff (fv t) (Binding.bv b))
      let rec simpl = function
        Var s -> Var s
      | Const n -> Const n
      | Add(Const i, Const j) -> Const (i+j)
      | Add(Const 0, t) -> simpl t
      | Add(t, Const 0) -> simpl t
      | Add(t1,t2) -> Add(simpl t1, simpl t2)
      | Binding(b, t) -> Binding(Binding.simpl b, simpl t)
    end

and Binding
  : sig
      type t = (string * Expr.t) list
      val fv: t -> StringSet.t
      val bv: t -> StringSet.t
      val simpl: t -> t
    end
  = struct
      type t = (string * Expr.t) list
      let fv b =
        List.fold_left (fun v (id,e) -> StringSet.union v (Expr.fv e))
                       StringSet.empty b
      let bv b =
        List.fold_left (fun v (id,e) -> StringSet.add id v)
                       StringSet.empty b
      let simpl b =
        List.map (fun (id,e) -> (id, Expr.simpl e)) b
    end
;;

let _ =
  let e = Expr.make_let "x" (Expr.Add (Expr.Var "y", Expr.Const 0))
                            (Expr.Var "x") in
  let e' = Expr.make_let "x" (Expr.Var "y") (Expr.Var "x") in
  test 50 (StringSet.elements (Expr.fv e)) ["y"];
  test 51 (Expr.simpl e) e'
;;

(* Okasaki's bootstrapping *)

module type ORDERED =
  sig
    type t
    val eq: t -> t -> bool
    val lt: t -> t -> bool
    val leq: t -> t -> bool
  end

module type HEAP =
  sig
    module Elem: ORDERED
    type heap
    val empty: heap
    val isEmpty: heap -> bool
    val insert: Elem.t -> heap -> heap
    val merge: heap -> heap -> heap
    val findMin: heap -> Elem.t
    val deleteMin: heap -> heap
  end

module Bootstrap (MakeH: functor (Element:ORDERED) ->
                                    HEAP with module Elem = Element)
                 (Element: ORDERED) : HEAP with module Elem = Element =
  struct
    module Elem = Element
    module rec BE
    : sig type t = E | H of Elem.t * PrimH.heap
          val eq: t -> t -> bool
          val lt: t -> t -> bool
          val leq: t -> t -> bool
      end
    = struct
        type t = E | H of Elem.t * PrimH.heap
        let leq t1 t2 =
          match t1, t2 with
          | (H(x, _)), (H(y, _)) -> Elem.leq x y
          | H _, E -> false
          | E, H _ -> true
          | E, E -> true
        let eq t1 t2 =
          match t1, t2 with
          | (H(x, _)), (H(y, _)) -> Elem.eq x y
          | H _, E -> false
          | E, H _ -> false
          | E, E -> true
        let lt t1 t2 =
          match t1, t2 with
          | (H(x, _)), (H(y, _)) -> Elem.lt x y
          | H _, E -> false
          | E, H _ -> true
          | E, E -> false
      end
    and PrimH
    : HEAP with type Elem.t = BE.t
    = MakeH(BE)
    type heap = BE.t
    let empty = BE.E
    let isEmpty = function BE.E -> true | _ -> false
    let rec merge x y =
      match (x,y) with
        (BE.E, _) -> y
      | (_, BE.E) -> x
      | (BE.H(e1,p1) as h1), (BE.H(e2,p2) as h2) ->
          if Elem.leq e1 e2
          then BE.H(e1, PrimH.insert h2 p1)
          else BE.H(e2, PrimH.insert h1 p2)
    let insert x h =
      merge (BE.H(x, PrimH.empty)) h
    let findMin = function
        BE.E -> raise Not_found
      | BE.H(x, _) -> x
    let deleteMin = function
        BE.E -> raise Not_found
      | BE.H(x, p) ->
          if PrimH.isEmpty p then BE.E else begin
            match PrimH.findMin p with
            | (BE.H(y, p1)) ->
              let p2 = PrimH.deleteMin p in
              BE.H(y, PrimH.merge p1 p2)
            | BE.E -> assert false
          end
  end
;;

module LeftistHeap(Element: ORDERED): HEAP with module Elem = Element =
  struct
    module Elem = Element
    type heap = E | T of int * Elem.t * heap * heap
    let rank = function E -> 0 | T(r,_,_,_) -> r
    let make x a b =
      if rank a >= rank b
      then T(rank b + 1, x, a, b)
      else T(rank a + 1, x, b, a)
    let empty = E
    let isEmpty = function E -> true | _ -> false
    let rec merge h1 h2 =
      match (h1, h2) with
        (_, E) -> h1
      | (E, _) -> h2
      | (T(_, x1, a1, b1), T(_, x2, a2, b2)) ->
          if Elem.leq x1 x2
          then make x1 a1 (merge b1 h2)
          else make x2 a2 (merge h1 b2)
    let insert x h = merge (T(1, x, E, E)) h
    let findMin = function
      E -> raise Not_found
    | T(_, x, _, _) -> x
    let deleteMin = function
      E -> raise Not_found
    | T(_, x, a, b) -> merge a b
  end
;;

module Ints =
  struct
    type t = int
    let eq = (=)
    let lt = (<)
    let leq = (<=)
  end
;;

module C = Bootstrap(LeftistHeap)(Ints);;

let _ =
  let h = List.fold_right C.insert [6;4;8;7;3;1] C.empty in
  test 60 (C.findMin h) 1;
  test 61 (C.findMin (C.deleteMin h)) 3;
  test 62 (C.findMin (C.deleteMin (C.deleteMin h))) 4
;;

(* Classes *)

module rec Class1
  : sig
      class c : object method m : int -> int end
    end
  = struct
      class c =
        object
          method m x = if x <= 0 then x else (new Class2.d)#m x
        end
    end
and Class2
  : sig
      class d : object method m : int -> int end
    end
  = struct
      class d =
        object(self)
          inherit Class1.c as super
          method m (x:int) = super#m 0
        end
    end
;;

let _ =
  test 70 ((new Class1.c)#m 7) 0
;;

let _ =
  try
    let module A = struct
       module rec BadClass1
         : sig
             class c : object method m : int end
           end
         = struct
             class c = object method m = 123 end
           end
       and BadClass2
         : sig
             val x: int
           end
         = struct
             let x = (new BadClass1.c)#m
           end
    end in
      test 71 true false
  with Undefined_recursive_module _ ->
    test 71 true true
;;

(* Coercions *)

module rec Coerce1
  : sig
      val g: int -> int
      val f: int -> int
    end
  = struct
      module A = (Coerce1: sig val f: int -> int end)
      let g x = x
      let f x = if x <= 0 then 1 else A.f (x-1) * x
    end
;;

let _ =
  test 80 (Coerce1.f 10) 3628800
;;

module CoerceF(S: sig end) = struct
  let f1 () = 1
  let f2 () = 2
  let f3 () = 3
  let f4 () = 4
  let f5 () = 5
end

module rec Coerce2: sig val f1: unit -> int end = CoerceF(Coerce3)
       and Coerce3: sig end = struct end
;;

let _ =
  test 81 (Coerce2.f1 ()) 1
;;

module Coerce4(A : sig val f : int -> int end) = struct
  let x = 0
  let at a = A.f a
end

module rec Coerce5
  : sig val blabla: int -> int val f: int -> int end
  = struct let blabla x = 0 let f x = 5 end
and Coerce6
  : sig val at: int -> int end
  = Coerce4(Coerce5)

let _ =
  test 82 (Coerce6.at 100) 5
;;

(* Miscellaneous bug reports *)

module rec F
  : sig type t = X of int | Y of int
        val f: t -> bool
    end
  = struct
      type t = X of int | Y of int
      let f = function
        | X _ -> false
        | _ -> true
    end;;

let _ =
  test 100 (F.f (F.X 1)) false;
  test 101 (F.f (F.Y 2)) true

(* PR#4316 *)
module G(S : sig val x : int Lazy.t end) = struct include S end

module M1 = struct let x = lazy 3 end

let _ = Lazy.force M1.x

module rec M2 : sig val x : int Lazy.t end = G(M1)

let _ =
  test 102 (Lazy.force M2.x) 3

let _ = Gc.full_major()   (* will shortcut forwarding in M1.x *)

module rec M3 : sig val x : int Lazy.t end = G(M1)

let _ =
  test 103 (Lazy.force M3.x) 3


(** Pure type-checking tests: see recmod/*.ml  *)
type t = A of {x:int; mutable y:int};;
let f (A r) = r;;  (* -> escape *)
let f (A r) = r.x;; (* ok *)
let f x = A {x; y = x};; (* ok *)
let f (A r) = A {r with y = r.x + 1};; (* ok *)
let f () = A {a = 1};; (* customized error message *)
let f () = A {x = 1; y = 3};; (* ok *)

type _ t = A: {x : 'a; y : 'b} -> 'a t;;
let f (A {x; y}) = A {x; y = ()};;  (* ok *)
let f (A ({x; y} as r)) = A {x = r.x; y = r.y};; (* ok *)

module M = struct
  type 'a t =
    | A of {x : 'a}
    | B: {u : 'b} -> unit t;;

  exception Foo of {x : int};;
end;;

module N : sig
  type 'b t = 'b M.t =
    | A of {x : 'b}
    | B: {u : 'bla} -> unit t

  exception Foo of {x : int}
end = struct
  type 'b t = 'b M.t =
    | A of {x : 'b}
    | B: {u : 'z} -> unit t

  exception Foo = M.Foo
end;;


module type S = sig exception A of {x:int}  end;;

module F (X : sig val x : (module S) end) = struct
  module A = (val X.x)
end;;  (* -> this expression creates fresh types (not really!) *)


module type S = sig
  exception A of {x : int}
  exception A of {x : string}
end;;

module M = struct
  exception A of {x : int}
  exception A of {x : string}
end;;


module M1 = struct
  exception A of {x : int}
end;;

module M = struct
  include M1
  include M1
end;;


module type S1 = sig
  exception A of {x : int}
end;;

module type S = sig
  include S1
  include S1
end;;

module M = struct
  exception A = M1.A
end;;

module X1 = struct
  type t = ..
end;;
module X2 = struct
  type t = ..
end;;
module Z = struct
  type X1.t += A of {x: int}
  type X2.t += A of {x: int}
end;;

(* PR#6716 *)

type _ c = C : [`A] c
type t = T : {x:[<`A] c} -> t;;
let f (T { x = C }) = ();;
module M : sig
  type 'a t
  type u = u t and v = v t
  val f : int -> u
  val g : v -> bool
end = struct
  type 'a t = 'a
  type u = int and v = bool
  let f x = x
  let g x = x
end;;

let h (x : int) : bool = M.g (M.f x);;
type _ t = C : ((('a -> 'o) -> 'o) -> ('b -> 'o) -> 'o) t
let f : type a o. ((a -> o) -> o) t -> (a -> o) -> o =
 fun C k -> k (fun x -> x);;
module type T = sig type 'a t end
module Fix (T : T) = struct type r = ('r T.t as 'r) end
 type _ t =
     X of string
   | Y : bytes t

let y : string t = Y
let f : string A.t -> unit = function
    A.X s -> print_endline s

let () = f A.y
module rec A : sig
 type t
end = struct
 type t = { a : unit; b : unit }
 let _ = { a = () }
end
;;
type t = [`A | `B];;
type 'a u = t;;
let a : [< int u] = `A;;

type 'a s = 'a;;
let b : [< t s] = `B;;
module Core = struct
  module Int = struct
    module T = struct
      type t = int
      let compare = compare
      let (+) x y = x + y
    end
    include T
    module Map = Map.Make(T)
  end

  module Std = struct
    module Int = Int
  end
end
;;

open Core.Std
;;

let x = Int.Map.empty ;;
let y = x + x ;;

(* Avoid ambiguity *)

module M = struct type t = A type u = C end
module N = struct type t = B end
open M open N;;
A;;
B;;
C;;

include M open M;;
C;;

module L = struct type v = V end
open L;;
V;;
module L = struct type v = V end
open L;;
V;;


type t1 = A;;
module M1 = struct type u = v and v = t1 end;;
module N1 = struct type u = v and v = M1.v end;;
type t1 = B;;
module N2 = struct type u = v and v = M1.v end;;


(* PR#6566 *)
module type PR6566 = sig type t = string end;;
module PR6566 = struct type t = int end;;
module PR6566' : PR6566 = PR6566;;

module A = struct module B = struct type t = T end end;;
module M2 = struct type u = A.B.t type foo = int type v = A.B.t end;;
(* Adapted from: An Expressive Language of Signatures
   by Norman Ramsey, Kathleen Fisher and Paul Govereau *)

module type VALUE = sig
  type value (* a Lua value *)
  type state (* the state of a Lua interpreter *)
  type usert (* a user-defined value *)
end;;

module type CORE0 = sig
  module V : VALUE
  val setglobal : V.state -> string -> V.value -> unit
  (* five more functions common to core and evaluator *)
end;;

module type CORE = sig
  include CORE0
  val apply : V.value -> V.state -> V.value list -> V.value
  (* apply function f in state s to list of args *)
end;;

module type AST = sig
  module Value : VALUE
  type chunk
  type program
  val get_value : chunk -> Value.value
end;;

module type EVALUATOR = sig
  module Value : VALUE
  module Ast : (AST with module Value := Value)
  type state = Value.state
  type value = Value.value
  exception Error of string
  val compile : Ast.program -> string
  include CORE0 with module V := Value
end;;

module type PARSER = sig
  type chunk
  val parse : string -> chunk
end;;

module type INTERP = sig
  include EVALUATOR
  module Parser : PARSER with type chunk = Ast.chunk
  val dostring : state -> string -> value list
  val mk : unit -> state
end;;

module type USERTYPE = sig
  type t
  val eq : t -> t -> bool
  val to_string : t -> string
end;;

module type TYPEVIEW = sig
  type combined
  type t
  val map : (combined -> t) * (t -> combined)
end;;

module type COMBINED_COMMON = sig
  module T : sig type t end
  module TV1 : TYPEVIEW with type combined := T.t
  module TV2 : TYPEVIEW with type combined := T.t
end;;

module type COMBINED_TYPE = sig
  module T : USERTYPE
  include COMBINED_COMMON with module T := T
end;;

module type BARECODE = sig
  type state
  val init : state -> unit
end;;

module USERCODE(X : TYPEVIEW) = struct
  module type F =
      functor (C : CORE with type V.usert = X.combined) ->
        BARECODE with type state := C.V.state
end;;

module Weapon = struct type t end;;

module type WEAPON_LIB = sig
  type t = Weapon.t
  module T : USERTYPE with type t = t
  module Make :
    functor (TV : TYPEVIEW with type t = t) -> USERCODE(TV).F
end;;

module type X = functor (X: CORE) -> BARECODE;;
module type X = functor (_: CORE) -> BARECODE;;
module M = struct
  type t = int * (< m : 'a > as 'a)
end;;

module type S =
    sig module M : sig type t end end with module M = M
;;
module type Printable = sig
  type t
  val print : Format.formatter -> t -> unit
end;;
module type Comparable = sig
  type t
  val compare : t -> t -> int
end;;
module type PrintableComparable = sig
  include Printable
  include Comparable with type t = t
end;; (* Fails *)
module type PrintableComparable = sig
  type t
  include Printable with type t := t
  include Comparable with type t := t
end;;
module type PrintableComparable = sig
  include Printable
  include Comparable with type t := t
end;;
module type ComparableInt = Comparable with type t := int;;
module type S = sig type t val f : t -> t end;;
module type S' = S with type t := int;;

module type S = sig type 'a t val map : ('a -> 'b) -> 'a t -> 'b t end;;
module type S1 = S with type 'a t := 'a list;;
module type S2 = sig
  type 'a dict = (string * 'a) list
  include S with type 'a t := 'a dict
end;;


module type S =
  sig module T : sig type exp type arg end val f : T.exp -> T.arg end;;
module M = struct type exp = string type arg = int end;;
module type S' = S with module T := M;;


module type S = sig type 'a t end with type 'a t := unit;; (* Fails *)
let property (type t) () =
  let module M = struct exception E of t end in
  (fun x -> M.E x), (function M.E x -> Some x | _ -> None)
;;

let () =
  let (int_inj, int_proj) = property () in
  let (string_inj, string_proj) = property () in

  let i = int_inj 3 in
  let s = string_inj "abc" in

  Printf.printf "%B\n%!" (int_proj i = None);
  Printf.printf "%B\n%!" (int_proj s = None);
  Printf.printf "%B\n%!" (string_proj i = None);
  Printf.printf "%B\n%!" (string_proj s = None)
;;

let sort_uniq (type s) cmp l =
  let module S = Set.Make(struct type t = s let compare = cmp end) in
  S.elements (List.fold_right S.add l S.empty)
;;

let () =
  print_endline (String.concat "," (sort_uniq compare [ "abc"; "xyz"; "abc" ]))
;;

let f x (type a) (y : a) = (x = y);; (* Fails *)
class ['a] c = object (self)
  method m : 'a -> 'a = fun x -> x
  method n : 'a -> 'a = fun (type g) (x:g) -> self#m x
end;; (* Fails *)

external a : (int [@untagged]) -> unit = "a" "a_nat"
external b : (int32 [@unboxed]) -> unit = "b" "b_nat"
external c : (int64 [@unboxed]) -> unit = "c" "c_nat"
external d : (nativeint [@unboxed]) -> unit = "d" "d_nat"
external e : (float [@unboxed]) -> unit = "e" "e_nat"

type t = private int

external f : (t [@untagged]) -> unit = "f" "f_nat"

module M : sig
  external a : int -> (int [@untagged]) = "a" "a_nat"
  external b : (int [@untagged]) -> int = "b" "b_nat"
end = struct
  external a : int -> (int [@untagged]) = "a" "a_nat"
  external b : (int [@untagged]) -> int = "b" "b_nat"
end;;

module Global_attributes = struct
  [@@@ocaml.warning "-3"]

  external a : float -> float = "a" "noalloc" "a_nat" "float"
  external b : float -> float = "b" "noalloc" "b_nat"
  external c : float -> float = "c" "c_nat" "float"
  external d : float -> float = "d" "noalloc"
  external e : float -> float = "e"

  (* Should output a warning: no native implementation provided *)
  external f : (int32 [@unboxed]) -> (int32 [@unboxed]) = "f" "noalloc"
  external g : int32 -> int32 = "g" "g_nat" [@@unboxed] [@@noalloc]

  external h : (int [@untagged]) -> (int [@untagged]) = "h" "h_nat" "noalloc"
  external i : int -> int = "i" "i_nat" [@@untagged] [@@noalloc]
end;;

module Old_style_warning = struct
  [@@@ocaml.warning "+3"]
  external a : float -> float = "a" "noalloc" "a_nat" "float"
  external b : float -> float = "b" "noalloc" "b_nat"
  external c : float -> float = "c" "c_nat" "float"
  external d : float -> float = "d" "noalloc"
  external e : float -> float = "c" "float"
end

(* Bad: attributes not reported in the interface *)

module Bad1 : sig
  external f : int -> int = "f" "f_nat"
end = struct
  external f : int -> (int [@untagged]) = "f" "f_nat"
end;;

module Bad2 : sig
  external f : int -> int = "a" "a_nat"
end = struct
  external f : (int [@untagged]) -> int = "f" "f_nat"
end;;

module Bad3 : sig
  external f : float -> float = "f" "f_nat"
end = struct
  external f : float -> (float [@unboxed]) = "f" "f_nat"
end;;

module Bad4 : sig
  external f : float -> float = "a" "a_nat"
end = struct
  external f : (float [@unboxed]) -> float = "f" "f_nat"
end;;

(* Bad: attributes in the interface but not in the implementation *)

module Bad5 : sig
  external f : int -> (int [@untagged]) = "f" "f_nat"
end = struct
  external f : int -> int = "f" "f_nat"
end;;

module Bad6 : sig
  external f : (int [@untagged]) -> int = "f" "f_nat"
end = struct
  external f : int -> int = "a" "a_nat"
end;;

module Bad7 : sig
  external f : float -> (float [@unboxed]) = "f" "f_nat"
end = struct
  external f : float -> float = "f" "f_nat"
end;;

module Bad8 : sig
  external f : (float [@unboxed]) -> float = "f" "f_nat"
end = struct
  external f : float -> float = "a" "a_nat"
end;;

(* Bad: unboxed or untagged with the wrong type *)

external g : (float [@untagged]) -> float = "g" "g_nat";;
external h : (int [@unboxed]) -> float = "h" "h_nat";;

(* Bad: unboxing the function type *)
external i : int -> float [@unboxed] = "i" "i_nat";;

(* Bad: unboxing a "deep" sub-type. *)
external j : int -> (float [@unboxed]) * float = "j" "j_nat";;

(* This should be rejected, but it is quite complicated to do
   in the current state of things *)

external k : int -> (float [@unboxd]) = "k" "k_nat";;

(* Bad: old style annotations + new style attributes *)

external l : float -> float = "l" "l_nat" "float" [@@unboxed];;
external m : (float [@unboxed]) -> float = "m" "m_nat" "float";;
external n : float -> float = "n" "noalloc" [@@noalloc];;

(* Warnings: unboxed / untagged without any native implementation *)
external o : (float[@unboxed]) -> float = "o";;
external p : float -> (float[@unboxed]) = "p";;
external q : (int[@untagged]) -> float = "q";;
external r : int -> (int[@untagged]) = "r";;
external s : int -> int = "s" [@@untagged];;
external t : float -> float = "t" [@@unboxed];;
let _ = ignore (+);;
let _ = raise Exit 3;;
(* comment 9644 of PR#6000 *)

fun b -> if b then format_of_string "x" else "y";;
fun b -> if b then "x" else format_of_string "y";;
fun b : (_,_,_) format -> if b then "x" else "y";;

(* PR#7135 *)

module PR7135 = struct
  module M : sig type t = private int end =  struct type t = int end
  include M

  let lift2 (f : int -> int -> int) (x : t) (y : t) =
    f (x :> int) (y :> int)
end;;

(* exemple of non-ground coercion *)

module Test1 = struct
  type t = private int
  let f x = let y = if true then x else (x:t) in (y :> int)
end;;
(* Warn about all relevant cases when possible *)
let f = function
    None, None -> 1
  | Some _, Some _ -> 2;;

(* Exhaustiveness check is very slow *)
type _ t =
  A : int t | B : bool t | C : char t | D : float t
type (_,_,_,_) u = U : (int, int, int, int) u
type v = E | F | G
;;

let f : type a b c d e f g.
      a t * b t * c t * d t * e t * f t * g t * v
       * (a,b,c,d) u * (e,f,g,g) u -> int =
 function A, A, A, A, A, A, A, _, U, U -> 1
   | _, _, _, _, _, _, _, G, _, _ -> 1
   (*| _ -> _ *)
;;

(* Unused cases *)
let f (x : int t) = match x with A -> 1 | _ -> 2;; (* warn *)
let f (x : unit t option) = match x with None -> 1 | _ -> 2 ;; (* warn? *)
let f (x : unit t option) = match x with None -> 1 | Some _ -> 2 ;; (* warn *)
let f (x : int t option) = match x with None -> 1 | _ -> 2;;
let f (x : int t option) = match x with None -> 1;; (* warn *)

(* Example with record, type, single case *)

type 'a box = Box of 'a
type 'a pair = {left: 'a; right: 'a};;

let f : (int t box pair * bool) option -> unit = function None -> ();;
let f : (string t box pair * bool) option -> unit = function None -> ();;


(* Examples from ML2015 paper *)

type _ t =
  | Int : int t
  | Bool : bool t
;;

let f : type a. a t -> a = function
  | Int -> 1
  | Bool -> true
;;
let g : int t -> int = function
  | Int -> 1
;;
let h : type a. a t -> a t -> bool =
  fun x y -> match x, y with
  | Int, Int -> true
  | Bool, Bool -> true
;;
type (_, _) cmp =
 | Eq : ('a, 'a) cmp
 | Any: ('a, 'b) cmp
module A : sig type a type b val eq : (a, b) cmp end
  = struct type a type b = a let eq = Eq end
;;
let f : (A.a, A.b) cmp -> unit = function Any -> ()
;;
let deep : char t option -> char =
  function None -> 'c'
;;
type zero = Zero
type _ succ = Succ
;;
type (_,_,_) plus =
  | Plus0 : (zero, 'a, 'a) plus
  | PlusS : ('a, 'b, 'c) plus ->
       ('a succ, 'b, 'c succ) plus
;;
let trivial : (zero succ, zero, zero) plus option -> bool =
  function None -> false
;;
let easy : (zero, zero succ, zero) plus option -> bool =
  function None -> false
;;
let harder : (zero succ, zero succ, zero succ) plus option -> bool =
  function None -> false
;;
let harder : (zero succ, zero succ, zero succ) plus option  -> bool =
  function None -> false | Some (PlusS _) -> .
;;
let inv_zero : type a b c d. (a,b,c) plus -> (c,d,zero) plus -> bool =
  fun p1 p2 ->
    match p1, p2 with
    | Plus0, Plus0 -> true
;;


(* Empty match *)

type _ t = Int : int t;;
let f (x : bool t) = match x with _ -> . ;; (* ok *)


(* trefis in PR#6437 *)

let f () = match None with _ -> .;; (* error *)
let g () = match None with _ -> () | exception _ -> .;; (* error *)
let h () = match None with _ -> .  | exception _ -> .;; (* error *)
let f x = match x with _ -> () | None -> .;; (* do not warn *)

(* #7059, all clauses guarded *)

let f x y = match 1 with 1 when x = y -> 1;;
open CamlinternalOO;;
type _ choice = Left : label choice | Right : tag choice;;
let f : label choice -> bool = function Left -> true;; (* warn *)
exception A;;
type a = A;;

A;;
raise A;;
fun (A : a) -> ();;
function Not_found -> 1 | A -> 2 | _ -> 3;;
try raise A with A -> 2;;
module TypEq = struct
 type (_, _) t = Eq : ('a, 'a) t
end

module type T = sig
 type _ is_t = Is : ('a, 'b) TypEq.t -> 'a is_t
 val is_t : unit -> unit is_t option
end

module Make (M : T) =
 struct
   let _ =
     match M.is_t () with
     | None -> 0
     | Some _ -> 0
   let f () =
     match M.is_t () with None -> 0
end;;

module Make2 (M : T) = struct
  type t = T of unit M.is_t
  let g : t -> int = function _ -> .
end;;
type t = A : t;;

module X1 : sig end = struct
  let _f ~x (* x unused argument *) = function
    | A -> let x = () in x
end;;

module X2 : sig end = struct
  let x = 42 (* unused value *)
  let _f = function
    | A -> let x = () in x
end;;

module X3 : sig end = struct
  module O = struct let x = 42 (* unused *) end
  open O (* unused open *)

  let _f = function
    | A -> let x = () in x
end;;
(* Use type information *)
module M1 = struct
  type t = {x: int; y: int}
  type u = {x: bool; y: bool}
end;;

module OK = struct
  open M1
  let f1 (r:t) = r.x (* ok *)
  let f2 r = ignore (r:t); r.x (* non principal *)

  let f3 (r: t) =
    match r with {x; y} -> y + y (* ok *)
end;;

module F1 = struct
  open M1
  let f r = match r with {x; y} -> y + y
end;; (* fails *)

module F2 = struct
  open M1
  let f r =
    ignore (r: t);
    match r with
       {x; y} -> y + y
end;; (* fails for -principal *)

(* Use type information with modules*)
module M = struct
  type t = {x:int}
  type u = {x:bool}
end;;
let f (r:M.t) = r.M.x;; (* ok *)
let f (r:M.t) = r.x;; (* warning *)
let f ({x}:M.t) = x;; (* warning *)

module M = struct
  type t = {x: int; y: int}
end;;
module N = struct
  type u = {x: bool; y: bool}
end;;
module OK = struct
  open M
  open N
  let f (r:M.t) = r.x
end;;

module M = struct
  type t = {x:int}
  module N = struct type s = t = {x:int} end
  type u = {x:bool}
end;;
module OK = struct
  open M.N
  let f (r:M.t) = r.x
end;;

(* Use field information *)
module M = struct
  type u = {x:bool;y:int;z:char}
  type t = {x:int;y:bool}
end;;
module OK = struct
  open M
  let f {x;z} = x,z
end;; (* ok *)
module F3 = struct
  open M
  let r = {x=true;z='z'}
end;; (* fail for missing label *)

module OK = struct
  type u = {x:int;y:bool}
  type t = {x:bool;y:int;z:char}
  let r = {x=3; y=true}
end;; (* ok *)

(* Corner cases *)

module F4 = struct
  type foo = {x:int; y:int}
  type bar = {x:int}
  let b : bar = {x=3; y=4}
end;; (* fail but don't warn *)

module M = struct type foo = {x:int;y:int} end;;
module N = struct type bar = {x:int;y:int} end;;
let r = { M.x = 3; N.y = 4; };; (* error: different definitions *)

module MN = struct include M include N end
module NM = struct include N include M end;;
let r = {MN.x = 3; NM.y = 4};; (* error: type would change with order *)

(* Lpw25 *)

module M = struct
  type foo = { x: int; y: int }
  type bar = { x:int; y: int; z: int}
end;;
module F5 = struct
  open M
  let f r = ignore (r: foo); {r with x = 2; z = 3}
end;;
module M = struct
  include M
  type other = { a: int; b: int }
end;;
module F6 = struct
  open M
  let f r = ignore (r: foo); { r with x = 3; a = 4 }
end;;
module F7 = struct
  open M
  let r = {x=1; y=2}
  let r: other = {x=1; y=2}
end;;

module A = struct type t = {x: int} end
module B = struct type t = {x: int} end;;
let f (r : B.t) = r.A.x;; (* fail *)

(* Spellchecking *)

module F8 = struct
  type t = {x:int; yyy:int}
  let a : t = {x=1;yyz=2}
end;;

(* PR#6004 *)

type t = A
type s = A

class f (_ : t) = object end;;
class g = f A;; (* ok *)

class f (_ : 'a) (_ : 'a) = object end;;
class g = f (A : t) A;; (* warn with -principal *)


(* PR#5980 *)

module Shadow1 = struct
  type t = {x: int}
  module M = struct
    type s = {x: string}
  end
  open M  (* this open is unused, it isn't reported as shadowing 'x' *)
  let y : t = {x = 0}
end;;
module Shadow2 = struct
  type t = {x: int}
  module M = struct
    type s = {x: string}
  end
  open M  (* this open shadows label 'x' *)
  let y = {x = ""}
end;;

(* PR#6235 *)

module P6235 = struct
  type t = { loc : string; }
  type v = { loc : string; x : int; }
  type u = [ `Key of t ]
  let f (u : u) = match u with `Key {loc} -> loc
end;;

(* Remove interaction between branches *)

module P6235' = struct
  type t = { loc : string; }
  type v = { loc : string; x : int; }
  type u = [ `Key of t ]
  let f = function
    | (_ : u) when false -> ""
    |`Key {loc} -> loc
end;;
module Unused : sig
end = struct
  type unused = int
end
;;

module Unused_nonrec : sig
end = struct
  type nonrec used = int
  type nonrec unused = used
end
;;

module Unused_rec : sig
end = struct
  type unused = A of unused
end
;;

module Unused_exception : sig
end = struct
  exception Nobody_uses_me
end
;;

module Unused_extension_constructor : sig
  type t = ..
end = struct
  type t = ..
  type t += Nobody_uses_me
end
;;

module Unused_exception_outside_patterns : sig
  val falsity : exn -> bool
end = struct
  exception Nobody_constructs_me
  let falsity = function
    | Nobody_constructs_me -> true
    | _ -> false
end
;;

module Unused_extension_outside_patterns : sig
  type t = ..
  val falsity : t -> bool
end = struct
  type t = ..
  type t += Nobody_constructs_me
  let falsity = function
    | Nobody_constructs_me -> true
    | _ -> false
end
;;

module Unused_private_exception : sig
  type exn += private Private_exn
end = struct
  exception Private_exn
end
;;

module Unused_private_extension : sig
  type t = ..
  type t += private Private_ext
end = struct
  type t = ..
  type t += Private_ext
end
;;

for i = 10 downto 0 do () done

type t = < foo: int [@foo] >

let _ = [%foo: < foo : t > ]

type foo += private A of int

let f : 'a 'b 'c. < .. > = assert false

let () =
  let module M = (functor (T : sig end) -> struct end)(struct end) in ()

class c = object inherit ((fun () -> object end [@wee]: object end) ()) end


let f = function x[@wee] -> ()
let f = function
  | '1'..'9' | '1' .. '8'-> ()
  | 'a'..'z' -> ()

let f = function
  | [| x1; x2 |] -> ()
  | [| |] -> ()
  | [|x|][@foo] -> ()
  | _ -> ()

let g = function
  | {l=x} -> ()
  | {l1=x; l2=y}[@foo] -> ()
  | {l1=x; l2=y; _} -> ()

let h = fun ?l:(p=1) ?y:u ?x:(x=3) -> 2

let _ = function
  | a, s, ba1, ba2, ba3, bg -> begin
      ignore (Array.get x 1 + Array.get [| |] 0 +
              Array.get [| 1 |] 1 + Array.get [|1; 2|] 2);
      ignore ([String.get s 1; String.get "" 2; String.get "123" 3]);
      ignore (ba1.{0} + ba2.{1, 2} + ba3.{3, 4, 5})
      ignore (bg.{1, 2, 3, 4})
    end
  | b, s, ba1, ba2, ba3, bg -> begin
      y.(0) <- 1; s.[1] <- 'c';
      ba1.{1} <- 2; ba2.{1, 2} <- 3; ba3.{1, 2, 3} <- 4;
      bg.{1, 2, 3, 4, 5} <- 0
    end

let f (type t) () =
  let exception F of t in ();
  let exception G of t in ();
  let exception E of t in
  (fun x -> E x), (function E _ -> print_endline "OK" | _ -> print_endline "KO")

let inj1, proj1 = f ()
let inj2, proj2 = f ()

let () = proj1 (inj1 42)
let () = proj1 (inj2 42)

let _ = ~-1

class id = [%exp]
(* checkpoint *)

(* Subtyping is "syntactic" *)
let _ = fun (x : < x : int >) y z -> (y :> 'a), (x :> 'a), (z :> 'a);;
(* - : (< x : int > as 'a) -> 'a -> 'a * 'a = <fun> *)

class ['a] c () = object
  method f = (new c (): int c)
end and ['a] d () = object
  inherit ['a] c ()
end;;

(* PR#7329 Pattern open *)
let _ =
  let module M = struct type t = { x : int } end in
  let f M.(x) = () in
  let g M.{x} = () in
  let h = function M.[] | M.[a] | M.(a::q) -> () in
  let i = function M.[||] | M.[|x|]  -> true | _ -> false in
  ()

class ['a] c () = object
  constraint 'a = < .. > -> unit
  method m  = (fun x -> () : 'a)
end

let f: type a'.a' = assert false
let foo : type a' b'. a' -> b' = fun a -> assert false
let foo : type t' . t' = fun (type t') -> (assert false : t')
let foo : 't . 't = fun (type t) -> (assert false : t)
let foo : type a' b' c' t. a' -> b' -> c' -> t = fun a b c -> assert false

let f x =
  x.contents <- (print_string "coucou" ; x.contents)

let ( ~$ ) x = Some x
let g x =
  ~$ (x.contents)

let ( ~$ ) x y = (x, y)
let g x y =
  ~$ (x.contents) (y.contents)



(* PR#7506: attributes on list tail *)

let tail1 = ([1; 2])[@hello]
let tail2 = 0::(([1; 2])[@hello])
let tail3 = 0::(([])[@hello])

let f ~l:(l[@foo]) = l;;
let test x y = ((+)[@foo]) x y;;
let test x = ((~-)[@foo]) x;;
let test contents = { contents = contents[@foo] };;
class type t = object(_[@foo]) end;;
class t = object(_[@foo]) end;;
let test f x = f ~x:(x[@foo]);;
let f = function ((`A|`B)[@bar]) | `C -> ();;
let f = function _::(_::_ [@foo]) -> () | _ -> ();;
function {contents=contents[@foo]} -> ();;
fun contents -> {contents=contents[@foo]};;
((); (((); ())[@foo]));;

(* https://github.com/LexiFi/gen_js_api/issues/61 *)

let () = foo##.bar := ();;

(* "let open" in classes and class types *)

class c =
  let open M in
  object
    method f : t = x
  end
;;
class type ct =
  let open M in
  object
    method f : t
  end
;;

(* M.(::) notation *)
module Exotic_list = struct
  module Inner = struct
    type ('a,'b) t = [] | (::) of 'a * 'b *  ('a,'b) t
  end

  let Inner.(::)(x,y, Inner.[]) = Inner.(::)(1,"one",Inner.[])
end

(** Extended index operators *)
module Indexop = struct
  module Def = struct
    let ( .%[] ) = Hashtbl.find
    let ( .%[] <- ) = Hashtbl.add
    let ( .%() ) = Hashtbl.find
    let ( .%() <- ) = Hashtbl.add
    let ( .%{} ) = Hashtbl.find
    let ( .%{} <- ) = Hashtbl.add
  end
  ;;
  let h = Hashtbl.create 17 in
  h.Def.%["one"] <- 1;
  h.Def.%("two") <- 2;
  h.Def.%{"three"} <- 3
  let x,y,z = Def.(h.%["one"], h.%("two"), h.%{"three"})
end

type t = |

include struct
  let%test_module "as" =
    (module struct
       let%expect_test "xx xx xxxxxx xxxxxxx xxxxxx xxxxxx xxxxxxxx xx xxxxx xxx xx xxxxx"
         =
         ()
       ;;
    end)
  ;;
end

;;
if fffffffffffffff aaaaa bb
then (if b then aaaaaaaaaaaaaaaa ffff)
else aaaaaaaaaaaa qqqqqqqqqqq

include Base.Fn  (** @open *)

let ssmap
    : (module MapT with type key = string and type data = string and type map = SSMap.map)
  =
  ()
;;

let ssmap
    :  (module MapT with type key = string and type data = string and type map = SSMap.map)
    -> unit
  =
  ()
;;

let _ = match x with | A -> [%expr match y with | e -> e]

let _ = match x with | A -> [%expr match y with | e -> match e with x -> x]

let _ =
  List.map rows ~f:(fun row ->
      Or_error.try_with (fun () -> fffffffffffffffffffffffff row))
;;

module type T = sig

  val find : t -> key -> value option (** @raise if not found. *)

  val f
   :  a_few : params
   -> with_long_names : to_break
   -> the_line : before_the_comment
   -> unit
   (** @param blablabla *)

end

open! Core

(** First documentation comment. *)
exception First_exception

(** Second documentation comment. *)
exception Second_exception

module M = struct
  type t
  [@@immediate]
  (* ______________________________________ *)
  [@@deriving variants, sexp_of]
end

module type Basic3 = sig
  type ('a, 'd, 'e) t

  val return : 'a -> ('a, _, _) t
  val apply : ('a -> 'b, 'd, 'e) t -> ('a, 'd, 'e) t -> ('b, 'd, 'e) t

  val map
    : [ `Define_using_apply
      | `Custom of ('a, 'd, 'e) t -> f:('a -> 'b) -> ('b, 'd, 'e) t
      ]
end

let _ =
  aa
    (bbbbbbbbb cccccccccccc dddddddddddddddddddddddddddddddddddddddddddddddddddddddddddddd)
;;

let _ =
  "_______________________________________________________ _______________________________"
;;

let _ = [ very_long_function_name____________________ very_long_argument_name____________ ]


(* FIX: exceed 90 columns *)
let _ =
  [%str
    let () = very_long_function_name__________________ very_long_argument_name____________]
;;

let _ =
  { long_field_name = 9999999999999999999999999999999999999999999999999999999999999999999 }
;;

(* FIX: exceed 90 columns *)
let _ =
  match () with
  | _ ->
    (match () with
    | _ -> long_function_name long_argument_name__________________________________________)
;;

let _ =
  aaaaaaa
  (* __________________________________________________________________________________ *)
  := bbbbbbbbbbbbbbbbbbbbbbbbbbbbbbbbbbbbbbbbbbbbbbbbbbbbbbbbbb
;;

let g = f ~x (* this is a multiple-line-spanning
                comment *) ~y

let f =
  very_long_function_name
    ~x:very_long_variable_name (* this is a multiple-line-spanning
       comment *)
    ~y
;;

let _ =
  match x with
  | { y =
        (* _____________________________________________________________________ *)
        ( X _ | Y _ )
    } -> ()
;;

let _ =
  match x with
  | { y =
        Z |
        (* _____________________________________________________________________ *)
        ( X _ | Y _ )
    } -> ()
;;

type t = [
  | `XXXX (* __________________________________________________________________________________ *)
  | `XXXX (* __________________________________________________________________ *)
  | `XXXX (* _____________________________________________________ *)
  | `XXXX (* ___________________________________________________ *)
  | `XXXX (* ___________________________________________________ *)
  | `XXXX (* ________________________________________________ *)
  | `XXXX (* __________________________________________ *)
  | `XXXX (* _________________________________________ *)
  | `XXXX (* ______________________________________ *)
  | `XXXX (* ____________________________________ *)
]

type t =
  { field : ty
  (* Here is some verbatim formatted text:
     {v
       starting at column 7
     v}*)
  }

module Intro_sort = struct
  let foo_fooo_foooo fooo ~foooo m1 m2 m3 m4 m5 =
    (* Fooooooooooooooooooooooooooo:
       {v
          1--o-----o-----o--------------1
             |     |     |
          2--o-----|--o--|-----o--o-----2
                   |  |  |     |  |
          3--------o--o--|--o--|--o-----3
                         |  |  |
          4-----o--------o--o--|-----o--4
                |              |     |
          5-----o--------------o-----o--5
        v} *)
    foooooooooo fooooo fooo;
    foooooooooo fooooo fooo;
    foooooooooo fooooo fooo;
  ;;
end

let _ =
  "_ _____________________ ___________ ________ _____________ ________ _____________ _____\n\n\
  \ ___________________"
;;

let nullsafe_optimistic_third_party_params_in_non_strict =
  CLOpt.mk_bool
    ~long:
      "nullsafe-optimistic-third-party-params-in-non-strict"
      (* Turned on for compatibility reasons. Historically this is because
         there was no actionable way to change third party annotations. Now
         that we have such a support, this behavior should be reconsidered,
         provided our tooling and error reporting is friendly enough to be
         smoothly used by developers. *)
    ~default:true
    "Nullsafe: in this mode we treat non annotated third party method \
     params as if they were annotated as nullable."

let foo () =
  if%bind
    (* this is a medium length comment of some sort *)
    this is a medium length expression of_some sort
  then x
  else y

let xxxxxx =
  let%map (* _____________________________
             __________ *)()            = yyyyyyyy in
  { zzzzzzzzzzzzz }

let _ =
  match x with
  | _
    when f ~f:((function
      | _ -> .) [@ocaml.warning (* ....................................... *) "-4"]) -> y
;;

let[@a (* .............................................. ........................... .......................... ...................... *) foo (* ....................... *) (* ................................. *) (* ...................... *)] _ =
  match[@ocaml.warning (* ....................................... *) "-4"] x[@attr (* .......................... .................. *) some_attr] with
  | _
    when f
        ~f:((function
            | _ -> .) [@ocaml.warning (* ....................................... *) "-4"])
        ~f:((function
            | _ -> .) [@ocaml.warning (* ....................................... *)  (* ....................................... *) "foooooooooooooooooooooooooooo fooooooooooooooooooooooooooooooooooooo"])
        ~f:((function
            | _ -> .) [@ocaml.warning (* ....................................... *) let x = a and y = b in x + y])
    -> y[@attr (* ... *) (* ... *) attr (* ... *)]
;;

let x =
  foo (`A b) ~f:(fun thing ->
    something that reaaaaaaaaaaaaaaaaaaaaaaaaaaaaaaaaaaaaaaaaaaally needs wrapping)
;;

let x =
  foo
    (`A `b)
    ~f:(fun thing ->
      something that reaaaaaaaaaaaaaaaaaaaaaaaaaaaaaaaaaaaaaaaaaaally needs wrapping)
;;

let x =
  foo [ A; B ] ~f:(fun thing ->
    something that reaaaaaaaaaaaaaaaaaaaaaaaaaaaaaaaaaaaaaaaaaaally needs wrapping)
;;

let x =
  foo
    [ [ A ]; B ]
    ~f:(fun thing ->
      something that reaaaaaaaaaaaaaaaaaaaaaaaaaaaaaaaaaaaaaaaaaaally needs wrapping)
;;

let x =
  f
    ("A string _____________________"
    ^ "Another string _____________"
    ^ "Yet another string _________")
;;

let x =
  some_fun________________________________
    some_arg______________________________ (fun param ->
    do_something ();
    do_something_else ();
    return_this_value)

let x =
  some_fun________________________________
    some_arg______________________________ ~f:(fun param ->
    do_something ();
    do_something_else ();
    return_this_value)

let x =
  some_value
  |> some_fun (fun x ->
       do_something ();
       do_something_else ();
       return_this_value)

let x =
  some_value
  ^ some_fun (fun x ->
      do_something ();
      do_something_else ();
      return_this_value)

let bind t ~f =
  unfold_step
    ~f:(function
      | Sequence { state = seed; next }, rest ->
        (match next seed with
         | Done ->
           (match rest with
            | Sequence { state = seed; next } ->
              (match next seed with
               | Done -> Done
               | Skip { state = s } -> Skip { state = empty, Sequence { state = s; next } }
               | Yield { value = a; state = s } ->
                 Skip { state = f a, Sequence { state = s; next } }))
         | Skip { state = s } -> Skip { state = Sequence { state = s; next }, rest }
         | Yield { value = a; state = s } ->
           Yield { value = a; state = Sequence { state = s; next }, rest }))
    ~init:(empty, t)

let () =
  very_long_function_name
    ~very_long_argument_label:(fun
                                very_long_argument_name_one
                                very_long_argument_name_two
                                very_long_argument_name_three
                              -> () )

let () = ((one_mississippi, two_mississippi, three_mississippi, four_mississippi) : Mississippi.t * Mississippi.t * Mississippi.t * Mississippi.t)

let _ = ((match foo with | Bar -> bar | Baz -> baz) : string)
let _ = ((match foo with | Bar -> bar | Baz -> baz) :> string)

let _ =
  aaaaaaaaaaaaaaaaaaaaaaaaaaaaaaaaaaaaaaaaaaaaaa
    ~bbbbbbbbbbbbbbbbbbbbbbbbbbbb:(fun (_ :
                                         (ccccccccccccc * ddddddddddddddddddddddddddddd)
                                         eeee) -> FFFFFFFFF gg)
    ~h
;;

type t
[@@deriving
  some_deriver_name
, another_deriver_name
, another_deriver_name
, another_deriver_name
, yet_another_such_name
, such_that_they_line_wrap]

type t
[@@deriving
  some_deriver_name another_deriver_name another_deriver_name
    another_deriver_name yet_another_such_name such_that_they_line_wrap]

let pat =
  String.Search_pattern.create
    (String.init len ~f:(function
        | 0 -> '\n'
        | n when n < len - 1 -> ' '
        | _ -> '*'))
;;

type t =
  { break_separators: [`Before | `After]
  ; break_sequences: bool
  ; break_string_literals: [`Auto | `Never]
        (** How to potentially break string literals into new lines. *)
  ; break_struct: bool
  ; cases_exp_indent: int
  ; cases_matching_exp_indent: [`Normal | `Compact] }

let rec collect_files ~enable_outside_detected_project ~root ~segs ~ignores
    ~enables ~files =
  match segs with [] | [""] -> (ignores, enables, files, None)

let _ =
  fooooooooooooooooooooooooooooooooooooooo
    fooooooooooooooooooooooooooooooooooooooo
    fooooooooooooooooooooooooooooooooooooooo
    ~f:(fun (type a) foooooooooooooooooooooooooooooooooo : 'a ->
      match fooooooooooooooooooooooooooooooooooooooo with
      | Fooooooooooooooooooooooooooooooooooooooo -> x
      | Fooooooooooooooooooooooooooooooooooooooo -> x )

let _ =
  foo
  |> List.map ~f:(fun x ->
    do_something ();
    do_something ();
    do_something ();
    do_something ();
    do_something_else ())

let _ =
  foo
  |> List.map ~f:(fun x ->
    do_something ();
    do_something ();
    do_something ();
    do_something ();
    do_something_else ())
  |> bar

let _ =
  foo
  |> List.map
    fooooooooooo
    fooooooooooo
    fooooooooooo
    fooooooooooo
    fooooooooooo
    fooooooooooo
    fooooooooooo
    fooooooooooo

let _ =
  foo
  |> List.map (function A -> do_something ())

let _ =
  foo
  |> List.map (function
      | A -> do_something ();
      | A -> do_something ();
      | A -> do_something ();
      | A -> do_something ();
      | A -> do_something_else ())
  |> bar

let _ =
  foo
  |> List.double_map ~f1:(fun x ->
      do_something ();
      do_something ();
      do_something ();
      do_something ();
      do_something_else ())
      ~f2:(fun x ->
          do_something ();
          do_something ();
          do_something ();
          do_something ();
          do_something_else ())
  |> bar

module Stritem_attributes_indent : sig
  val f : int -> int -> int -> int -> int
  [@@cold] [@@inline never] [@@local never] [@@specialise never]

  external unsafe_memset : t -> pos:int -> len:int -> char -> unit
    = "bigstring_memset_stub"
  [@@noalloc]

end = struct
  let raise_length_mismatch name n1 n2 =
    invalid_argf "length mismatch in %s: %d <> %d" name n1 n2 ()
  [@@cold] [@@inline never] [@@local never] [@@specialise never]

  external unsafe_memset : t -> pos:int -> len:int -> char -> unit = "bigstring_memset_stub"
  [@@noalloc]
end

let _ =
  foo
  $$ ( match group with [] -> impossible "previous match"
    | [cmt] -> fmt_cmt t conf cmt ~fmt_code $ maybe_newline ~next cmt )
  $$ bar

let _ =
  foo
  $$ ( try group with [] -> impossible "previous match"
    | [cmt] -> fmt_cmt t conf cmt ~fmt_code $ maybe_newline ~next cmt )
  $$ bar

let _ =
  x == exp
  ||
  match x with
  | {pexp_desc= Pexp_constraint (e, _); _} -> loop e
  | _ -> false

<<<<<<< HEAD
let _ =
  let module M = struct
    include ( val foooooooooooooooooooooooooooooooooooooooo
                : fooooooooooooooooooooooooooooooooooooooooo )
  end in
  ()

type action =
  | In_out of [ `Impl | `Intf ] input * string option
  (** Format input file (or [-] for stdin) of given kind to output file,
      or stdout if None. *)
  (* foo *)
  | Inplace of [ `Impl | `Intf ] input list
  (** Format in-place, overwriting input file(s). *)

let%test_module "semantics" =
  (module (
   struct
     open Core
     open Appendable_list
     module Stable = Stable
   end :
     S))
;;

let _ =
  Error
    (`Foooooooooooooooooo
       (name, Format.sprintf "expecting %S but got %S" Version.version value))
;;

let _ =
  `Foooooooooooooooooo
    (name, Format.sprintf "expecting %S but got %S" Version.version value)
;;

let _ =
  Foooooooooooooooooo
    (name, Format.sprintf "expecting %S but got %S" Version.version value)
;;

let (`Foooooooooooooooooo
      (foooooooooooooo, foooooooooooooo, foooooooooooooo, foooooooooooooo) )
    =
  x

let (Foooooooooooooooooo
      (foooooooooooooo, foooooooooooooo, foooooooooooooo, foooooooooooooo) )
    =
  x

let _ =
  Foooooooooooooooooooo.foooooooooooooooooooo
    foooooooooooooooooooo
    foooooooooooooooooooo
    (fun x ->
       function
       | Foooooooooooooooooooo -> foooooooooooooooooooo
       | Foooooooooooooooooooo -> foooooooooooooooooooo)
;;

let _ =
  Foooooooooooooooooooo.foooooooooooooooooooo
    foooooooooooooooooooo
    foooooooooooooooooooo
    ~x:(fun x ->
      function
      | Foooooooooooooooooooo -> foooooooooooooooooooo
      | Foooooooooooooooooooo -> foooooooooooooooooooo)
;;

let _ =
  Foooooooooooooooooooo.foooooooooooooooooooo
    foooooooooooooooooooo
    foooooooooooooooooooo
    (fun x ->
       match foo with
       | Foooooooooooooooooooo -> foooooooooooooooooooo
       | Foooooooooooooooooooo -> foooooooooooooooooooo)
;;

let _ =
  Foooooooooooooooooooo.foooooooooooooooooooo
    foooooooooooooooooooo
    foooooooooooooooooooo
    ~x:(fun x ->
      match foo with
      | Foooooooooooooooooooo -> foooooooooooooooooooo
      | Foooooooooooooooooooo -> foooooooooooooooooooo)
;;

let _ =
  let x = x in
  fun foooooooooooooooooo foooooooooooooooooo foooooooooooooooooo foooooooooooooooooo
      foooooooooooooooooo foooooooooooooooooo ->
    ()
;;

module type For_let_syntax_local =
  For_let_syntax_gen
    with type ('a, 'b) fn := ('a[@local]) -> 'b
     and type ('a, 'b) f_labeled_fn := f:('a[@local]) -> 'b

type fooooooooooooooooooooooooooooooo =
  ( fooooooooooooooooooooooooooooooo
  , fooooooooooooooooooooooooooooooo )
    fooooooooooooooooooooooooooooooo

val fooooooooooooooooooooooooooooooo
  : ( fooooooooooooooooooooooooooooooo
    , fooooooooooooooooooooooooooooooo )
      fooooooooooooooooooooooooooooooo
=======
(*
   *)

(**
   xxx
*)
include S1
(** @inline *)
>>>>>>> 8081b27e
<|MERGE_RESOLUTION|>--- conflicted
+++ resolved
@@ -7833,7 +7833,6 @@
   | {pexp_desc= Pexp_constraint (e, _); _} -> loop e
   | _ -> false
 
-<<<<<<< HEAD
 let _ =
   let module M = struct
     include ( val foooooooooooooooooooooooooooooooooooooooo
@@ -7946,7 +7945,7 @@
   : ( fooooooooooooooooooooooooooooooo
     , fooooooooooooooooooooooooooooooo )
       fooooooooooooooooooooooooooooooo
-=======
+
 (*
    *)
 
@@ -7954,5 +7953,4 @@
    xxx
 *)
 include S1
-(** @inline *)
->>>>>>> 8081b27e
+(** @inline *)