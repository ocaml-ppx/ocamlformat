[@@@foo]

let (x[@foo]) : unit [@foo] = ()[@foo]
  [@@foo]

type t =
  | Foo of (t[@foo]) [@foo]
[@@foo]

[@@@foo]


module M = struct
  type t = {
    l : (t [@foo]) [@foo]
  }
    [@@foo]
    [@@foo]

  [@@@foo]
end[@foo]
[@@foo]

module type S = sig

  include (module type of (M[@foo]))[@foo] with type t := M.t[@foo]
    [@@foo]

  [@@@foo]

end[@foo]
[@@foo]

[@@@foo]
type 'a with_default
  =  ?size:int       (** default [42] *)
  -> ?resizable:bool (** default [true] *)
  -> 'a

type obj = <
  meth1 : int -> int;
  (** method 1 *)

  meth2: unit -> float (** method 2 *);
>

type var = [
  | `Foo (** foo *)
  | `Bar of int * string (** bar *)
]

[%%foo let x = 1 in x]
let [%foo 2+1] : [%foo bar.baz] = [%foo "foo"]

[%%foo module M = [%bar] ]
let [%foo let () = () ] : [%foo type t = t ] = [%foo class c = object end]

[%%foo: 'a list]
let [%foo: [`Foo] ] : [%foo: t -> t ] = [%foo: < foo : t > ]

[%%foo? _ ]
[%%foo? Some y when y > 0]
let [%foo? (Bar x | Baz x) ] : [%foo? #bar ] = [%foo? { x }]

[%%foo: module M : [%baz]]
let [%foo: include S with type t = t ]
  : [%foo: val x : t  val y : t]
  = [%foo: type t = t ]
let int_with_custom_modifier =
  1234567890_1234567890_1234567890_1234567890_1234567890z
let float_with_custom_modifier =
  1234567890_1234567890_1234567890_1234567890_1234567890.z

let int32     = 1234l
let int64     = 1234L
let nativeint = 1234n

let hex_without_modifier = 0x32f
let hex_with_modifier    = 0x32g

let float_without_modifer = 1.2e3
let float_with_modifer    = 1.2g
let%foo x = 42
let%foo _ = () and _ = ()
let%foo _ = ()

(* Expressions *)
let () =
  let%foo[@foo] x = 3
  and[@foo] y = 4 in
  (let module%foo[@foo] M = M in ()) ;
  (let open%foo[@foo] M in ()) ;
  (fun%foo[@foo] x -> ()) ;
  (function%foo[@foo] x -> ()) ;
  (try%foo[@foo] () with _ -> ()) ;
  (if%foo[@foo] () then () else ()) ;
  while%foo[@foo] () do () done ;
  for%foo[@foo] x = () to () do () done ;
  assert%foo[@foo] true ;
  lazy%foo[@foo] x ;
  object%foo[@foo] end ;
  begin%foo[@foo] 3 end ;
  new%foo[@foo] x ;

  match%foo[@foo] () with
  (* Pattern expressions *)
  | lazy%foo[@foo] x -> ()
  | exception%foo[@foo] x -> ()

(* Class expressions *)
class x =
  fun[@foo] x ->
  let[@foo] x = 3 in
  object[@foo]
    inherit[@foo] x
    val[@foo] x = 3
    val[@foo] virtual x : t
    val![@foo] mutable x = 3
    method[@foo] x = 3
    method[@foo] virtual x : t
    method![@foo] private x = 3
    initializer[@foo] x
  end

(* Class type expressions *)
class type t =
  object[@foo]
    inherit[@foo] t
    val[@foo] x : t
    val[@foo] mutable x : t
    method[@foo] x : t
    method[@foo] private x : t
    constraint[@foo] t = t'
    [@@@abc]
    [%%id]
    [@@@aaa]
  end

(* Type expressions *)
type t =
  (module%foo[@foo] M)

(* Module expressions *)
module M =
  functor[@foo] (M : S) ->
    (val[@foo] x)
    (struct[@foo] end)

(* Module type expression *)
module type S =
  functor[@foo] (M:S) ->
    (module type of[@foo] M) ->
    (sig[@foo] end)

module type S = S -> S -> S
module type S = (S -> S) -> S
module type S = functor (M : S) -> S -> S
module type S = (functor (M : S) -> S) -> S
module type S = (S -> S)[@foo] -> S
module type S = (functor[@foo] (M : S) -> S) -> S

module type S = sig
  module rec A : (S with type t = t)
  and B : (S with type t = t)
end

(* Structure items *)
let%foo[@foo] x = 4
and[@foo] y = x

type%foo[@foo] t = int
and[@foo] t = int
type%foo[@foo] t += T

class%foo[@foo] x = x
class type%foo[@foo] x = x
external%foo[@foo] x : _  = ""
exception%foo[@foo] X

module%foo[@foo] M = M
module%foo[@foo] rec M : S = M
and[@foo] M : S = M
module type%foo[@foo] S = S

include%foo[@foo] M
open%foo[@foo] M

(* Signature items *)
module type S = sig
  val%foo[@foo] x : t
  external%foo[@foo] x : t = ""

  type%foo[@foo] t = int
  and[@foo] t' = int
  type%foo[@foo] t += T

  exception%foo[@foo] X

  module%foo[@foo] M : S
  module%foo[@foo] rec M : S
  and[@foo] M : S
  module%foo[@foo] M = M

  module type%foo[@foo] S = S

  include%foo[@foo] M
  open%foo[@foo] M

  class%foo[@foo] x : t
  class type%foo[@foo] x = x

end

type t = ..;;
type t += A;;

[%extension_constructor A];;
([%extension_constructor A] : extension_constructor);;

module M = struct
  type extension_constructor = int
end;;

open M;;

([%extension_constructor A] : extension_constructor);;

(* By using two types we can have a recursive constraint *)
type 'a class_name = .. constraint 'a = < cast: 'a. 'a name -> 'a; ..>
and 'a name =
  Class : 'a class_name -> (< cast: 'a. 'a name -> 'a; ..> as 'a) name
;;

exception Bad_cast
;;

class type castable =
object
  method cast: 'a.'a name -> 'a
end
;;

(* Lets create a castable class with a name*)

class type foo_t =
object
  inherit castable
  method foo: string
end
;;

type 'a class_name += Foo: foo_t class_name
;;

class foo: foo_t =
object(self)
  method cast: type a. a name -> a =
    function
        Class Foo -> (self :> foo_t)
      | _ -> ((raise Bad_cast) : a)
  method foo = "foo"
end
;;

(* Now we can create a subclass of foo *)

class type bar_t =
object
  inherit foo
  method bar: string
end
;;

type 'a class_name += Bar: bar_t class_name
;;

class bar: bar_t =
object(self)
  inherit foo as super
  method cast: type a. a name -> a =
    function
        Class Bar -> (self :> bar_t)
      | other -> super#cast other
  method bar = "bar"
  [@@@id]
  [%%id]
end
;;

(* Now lets create a mutable list of castable objects *)

let clist :castable list ref = ref []
;;

let push_castable (c: #castable) =
  clist := (c :> castable) :: !clist
;;

let pop_castable () =
  match !clist with
      c :: rest ->
        clist := rest;
        c
    | [] -> raise Not_found
;;

(* We can add foos and bars to this list, and retrive them *)

push_castable (new foo);;
push_castable (new bar);;
push_castable (new foo);;

let c1: castable = pop_castable ();;
let c2: castable = pop_castable ();;
let c3: castable = pop_castable ();;

(* We can also downcast these values to foos and bars *)

let f1: foo = c1#cast (Class Foo);; (* Ok *)
let f2: foo = c2#cast (Class Foo);; (* Ok *)
let f3: foo = c3#cast (Class Foo);; (* Ok *)

let b1: bar = c1#cast (Class Bar);; (* Exception Bad_cast *)
let b2: bar = c2#cast (Class Bar);; (* Ok *)
let b3: bar = c3#cast (Class Bar);; (* Exception Bad_cast *)

type foo = ..
;;

type foo +=
    A
  | B of int
;;

let is_a x =
  match x with
    A -> true
  | _ -> false
;;

(* The type must be open to create extension *)

type foo
;;

type foo += A of int (* Error type is not open *)
;;

(* The type parameters must match *)

type 'a foo = ..
;;

type ('a, 'b) foo += A of int (* Error: type parameter mismatch *)
;;

(* In a signature the type does not have to be open *)

module type S =
sig
  type foo
  type foo += A of float
end
;;

(* But it must still be extensible *)

module type S =
sig
  type foo = A of int
  type foo += B of float (* Error foo does not have an extensible type *)
end
;;

(* Signatures can change the grouping of extensions *)

type foo = ..
;;

module M = struct
  type foo +=
      A of int
    | B of string

  type foo +=
      C of int
    | D of float
end
;;

module type S = sig
  type foo +=
      B of string
    | C of int

  type foo += D of float

  type foo += A of int
end
;;

module M_S = (M : S)
;;

(* Extensions can be GADTs *)

type 'a foo = ..
;;

type _ foo +=
    A : int -> int foo
  | B : int foo
;;

let get_num : type a. a foo -> a -> a option = fun f i1 ->
    match f with
        A i2 -> Some (i1 + i2)
     |  _ -> None
;;

(* Extensions must obey constraints *)

type 'a foo = .. constraint 'a = [> `Var ]
;;

type 'a foo += A of 'a
;;

let a = A 9 (* ERROR: Constraints not met *)
;;

type 'a foo += B : int foo (* ERROR: Constraints not met *)
;;

(* Signatures can make an extension private *)

type foo = ..
;;

module M = struct type foo += A of int end
;;

let a1 = M.A 10
;;

module type S = sig type foo += private A of int end
;;

module M_S = (M : S)
;;

let is_s x =
  match x with
    M_S.A _ -> true
  | _ -> false
;;

let a2 = M_S.A 20 (* ERROR: Cannot create a value using a private constructor *)
;;

(* Extensions can be rebound *)

type foo = ..
;;

module M = struct type foo += A1 of int end
;;

type foo += A2 = M.A1
;;

type bar = ..
;;

type bar += A3 = M.A1    (* Error: rebind wrong type *)
;;

module M = struct type foo += private B1 of int end
;;

type foo += private B2 = M.B1
;;

type foo += B3 = M.B1  (* Error: rebind private extension *)
;;

type foo += C = Unknown  (* Error: unbound extension *)
;;

(* Extensions can be rebound even if type is closed *)

module M : sig type foo type foo += A1 of int end
  = struct type foo = .. type foo += A1 of int end

type M.foo += A2 = M.A1

(* Rebinding handles abbreviations *)

type 'a foo = ..
;;

type 'a foo1 = 'a foo = ..
;;

type 'a foo2 = 'a foo = ..
;;

type 'a foo1 +=
    A of int
  | B of 'a
  | C : int foo1
;;

type 'a foo2 +=
    D = A
  | E = B
  | F = C
;;

(* Extensions must obey variances *)

type +'a foo = ..
;;

type 'a foo += A of (int -> 'a)
;;

type 'a foo += B of ('a -> int)
    (* ERROR: Parameter variances are not satisfied *)
;;

type _ foo += C : ('a -> int) -> 'a foo
    (* ERROR: Parameter variances are not satisfied *)
;;

type 'a bar = ..
;;

type +'a bar += D of (int -> 'a) (* ERROR: type variances do not match *)
;;

(* Exceptions are compatible with extensions *)

module M : sig
  type exn +=
      Foo of int * float
    | Bar : 'a list -> exn
end = struct
  exception Bar : 'a list -> exn
  exception Foo of int * float
end
;;

module M : sig
  exception Bar : 'a list -> exn
  exception Foo of int * float
end = struct
  type exn +=
      Foo of int * float
    | Bar : 'a list -> exn
end
;;

exception Foo of int * float
;;

exception Bar : 'a list -> exn
;;

module M : sig
  type exn +=
      Foo of int * float
    | Bar : 'a list -> exn
end = struct
  exception Bar = Bar
  exception Foo = Foo
end
;;

(* Test toplevel printing *)

type foo = ..
;;

type foo +=
    Foo of int * int option
  | Bar of int option
;;

let x = Foo(3, Some 4), Bar(Some 5) (* Prints Foo and Bar successfully *)
;;

type foo += Foo of string
;;

let y = x (* Prints Bar but not Foo (which has been shadowed) *)
;;

exception Foo of int * int option
;;

exception Bar of int option
;;

let x = Foo(3, Some 4), Bar(Some 5) (* Prints Foo and Bar successfully *)
;;

type foo += Foo of string
;;

let y = x (* Prints Bar and part of Foo (which has been shadowed) *)
;;

(* Test Obj functions *)

type foo = ..
;;

type foo +=
    Foo
  | Bar of int
;;

let extension_name e = Obj.extension_name (Obj.extension_constructor e);;
let extension_id e = Obj.extension_id (Obj.extension_constructor e);;

let n1 = extension_name Foo
;;

let n2 = extension_name (Bar 1)
;;

let t = (extension_id (Bar 2)) = (extension_id (Bar 3)) (* true *)
;;

let f = (extension_id (Bar 2)) = (extension_id Foo) (* false *)
;;

let is_foo x = (extension_id Foo) = (extension_id x)

type foo += Foo
;;

let f = is_foo Foo
;;

let _ = Obj.extension_constructor 7 (* Invald_arg *)
;;

let _ = Obj.extension_constructor (object method m = 3 end) (* Invald_arg *)
;;
(* Typed names *)

module Msg : sig

  type 'a tag

  type result = Result : 'a tag * 'a -> result

  val write : 'a tag -> 'a -> unit

  val read : unit -> result

  type 'a tag += Int : int tag

  module type Desc = sig
    type t
    val label : string
    val write : t -> string
    val read : string -> t
  end

  module Define (D : Desc) : sig
    type 'a tag += C : D.t tag
  end

end = struct

  type 'a tag = ..

  type ktag = T : 'a tag -> ktag

  type 'a kind =
  { tag : 'a tag;
    label : string;
    write : 'a -> string;
    read : string -> 'a; }

  type rkind = K : 'a kind -> rkind

  type wkind = { f : 'a . 'a tag -> 'a kind }

  let readTbl : (string, rkind) Hashtbl.t = Hashtbl.create 13

  let writeTbl : (ktag, wkind) Hashtbl.t = Hashtbl.create 13

  let read_raw () : string * string = raise (Failure "Not implemented")

  type result = Result : 'a tag * 'a -> result

  let read () =
    let label, content = read_raw () in
      let K k = Hashtbl.find readTbl label in
        let body = k.read content in
          Result(k.tag, body)

  let write_raw (label : string) (content : string) =
    raise (Failure "Not implemented")

  let write (tag : 'a tag) (body : 'a) =
    let {f} = Hashtbl.find writeTbl (T tag) in
    let k = f tag in
    let content = k.write body in
      write_raw k.label content

  (* Add int kind *)

  type 'a tag += Int : int tag

  let ik =
    { tag = Int;
      label = "int";
      write = string_of_int;
      read = int_of_string }

  let () = Hashtbl.add readTbl "int" (K ik)

  let () =
    let f (type t) (i : t tag) : t kind =
      match i with
        Int -> ik
      | _ -> assert false
    in
      Hashtbl.add writeTbl (T Int) {f}

  (* Support user defined kinds *)

  module type Desc = sig
    type t
    val label : string
    val write : t -> string
    val read : string -> t
  end

  module Define (D : Desc) = struct
    type 'a tag += C : D.t tag
    let k =
      { tag = C;
        label = D.label;
        write = D.write;
        read = D.read }
    let () = Hashtbl.add readTbl D.label (K k)
    let () =
      let f (type t) (c : t tag) : t kind =
        match c with
          C -> k
        | _ -> assert false
      in
        Hashtbl.add writeTbl (T C) {f}
  end

end;;

let write_int i = Msg.write Msg.Int i;;

module StrM = Msg.Define(struct
  type t = string
  let label = "string"
  let read s = s
  let write s = s
end);;

type 'a Msg.tag += String = StrM.C;;

let write_string s = Msg.write String s;;

let read_one () =
  let Msg.Result(tag, body) = Msg.read () in
  match tag with
    Msg.Int -> print_int body
  | String -> print_string body
  | _ -> print_string "Unknown";;
(* Example of algorithm parametrized with modules *)

let sort (type s) set l =
  let module Set = (val set : Set.S with type elt = s) in
  Set.elements (List.fold_right Set.add l Set.empty)

let make_set (type s) cmp =
  let module S = Set.Make(struct
    type t = s
    let compare = cmp
  end) in
  (module S : Set.S with type elt = s)

let both l =
  List.map
    (fun set -> sort set l)
    [ make_set compare; make_set (fun x y -> compare y x) ]

let () =
  print_endline (String.concat "  " (List.map (String.concat "/")
                                              (both ["abc";"xyz";"def"])))


(* Hiding the internal representation *)

module type S = sig
  type t
  val to_string: t -> string
  val apply: t -> t
  val x: t
end

let create (type s) to_string apply x =
  let module M = struct
    type t = s
    let to_string = to_string
    let apply = apply
    let x = x
  end in
  (module M : S with type t = s)

let forget (type s) x =
  let module M = (val x : S with type t = s) in
  (module M : S)

let print x =
  let module M = (val x : S) in
  print_endline (M.to_string M.x)

let apply x =
  let module M = (val x : S) in
  let module N = struct
    include M
    let x = apply x
  end in
  (module N : S)

let () =
  let int = forget (create string_of_int succ 0) in
  let str = forget (create (fun s -> s) (fun s -> s ^ s) "X") in
  List.iter print (List.map apply [int; apply int; apply (apply str)])


(* Existential types + type equality witnesses -> pseudo GADT *)

module TypEq : sig
  type ('a, 'b) t
  val apply: ('a, 'b) t -> 'a -> 'b
  val refl: ('a, 'a) t
  val sym: ('a, 'b) t -> ('b, 'a) t
end = struct
  type ('a, 'b) t = unit
  let apply _ = Obj.magic
  let refl = ()
  let sym () = ()
end


module rec Typ : sig
  module type PAIR = sig
    type t
    type t1
    type t2
    val eq: (t, t1 * t2) TypEq.t
    val t1: t1 Typ.typ
    val t2: t2 Typ.typ
  end

  type 'a typ =
    | Int of ('a, int) TypEq.t
    | String of ('a, string) TypEq.t
    | Pair of (module PAIR with type t = 'a)
end = struct
  module type PAIR = sig
    type t
    type t1
    type t2
    val eq: (t, t1 * t2) TypEq.t
    val t1: t1 Typ.typ
    val t2: t2 Typ.typ
  end

  type 'a typ =
    | Int of ('a, int) TypEq.t
    | String of ('a, string) TypEq.t
    | Pair of (module PAIR with type t = 'a)
end

open Typ

let int = Int TypEq.refl

let str = String TypEq.refl

let pair (type s1) (type s2) t1 t2 =
  let module P = struct
    type t = s1 * s2
    type t1 = s1
    type t2 = s2
    let eq = TypEq.refl
    let t1 = t1
    let t2 = t2
  end in
  let pair = (module P : PAIR with type t = s1 * s2) in
  Pair pair

module rec Print : sig
  val to_string: 'a Typ.typ -> 'a -> string
end = struct
  let to_string (type s) t x =
    match t with
    | Int eq -> string_of_int (TypEq.apply eq x)
    | String eq -> Printf.sprintf "%S" (TypEq.apply eq x)
    | Pair p ->
        let module P = (val p : PAIR with type t = s) in
        let (x1, x2) = TypEq.apply P.eq x in
        Printf.sprintf "(%s,%s)" (Print.to_string P.t1 x1)
                       (Print.to_string P.t2 x2)
end

let () =
  print_endline (Print.to_string int 10);
  print_endline (Print.to_string (pair int (pair str int)) (123, ("A", 456)))


(* #6262: first-class modules and module type aliases *)

module type S1 = sig end
module type S2 = S1

let _f (x : (module S1)) : (module S2) = x

module X = struct
  module type S
end
module Y = struct include X end

let _f (x : (module X.S)) : (module Y.S) = x

(* PR#6194, main example *)
module type S3 = sig val x : bool end;;
let f = function
  | Some (module M : S3) when M.x ->1
  | Some _ [@foooo]-> 2
  | None -> 3
;;
print_endline (string_of_int (f (Some (module struct let x = false end))));;
type 'a ty =
  | Int : int ty
  | Bool : bool ty

let fbool (type t) (x : t) (tag : t ty) =
  match tag with
  | Bool -> x
;;
(* val fbool : 'a -> 'a ty -> 'a = <fun> *)

(** OK: the return value is x of type t **)

let fint (type t) (x : t) (tag : t ty) =
  match tag with
  | Int -> x > 0
;;
(* val fint : 'a -> 'a ty -> bool = <fun> *)

(** OK: the return value is x > 0 of type bool;
This has used the equation t = bool, not visible in the return type **)

let f (type t) (x : t) (tag : t ty) =
  match tag with
  | Int -> x > 0
  | Bool -> x
(* val f : 'a -> 'a ty -> bool = <fun> *)


let g (type t) (x : t) (tag : t ty) =
  match tag with
  | Bool -> x
  | Int -> x > 0
(* Error: This expression has type bool but an expression was expected of type
t = int *)

let id x = x;;
let idb1 = (fun id -> let _ = id true in id) id;;
let idb2 : bool -> bool = id;;
let idb3 ( _ : bool ) = false;;

let g (type t) (x : t) (tag : t ty) =
  match tag with
  | Bool -> idb3 x
  | Int -> x > 0

let g (type t) (x : t) (tag : t ty) =
  match tag with
  | Bool -> idb2 x
  | Int -> x > 0
(* Encoding generics using GADTs *)
(* (c) Alain Frisch / Lexifi *)
(* cf. http://www.lexifi.com/blog/dynamic-types *)

(* Basic tag *)

type 'a ty =
  | Int: int ty
  | String: string ty
  | List: 'a ty -> 'a list ty
  | Pair: ('a ty * 'b ty) -> ('a * 'b) ty
;;

(* Tagging data *)

type variant =
  | VInt of int
  | VString of string
  | VList of variant list
  | VPair of variant * variant

let rec variantize: type t. t ty -> t -> variant =
  fun ty x ->
    (* type t is abstract here *)
    match ty with
    | Int -> VInt x  (* in this branch: t = int *)
    | String -> VString x (* t = string *)
    | List ty1 ->
        VList (List.map (variantize ty1) x)
        (* t = 'a list for some 'a *)
    | Pair (ty1, ty2) ->
        VPair (variantize ty1 (fst x), variantize ty2 (snd x))
        (* t = ('a, 'b) for some 'a and 'b *)

exception VariantMismatch

let rec devariantize: type t. t ty -> variant -> t =
  fun ty v ->
    match ty, v with
    | Int, VInt x -> x
    | String, VString x -> x
    | List ty1, VList vl ->
        List.map (devariantize ty1) vl
    | Pair (ty1, ty2), VPair (x1, x2) ->
        (devariantize ty1 x1, devariantize ty2 x2)
    | _ -> raise VariantMismatch
;;

(* Handling records *)

type 'a ty =
  | Int: int ty
  | String: string ty
  | List: 'a ty -> 'a list ty
  | Pair: ('a ty * 'b ty) -> ('a * 'b) ty
  | Record: 'a record -> 'a ty

and 'a record =
    {
     path: string;
     fields: 'a field_ list;
    }

and 'a field_ =
  | Field: ('a, 'b) field -> 'a field_

and ('a, 'b) field =
    {
     label: string;
     field_type: 'b ty;
     get: ('a -> 'b);
    }
;;

(* Again *)

type variant =
  | VInt of int
  | VString of string
  | VList of variant list
  | VPair of variant * variant
  | VRecord of (string * variant) list

let rec variantize: type t. t ty -> t -> variant =
  fun ty x ->
    (* type t is abstract here *)
    match ty with
    | Int -> VInt x  (* in this branch: t = int *)
    | String -> VString x (* t = string *)
    | List ty1 ->
        VList (List.map (variantize ty1) x)
        (* t = 'a list for some 'a *)
    | Pair (ty1, ty2) ->
        VPair (variantize ty1 (fst x), variantize ty2 (snd x))
        (* t = ('a, 'b) for some 'a and 'b *)
    | Record {fields} ->
        VRecord
          (List.map (fun (Field{field_type; label; get}) ->
                       (label, variantize field_type (get x))) fields)
;;

(* Extraction *)

type 'a ty =
  | Int: int ty
  | String: string ty
  | List: 'a ty -> 'a list ty
  | Pair: ('a ty * 'b ty) -> ('a * 'b) ty
  | Record: ('a, 'builder) record -> 'a ty

and ('a, 'builder) record =
    {
     path: string;
     fields: ('a, 'builder) field list;
     create_builder: (unit -> 'builder);
     of_builder: ('builder -> 'a);
    }

and ('a, 'builder) field =
  | Field: ('a, 'builder, 'b) field_ -> ('a, 'builder) field

and ('a, 'builder, 'b) field_ =
  {
   label: string;
   field_type: 'b ty;
   get: ('a -> 'b);
   set: ('builder -> 'b -> unit);
  }

let rec devariantize: type t. t ty -> variant -> t =
  fun ty v ->
    match ty, v with
    | Int, VInt x -> x
    | String, VString x -> x
    | List ty1, VList vl ->
        List.map (devariantize ty1) vl
    | Pair (ty1, ty2), VPair (x1, x2) ->
        (devariantize ty1 x1, devariantize ty2 x2)
    | Record {fields; create_builder; of_builder}, VRecord fl ->
        if List.length fields <> List.length fl then raise VariantMismatch;
        let builder = create_builder () in
        List.iter2
          (fun (Field {label; field_type; set}) (lab, v) ->
            if label <> lab then raise VariantMismatch;
            set builder (devariantize field_type v)
          )
          fields fl;
        of_builder builder
    | _ -> raise VariantMismatch
;;

type my_record  =
    {
     a: int;
     b: string list;
    }

let my_record =
  let fields =
    [
     Field {label = "a"; field_type = Int;
            get = (fun {a} -> a);
            set = (fun (r, _) x -> r := Some x)};
     Field {label = "b"; field_type = List String;
            get = (fun {b} -> b);
            set = (fun (_, r) x -> r := Some x)};
    ]
  in
  let create_builder () = (ref None, ref None) in
  let of_builder (a, b) =
    match !a, !b with
    | Some a, Some b -> {a; b}
    | _ -> failwith "Some fields are missing in record of type my_record"
  in
  Record {path = "My_module.my_record"; fields; create_builder; of_builder}
;;

(* Extension to recursive types and polymorphic variants *)
(* by Jacques Garrigue *)

type noarg = Noarg

type (_,_) ty =
  | Int: (int,_) ty
  | String: (string,_) ty
  | List: ('a,'e) ty -> ('a list, 'e) ty
  | Option: ('a,'e) ty -> ('a option, 'e) ty
  | Pair: (('a,'e) ty * ('b,'e) ty) -> ('a * 'b,'e) ty
  (* Support for type variables and recursive types *)
  | Var: ('a, 'a -> 'e) ty
  | Rec: ('a, 'a -> 'e) ty -> ('a,'e) ty
  | Pop: ('a, 'e) ty -> ('a, 'b -> 'e) ty
  (* Change the representation of a type *)
  | Conv: string * ('a -> 'b) * ('b -> 'a) * ('b, 'e) ty -> ('a, 'e) ty
  (* Sum types (both normal sums and polymorphic variants) *)
  | Sum: ('a, 'e, 'b) ty_sum -> ('a, 'e) ty

and ('a, 'e, 'b) ty_sum =
    { sum_proj: 'a -> string * 'e ty_dyn option;
      sum_cases: (string * ('e,'b) ty_case) list;
      sum_inj: 'c. ('b,'c) ty_sel * 'c -> 'a; }

and 'e ty_dyn =              (* dynamic type *)
  | Tdyn : ('a,'e) ty * 'a -> 'e ty_dyn

and (_,_) ty_sel =           (* selector from a list of types *)
  | Thd : ('a -> 'b, 'a) ty_sel
  | Ttl : ('b -> 'c, 'd) ty_sel -> ('a -> 'b -> 'c, 'd) ty_sel

and (_,_) ty_case =          (* type a sum case *)
  | TCarg : ('b,'a) ty_sel * ('a,'e) ty -> ('e,'b) ty_case
  | TCnoarg : ('b,noarg) ty_sel -> ('e,'b) ty_case
;;

type _ ty_env =              (* type variable substitution *)
  | Enil : unit ty_env
  | Econs : ('a,'e) ty * 'e ty_env -> ('a -> 'e) ty_env
;;

(* Comparing selectors *)
type (_,_) eq = Eq: ('a,'a) eq

let rec eq_sel : type a b c. (a,b) ty_sel -> (a,c) ty_sel -> (b,c) eq option =
  fun s1 s2 ->
    match s1, s2 with
    | Thd, Thd -> Some Eq
    | Ttl s1, Ttl s2 ->
        (match eq_sel s1 s2 with None -> None | Some Eq -> Some Eq)
    | _ -> None

(* Auxiliary function to get the type of a case from its selector *)
let rec get_case : type a b e.
  (b, a) ty_sel -> (string * (e,b) ty_case) list -> string * (a, e) ty option =
  fun sel cases ->
  match cases with
  | (name, TCnoarg sel') :: rem ->
      begin match eq_sel sel sel' with
      | None -> get_case sel rem
      | Some Eq -> name, None
      end
  | (name, TCarg (sel', ty)) :: rem ->
      begin match eq_sel sel sel' with
      | None -> get_case sel rem
      | Some Eq -> name, Some ty
      end
  | [] -> raise Not_found
;;

(* Untyped representation of values *)
type variant =
  | VInt of int
  | VString of string
  | VList of variant list
  | VOption of variant option
  | VPair of variant * variant
  | VConv of string * variant
  | VSum of string * variant option

let may_map f = function Some x -> Some (f x) | None -> None

let rec variantize : type a e. e ty_env -> (a,e) ty -> a -> variant =
  fun e ty v ->
  match ty with
  | Int -> VInt v
  | String -> VString v
  | List t -> VList (List.map (variantize e t) v)
  | Option t -> VOption (may_map (variantize e t) v)
  | Pair (t1, t2) -> VPair (variantize e t1 (fst v), variantize e t2 (snd v))
  | Rec t -> variantize (Econs (ty, e)) t v
  | Pop t -> (match e with Econs (_, e') -> variantize e' t v)
  | Var -> (match e with Econs (t, e') -> variantize e' t v)
  | Conv (s, proj, inj, t) -> VConv (s, variantize e t (proj v))
  | Sum ops ->
      let tag, arg = ops.sum_proj v in
      VSum (tag, may_map (function Tdyn (ty,arg) -> variantize e ty arg) arg)
;;

let rec devariantize : type t e. e ty_env -> (t, e) ty -> variant -> t =
  fun e ty v ->
  match ty, v with
  | Int, VInt x -> x
  | String, VString x -> x
  | List ty1, VList vl ->
      List.map (devariantize e ty1) vl
  | Pair (ty1, ty2), VPair (x1, x2) ->
      (devariantize e ty1 x1, devariantize e ty2 x2)
  | Rec t, _ -> devariantize (Econs (ty, e)) t v
  | Pop t, _ -> (match e with Econs (_, e') -> devariantize e' t v)
  | Var, _ -> (match e with Econs (t, e') -> devariantize e' t v)
  | Conv (s, proj, inj, t), VConv (s', v) when s = s' ->
      inj (devariantize e t v)
  | Sum ops, VSum (tag, a) ->
      begin try match List.assoc tag ops.sum_cases, a with
      | TCarg (sel, t), Some a -> ops.sum_inj (sel, devariantize e t a)
      | TCnoarg sel, None -> ops.sum_inj (sel, Noarg)
      | _ -> raise VariantMismatch
      with Not_found -> raise VariantMismatch
      end
  | _ -> raise VariantMismatch
;;

(* First attempt: represent 1-constructor variants using Conv *)
let wrap_A t = Conv ("`A", (fun (`A x) -> x), (fun x -> `A x), t);;

let ty a = Rec (wrap_A (Option (Pair (a, Var)))) ;;
let v = variantize Enil (ty Int);;
let x = v (`A (Some (1, `A (Some (2, `A None))))) ;;

(* Can also use it to decompose a tuple *)

let triple t1 t2 t3 =
  Conv ("Triple", (fun (a,b,c) -> (a,(b,c))),
        (fun (a,(b,c)) -> (a,b,c)), Pair (t1, Pair (t2, t3)))

let v = variantize Enil (triple String Int Int) ("A", 2, 3) ;;

(* Second attempt: introduce a real sum construct *)
let ty_abc =
  (* Could also use [get_case] for proj, but direct definition is shorter *)
  let proj = function
      `A n -> "A", Some (Tdyn (Int, n))
    | `B s -> "B", Some (Tdyn (String, s))
    | `C   -> "C", None
  (* Define inj in advance to be able to write the type annotation easily *)
  and inj : type c. (int -> string -> noarg -> unit, c) ty_sel * c ->
    [`A of int | `B of string | `C] = function
        Thd, v -> `A v
      | Ttl Thd, v -> `B v
      | Ttl (Ttl Thd), Noarg -> `C
  in
  (* Coherence of sum_inj and sum_cases is checked by the typing *)
  Sum { sum_proj = proj; sum_inj = inj; sum_cases =
        [ "A", TCarg (Thd, Int); "B", TCarg (Ttl Thd, String);
          "C", TCnoarg (Ttl (Ttl Thd)) ] }
;;

let v = variantize Enil ty_abc (`A 3)
let a = devariantize Enil ty_abc v

(* And an example with recursion... *)
type 'a vlist = [`Nil | `Cons of 'a * 'a vlist]

let ty_list : type a e. (a, e) ty -> (a vlist, e) ty = fun t ->
  let tcons = Pair (Pop t, Var) in
  Rec (Sum {
       sum_proj = (function
           `Nil -> "Nil", None
         | `Cons p -> "Cons", Some (Tdyn (tcons, p)));
       sum_cases = ["Nil", TCnoarg Thd; "Cons", TCarg (Ttl Thd, tcons)];
       sum_inj = fun (type c) ->
         (function
         | Thd, Noarg -> `Nil
         | Ttl Thd, v -> `Cons v
         : (noarg -> a * a vlist -> unit, c) ty_sel * c -> a vlist)
         (* One can also write the type annotation directly *)
     })

let v = variantize Enil (ty_list Int) (`Cons (1, `Cons (2, `Nil))) ;;


(* Simpler but weaker approach *)

type (_,_) ty =
  | Int: (int,_) ty
  | String: (string,_) ty
  | List: ('a,'e) ty -> ('a list, 'e) ty
  | Option: ('a,'e) ty -> ('a option, 'e) ty
  | Pair: (('a,'e) ty * ('b,'e) ty) -> ('a * 'b,'e) ty
  | Var: ('a, 'a -> 'e) ty
  | Rec: ('a, 'a -> 'e) ty -> ('a,'e) ty
  | Pop: ('a, 'e) ty -> ('a, 'b -> 'e) ty
  | Conv: string * ('a -> 'b) * ('b -> 'a) * ('b, 'e) ty -> ('a, 'e) ty
  | Sum: ('a -> string * 'e ty_dyn option) * (string * 'e ty_dyn option -> 'a)
             -> ('a, 'e) ty
and 'e ty_dyn =
  | Tdyn : ('a,'e) ty * 'a -> 'e ty_dyn

let ty_abc : ([`A of int | `B of string | `C],'e) ty =
  (* Could also use [get_case] for proj, but direct definition is shorter *)
  Sum (
  (function
      `A n -> "A", Some (Tdyn (Int, n))
    | `B s -> "B", Some (Tdyn (String, s))
    | `C   -> "C", None),
  (function
      "A", Some (Tdyn (Int, n)) -> `A n
    | "B", Some (Tdyn (String, s)) -> `B s
    | "C", None -> `C
    | _ -> invalid_arg "ty_abc"))
;;

(* Breaks: no way to pattern-match on a full recursive type *)
let ty_list : type a e. (a,e) ty -> (a vlist,e) ty = fun t ->
  let targ = Pair (Pop t, Var) in
  Rec (Sum (
  (function `Nil -> "Nil", None
    | `Cons p -> "Cons", Some (Tdyn (targ, p))),
  (function "Nil", None -> `Nil
    | "Cons", Some (Tdyn (Pair (_, Var), (p : a * a vlist))) -> `Cons p)))
;;

(* Define Sum using object instead of record for first-class polymorphism *)

type (_,_) ty =
  | Int: (int,_) ty
  | String: (string,_) ty
  | List: ('a,'e) ty -> ('a list, 'e) ty
  | Option: ('a,'e) ty -> ('a option, 'e) ty
  | Pair: (('a,'e) ty * ('b,'e) ty) -> ('a * 'b,'e) ty
  | Var: ('a, 'a -> 'e) ty
  | Rec: ('a, 'a -> 'e) ty -> ('a,'e) ty
  | Pop: ('a, 'e) ty -> ('a, 'b -> 'e) ty
  | Conv: string * ('a -> 'b) * ('b -> 'a) * ('b, 'e) ty -> ('a, 'e) ty
  | Sum: < proj: 'a -> string * 'e ty_dyn option;
           cases: (string * ('e,'b) ty_case) list;
           inj: 'c. ('b,'c) ty_sel * 'c -> 'a >
          -> ('a, 'e) ty

and 'e ty_dyn =
  | Tdyn : ('a,'e) ty * 'a -> 'e ty_dyn

and (_,_) ty_sel =
  | Thd : ('a -> 'b, 'a) ty_sel
  | Ttl : ('b -> 'c, 'd) ty_sel -> ('a -> 'b -> 'c, 'd) ty_sel

and (_,_) ty_case =
  | TCarg : ('b,'a) ty_sel * ('a,'e) ty -> ('e,'b) ty_case
  | TCnoarg : ('b,noarg) ty_sel -> ('e,'b) ty_case
;;

let ty_abc : ([`A of int | `B of string | `C] as 'a, 'e) ty =
  Sum (object
    method proj = function
        `A n -> "A", Some (Tdyn (Int, n))
      | `B s -> "B", Some (Tdyn (String, s))
      | `C -> "C", None
    method cases =
      [ "A", TCarg (Thd, Int); "B", TCarg (Ttl Thd, String);
        "C", TCnoarg (Ttl (Ttl Thd)) ];
    method inj : type c.
        (int -> string -> noarg -> unit, c) ty_sel * c ->
          [`A of int | `B of string | `C] =
      function
        Thd, v -> `A v
      | Ttl Thd, v -> `B v
      | Ttl (Ttl Thd), Noarg -> `C
  end)

type 'a vlist = [`Nil | `Cons of 'a * 'a vlist]

let ty_list : type a e. (a, e) ty -> (a vlist, e) ty = fun t ->
  let tcons = Pair (Pop t, Var) in
  Rec (Sum (object
    method proj = function
        `Nil -> "Nil", None
      | `Cons p -> "Cons", Some (Tdyn (tcons, p))
    method cases = ["Nil", TCnoarg Thd; "Cons", TCarg (Ttl Thd, tcons)]
    method inj : type c.(noarg -> a * a vlist -> unit, c) ty_sel * c -> a vlist
    = function
      | Thd, Noarg -> `Nil
      | Ttl Thd, v -> `Cons v
  end))
;;

(*
type (_,_) ty_assoc =
  | Anil : (unit,'e) ty_assoc
  | Acons : string * ('a,'e) ty * ('b,'e) ty_assoc -> ('a -> 'b, 'e) ty_assoc

and (_,_) ty_pvar =
  | Pnil : ('a,'e) ty_pvar
  | Pconst : 't * ('b,'e) ty_pvar -> ('t -> 'b, 'e) ty_pvar
  | Parg : 't * ('a,'e) ty * ('b,'e) ty_pvar -> ('t * 'a -> 'b, 'e) ty_pvar
*)
(*
   An attempt at encoding omega examples from the 2nd Central European
   Functional Programming School:
     Generic Programming in Omega, by Tim Sheard and Nathan Linger
          http://web.cecs.pdx.edu/~sheard/
*)

(* Basic types *)

type ('a,'b) sum = Inl of 'a | Inr of 'b

type zero = Zero
type 'a succ = Succ of 'a
type _ nat =
  | NZ : zero nat
  | NS : 'a nat -> 'a succ nat
;;

(* 2: A simple example *)

type (_,_) seq =
  | Snil  : ('a,zero) seq
  | Scons : 'a * ('a,'n) seq -> ('a, 'n succ) seq
;;

let l1 = Scons (3, Scons (5, Snil)) ;;

(* We do not have type level functions, so we need to use witnesses. *)
(* We copy here the definitions from section 3.9 *)
(* Note the addition of the ['a nat] argument to PlusZ, since we do not
   have kinds *)
type (_,_,_) plus =
  | PlusZ : 'a nat -> (zero, 'a, 'a) plus
  | PlusS : ('a,'b,'c) plus -> ('a succ, 'b, 'c succ) plus
;;

let rec length : type a n. (a,n) seq -> n nat = function
  | Snil -> NZ
  | Scons (_, s) -> NS (length s)
;;

(* app returns the catenated lists with a witness proving that
   the size is the sum of its two inputs *)
type (_,_,_) app = App : ('a,'p) seq * ('n,'m,'p) plus -> ('a,'n,'m) app

let rec app : type a n m. (a,n) seq -> (a,m) seq -> (a,n,m) app =
  fun xs ys ->
  match xs with
  | Snil -> App (ys, PlusZ (length ys))
  | Scons (x, xs') ->
      let App (xs'', pl) = app xs' ys in
      App (Scons (x, xs''), PlusS pl)
;;

(* 3.1 Feature: kinds *)

(* We do not have kinds, but we can encode them as predicates *)

type tp = TP
type nd = ND
type ('a,'b) fk = FK
type _ shape =
  | Tp : tp shape
  | Nd : nd shape
  | Fk : 'a shape * 'b shape -> ('a,'b) fk shape
;;
type tt = TT
type ff = FF
type _ boolean =
  | BT : tt boolean
  | BF : ff boolean
;;

(* 3.3 Feature : GADTs *)

type (_,_) path =
  | Pnone : 'a -> (tp,'a) path
  | Phere : (nd,'a) path
  | Pleft : ('x,'a) path -> (('x,'y) fk, 'a) path
  | Pright : ('y,'a) path -> (('x,'y) fk, 'a) path
;;
type (_,_) tree =
  | Ttip  : (tp,'a) tree
  | Tnode : 'a -> (nd,'a) tree
  | Tfork : ('x,'a) tree * ('y,'a) tree -> (('x,'y)fk, 'a) tree
;;
let tree1 = Tfork (Tfork (Ttip, Tnode 4), Tfork (Tnode 4, Tnode 3))
;;
let rec find : type sh.
    ('a -> 'a -> bool) -> 'a -> (sh,'a) tree -> (sh,'a) path list
  = fun eq n t ->
    match t with
    | Ttip -> []
    | Tnode m ->
        if eq n m then [Phere] else []
    | Tfork (x, y) ->
        List.map (fun x -> Pleft x) (find eq n x) @
        List.map (fun x -> Pright x) (find eq n y)
;;
let rec extract : type sh. (sh,'a) path -> (sh,'a) tree -> 'a = fun p t ->
  match (p, t) with
  | Pnone x, Ttip -> x
  | Phere, Tnode y -> y
  | Pleft p, Tfork(l,_) -> extract p l
  | Pright p, Tfork(_,r) -> extract p r
;;

(* 3.4 Pattern : Witness *)

type (_,_) le =
  | LeZ : 'a nat -> (zero, 'a) le
  | LeS : ('n, 'm) le -> ('n succ, 'm succ) le
;;
type _ even =
  | EvenZ : zero even
  | EvenSS : 'n even -> 'n succ succ even
;;
type one = zero succ
type two = one succ
type three = two succ
type four = three succ
;;
let even0 : zero even = EvenZ
let even2 : two even = EvenSS EvenZ
let even4 : four even = EvenSS (EvenSS EvenZ)
;;
let p1 : (two, one, three) plus = PlusS (PlusS (PlusZ (NS NZ)))
;;
let rec summandLessThanSum : type a b c. (a,b,c) plus -> (a,c) le = fun p ->
  match p with
  | PlusZ n -> LeZ n
  | PlusS p' -> LeS (summandLessThanSum p')
;;

(* 3.8 Pattern: Leibniz Equality *)

type (_,_) equal = Eq : ('a,'a) equal

let convert : type a b. (a,b) equal -> a -> b = fun Eq x -> x

let rec sameNat : type a b. a nat -> b nat -> (a,b) equal option = fun a b ->
  match a, b with
  | NZ, NZ -> Some Eq
  | NS a', NS b' ->
      begin match sameNat a' b' with
      | Some Eq -> Some Eq
      | None -> None
      end
  | _ -> None
;;

(* Extra: associativity of addition *)

let rec plus_func : type a b m n.
  (a,b,m) plus -> (a,b,n) plus -> (m,n) equal =
  fun p1 p2 ->
  match p1, p2 with
  | PlusZ _, PlusZ _ -> Eq
  | PlusS p1', PlusS p2' ->
      let Eq = plus_func p1' p2' in Eq

let rec plus_assoc : type a b c ab bc m n.
  (a,b,ab) plus -> (ab,c,m) plus ->
  (b,c,bc) plus -> (a,bc,n) plus -> (m,n) equal = fun p1 p2 p3 p4 ->
  match p1, p4 with
  | PlusZ b, PlusZ bc ->
      let Eq = plus_func p2 p3 in Eq
  | PlusS p1', PlusS p4' ->
      let PlusS p2' = p2 in
      let Eq = plus_assoc p1' p2' p3 p4' in Eq
;;

(* 3.9 Computing Programs and Properties Simultaneously *)

(* Plus and app1 are moved to section 2 *)

let smaller : type a b. (a succ, b succ) le -> (a,b) le =
  function LeS x -> x ;;

type (_,_) diff = Diff : 'c nat * ('a,'c,'b) plus -> ('a,'b) diff ;;

(*
let rec diff : type a b. (a,b) le -> a nat -> b nat -> (a,b) diff =
  fun le a b ->
  match a, b, le with
  | NZ, m, _ -> Diff (m, PlusZ m)
  | NS x, NZ, _ -> assert false
  | NS x, NS y, q ->
      match diff (smaller q) x y with Diff (m, p) -> Diff (m, PlusS p)
;;
*)

let rec diff : type a b. (a,b) le -> a nat -> b nat -> (a,b) diff =
  fun le a b ->
  match le, a, b with
  | LeZ _, _, m -> Diff (m, PlusZ m)
  | LeS q, NS x, NS y ->
      match diff q x y with Diff (m, p) -> Diff (m, PlusS p)
;;

let rec diff : type a b. (a,b) le -> a nat -> b nat -> (a,b) diff =
  fun le a b ->
  match a, b,le with (* warning *)
  | NZ, m, LeZ _ -> Diff (m, PlusZ m)
  | NS x, NS y, LeS q ->
      (match diff q x y with Diff (m, p) -> Diff (m, PlusS p))
  | _ -> .
;;

let rec diff : type a b. (a,b) le -> b nat -> (a,b) diff =
  fun le b ->
  match b,le with
  | m, LeZ _ -> Diff (m, PlusZ m)
  | NS y, LeS q ->
      match diff q y with Diff (m, p) -> Diff (m, PlusS p)
;;

type (_,_) filter = Filter : ('m,'n) le * ('a,'m) seq -> ('a,'n) filter

let rec leS' : type m n. (m,n) le -> (m,n succ) le = function
  | LeZ n -> LeZ (NS n)
  | LeS le -> LeS (leS' le)
;;

let rec filter : type a n. (a -> bool) -> (a,n) seq -> (a,n) filter =
  fun f s ->
  match s with
  | Snil -> Filter (LeZ NZ, Snil)
  | Scons (a,l) ->
      match filter f l with Filter (le, l') ->
        if f a then Filter (LeS le, Scons (a, l'))
        else Filter (leS' le, l')
;;

(* 4.1 AVL trees *)

type (_,_,_) balance =
  | Less : ('h, 'h succ, 'h succ) balance
  | Same : ('h, 'h, 'h) balance
  | More : ('h succ, 'h, 'h succ) balance

type _ avl =
  | Leaf : zero avl
  | Node :
      ('hL, 'hR, 'hMax) balance * 'hL avl * int * 'hR avl -> 'hMax succ avl

type avl' = Avl : 'h avl -> avl'
;;

let empty = Avl Leaf

let rec elem : type h. int -> h avl -> bool = fun x t ->
  match t with
  | Leaf -> false
  | Node (_, l, y, r) ->
      x = y || if x < y then elem x l else elem x r
;;

let rec rotr : type n. (n succ succ) avl -> int -> n avl ->
  ((n succ succ) avl, (n succ succ succ) avl) sum =
  fun tL y tR ->
  match tL with
  | Node (Same, a, x, b) -> Inr (Node (Less, a, x, Node (More, b, y, tR)))
  | Node (More, a, x, b) -> Inl (Node (Same, a, x, Node (Same, b, y, tR)))
  | Node (Less, a, x, Node (Same, b, z, c)) ->
      Inl (Node (Same, Node (Same, a, x, b), z, Node (Same, c, y, tR)))
  | Node (Less, a, x, Node (Less, b, z, c)) ->
      Inl (Node (Same, Node (More, a, x, b), z, Node (Same, c, y, tR)))
  | Node (Less, a, x, Node (More, b, z, c)) ->
      Inl (Node (Same, Node (Same, a, x, b), z, Node (Less, c, y, tR)))
;;
let rec rotl : type n. n avl -> int -> (n succ succ) avl ->
  ((n succ succ) avl, (n succ succ succ) avl) sum =
  fun tL u tR ->
  match tR with
  | Node (Same, a, x, b) -> Inr (Node (More, Node (Less, tL, u, a), x, b))
  | Node (Less, a, x, b) -> Inl (Node (Same, Node (Same, tL, u, a), x, b))
  | Node (More, Node (Same, a, x, b), y, c) ->
      Inl (Node (Same, Node (Same, tL, u, a), x, Node (Same, b, y, c)))
  | Node (More, Node (Less, a, x, b), y, c) ->
      Inl (Node (Same, Node (More, tL, u, a), x, Node (Same, b, y, c)))
  | Node (More, Node (More, a, x, b), y, c) ->
      Inl (Node (Same, Node (Same, tL, u, a), x, Node (Less, b, y, c)))
;;
let rec ins : type n. int -> n avl -> (n avl, (n succ) avl) sum =
  fun x t ->
  match t with
  | Leaf -> Inr (Node (Same, Leaf, x, Leaf))
  | Node (bal, a, y, b) ->
      if x = y then Inl t else
      if x < y then begin
        match ins x a with
        | Inl a -> Inl (Node (bal, a, y, b))
        | Inr a ->
            match bal with
            | Less -> Inl (Node (Same, a, y, b))
            | Same -> Inr (Node (More, a, y, b))
            | More -> rotr a y b
      end else begin
        match ins x b with
        | Inl b -> Inl (Node (bal, a, y, b) : n avl)
        | Inr b ->
            match bal with
            | More -> Inl (Node (Same, a, y, b) : n avl)
            | Same -> Inr (Node (Less, a, y, b) : n succ avl)
            | Less -> rotl a y b
      end
;;

let insert x (Avl t) =
  match ins x t with
  | Inl t -> Avl t
  | Inr t -> Avl t
;;

let rec del_min : type n. (n succ) avl -> int * (n avl, (n succ) avl) sum =
  function
  | Node (Less, Leaf, x, r) -> (x, Inl r)
  | Node (Same, Leaf, x, r) -> (x, Inl r)
  | Node (bal, (Node _ as l) , x, r) ->
      match del_min l with
      | y, Inr l -> (y, Inr (Node (bal, l, x, r)))
      | y, Inl l ->
          (y, match bal with
          | Same -> Inr (Node (Less, l, x, r))
          | More -> Inl (Node (Same, l, x, r))
          | Less -> rotl l x r)

type _ avl_del =
  | Dsame : 'n avl -> 'n avl_del
  | Ddecr : ('m succ, 'n) equal * 'm avl -> 'n avl_del

let rec del : type n. int -> n avl -> n avl_del = fun y t ->
  match t with
  | Leaf -> Dsame Leaf
  | Node (bal, l, x, r) ->
      if x = y then begin
        match r with
        | Leaf ->
            begin match bal with
            | Same -> Ddecr (Eq, l)
            | More -> Ddecr (Eq, l)
            end
        | Node _ ->
            begin match bal, del_min r with
            | _, (z, Inr r) -> Dsame (Node (bal, l, z, r))
            | Same, (z, Inl r) -> Dsame (Node (More, l, z, r))
            | Less, (z, Inl r) -> Ddecr (Eq, Node (Same, l, z, r))
            | More, (z, Inl r) ->
                match rotr l z r with
                | Inl t -> Ddecr (Eq, t)
                | Inr t -> Dsame t
            end
      end else if y < x then begin
        match del y l with
        | Dsame l -> Dsame (Node (bal, l, x, r))
        | Ddecr(Eq,l) ->
            begin match bal with
            | Same -> Dsame (Node (Less, l, x, r))
            | More -> Ddecr (Eq, Node (Same, l, x, r))
            | Less ->
                match rotl l x r with
                | Inl t -> Ddecr (Eq, t)
                | Inr t -> Dsame t
            end
      end else begin
        match del y r with
        | Dsame r -> Dsame (Node (bal, l, x, r))
        | Ddecr(Eq,r) ->
            begin match bal with
            | Same -> Dsame (Node (More, l, x, r))
            | Less -> Ddecr (Eq, Node (Same, l, x, r))
            | More ->
                match rotr l x r with
                | Inl t -> Ddecr (Eq, t)
                | Inr t -> Dsame t
            end
      end
;;

let delete x (Avl t) =
  match del x t with
  | Dsame t -> Avl t
  | Ddecr (_, t) -> Avl t
;;


(* Exercise 22: Red-black trees *)

type red = RED
type black = BLACK
type (_,_) sub_tree =
  | Bleaf : (black, zero) sub_tree
  | Rnode :
      (black, 'n) sub_tree * int * (black, 'n) sub_tree -> (red, 'n) sub_tree
  | Bnode :
      ('cL, 'n) sub_tree * int * ('cR, 'n) sub_tree -> (black, 'n succ) sub_tree

type rb_tree = Root : (black, 'n) sub_tree -> rb_tree
;;

type dir = LeftD | RightD

type (_,_) ctxt =
  | CNil : (black,'n) ctxt
  | CRed : int * dir * (black,'n) sub_tree * (red,'n) ctxt -> (black,'n) ctxt
  | CBlk : int * dir * ('c1,'n) sub_tree * (black, 'n succ) ctxt -> ('c,'n) ctxt
;;

let blacken = function
    Rnode (l, e, r) -> Bnode (l, e, r)

type _ crep =
  | Red : red crep
  | Black : black crep

let color : type c n. (c,n) sub_tree -> c crep = function
  | Bleaf -> Black
  | Rnode _ -> Red
  | Bnode _ -> Black
;;

let rec fill : type c n. (c,n) ctxt -> (c,n) sub_tree -> rb_tree =
  fun ct t ->
  match ct with
  | CNil -> Root t
  | CRed (e, LeftD, uncle, c) -> fill c (Rnode (uncle, e, t))
  | CRed (e, RightD, uncle, c) -> fill c (Rnode (t, e, uncle))
  | CBlk (e, LeftD, uncle, c) -> fill c (Bnode (uncle, e, t))
  | CBlk (e, RightD, uncle, c) -> fill c (Bnode (t, e, uncle))
;;
let recolor d1 pE sib d2 gE uncle t =
  match d1, d2 with
  | LeftD, RightD -> Rnode (Bnode (sib, pE, t), gE, uncle)
  | RightD, RightD -> Rnode (Bnode (t, pE, sib), gE, uncle)
  | LeftD, LeftD -> Rnode (uncle, gE, Bnode (sib, pE, t))
  | RightD, LeftD -> Rnode (uncle, gE, Bnode (t, pE, sib))
;;
let rotate d1 pE sib d2 gE uncle (Rnode (x, e, y)) =
  match d1, d2 with
  | RightD, RightD -> Bnode (Rnode (x,e,y), pE, Rnode (sib, gE, uncle))
  | LeftD,  RightD -> Bnode (Rnode (sib, pE, x), e, Rnode (y, gE, uncle))
  | LeftD,  LeftD  -> Bnode (Rnode (uncle, gE, sib), pE, Rnode (x,e,y))
  | RightD, LeftD  -> Bnode (Rnode (uncle, gE, x), e, Rnode (y, pE, sib))
;;
let rec repair : type c n. (red,n) sub_tree -> (c,n) ctxt -> rb_tree =
  fun t ct ->
  match ct with
  | CNil -> Root (blacken t)
  | CBlk (e, LeftD, sib, c) -> fill c (Bnode (sib, e, t))
  | CBlk (e, RightD, sib, c) -> fill c (Bnode (t, e, sib))
  | CRed (e, dir, sib, CBlk (e', dir', uncle, ct)) ->
      match color uncle with
      | Red -> repair (recolor dir e sib dir' e' (blacken uncle) t) ct
      | Black -> fill ct (rotate dir e sib dir' e' uncle t)
;;
let rec ins : type c n. int -> (c,n) sub_tree -> (c,n) ctxt -> rb_tree =
  fun e t ct ->
  match t with
  | Rnode (l, e', r) ->
      if e < e' then ins e l (CRed (e', RightD, r, ct))
                else ins e r (CRed (e', LeftD, l, ct))
  | Bnode (l, e', r) ->
      if e < e' then ins e l (CBlk (e', RightD, r, ct))
                else ins e r (CBlk (e', LeftD, l, ct))
  | Bleaf -> repair (Rnode (Bleaf, e, Bleaf)) ct
;;
let insert e (Root t) = ins e t CNil
;;

(* 5.7 typed object languages using GADTs *)

type _ term =
  | Const : int -> int term
  | Add   : (int * int -> int) term
  | LT    : (int * int -> bool) term
  | Ap    : ('a -> 'b) term * 'a term -> 'b term
  | Pair  : 'a term * 'b term -> ('a * 'b) term

let ex1 = Ap (Add, Pair (Const 3, Const 5))
let ex2 = Pair (ex1, Const 1)

let rec eval_term : type a. a term -> a = function
  | Const x -> x
  | Add -> fun (x,y) -> x+y
  | LT  -> fun (x,y) -> x<y
  | Ap(f,x) -> eval_term f (eval_term x)
  | Pair(x,y) -> (eval_term x, eval_term y)

type _ rep =
  | Rint  : int rep
  | Rbool : bool rep
  | Rpair : 'a rep * 'b rep -> ('a * 'b) rep
  | Rfun  : 'a rep * 'b rep -> ('a -> 'b) rep

type (_,_) equal = Eq : ('a,'a) equal

let rec rep_equal : type a b. a rep -> b rep -> (a, b) equal option =
  fun ra rb ->
  match ra, rb with
  | Rint, Rint -> Some Eq
  | Rbool, Rbool -> Some Eq
  | Rpair (a1, a2), Rpair (b1, b2) ->
      begin match rep_equal a1 b1 with
      | None -> None
      | Some Eq -> match rep_equal a2 b2 with
        | None -> None
        | Some Eq -> Some Eq
      end
  | Rfun (a1, a2), Rfun (b1, b2) ->
      begin match rep_equal a1 b1 with
      | None -> None
      | Some Eq -> match rep_equal a2 b2 with
        | None -> None
        | Some Eq -> Some Eq
      end
  | _ -> None
;;

type assoc = Assoc : string * 'a rep * 'a -> assoc

let rec assoc : type a. string -> a rep -> assoc list -> a =
  fun x r -> function
  | [] -> raise Not_found
  | Assoc (x', r', v) :: env ->
      if x = x' then
        match rep_equal r r' with
        | None -> failwith ("Wrong type for " ^ x)
        | Some Eq -> v
      else assoc x r env

type _ term =
  | Var   : string * 'a rep -> 'a term
  | Abs   : string * 'a rep * 'b term -> ('a -> 'b) term
  | Const : int -> int term
  | Add   : (int * int -> int) term
  | LT    : (int * int -> bool) term
  | Ap    : ('a -> 'b) term * 'a term -> 'b term
  | Pair  : 'a term * 'b term -> ('a * 'b) term

let rec eval_term : type a. assoc list -> a term -> a =
  fun env -> function
  | Var (x, r) -> assoc x r env
  | Abs (x, r, e) -> fun v -> eval_term (Assoc (x, r, v) :: env) e
  | Const x -> x
  | Add -> fun (x,y) -> x+y
  | LT  -> fun (x,y) -> x<y
  | Ap(f,x) -> eval_term env f (eval_term env x)
  | Pair(x,y) -> (eval_term env x, eval_term env y)
;;

let ex3 = Abs ("x", Rint, Ap (Add, Pair (Var("x",Rint), Var("x",Rint))))
let ex4 = Ap (ex3, Const 3)

let v4 = eval_term [] ex4
;;

(* 5.9/5.10 Language with binding *)

type rnil = RNIL
type ('a,'b,'c) rcons = RCons of 'a * 'b * 'c

type _ is_row =
  | Rnil  : rnil is_row
  | Rcons : 'c is_row -> ('a,'b,'c) rcons is_row

type (_,_) lam =
  | Const : int -> ('e, int) lam
  | Var : 'a -> (('a,'t,'e) rcons, 't) lam
  | Shift : ('e,'t) lam -> (('a,'q,'e) rcons, 't) lam
  | Abs : 'a * (('a,'s,'e) rcons, 't) lam -> ('e, 's -> 't) lam
  | App : ('e, 's -> 't) lam * ('e, 's) lam -> ('e, 't) lam

type x = X
type y = Y

let ex1 = App (Var X, Shift (Var Y))
let ex2 = Abs (X, Abs (Y, App (Shift (Var X), Var Y)))
;;

type _ env =
  | Enil : rnil env
  | Econs : 'a * 't * 'e env -> ('a, 't, 'e) rcons env

let rec eval_lam : type e t. e env -> (e, t) lam -> t =
  fun env m ->
  match env, m with
  | _, Const n -> n
  | Econs (_, v, r), Var _ -> v
  | Econs (_, _, r), Shift e -> eval_lam r e
  | _, Abs (n, body) -> fun x -> eval_lam (Econs (n, x, env)) body
  | _, App (f, x)    -> eval_lam env f (eval_lam env x)
;;

type add = Add
type suc = Suc

let env0 = Econs (Zero, 0, Econs (Suc, succ, Econs (Add, (+), Enil)))

let _0 : (_, int) lam = Var Zero
let suc x = App (Shift (Var Suc : (_, int -> int) lam), x)
let _1 = suc _0
let _2 = suc _1
let _3 = suc _2
let add = Shift (Shift (Var Add : (_, int -> int -> int) lam))

let double = Abs (X, App (App (Shift add, Var X), Var X))
let ex3 = App (double, _3)
;;

let v3 = eval_lam env0 ex3
;;

(* 5.13: Constructing typing derivations at runtime *)

(* Modified slightly to use the language of 5.10, since this is more fun.
   Of course this works also with the language of 5.12. *)

type _ rep =
  | I : int rep
  | Ar : 'a rep * 'b rep -> ('a -> 'b) rep

let rec compare : type a b. a rep -> b rep -> (string, (a,b) equal) sum =
  fun a b ->
  match a, b with
  | I, I -> Inr Eq
  | Ar(x,y), Ar(s,t) ->
      begin match compare x s with
      | Inl _ as e -> e
      | Inr Eq -> match compare y t with
        | Inl _ as e -> e
        | Inr Eq as e -> e
      end
  | I, Ar _ -> Inl "I <> Ar _"
  | Ar _, I -> Inl "Ar _ <> I"
;;

type term =
  | C of int
  | Ab : string * 'a rep * term -> term
  | Ap of term * term
  | V of string

type _ ctx =
  | Cnil : rnil ctx
  | Ccons : 't * string * 'x rep * 'e ctx -> ('t,'x,'e) rcons ctx
;;

type _ checked =
  | Cerror of string
  | Cok : ('e,'t) lam * 't rep -> 'e checked

let rec lookup : type e. string -> e ctx -> e checked =
  fun name ctx ->
  match ctx with
  | Cnil -> Cerror ("Name not found: " ^ name)
  | Ccons (l,s,t,rs) ->
      if s = name then Cok (Var l,t) else
      match lookup name rs with
      | Cerror m -> Cerror m
      | Cok (v, t) -> Cok (Shift v, t)
;;

let rec tc : type n e. n nat -> e ctx -> term -> e checked =
  fun n ctx t ->
  match t with
  | V s -> lookup s ctx
  | Ap(f,x) ->
      begin match tc n ctx f with
      | Cerror _ as e -> e
      | Cok (f', ft) -> match tc n ctx x with
        | Cerror _ as e -> e
        | Cok (x', xt) ->
            match ft with
            | Ar (a, b) ->
                begin match compare a xt with
                | Inl s -> Cerror s
                | Inr Eq -> Cok (App (f',x'), b)
                end
            | _ -> Cerror "Non fun in Ap"
      end
  | Ab(s,t,body) ->
      begin match tc (NS n) (Ccons (n, s, t, ctx)) body with
      | Cerror _ as e -> e
      | Cok (body', et) -> Cok (Abs (n, body'), Ar (t, et))
      end
  | C m -> Cok (Const m, I)
;;

let ctx0 =
  Ccons (Zero, "0", I,
         Ccons (Suc, "S", Ar(I,I),
                Ccons (Add, "+", Ar(I,Ar(I,I)), Cnil)))

let ex1 = Ab ("x", I, Ap(Ap(V"+",V"x"),V"x"));;
let c1 = tc NZ ctx0 ex1;;
let ex2 = Ap (ex1, C 3);;
let c2 = tc NZ ctx0 ex2;;

let eval_checked env = function
  | Cerror s -> failwith s
  | Cok (e, I) -> (eval_lam env e : int)
  | Cok _ -> failwith "Can only evaluate expressions of type I"
;;

let v2 = eval_checked env0 c2 ;;

(* 5.12 Soundness *)

type pexp = PEXP
type pval = PVAL
type _ mode =
  | Pexp : pexp mode
  | Pval : pval mode

type ('a,'b) tarr = TARR
type tint = TINT

type (_,_) rel =
  | IntR : (tint, int) rel
  | IntTo : ('b, 's) rel -> ((tint, 'b) tarr, int -> 's) rel

type (_,_,_) lam =
  | Const : ('a,'b) rel * 'b -> (pval, 'env, 'a) lam
  | Var : 'a -> (pval, ('a,'t,'e) rcons, 't) lam
  | Shift : ('m,'e,'t) lam -> ('m, ('a,'q,'e) rcons, 't) lam
  | Lam : 'a * ('m, ('a,'s,'e) rcons, 't) lam -> (pval, 'e, ('s,'t) tarr) lam
  | App : ('m1, 'e, ('s,'t) tarr) lam * ('m2, 'e, 's) lam -> (pexp, 'e, 't) lam
;;

let ex1 = App (Lam (X, Var X), Const (IntR, 3))

let rec mode : type m e t. (m,e,t) lam -> m mode = function
  | Lam (v, body) -> Pval
  | Var v -> Pval
  | Const (r, v) -> Pval
  | Shift e -> mode e
  | App _ -> Pexp
;;

type (_,_) sub =
  | Id : ('r,'r) sub
  | Bind : 't * ('m,'r2,'x) lam * ('r,'r2) sub -> (('t,'x,'r) rcons, 'r2) sub
  | Push : ('r1,'r2) sub -> (('a,'b,'r1) rcons, ('a,'b,'r2) rcons) sub

type (_,_) lam' = Ex : ('m, 's, 't) lam -> ('s,'t) lam'
;;

let rec subst : type m1 r t s. (m1,r,t) lam -> (r,s) sub -> (s,t) lam' =
  fun t s ->
  match t, s with
  | _, Id -> Ex t
  | Const(r,c), sub -> Ex (Const (r,c))
  | Var v, Bind (x, e, r) -> Ex e
  | Var v, Push sub -> Ex (Var v)
  | Shift e, Bind (_, _, r) -> subst e r
  | Shift e, Push sub ->
      (match subst e sub with Ex a -> Ex (Shift a))
  | App(f,x), sub ->
      (match subst f sub, subst x sub with Ex g, Ex y -> Ex (App (g,y)))
  | Lam(v,x), sub ->
      (match subst x (Push sub) with Ex body -> Ex (Lam (v, body)))
;;

type closed = rnil

type 'a rlam = ((pexp,closed,'a) lam, (pval,closed,'a) lam) sum ;;

let rec rule : type a b.
  (pval, closed, (a,b) tarr) lam -> (pval, closed, a) lam -> b rlam =
  fun v1 v2 ->
  match v1, v2 with
  | Lam(x,body), v ->
      begin
        match subst body (Bind (x, v, Id)) with Ex term ->
        match mode term with
        | Pexp -> Inl term
        | Pval -> Inr term
      end
  | Const (IntTo b, f), Const (IntR, x) ->
      Inr (Const (b, f x))
;;
let rec onestep : type m t. (m,closed,t) lam -> t rlam = function
  | Lam (v, body) -> Inr (Lam (v, body))
  | Const (r, v)  -> Inr (Const (r, v))
  | App (e1, e2) ->
      match mode e1, mode e2 with
      | Pexp, _->
          begin match onestep e1 with
          | Inl e -> Inl(App(e,e2))
          | Inr v -> Inl(App(v,e2))
          end
      | Pval, Pexp ->
          begin match onestep e2 with
          | Inl e -> Inl(App(e1,e))
          | Inr v -> Inl(App(e1,v))
          end
      | Pval, Pval -> rule e1 e2
;;
type ('env, 'a) var =
 | Zero : ('a * 'env, 'a) var
 | Succ : ('env, 'a) var -> ('b * 'env, 'a) var
;;
type ('env, 'a) typ =
 | Tint : ('env, int) typ
 | Tbool : ('env, bool) typ
 | Tvar : ('env, 'a) var -> ('env, 'a) typ
;;
let f : type env a. (env, a) typ -> (env, a) typ -> int = fun ta tb ->
 match ta, tb with
   | Tint, Tint -> 0
   | Tbool, Tbool -> 1
   | Tvar var, tb -> 2
   | _ -> .   (* error *)
;;
(* let x = f Tint (Tvar Zero) ;; *)
type inkind = [ `Link | `Nonlink ]

type _ inline_t =
   | Text: string -> [< inkind > `Nonlink ] inline_t
   | Bold: 'a inline_t list -> 'a inline_t
   | Link: string -> [< inkind > `Link ] inline_t
   | Mref: string * [ `Nonlink ] inline_t list -> [< inkind > `Link ] inline_t
;;

let uppercase seq =
   let rec process: type a. a inline_t -> a inline_t = function
       | Text txt       -> Text (String.uppercase_ascii txt)
       | Bold xs        -> Bold (List.map process xs)
       | Link lnk       -> Link lnk
       | Mref (lnk, xs) -> Mref (lnk, List.map process xs)
   in List.map process seq
;;

type ast_t =
   | Ast_Text of string
   | Ast_Bold of ast_t list
   | Ast_Link of string
   | Ast_Mref of string * ast_t list
;;

let inlineseq_from_astseq seq =
   let rec process_nonlink = function
       | Ast_Text txt  -> Text txt
       | Ast_Bold xs   -> Bold (List.map process_nonlink xs)
       | _             -> assert false in
   let rec process_any = function
       | Ast_Text txt       -> Text txt
       | Ast_Bold xs        -> Bold (List.map process_any xs)
       | Ast_Link lnk       -> Link lnk
       | Ast_Mref (lnk, xs) -> Mref (lnk, List.map process_nonlink xs)
   in List.map process_any seq
;;

(* OK *)
type _ linkp =
 | Nonlink : [ `Nonlink ] linkp
 | Maylink : inkind linkp
;;
let inlineseq_from_astseq seq =
 let rec process : type a. a linkp -> ast_t -> a inline_t =
   fun allow_link ast ->
     match (allow_link, ast) with
     | (Maylink, Ast_Text txt)    -> Text txt
     | (Nonlink, Ast_Text txt)    -> Text txt
     | (x, Ast_Bold xs)           -> Bold (List.map (process x) xs)
     | (Maylink, Ast_Link lnk)    -> Link lnk
     | (Nonlink, Ast_Link _)      -> assert false
     | (Maylink, Ast_Mref (lnk, xs)) ->
         Mref (lnk, List.map (process Nonlink) xs)
     | (Nonlink, Ast_Mref _)      -> assert false
   in List.map (process Maylink) seq
;;

(* Bad *)
type _ linkp2 = Kind : 'a linkp -> ([< inkind ] as 'a) linkp2
;;
let inlineseq_from_astseq seq =
let rec process : type a. a linkp2 -> ast_t -> a inline_t =
  fun allow_link ast ->
    match (allow_link, ast) with
    | (Kind _, Ast_Text txt)    -> Text txt
    | (x, Ast_Bold xs)           -> Bold (List.map (process x) xs)
    | (Kind Maylink, Ast_Link lnk)    -> Link lnk
    | (Kind Nonlink, Ast_Link _)      -> assert false
    | (Kind Maylink, Ast_Mref (lnk, xs)) ->
        Mref (lnk, List.map (process (Kind Nonlink)) xs)
    | (Kind Nonlink, Ast_Mref _)      -> assert false
  in List.map (process (Kind Maylink)) seq
;;
module Add (T : sig type two end) =
struct
  type _ t =
  | One : [`One] t
  | Two : T.two t

  let add (type a) : a t * a t -> string = function
    | One, One -> "two"
    | Two, Two -> "four"
end;;
module B : sig
 type (_, _) t = Eq: ('a, 'a) t
 val f: 'a -> 'b -> ('a, 'b) t
end
=
struct
 type (_, _) t = Eq: ('a, 'a) t
 let f t1 t2 = Obj.magic Eq
end;;

let of_type: type a. a -> a = fun x ->
  match B.f x 4 with
  | Eq -> 5
;;
type _ constant =
  | Int: int -> int constant
  | Bool: bool -> bool constant

type (_, _, _) binop =
  | Eq: ('a, 'a, bool) binop
  | Leq: ('a, 'a, bool) binop
  | Add: (int, int, int) binop

let eval (type a) (type b) (type c) (bop:(a,b,c) binop) (x:a constant)
         (y:b constant) : c constant =
  match bop, x, y with
  | Eq, Bool x, Bool y -> Bool (if x then y else not y)
  | Leq, Int x, Int y -> Bool (x <= y)
  | Leq, Bool x, Bool y -> Bool (x <= y)
  | Add, Int x, Int y -> Int (x + y)

let _ = eval Eq (Int 2) (Int 3)
type tag = [`TagA | `TagB | `TagC];;

type 'a poly =
    AandBTags : [< `TagA of int | `TagB ] poly
  | ATag : [< `TagA of int] poly
(* constraint 'a = [< `TagA of int | `TagB] *)
;;

let intA = function `TagA i -> i
let intB = function `TagB -> 4
;;

let intAorB = function
    `TagA i -> i
  | `TagB -> 4
;;

type _ wrapPoly =
    WrapPoly : 'a poly -> ([< `TagA of int | `TagB] as 'a) wrapPoly
;;

let example6 : type a. a wrapPoly -> (a -> int) =
  fun w  ->
    match w with
    | WrapPoly ATag -> intA
    | WrapPoly _ -> intA (* This should not be allowed *)
;;

let _ =  example6 (WrapPoly AandBTags) `TagB (* This causes a seg fault *)
;;
module F(S : sig type 'a t end) = struct
  type _ ab =
      A : int S.t ab
    | B : float S.t ab

  let f : int S.t ab -> float S.t ab -> string =
    fun (l : int S.t ab) (r : float S.t ab) -> match l, r with
    | A, B -> "f A B"
end;;

module F(S : sig type 'a t end) = struct
  type a = int * int
  type b = int -> int

  type _ ab =
      A : a S.t ab
    | B : b S.t ab

  let f : a S.t ab -> b S.t ab -> string =
    fun l r -> match l, r with
    | A, B -> "f A B"
end;;
type (_, _) t =
    Any : ('a, 'b) t
  | Eq : ('a, 'a) t
;;

module M :
sig
  type s = private [> `A]
  val eq : (s, [`A | `B]) t
end =
struct
  type s = [`A | `B]
  let eq = Eq
end;;

let f : (M.s, [`A | `B]) t -> string = function
  | Any -> "Any"
;;

let () = print_endline (f M.eq) ;;

module N :
sig
  type s = private < a : int; .. >
  val eq : (s, <a : int; b : bool>) t
end =
struct
  type s = <a : int; b : bool>
  let eq = Eq
end
;;

let f : (N.s, <a : int; b : bool>) t -> string = function
  | Any -> "Any"
;;
type (_, _) comp =
  | Eq : ('a, 'a) comp
  | Diff : ('a, 'b) comp
;;

module U = struct type t = T end;;

module M : sig
  type t = T
  val comp : (U.t, t) comp
end = struct
  include U
  let comp = Eq
end;;

match M.comp with | Diff -> false;;

module U = struct type t = {x : int} end;;

module M : sig
  type t = {x : int}
  val comp : (U.t, t) comp
end = struct
  include U
  let comp = Eq
end;;

match M.comp with | Diff -> false;;
type 'a t = T of 'a
type 'a s = S of 'a

type (_, _) eq = Refl : ('a, 'a) eq;;

let f : (int s, int t) eq -> unit = function Refl -> ();;

module M (S : sig type 'a t = T of 'a type 'a s = T of 'a end) =
struct let f : ('a S.s, 'a S.t) eq -> unit = function Refl -> () end;;
type _ nat =
    Zero : [`Zero] nat
  | Succ : 'a nat -> [`Succ of 'a] nat;;
type 'a pre_nat = [`Zero | `Succ of 'a];;
type aux =
  | Aux : [`Succ of [<[<[<[`Zero] pre_nat] pre_nat] pre_nat]] nat -> aux;;

let f (Aux x) =
  match x with
  | Succ Zero -> "1"
  | Succ (Succ Zero) -> "2"
  | Succ (Succ (Succ Zero)) -> "3"
  | Succ (Succ (Succ (Succ Zero))) -> "4"
  | _ -> .  (* error *)
;;
type _ t = C : ((('a -> 'o) -> 'o) -> ('b -> 'o) -> 'o) t
let f : type a o. ((a -> o) -> o) t -> (a -> o) -> o =
 fun C k -> k (fun x -> x);;
type (_, _) t =
 A : ('a, 'a) t
| B : string -> ('a, 'b) t
;;

module M (A : sig module type T end) (B : sig module type T end) =
struct
 let f : ((module A.T), (module B.T)) t -> string = function
   | B s -> s
end;;

module A = struct module type T = sig end end;;

module N = M(A)(A);;

let x = N.f A;;
type 'a visit_action

type insert

type 'a local_visit_action

type ('a, 'result, 'visit_action) context =
  | Local : ('a, ('a * insert) as 'result, 'a local_visit_action) context
  | Global : ('a, 'a, 'a visit_action) context
;;

let vexpr (type visit_action)
    : (_, _, visit_action) context -> _ -> visit_action =
  function
  | Local -> fun _ -> raise Exit
  | Global -> fun _ -> raise Exit
;;

let vexpr (type visit_action)
    : ('a, 'result, visit_action) context -> 'a -> visit_action =
  function
  | Local -> fun _ -> raise Exit
  | Global -> fun _ -> raise Exit
;;

let vexpr (type result) (type visit_action)
    : (unit, result, visit_action) context -> unit -> visit_action =
  function
  | Local -> fun _ -> raise Exit
  | Global -> fun _ -> raise Exit
;;
module A = struct
    type nil = Cstr
  end
open A
;;

type _ s =
  | Nil : nil s
  | Cons : 't s -> ('h -> 't) s

type ('stack, 'typ) var =
  | Head : (('typ -> _) s, 'typ) var
  | Tail : ('tail s, 'typ) var -> ((_ -> 'tail) s, 'typ) var

type _ lst =
  | CNil : nil lst
  | CCons : 'h * ('t lst) -> ('h -> 't) lst
;;

let rec get_var : type stk ret. (stk s, ret) var -> stk lst -> ret = fun n s ->
  match n, s with
  | Head, CCons (h, _) -> h
  | Tail n', CCons (_, t) -> get_var n' t
;;
type 'a t = [< `Foo | `Bar] as 'a;;
type 'a s = [< `Foo | `Bar | `Baz > `Bar] as 'a;;

type 'a first = First : 'a second -> ('b t as 'a) first
and 'a second = Second : ('b s as 'a) second;;

type aux = Aux : 'a t second * ('a -> int) -> aux;;

let it : 'a. [< `Bar | `Foo > `Bar ] as 'a = `Bar;;

let g (Aux(Second, f)) = f it;;
type (_, _) eqp = Y : ('a, 'a) eqp | N : string -> ('a, 'b) eqp
let f : ('a list, 'a) eqp -> unit = function N s -> print_string s;;

module rec A :  sig type t = B.t list end =
  struct type t = B.t list end
and B : sig  type t val eq : (B.t list, t) eqp end =
  struct
    type t = A.t
    let eq = Y
  end;;

f B.eq;;
type (_, _) t =
  | Nil : ('tl, 'tl) t
  | Cons : 'a * ('b, 'tl) t -> ('a * 'b, 'tl) t;;

let get1 (Cons (x, _) : (_ * 'a, 'a) t) = x ;; (* warn, cf PR#6993 *)

let get1' = function
  | (Cons (x, _) : (_ * 'a, 'a) t) -> x
  | Nil -> assert false ;; (* ok *)
type _ t =
  Int : int -> int t | String : string -> string t | Same : 'l t -> 'l t;;
let rec f = function Int x -> x | Same s -> f s;;
type 'a tt = 'a t =
  Int : int -> int tt | String : string -> string tt | Same : 'l1 t -> 'l2 tt;;
type _ t = I : int t;;

let f (type a) (x : a t) =
  let module M = struct
    let (I : a t) = x     (* fail because of toplevel let *)
    let x = (I : a t)
  end in
  () ;;

(* extra example by Stephen Dolan, using recursive modules *)
(* Should not be allowed! *)
type (_,_) eq = Refl : ('a, 'a) eq;;

let bad (type a) =
 let module N = struct
   module rec M : sig
     val e : (int, a) eq
   end = struct
     let (Refl : (int, a) eq) = M.e  (* must fail for soundness *)
     let e : (int, a) eq = Refl
   end
 end in N.M.e
;;
type +'a n = private int
type nil = private Nil_type
type (_,_) elt =
  | Elt_fine: 'nat n -> ('l,'nat * 'l) elt
  | Elt: 'nat n -> ('l,'nat -> 'l) elt
type _ t = Nil : nil t | Cons : ('x, 'fx) elt * 'x t -> 'fx t;;

let undetected: ('a -> 'b -> nil) t -> 'a n -> 'b n -> unit = fun sh i j ->
  let Cons(Elt dim, _) = sh in ()
;;
type _ t = T : int t;;

(* Should raise Not_found *)
let _ = match (raise Not_found : float t) with _ -> .;;
type (_, _) eq = Eq : ('a, 'a) eq | Neq : int -> ('a, 'b) eq;;
type 'a t;;
let f (type a) (Neq n : (a, a t) eq) = n;;   (* warn! *)

module F (T : sig type _ t end) = struct
 let f (type a) (Neq n : (a, a T.t) eq) = n  (* warn! *)
end;;
(* First-Order Unification by Structural Recursion *)
(* Conor McBride, JFP 13(6) *)
(* http://strictlypositive.org/publications.html *)

(* This is a translation of the code part to ocaml *)
(* Of course, we do not prove other properties, not even termination *)

(* 2.2 Inductive Families *)

type zero = Zero
type _ succ = Succ
type _ nat =
  | NZ : zero nat
  | NS : 'a nat -> 'a succ nat

type _ fin =
  | FZ : 'a succ fin
  | FS : 'a fin -> 'a succ fin

(* We cannot define
     val empty : zero fin -> 'a
   because we cannot write an empty pattern matching.
   This might be useful to have *)

(* In place, prove that the parameter is 'a succ *)
type _ is_succ = IS : 'a succ is_succ

let fin_succ : type n. n fin -> n is_succ = function
  | FZ -> IS
  | FS _ -> IS
;;

(* 3 First-Order Terms, Renaming and Substitution *)

type 'a term =
  | Var of 'a fin
  | Leaf
  | Fork of 'a term * 'a term

let var x = Var x

let lift r : 'm fin -> 'n term = fun x -> Var (r x)

let rec pre_subst f = function
  | Var x -> f x
  | Leaf -> Leaf
  | Fork (t1, t2) -> Fork (pre_subst f t1, pre_subst f t2)

let comp_subst f g (x : 'a fin) = pre_subst f (g x)
(*  val comp_subst :
    ('b fin -> 'c term) -> ('a fin -> 'b term) -> 'a fin -> 'c term *)
;;

(* 4 The Occur-Check, through thick and thin *)

let rec thin : type n. n succ fin -> n fin -> n succ fin =
  fun x y -> match x, y with
  | FZ, y    -> FS y
  | FS x, FZ -> FZ
  | FS x, FS y -> FS (thin x y)

let bind t f =
  match t with
  | None   -> None
  | Some x -> f x
(* val bind : 'a option -> ('a -> 'b option) -> 'b option *)

let rec thick : type n. n succ fin -> n succ fin -> n fin option =
  fun x y -> match x, y with
  | FZ, FZ   -> None
  | FZ, FS y -> Some y
  | FS x, FZ -> let IS = fin_succ x in Some FZ
  | FS x, FS y ->
      let IS = fin_succ x in bind (thick x y) (fun x -> Some (FS x))

let rec check : type n. n succ fin -> n succ term -> n term option =
  fun x t -> match t with
  | Var y -> bind (thick x y) (fun x -> Some (Var x))
  | Leaf  -> Some Leaf
  | Fork (t1, t2) ->
      bind (check x t1) (fun t1 ->
        bind (check x t2) (fun t2 -> Some (Fork (t1, t2))))

let subst_var x t' y =
  match thick x y with
  | None -> t'
  | Some y' -> Var y'
(* val subst_var : 'a succ fin -> 'a term -> 'a succ fin -> 'a term *)

let subst x t' = pre_subst (subst_var x t')
(* val subst : 'a succ fin -> 'a term -> 'a succ term -> 'a term *)
;;

(* 5 A Refinement of Substitution *)

type (_,_) alist =
  | Anil  : ('n,'n) alist
  | Asnoc : ('m,'n) alist * 'm term * 'm succ fin -> ('m succ, 'n) alist

let rec sub : type m n. (m,n) alist -> m fin -> n term = function
  | Anil -> var
  | Asnoc (s, t, x) -> comp_subst (sub s) (subst_var x t)

let rec append : type m n l. (m,n) alist -> (l,m) alist -> (l,n) alist =
  fun r s -> match s with
  | Anil -> r
  | Asnoc (s, t, x) -> Asnoc (append r s, t, x)

type _ ealist = EAlist : ('a,'b) alist -> 'a ealist

let asnoc a t' x = EAlist (Asnoc (a, t', x))

(* Extra work: we need sub to work on ealist too, for examples *)
let rec weaken_fin : type n. n fin -> n succ fin = function
  | FZ -> FZ
  | FS x -> FS (weaken_fin x)

let weaken_term t = pre_subst (fun x -> Var (weaken_fin x)) t

let rec weaken_alist : type m n. (m, n) alist -> (m succ, n succ) alist =
  function
    | Anil -> Anil
    | Asnoc (s, t, x) -> Asnoc (weaken_alist s, weaken_term t, weaken_fin x)

let rec sub' : type m. m ealist -> m fin -> m term = function
  | EAlist Anil -> var
  | EAlist (Asnoc (s, t, x)) ->
      comp_subst (sub' (EAlist (weaken_alist s)))
        (fun t' -> weaken_term (subst_var x t t'))

let subst' d = pre_subst (sub' d)
(*  val subst' : 'a ealist -> 'a term -> 'a term *)
;;

(* 6 First-Order Unification *)

let flex_flex x y =
  match thick x y with
  | Some y' -> asnoc Anil (Var y') x
  | None -> EAlist Anil
(* val flex_flex : 'a succ fin -> 'a succ fin -> 'a succ ealist *)

let flex_rigid x t =
  bind (check x t) (fun t' -> Some (asnoc Anil t' x))
(* val flex_rigid : 'a succ fin -> 'a succ term -> 'a succ ealist option *)

let rec amgu : type m. m term -> m term -> m ealist -> m ealist option =
  fun s t acc -> match s, t, acc with
  | Leaf, Leaf, _   -> Some acc
  | Leaf, Fork _, _ -> None
  | Fork _, Leaf, _ -> None
  | Fork (s1, s2), Fork (t1, t2), _ ->
      bind (amgu s1 t1 acc) (amgu s2 t2)
  | Var x, Var y, EAlist Anil -> let IS = fin_succ x in Some (flex_flex x y)
  | Var x, t,     EAlist Anil -> let IS = fin_succ x in flex_rigid x t
  | t, Var x,     EAlist Anil -> let IS = fin_succ x in flex_rigid x t
  | s, t, EAlist(Asnoc(d,r,z)) ->
      bind (amgu (subst z r s) (subst z r t) (EAlist d))
           (fun (EAlist d) -> Some (asnoc d r z))

let mgu s t = amgu s t (EAlist Anil)
(* val mgu : 'a term -> 'a term -> 'a ealist option *)
;;

let s = Fork (Var FZ, Fork (Var (FS (FS FZ)), Leaf))
let t = Fork (Var (FS FZ), Var (FS FZ))
let d = match mgu s t with Some x -> x | None -> failwith "mgu"
let s' = subst' d s
let t' = subst' d t
;;
(* Injectivity *)

type (_, _) eq = Refl : ('a, 'a) eq

let magic : 'a 'b. 'a -> 'b =
  fun (type a b) (x : a) ->
    let module M =
      (functor (T : sig type 'a t end) ->
       struct
         let f (Refl : (a T.t, b T.t) eq) = (x :> b)
       end)
        (struct type 'a t = unit end)
    in M.f Refl
;;

(* Variance and subtyping *)

type (_, +_) eq = Refl : ('a, 'a) eq

let magic : 'a 'b. 'a -> 'b =
  fun (type a) (type b) (x : a) ->
    let bad_proof (type a) =
      (Refl : (< m : a>, <m : a>) eq :> (<m : a>, < >) eq) in
    let downcast : type a. (a, < >) eq -> < > -> a =
      fun (type a) (Refl : (a, < >) eq) (s : < >) -> (s :> a) in
    (downcast bad_proof ((object method m = x end) :> < >)) # m
;;

(* Record patterns *)

type _ t =
  | IntLit : int t
  | BoolLit : bool t

let check : type s . s t * s -> bool = function
  | BoolLit, false -> false
  | IntLit , 6 -> false
;;

type ('a, 'b) pair = { fst : 'a; snd : 'b }

let check : type s . (s t, s) pair -> bool = function
  | {fst = BoolLit; snd = false} -> false
  | {fst = IntLit ; snd =  6} -> false
;;
module type S = sig type t [@@immediate] end;;
module F (M : S) : S = M;;
[%%expect{|
module type S = sig type t [@@immediate] end
module F : functor (M : S) -> S
|}];;

(* VALID DECLARATIONS *)

module A = struct
  (* Abstract types can be immediate *)
  type t [@@immediate]

  (* [@@immediate] tag here is unnecessary but valid since t has it *)
  type s = t [@@immediate]

  (* Again, valid alias even without tag *)
  type r = s

  (* Mutually recursive declarations work as well *)
  type p = q [@@immediate]
  and q = int
end;;
[%%expect{|
module A :
  sig
    type t [@@immediate]
    type s = t [@@immediate]
    type r = s
    type p = q [@@immediate]
    and q = int
  end
|}];;

(* Valid using with constraints *)
module type X = sig type t end;;
module Y = struct type t = int end;;
module Z = ((Y : X with type t = int) : sig type t [@@immediate] end);;
[%%expect{|
module type X = sig type t end
module Y : sig type t = int end
module Z : sig type t [@@immediate] end
|}];;

(* Valid using an explicit signature *)
module M_valid : S = struct type t = int end;;
module FM_valid = F (struct type t = int end);;
[%%expect{|
module M_valid : S
module FM_valid : S
|}];;

(* Practical usage over modules *)
module Foo : sig type t val x : t ref end = struct
  type t = int
  let x = ref 0
end;;
[%%expect{|
module Foo : sig type t val x : t ref end
|}];;

module Bar : sig type t [@@immediate] val x : t ref end = struct
  type t = int
  let x = ref 0
end;;
[%%expect{|
module Bar : sig type t [@@immediate] val x : t ref end
|}];;

let test f =
  let start = Sys.time() in f ();
  (Sys.time() -. start);;
[%%expect{|
val test : (unit -> 'a) -> float = <fun>
|}];;

let test_foo () =
  for i = 0 to 100_000_000 do
    Foo.x := !Foo.x
  done;;
[%%expect{|
val test_foo : unit -> unit = <fun>
|}];;

let test_bar () =
  for i = 0 to 100_000_000 do
    Bar.x := !Bar.x
  done;;
[%%expect{|
val test_bar : unit -> unit = <fun>
|}];;

(* Uncomment these to test. Should see substantial speedup!
let () = Printf.printf "No @@immediate: %fs\n" (test test_foo)
let () = Printf.printf "With @@immediate: %fs\n" (test test_bar) *)


(* INVALID DECLARATIONS *)

(* Cannot directly declare a non-immediate type as immediate *)
module B = struct
  type t = string [@@immediate]
end;;
[%%expect{|
Line _, characters 2-31:
Error: Types marked with the immediate attribute must be
       non-pointer types like int or bool
|}];;

(* Not guaranteed that t is immediate, so this is an invalid declaration *)
module C = struct
  type t
  type s = t [@@immediate]
end;;
[%%expect{|
Line _, characters 2-26:
Error: Types marked with the immediate attribute must be
       non-pointer types like int or bool
|}];;

(* Can't ascribe to an immediate type signature with a non-immediate type *)
module D : sig type t [@@immediate] end = struct
  type t = string
end;;
[%%expect{|
Line _, characters 42-70:
Error: Signature mismatch:
       Modules do not match:
         sig type t = string end
       is not included in
         sig type t [@@immediate] end
       Type declarations do not match:
         type t = string
       is not included in
         type t [@@immediate]
       the first is not an immediate type.
|}];;

(* Same as above but with explicit signature *)
module M_invalid : S = struct type t = string end;;
module FM_invalid = F (struct type t = string end);;
[%%expect{|
Line _, characters 23-49:
Error: Signature mismatch:
       Modules do not match: sig type t = string end is not included in S
       Type declarations do not match:
         type t = string
       is not included in
         type t [@@immediate]
       the first is not an immediate type.
|}];;

(* Can't use a non-immediate type even if mutually recursive *)
module E = struct
  type t = s [@@immediate]
  and s = string
end;;
[%%expect{|
Line _, characters 2-26:
Error: Types marked with the immediate attribute must be
       non-pointer types like int or bool
|}];;
(*
   Implicit unpack allows to omit the signature in (val ...) expressions.

   It also adds (module M : S) and (module M) patterns, relying on
   implicit (val ...) for the implementation. Such patterns can only
   be used in function definition, match clauses, and let ... in.

   New: implicit pack is also supported, and you only need to be able
   to infer the the module type path from the context.
 *)
(* ocaml -principal *)

(* Use a module pattern *)
let sort (type s) (module Set : Set.S with type elt = s) l =
  Set.elements (List.fold_right Set.add l Set.empty)

(* No real improvement here? *)
let make_set (type s) cmp : (module Set.S with type elt = s) =
  (module Set.Make (struct type t = s let compare = cmp end))

(* No type annotation here *)
let sort_cmp (type s) cmp =
  sort (module Set.Make (struct type t = s let compare = cmp end))

module type S = sig type t val x : t end;;
let f (module M : S with type t = int) = M.x;;
let f (module M : S with type t = 'a) = M.x;; (* Error *)
let f (type a) (module M : S with type t = a) = M.x;;
f (module struct type t = int let x = 1 end);;

type 'a s = {s: (module S with type t = 'a)};;
{s=(module struct type t = int let x = 1 end)};;
let f {s=(module M)} = M.x;; (* Error *)
let f (type a) ({s=(module M)} : a s) = M.x;;

type s = {s: (module S with type t = int)};;
let f {s=(module M)} = M.x;;
let f {s=(module M)} {s=(module N)} = M.x + N.x;;

module type S = sig val x : int end;;
let f (module M : S) y (module N : S) = M.x + y + N.x;;
let m = (module struct let x = 3 end);; (* Error *)
let m = (module struct let x = 3 end : S);;
f m 1 m;;
f m 1 (module struct let x = 2 end);;

let (module M) = m in M.x;;
let (module M) = m;; (* Error: only allowed in [let .. in] *)
class c = let (module M) = m in object end;; (* Error again *)
module M = (val m);;

module type S' = sig val f : int -> int end;;
(* Even works with recursion, but must be fully explicit *)
let rec (module M : S') =
  (module struct let f n = if n <= 0 then 1 else n * M.f (n-1) end : S')
in M.f 3;;

(* Subtyping *)

module type S = sig type t type u val x : t * u end
let f (l : (module S with type t = int and type u = bool) list) =
  (l :> (module S with type u = bool) list)

(* GADTs from the manual *)
(* the only modification is in to_string *)

module TypEq : sig
  type ('a, 'b) t
  val apply: ('a, 'b) t -> 'a -> 'b
  val refl: ('a, 'a) t
  val sym: ('a, 'b) t -> ('b, 'a) t
end = struct
  type ('a, 'b) t = ('a -> 'b) * ('b -> 'a)
  let refl = (fun x -> x), (fun x -> x)
  let apply (f, _) x = f x
  let sym (f, g) = (g, f)
end

module rec Typ : sig
  module type PAIR = sig
    type t and t1 and t2
    val eq: (t, t1 * t2) TypEq.t
    val t1: t1 Typ.typ
    val t2: t2 Typ.typ
  end

  type 'a typ =
    | Int of ('a, int) TypEq.t
    | String of ('a, string) TypEq.t
    | Pair of (module PAIR with type t = 'a)
end = Typ

let int = Typ.Int TypEq.refl

let str = Typ.String TypEq.refl

let pair (type s1) (type s2) t1 t2 =
  let module P = struct
    type t = s1 * s2
    type t1 = s1
    type t2 = s2
    let eq = TypEq.refl
    let t1 = t1
    let t2 = t2
  end in
  Typ.Pair (module P)

open Typ
let rec to_string: 'a. 'a Typ.typ -> 'a -> string =
  fun (type s) t x ->
    match (t : s typ) with
    | Int eq -> string_of_int (TypEq.apply eq x)
    | String eq -> Printf.sprintf "%S" (TypEq.apply eq x)
    | Pair (module P) ->
        let (x1, x2) = TypEq.apply P.eq x in
        Printf.sprintf "(%s,%s)" (to_string P.t1 x1) (to_string P.t2 x2)

(* Wrapping maps *)
module type MapT = sig
  include Map.S
  type data
  type map
  val of_t : data t -> map
  val to_t : map -> data t
end

type ('k,'d,'m) map =
    (module MapT with type key = 'k and type data = 'd and type map = 'm)

let add (type k) (type d) (type m) (m:(k,d,m) map) x y s =
   let module M =
     (val m:MapT with type key = k and type data = d and type map = m) in
   M.of_t (M.add x y (M.to_t s))

module SSMap = struct
  include Map.Make(String)
  type data = string
  type map = data t
  let of_t x = x
  let to_t x = x
end

let ssmap =
  (module SSMap:
   MapT with type key = string and type data = string and type map = SSMap.map)
;;

let ssmap =
  (module struct include SSMap end :
   MapT with type key = string and type data = string and type map = SSMap.map)
;;

let ssmap =
  (let module S = struct include SSMap end in (module S) :
  (module
   MapT with type key = string and type data = string and type map = SSMap.map))
;;

let ssmap =
  (module SSMap: MapT with type key = _ and type data = _ and type map = _)
;;

let ssmap : (_,_,_) map = (module SSMap);;

add ssmap;;
open StdLabels
open MoreLabels

(* Use maps for substitutions and sets for free variables *)

module Subst = Map.Make(struct type t = string let compare = compare end)
module Names = Set.Make(struct type t = string let compare = compare end)


(* Variables are common to lambda and expr *)

type var = [`Var of string]

let subst_var ~subst : var -> _ =
  function `Var s as x ->
    try Subst.find s subst
    with Not_found -> x

let free_var : var -> _ = function `Var s -> Names.singleton s


(* The lambda language: free variables, substitutions, and evaluation *)

type 'a lambda = [`Var of string | `Abs of string * 'a | `App of 'a * 'a]

let free_lambda ~free_rec : _ lambda -> _ = function
    #var as x -> free_var x
  | `Abs (s, t) -> Names.remove s (free_rec t)
  | `App (t1, t2) -> Names.union (free_rec t1) (free_rec t2)

let map_lambda ~map_rec : _ lambda -> _ = function
    #var as x -> x
  | `Abs (s, t) as l ->
      let t' = map_rec t in
      if t == t' then l else `Abs(s, t')
  | `App (t1, t2) as l ->
      let t'1 = map_rec t1 and t'2 = map_rec t2 in
      if t'1 == t1 && t'2 == t2 then l else `App (t'1, t'2)

let next_id =
  let current = ref 3 in
  fun () -> incr current; !current

let subst_lambda ~subst_rec ~free ~subst : _ lambda -> _ = function
    #var as x -> subst_var ~subst x
  | `Abs(s, t) as l ->
      let used = free t in
      let used_expr =
        Subst.fold subst ~init:[]
          ~f:(fun ~key ~data acc ->
                if Names.mem s used then data::acc else acc) in
      if List.exists used_expr ~f:(fun t -> Names.mem s (free t)) then
        let name = s ^ string_of_int (next_id ()) in
        `Abs(name,
             subst_rec ~subst:(Subst.add ~key:s ~data:(`Var name) subst) t)
      else
        map_lambda ~map_rec:(subst_rec ~subst:(Subst.remove s subst)) l
  | `App _ as l ->
      map_lambda ~map_rec:(subst_rec ~subst) l

let eval_lambda ~eval_rec ~subst l =
  match map_lambda ~map_rec:eval_rec l with
    `App(`Abs(s,t1), t2) ->
      eval_rec (subst ~subst:(Subst.add ~key:s ~data:t2 Subst.empty) t1)
  | t -> t

(* Specialized versions to use on lambda *)

let rec free1 x = free_lambda ~free_rec:free1 x
let rec subst1 ~subst = subst_lambda ~subst_rec:subst1 ~free:free1 ~subst
let rec eval1 x = eval_lambda ~eval_rec:eval1 ~subst:subst1 x


(* The expr language of arithmetic expressions *)

type 'a expr =
    [`Var of string | `Num of int | `Add of 'a * 'a
    | `Neg of 'a | `Mult of 'a * 'a]

let free_expr ~free_rec : _ expr -> _ = function
    #var as x -> free_var x
  | `Num _ -> Names.empty
  | `Add(x, y) -> Names.union (free_rec x) (free_rec y)
  | `Neg x -> free_rec x
  | `Mult(x, y) -> Names.union (free_rec x) (free_rec y)

(* Here map_expr helps a lot *)
let map_expr ~map_rec : _ expr -> _ = function
    #var as x -> x
  | `Num _ as x -> x
  | `Add(x, y) as e ->
      let x' = map_rec x and y' = map_rec y in
      if x == x' && y == y' then e
      else `Add(x', y')
  | `Neg x as e ->
      let x' = map_rec x in
      if x == x' then e else `Neg x'
  | `Mult(x, y) as e ->
      let x' = map_rec x and y' = map_rec y in
      if x == x' && y == y' then e
      else `Mult(x', y')

let subst_expr ~subst_rec ~subst : _ expr -> _ = function
    #var as x -> subst_var ~subst x
  | #expr as e -> map_expr ~map_rec:(subst_rec ~subst) e

let eval_expr ~eval_rec e =
  match map_expr ~map_rec:eval_rec e with
    `Add(`Num m, `Num n) -> `Num (m+n)
  | `Neg(`Num n) -> `Num (-n)
  | `Mult(`Num m, `Num n) -> `Num (m*n)
  | #expr as e -> e

(* Specialized versions *)

let rec free2 x = free_expr ~free_rec:free2 x
let rec subst2 ~subst = subst_expr ~subst_rec:subst2 ~subst
let rec eval2 x = eval_expr ~eval_rec:eval2 x


(* The lexpr language, reunion of lambda and expr *)

type lexpr =
  [ `Var of string | `Abs of string * lexpr | `App of lexpr * lexpr
  | `Num of int | `Add of lexpr * lexpr | `Neg of lexpr
  | `Mult of lexpr * lexpr ]

let rec free : lexpr -> _ = function
    #lambda as x -> free_lambda ~free_rec:free x
  | #expr as x -> free_expr ~free_rec:free x

let rec subst ~subst:s : lexpr -> _ = function
    #lambda as x -> subst_lambda ~subst_rec:subst ~subst:s ~free x
  | #expr as x -> subst_expr ~subst_rec:subst ~subst:s x

let rec eval : lexpr -> _ = function
    #lambda as x -> eval_lambda ~eval_rec:eval ~subst x
  | #expr as x -> eval_expr ~eval_rec:eval x

let rec print = function
  | `Var id -> print_string id
  | `Abs (id, l) -> print_string ("\ " ^ id ^ " . "); print l
  | `App (l1, l2) -> print l1; print_string " "; print l2
  | `Num x -> print_int x
  | `Add (e1, e2) -> print e1; print_string " + "; print e2
  | `Neg e -> print_string "-"; print e
  | `Mult (e1, e2) -> print e1; print_string " * "; print e2

let () =
  let e1 = eval1 (`App(`Abs("x",`Var"x"), `Var"y")) in
  let e2 = eval2 (`Add(`Mult(`Num 3,`Neg(`Num 2)), `Var"x")) in
  let e3 = eval (`Add(`App(`Abs("x",`Mult(`Var"x",`Var"x")),`Num 2), `Num 5)) in
  print e1; print_newline ();
  print e2; print_newline ();
  print e3; print_newline ()
(* Full fledge version, using objects to structure code *)

open StdLabels
open MoreLabels

(* Use maps for substitutions and sets for free variables *)

module Subst = Map.Make(struct type t = string let compare = compare end)
module Names = Set.Make(struct type t = string let compare = compare end)

(* To build recursive objects *)

let lazy_fix make =
  let rec obj () = make (lazy (obj ()) : _ Lazy.t) in
  obj ()

let (!!) = Lazy.force

(* The basic operations *)

class type ['a, 'b] ops =
  object
    method free : x:'b -> ?y:'c -> Names.t
    method subst : sub:'a Subst.t -> 'b -> 'a
    method eval : 'b -> 'a
  end

(* Variables are common to lambda and expr *)

type var = [`Var of string]

class ['a] var_ops = object (self : ('a, var) #ops)
  constraint 'a = [> var]
  method subst ~sub (`Var s as x) =
    try Subst.find s sub with Not_found -> x
  method free (`Var s) =
    Names.singleton s
  method eval (#var as v) = v
end

(* The lambda language: free variables, substitutions, and evaluation *)

type 'a lambda = [`Var of string | `Abs of string * 'a | `App of 'a * 'a]

let next_id =
  let current = ref 3 in
  fun () -> incr current; !current

class ['a] lambda_ops (ops : ('a,'a) #ops Lazy.t) =
  let var : 'a var_ops = new var_ops
  and free = lazy !!ops#free
  and subst = lazy !!ops#subst
  and eval = lazy !!ops#eval in
  object (self : ('a, 'a lambda) #ops)
    constraint 'a = [> 'a lambda]
    method free = function
        #var as x -> var#free x
      | `Abs (s, t) -> Names.remove s (!!free t)
      | `App (t1, t2) -> Names.union (!!free t1) (!!free t2)

    method map ~f = function
        #var as x -> x
      | `Abs (s, t) as l ->
          let t' = f t in
          if t == t' then l else `Abs(s, t')
      | `App (t1, t2) as l ->
          let t'1 = f t1 and t'2 = f t2 in
          if t'1 == t1 && t'2 == t2 then l else `App (t'1, t'2)

    method subst ~sub = function
        #var as x -> var#subst ~sub x
      | `Abs(s, t) as l ->
          let used = !!free t in
          let used_expr =
            Subst.fold sub ~init:[]
              ~f:(fun ~key ~data acc ->
                if Names.mem s used then data::acc else acc) in
          if List.exists used_expr ~f:(fun t -> Names.mem s (!!free t)) then
            let name = s ^ string_of_int (next_id ()) in
            `Abs(name,
                 !!subst ~sub:(Subst.add ~key:s ~data:(`Var name) sub) t)
          else
            self#map ~f:(!!subst ~sub:(Subst.remove s sub)) l
      | `App _ as l ->
          self#map ~f:(!!subst ~sub) l

    method eval l =
      match self#map ~f:!!eval l with
        `App(`Abs(s,t1), t2) ->
          !!eval (!!subst ~sub:(Subst.add ~key:s ~data:t2 Subst.empty) t1)
      | t -> t
end

(* Operations specialized to lambda *)

let lambda = lazy_fix (new lambda_ops)

(* The expr language of arithmetic expressions *)

type 'a expr =
    [ `Var of string | `Num of int | `Add of 'a * 'a
    | `Neg of 'a | `Mult of 'a * 'a]

class ['a] expr_ops (ops : ('a,'a) #ops Lazy.t) =
  let var : 'a var_ops = new var_ops
  and free = lazy !!ops#free
  and subst = lazy !!ops#subst
  and eval = lazy !!ops#eval in
  object (self : ('a, 'a expr) #ops)
    constraint 'a = [> 'a expr]
    method free = function
        #var as x -> var#free x
      | `Num _ -> Names.empty
      | `Add(x, y) -> Names.union (!!free x) (!!free y)
      | `Neg x -> !!free x
      | `Mult(x, y) -> Names.union (!!free x) (!!free y)

    method map ~f = function
        #var as x -> x
      | `Num _ as x -> x
      | `Add(x, y) as e ->
          let x' = f x and y' = f y in
          if x == x' && y == y' then e
          else `Add(x', y')
      | `Neg x as e ->
          let x' = f x in
          if x == x' then e else `Neg x'
      | `Mult(x, y) as e ->
          let x' = f x and y' = f y in
          if x == x' && y == y' then e
          else `Mult(x', y')

    method subst ~sub = function
        #var as x -> var#subst ~sub x
      | #expr as e -> self#map ~f:(!!subst ~sub) e

    method eval (#expr as e) =
      match self#map ~f:!!eval e with
        `Add(`Num m, `Num n) -> `Num (m+n)
      | `Neg(`Num n) -> `Num (-n)
      | `Mult(`Num m, `Num n) -> `Num (m*n)
      | e -> e
  end

(* Specialized versions *)

let expr = lazy_fix (new expr_ops)

(* The lexpr language, reunion of lambda and expr *)

type 'a lexpr = [ 'a lambda | 'a expr ]

class ['a] lexpr_ops (ops : ('a,'a) #ops Lazy.t) =
  let lambda = new lambda_ops ops in
  let expr = new expr_ops ops in
  object (self : ('a, 'a lexpr) #ops)
    constraint 'a = [> 'a lexpr]
    method free = function
        #lambda as x -> lambda#free x
      | #expr as x -> expr#free x

    method subst ~sub = function
        #lambda as x -> lambda#subst ~sub x
      | #expr as x -> expr#subst ~sub x

    method eval = function
        #lambda as x -> lambda#eval x
      | #expr as x -> expr#eval x
end

let lexpr = lazy_fix (new lexpr_ops)

let rec print = function
  | `Var id -> print_string id
  | `Abs (id, l) -> print_string ("\ " ^ id ^ " . "); print l
  | `App (l1, l2) -> print l1; print_string " "; print l2
  | `Num x -> print_int x
  | `Add (e1, e2) -> print e1; print_string " + "; print e2
  | `Neg e -> print_string "-"; print e
  | `Mult (e1, e2) -> print e1; print_string " * "; print e2

let () =
  let e1 = lambda#eval (`App(`Abs("x",`Var"x"), `Var"y")) in
  let e2 = expr#eval (`Add(`Mult(`Num 3,`Neg(`Num 2)), `Var"x")) in
  let e3 =
    lexpr#eval (`Add(`App(`Abs("x",`Mult(`Var"x",`Var"x")),`Num 2), `Num 5))
  in
  print e1; print_newline ();
  print e2; print_newline ();
  print e3; print_newline ()
(* Full fledge version, using objects to structure code *)

open StdLabels
open MoreLabels

(* Use maps for substitutions and sets for free variables *)

module Subst = Map.Make(struct type t = string let compare = compare end)
module Names = Set.Make(struct type t = string let compare = compare end)

(* To build recursive objects *)

let lazy_fix make =
  let rec obj () = make (lazy (obj ()) : _ Lazy.t) in
  obj ()

let (!!) = Lazy.force

(* The basic operations *)

class type ['a, 'b] ops =
  object
    method free : 'b -> Names.t
    method subst : sub:'a Subst.t -> 'b -> 'a
    method eval : 'b -> 'a
  end

(* Variables are common to lambda and expr *)

type var = [`Var of string]

let var = object (self : ([>var], var) #ops)
  method subst ~sub (`Var s as x) =
    try Subst.find s sub with Not_found -> x
  method free (`Var s) =
    Names.singleton s
  method eval (#var as v) = v
end

(* The lambda language: free variables, substitutions, and evaluation *)

type 'a lambda = [`Var of string | `Abs of string * 'a | `App of 'a * 'a]

let next_id =
  let current = ref 3 in
  fun () -> incr current; !current

let lambda_ops (ops : ('a,'a) #ops Lazy.t) =
  let free = lazy !!ops#free
  and subst = lazy !!ops#subst
  and eval = lazy !!ops#eval in
  object (self : ([> 'a lambda], 'a lambda) #ops)
    method free = function
        #var as x -> var#free x
      | `Abs (s, t) -> Names.remove s (!!free t)
      | `App (t1, t2) -> Names.union (!!free t1) (!!free t2)

    method private map ~f = function
        #var as x -> x
      | `Abs (s, t) as l ->
          let t' = f t in
          if t == t' then l else `Abs(s, t')
      | `App (t1, t2) as l ->
          let t'1 = f t1 and t'2 = f t2 in
          if t'1 == t1 && t'2 == t2 then l else `App (t'1, t'2)

    method subst ~sub = function
        #var as x -> var#subst ~sub x
      | `Abs(s, t) as l ->
          let used = !!free t in
          let used_expr =
            Subst.fold sub ~init:[]
              ~f:(fun ~key ~data acc ->
                if Names.mem s used then data::acc else acc) in
          if List.exists used_expr ~f:(fun t -> Names.mem s (!!free t)) then
            let name = s ^ string_of_int (next_id ()) in
            `Abs(name,
                 !!subst ~sub:(Subst.add ~key:s ~data:(`Var name) sub) t)
          else
            self#map ~f:(!!subst ~sub:(Subst.remove s sub)) l
      | `App _ as l ->
          self#map ~f:(!!subst ~sub) l

    method eval l =
      match self#map ~f:!!eval l with
        `App(`Abs(s,t1), t2) ->
          !!eval (!!subst ~sub:(Subst.add ~key:s ~data:t2 Subst.empty) t1)
      | t -> t
end

(* Operations specialized to lambda *)

let lambda = lazy_fix lambda_ops

(* The expr language of arithmetic expressions *)

type 'a expr =
    [ `Var of string | `Num of int | `Add of 'a * 'a
    | `Neg of 'a | `Mult of 'a * 'a]

let expr_ops (ops : ('a,'a) #ops Lazy.t) =
  let free = lazy !!ops#free
  and subst = lazy !!ops#subst
  and eval = lazy !!ops#eval in
  object (self : ([> 'a expr], 'a expr) #ops)
    method free = function
        #var as x -> var#free x
      | `Num _ -> Names.empty
      | `Add(x, y) -> Names.union (!!free x) (!!free y)
      | `Neg x -> !!free x
      | `Mult(x, y) -> Names.union (!!free x) (!!free y)

    method private map ~f = function
        #var as x -> x
      | `Num _ as x -> x
      | `Add(x, y) as e ->
          let x' = f x and y' = f y in
          if x == x' && y == y' then e
          else `Add(x', y')
      | `Neg x as e ->
          let x' = f x in
          if x == x' then e else `Neg x'
      | `Mult(x, y) as e ->
          let x' = f x and y' = f y in
          if x == x' && y == y' then e
          else `Mult(x', y')

    method subst ~sub = function
        #var as x -> var#subst ~sub x
      | #expr as e -> self#map ~f:(!!subst ~sub) e

    method eval (#expr as e) =
      match self#map ~f:!!eval e with
        `Add(`Num m, `Num n) -> `Num (m+n)
      | `Neg(`Num n) -> `Num (-n)
      | `Mult(`Num m, `Num n) -> `Num (m*n)
      | e -> e
  end

(* Specialized versions *)

let expr = lazy_fix expr_ops

(* The lexpr language, reunion of lambda and expr *)

type 'a lexpr = [ 'a lambda | 'a expr ]

let lexpr_ops (ops : ('a,'a) #ops Lazy.t) =
  let lambda = lambda_ops ops in
  let expr = expr_ops ops in
  object (self : ([> 'a lexpr], 'a lexpr) #ops)
    method free = function
        #lambda as x -> lambda#free x
      | #expr as x -> expr#free x

    method subst ~sub = function
        #lambda as x -> lambda#subst ~sub x
      | #expr as x -> expr#subst ~sub x

    method eval = function
        #lambda as x -> lambda#eval x
      | #expr as x -> expr#eval x
end

let lexpr = lazy_fix lexpr_ops

let rec print = function
  | `Var id -> print_string id
  | `Abs (id, l) -> print_string ("\ " ^ id ^ " . "); print l
  | `App (l1, l2) -> print l1; print_string " "; print l2
  | `Num x -> print_int x
  | `Add (e1, e2) -> print e1; print_string " + "; print e2
  | `Neg e -> print_string "-"; print e
  | `Mult (e1, e2) -> print e1; print_string " * "; print e2

let () =
  let e1 = lambda#eval (`App(`Abs("x",`Var"x"), `Var"y")) in
  let e2 = expr#eval (`Add(`Mult(`Num 3,`Neg(`Num 2)), `Var"x")) in
  let e3 =
    lexpr#eval (`Add(`App(`Abs("x",`Mult(`Var"x",`Var"x")),`Num 2), `Num 5))
  in
  print e1; print_newline ();
  print e2; print_newline ();
  print e3; print_newline ()
type sexp = A of string | L of sexp list
type 'a t = 'a array
let _ = fun (_ : 'a t)  -> ()

let array_of_sexp _ _ = [| |]
let sexp_of_array _ _ = A "foo"
let sexp_of_int _ = A "42"
let int_of_sexp _ = 42

let t_of_sexp : 'a . (sexp -> 'a) -> sexp -> 'a t=
  let _tp_loc = "core_array.ml.t" in
  fun _of_a  -> fun t  -> (array_of_sexp _of_a) t
let _ = t_of_sexp
let sexp_of_t : 'a . ('a -> sexp) -> 'a t -> sexp=
  fun _of_a  -> fun v  -> (sexp_of_array _of_a) v
let _ = sexp_of_t
module T =
  struct
    module Int =
      struct
        type t_ = int array
        let _ = fun (_ : t_)  -> ()

        let t__of_sexp: sexp -> t_ =
          let _tp_loc = "core_array.ml.T.Int.t_" in
          fun t  -> (array_of_sexp int_of_sexp) t
        let _ = t__of_sexp
        let sexp_of_t_: t_ -> sexp =
          fun v  -> (sexp_of_array sexp_of_int) v
        let _ = sexp_of_t_
      end
  end
module type Permissioned  =
  sig
    type ('a,-'perms) t
  end
module Permissioned :
  sig
    type ('a,-'perms) t
    include
      sig
        val t_of_sexp :
          (sexp -> 'a) ->
            (sexp -> 'perms) -> sexp -> ('a,'perms) t
        val sexp_of_t :
          ('a -> sexp) ->
            ('perms -> sexp) -> ('a,'perms) t -> sexp
      end
    module Int :
    sig
      type nonrec -'perms t = (int,'perms) t
      include
        sig
          val t_of_sexp :
            (sexp -> 'perms) -> sexp -> 'perms t
          val sexp_of_t :
            ('perms -> sexp) -> 'perms t -> sexp
        end
    end
  end =
  struct
    type ('a,-'perms) t = 'a array
    let _ = fun (_ : ('a,'perms) t)  -> ()

    let t_of_sexp :
      'a 'perms .
        (sexp -> 'a) ->
          (sexp -> 'perms) -> sexp -> ('a,'perms) t=
      let _tp_loc = "core_array.ml.Permissioned.t" in
      fun _of_a  -> fun _of_perms  -> fun t  -> (array_of_sexp _of_a) t
    let _ = t_of_sexp
    let sexp_of_t :
      'a 'perms .
        ('a -> sexp) ->
          ('perms -> sexp) -> ('a,'perms) t -> sexp=
      fun _of_a  -> fun _of_perms  -> fun v  -> (sexp_of_array _of_a) v
    let _ = sexp_of_t
    module Int =
      struct
        include T.Int
        type -'perms t = t_
        let _ = fun (_ : 'perms t)  -> ()

        let t_of_sexp :
          'perms . (sexp -> 'perms) -> sexp -> 'perms t=
          let _tp_loc = "core_array.ml.Permissioned.Int.t" in
          fun _of_perms  -> fun t  -> t__of_sexp t
        let _ = t_of_sexp
        let sexp_of_t :
          'perms . ('perms -> sexp) -> 'perms t -> sexp=
          fun _of_perms  -> fun v  -> sexp_of_t_ v
        let _ = sexp_of_t
      end
  end
type 'a  foo = {x: 'a; y: int}
let r = {{x = 0; y = 0} with x = 0}
let r' : string foo = r
external foo : int = "%ignore";;
let _ = foo ();;
type 'a t = [`A of 'a t t] as 'a;; (* fails *)

type 'a t = [`A of 'a t t];; (* fails *)

type 'a t = [`A of 'a t t] constraint 'a = 'a t;;

type 'a t = [`A of 'a t] constraint 'a = 'a t;;

type 'a t = [`A of 'a] as 'a;;

type 'a v = [`A of u v] constraint 'a = t and t = u and u = t;; (* fails *)

type 'a t = 'a;;
let f (x : 'a t as 'a) = ();; (* fails *)

let f (x : 'a t) (y : 'a) = x = y;;

(* PR#6505 *)
module type PR6505 = sig
  type 'o is_an_object = < .. > as 'o
  and 'o abs constraint 'o = 'o is_an_object
  val abs : 'o is_an_object -> 'o abs
  val unabs : 'o abs -> 'o
end;; (* fails *)
(* PR#5835 *)
let f ~x = x + 1;;
f ?x:0;;

(* PR#6352 *)
let foo (f : unit -> unit) = ();;
let g ?x () = ();;
foo ((); g);;

(* PR#5748 *)
foo (fun ?opt () -> ()) ;; (* fails *)
(* PR#5907 *)

type 'a t = 'a;;
let f (g : 'a list -> 'a t -> 'a) s = g s s;;
let f (g : 'a * 'b -> 'a t -> 'a) s = g s s;;
type ab = [ `A | `B ];;
let f (x : [`A]) = match x with #ab -> 1;;
let f x = ignore (match x with #ab -> 1); ignore (x : [`A]);;
let f x = ignore (match x with `A|`B -> 1); ignore (x : [`A]);;

let f (x : [< `A | `B]) = match x with `A | `B | `C -> 0;; (* warn *)
let f (x : [`A | `B]) = match x with `A | `B | `C -> 0;; (* fail *)

(* PR#6787 *)
let revapply x f = f x;;

let f x (g : [< `Foo]) =
  let y = `Bar x, g in
  revapply y (fun ((`Bar i), _) -> i);;
(* f : 'a -> [< `Foo ] -> 'a *)

let rec x = [| x |]; 1.;;

let rec x = let u = [|y|] in 10. and y = 1.;;
type 'a t
type a

let f : < .. > t -> unit = fun _ -> ();;

let g : [< `b] t -> unit = fun _ -> ();;

let h : [> `b] t -> unit = fun _ -> ();;

let _ = fun (x : a t) -> f x;;

let _ = fun (x : a t) -> g x;;

let _ = fun (x : a t) -> h x;;
(* PR#7012 *)

type t = [ 'A_name | `Hi ];;

let f (x:'id_arg) = x;;

let f (x:'Id_arg) = x;;
(* undefined labels *)
type t = {x:int;y:int};;
{x=3;z=2};;
fun {x=3;z=2} -> ();;

(* mixed labels *)
{x=3; contents=2};;

(* private types *)
type u = private {mutable u:int};;
{u=3};;
fun x -> x.u <- 3;;

(* Punning and abbreviations *)
module M = struct
  type t = {x: int; y: int}
end;;

let f {M.x; y} = x+y;;
let r = {M.x=1; y=2};;
let z = f r;;

(* messages *)
type foo = { mutable y:int };;
let f (r: int) = r.y <- 3;;

(* bugs *)
type foo = { y: int; z: int };;
type bar = { x: int };;
let f (r: bar) = ({ r with z = 3 } : foo)

type foo = { x: int };;
let r : foo = { ZZZ.x = 2 };;

(ZZZ.X : int option);;

(* PR#5865 *)
let f (x : Complex.t) = x.Complex.z;;
(* PR#6394 *)

module rec X : sig
 type t = int * bool
end = struct
 type t = A | B
 let f = function A | B -> 0
end;;
(* PR#6768 *)

type _ prod = Prod : ('a * 'y) prod;;

let f : type t. t prod -> _ = function Prod ->
  let module M =
    struct
      type d = d * d
    end
  in ()
;;
let (a : M.a) = 2
let (b : M.b) = 2
let _ = A.a = B.b
module Std = struct module Hash = Hashtbl end;;

open Std;;
module Hash1 : module type of Hash = Hash;;
module Hash2 : sig include (module type of Hash) end = Hash;;
let f1 (x : (_,_) Hash1.t) = (x : (_,_) Hashtbl.t);;
let f2 (x : (_,_) Hash2.t) = (x : (_,_) Hashtbl.t);;

(* Another case, not using include *)

module Std2 = struct module M = struct type t end end;;
module Std' = Std2;;
module M' : module type of Std'.M = Std2.M;;
let f3 (x : M'.t) = (x : Std2.M.t);;

(* original report required Core_kernel:
module type S = sig
open Core_kernel.Std

module Hashtbl1 : module type of Hashtbl
module Hashtbl2 : sig
  include (module type of Hashtbl)
end

module Coverage : Core_kernel.Std.Hashable

type types = unit constraint 'a Coverage.Table.t = (Coverage.t, 'a) Hashtbl1.t
type doesnt_type = unit
  constraint 'a Coverage.Table.t = (Coverage.t, 'a) Hashtbl2.t
end
*)
module type INCLUDING = sig
  include module type of List
  include module type of ListLabels
end

module Including_typed: INCLUDING = struct
  include List
  include ListLabels
end
module X=struct
  module type SIG=sig type t=int val x:t end
  module F(Y:SIG) : SIG = struct type t=Y.t let x=Y.x end
end;;
module DUMMY=struct type t=int let x=2 end;;
let x = (3 : X.F(DUMMY).t);;

module X2=struct
  module type SIG=sig type t=int val x:t end
  module F(Y:SIG)(Z:SIG) = struct
    type t=Y.t
    let x=Y.x
    type t'=Z.t
    let x'=Z.x
  end
end;;
let x = (3 : X2.F(DUMMY)(DUMMY).t);;
let x = (3 : X2.F(DUMMY)(DUMMY).t');;
module F (M : sig
    type 'a t
    type 'a u = string
    val f : unit -> _ u t
  end) = struct
    let t = M.f ()
  end
type 't a = [ `A ]
type 't wrap = 't constraint 't = [> 't wrap a ]
type t = t a wrap

module T = struct
  let foo : 't wrap -> 't wrap -> unit = fun _ _ -> ()
  let bar : ('a a wrap as 'a) = `A
end

module Good : sig
  val bar: t
  val foo: t -> t -> unit
end = T

module Bad : sig
  val foo: t -> t -> unit
  val bar: t
end = T
module M : sig
  module type T
  module F (X : T) : sig end
end = struct
  module type T = sig end
  module F (X : T) = struct end
end

module type T = M.T

module F : functor (X : T) -> sig end = M.F
module type S = sig type t = { a : int; b : int; } end;;
let f (module M : S with type t = int) = { M.a = 0 };;
let flag = ref false
module F(S : sig module type T end) (A : S.T) (B : S.T) =
struct
  module X = (val if !flag then (module A) else (module B) : S.T)
end

(* If the above were accepted, one could break soundness *)
module type S = sig type t val x : t end
module Float = struct type t = float let x = 0.0 end
module Int = struct type t = int let x = 0 end

module M = F(struct module type T = S end)

let () = flag := false
module M1 = M(Float)(Int)

let () = flag := true
module M2 = M(Float)(Int)

let _ = [| M2.X.x; M1.X.x |]
module type PR6513 = sig
module type S = sig type u end

module type T = sig
  type 'a wrap
  type uri
end

module Make: functor (Html5 : T with type 'a wrap = 'a) ->
  S with type u = < foo : Html5.uri >
end

(* Requires -package tyxml
module type PR6513_orig = sig
module type S =
sig
        type t
        type u
end

module Make: functor (Html5: Html5_sigs.T
                             with type 'a Xml.wrap = 'a and
                             type 'a wrap = 'a and
                             type 'a list_wrap = 'a list)
                     -> S with type t = Html5_types.div Html5.elt and
                               type u = < foo: Html5.uri >
end
*)
module type S = sig
  include Set.S
  module E : sig val x : int end
end

module Make(O : Set.OrderedType) : S with type elt = O.t =
  struct
    include Set.Make(O)
    module E = struct let x = 1 end
  end

module rec A : Set.OrderedType = struct
 type t = int
  let compare = Pervasives.compare
end
and B : S = struct
 module C = Make(A)
 include C
end
module type S = sig
  module type T
  module X : T
end

module F (X : S) = X.X

module M = struct
  module type T = sig type t end
  module X = struct type t = int end
end

type t = F(M).t
module Common0 =
 struct
   type msg = Msg

   let handle_msg = ref (function _ -> failwith "Unable to handle message")
   let extend_handle f =
   let old = !handle_msg in
   handle_msg := f old

   let q : _ Queue.t = Queue.create ()
   let add msg = Queue.add msg q
   let handle_queue_messages () = Queue.iter !handle_msg q
 end

let q' : Common0.msg Queue.t = Common0.q

module Common =
 struct
   type msg = ..

   let handle_msg = ref (function _ -> failwith "Unable to handle message")
   let extend_handle f =
   let old = !handle_msg in
   handle_msg := f old

   let q : _ Queue.t = Queue.create ()
   let add msg = Queue.add msg q
   let handle_queue_messages () = Queue.iter !handle_msg q
 end

module M1 =
 struct
   type Common.msg += Reload of string | Alert of string

   let handle fallback = function
     Reload s -> print_endline ("Reload "^s)
   | Alert s -> print_endline ("Alert "^s)
   | x -> fallback x

   let () = Common.extend_handle handle
   let () = Common.add (Reload "config.file")
   let () = Common.add (Alert "Initialisation done")
 end
let should_reject =
  let table = Hashtbl.create 1 in
  fun x y -> Hashtbl.add table x y
type 'a t = 'a option
let is_some = function
  | None -> false
  | Some _ -> true

let should_accept ?x () = is_some x
include struct
  let foo `Test = ()
  let wrap f `Test = f
  let bar = wrap ()
end
let f () =
   let module S = String in
   let module N = Map.Make(S) in
   N.add "sum" 41 N.empty;;
module X = struct module Y = struct module type S = sig type t end end end

(* open X  (* works! *) *)
module Y = X.Y

type 'a arg_t = 'at constraint 'a = (module Y.S with type t = 'at)
type t = (module X.Y.S with type t = unit)

let f (x : t arg_t) = ()

let () = f ()
module type S =
sig
  type a
  type b
end
module Foo
    (Bar : S with type a = private [> `A])
    (Baz : S with type b = private < b : Bar.b ; .. >) =
struct
end
module A = struct
 module type A_S = sig
 end

 type t = (module A_S)
end

module type S = sig type t end

let f (type a) (module X : S with type t = a) = ()

let _ = f (module A) (* ok *)

module A_annotated_alias : S with type t = (module A.A_S) = A

let _ = f (module A_annotated_alias) (* ok *)
let _ = f (module A_annotated_alias : S with type t = (module A.A_S)) (* ok *)

module A_alias = A
module A_alias_expanded = struct include A_alias end

let _ = f (module A_alias_expanded : S with type t = (module A.A_S)) (* ok *)
let _ = f (module A_alias_expanded) (* ok *)

let _ = f (module A_alias : S with type t = (module A.A_S)) (* doesn't type *)
let _ = f (module A_alias) (* doesn't type either *)
module Foo
 (Bar : sig type a = private [> `A ] end)
 (Baz : module type of struct include Bar end) =
struct
end
module Bazoinks = struct type a = [ `A ] end
module Bug = Foo(Bazoinks)(Bazoinks)
(* PR#6992, reported by Stephen Dolan *)

type (_, _) eq = Eq : ('a, 'a) eq
let cast : type a b . (a, b) eq -> a -> b = fun Eq x -> x

module Fix (F : sig type 'a f end) = struct
  type 'a fix = ('a, 'a F.f) eq
  let uniq (type a) (type b) (Eq : a fix) (Eq : b fix) : (a, b) eq = Eq
end

(* This would allow:
module FixId = Fix (struct type 'a f = 'a end)
 let bad : (int, string) eq = FixId.uniq Eq Eq
 let _ = Printf.printf "Oh dear: %s" (cast bad 42)
*)
module M = struct
 module type S = sig type a val v : a end
 type 'a s = (module S with type a = 'a)
end

module B = struct
 class type a = object method a : 'a. 'a M.s -> 'a end
end

module M' = M
module B' = B

class b : B.a = object
 method a : 'a. 'a M.s -> 'a = fun (type a) (module X : M.S with type a = a) -> X.v
 method a : 'a. 'a M.s -> 'a = fun (type a) ((module X) : (module M.S with type
a = a)) -> X.v
end

class b' : B.a = object
 method a : 'a. 'a M'.s -> 'a = fun (type a) (module X : M'.S with type a = a) -> X.v
 method a : 'a. 'a M'.s -> 'a = fun (type a) ((module X) : (module M'.S with
type a = a)) -> X.v
end
module type FOO = sig type t end
module type BAR =
sig
  (* Works: module rec A : (sig include FOO with type t = < b:B.t > end) *)
  module rec A : (FOO with type t = < b:B.t >)
         and B : FOO
end
module A = struct module type S module S = struct end end
module F (_ : sig end) = struct module type S module S = A.S end
module M = struct end
module N = M
module G (X : F(N).S) : A.S = X
module F (_ : sig end) = struct module type S end
module M = struct end
module N = M
module G (X : F(N).S) : F(M).S = X
module M :  sig
  type make_dec
  val add_dec: make_dec -> unit
end = struct
  type u

  module Fast: sig
    type 'd t
    val create: unit -> 'd t
    module type S = sig
      module Data: sig type t end
      val key: Data.t t
    end
    module Register (D:S): sig end
    val attach: 'd t -> 'd -> unit
  end = struct
    type 'd t = unit
    let create () = ()
    module type S = sig
      module Data: sig type t end
      val key: Data.t t
    end
    module Register (D:S) = struct end
    let attach _ _ = ()
  end

  type make_dec

  module Dem = struct
    module Data = struct
      type t = make_dec
    end
    let key = Fast.create ()
  end

  module EDem = Fast.Register(Dem)

  let add_dec dec =
    Fast.attach Dem.key dec
end

(* simpler version *)

module Simple = struct
  type 'a t
  module type S = sig
    module Data: sig type t end
    val key: Data.t t
  end
  module Register (D:S) = struct let key = D.key end
  module M = struct
    module Data = struct type t = int end
    let key : _ t = Obj.magic ()
  end
end;;
module EM = Simple.Register(Simple.M);;
Simple.M.key;;

module Simple2 = struct
  type 'a t
  module type S = sig
    module Data: sig type t end
    val key: Data.t t
  end
  module M = struct
    module Data = struct type t = int end
    let key : _ t = Obj.magic ()
  end
  module Register (D:S) = struct let key = D.key end
  module EM = Simple.Register(Simple.M)
  let k : M.Data.t t = M.key
end;;
module rec M
    : sig external f : int -> int = "%identity" end
    = struct external f : int -> int = "%identity" end
(* with module *)

module type S = sig type t and s = t end;;
module type S' = S with type t := int;;

module type S = sig module rec M : sig end and N : sig end end;;
module type S' = S with module M := String;;

(* with module type *)
(*
module type S = sig module type T module F(X:T) : T end;;
module type T0 = sig type t end;;
module type S1 = S with module type T = T0;;
module type S2 = S with module type T := T0;;
module type S3 = S with module type T := sig type t = int end;;
module H = struct
  include (Hashtbl : module type of Hashtbl with
           type statistics := Hashtbl.statistics
           and module type S := Hashtbl.S
           and module Make := Hashtbl.Make
           and module MakeSeeded := Hashtbl.MakeSeeded
           and module type SeededS := Hashtbl.SeededS
           and module type HashedType := Hashtbl.HashedType
           and module type SeededHashedType := Hashtbl.SeededHashedType)
end;;
*)

(* A subtle problem appearing with -principal *)
type -'a t
class type c = object method m : [ `A ] t end;;
module M : sig val v : (#c as 'a) -> 'a end =
  struct let v x = ignore (x :> c); x end;;

(* PR#4838 *)

let id = let module M = struct end in fun x -> x;;

(* PR#4511 *)

let ko = let module M = struct end in fun _ -> ();;

(* PR#5993 *)

module M : sig type -'a t = private int end =
  struct type +'a t = private int end
;;

(* PR#6005 *)

module type A = sig type t = X of int end;;
type u = X of bool;;
module type B = A with type t = u;; (* fail *)

(* PR#5815 *)
(* ---> duplicated exception name is now an error *)

module type S = sig exception Foo of int  exception Foo of bool end;;

(* PR#6410 *)

module F(X : sig end) = struct let x = 3 end;;
F.x;; (* fail *)
module C = Char;;
C.chr 66;;

module C' : module type of Char = C;;
C'.chr 66;;

module C3 = struct include Char end;;
C3.chr 66;;

let f x = let module M = struct module L = List end in M.L.length x;;
let g x = let module L = List in L.length (L.map succ x);;

module F(X:sig end) = Char;;
module C4 = F(struct end);;
C4.chr 66;;

module G(X:sig end) = struct module M = X end;; (* does not alias X *)
module M = G(struct end);;

module M' = struct
  module N = struct let x = 1 end
  module N' = N
end;;
M'.N'.x;;

module M'' : sig module N' : sig val x : int end end = M';;
M''.N'.x;;
module M2 = struct include M' end;;
module M3 : sig module N' : sig val x : int end end = struct include M' end;;
M3.N'.x;;
module M3' : sig module N' : sig val x : int end end = M2;;
M3'.N'.x;;

module M4 : sig module N' : sig val x : int end end = struct
  module N = struct let x = 1 end
  module N' = N
end;;
M4.N'.x;;

module F(X:sig end) = struct
  module N = struct let x = 1 end
  module N' = N
end;;
module G : functor(X:sig end) -> sig module N' : sig val x : int end end = F;;
module M5 = G(struct end);;
M5.N'.x;;

module M = struct
  module D = struct let y = 3 end
  module N = struct let x = 1 end
  module N' = N
end;;

module M1 : sig module N : sig val x : int end module N' = N end = M;;
M1.N'.x;;
module M2 : sig module N' : sig val x : int end end =
  (M : sig module N : sig val x : int end module N' = N end);;
M2.N'.x;;

open M;;
N'.x;;

module M = struct
  module C = Char
  module C' = C
end;;
module M1
  : sig module C : sig val escaped : char -> string end module C' = C end
  = M;; (* sound, but should probably fail *)
M1.C'.escaped 'A';;
module M2 : sig module C' : sig val chr : int -> char end end =
  (M : sig module C : sig val chr : int -> char end module C' = C end);;
M2.C'.chr 66;;

StdLabels.List.map;;

module Q = Queue;;
exception QE = Q.Empty;;
try Q.pop (Q.create ()) with QE -> "Ok";;

module type Complex = module type of Complex with type t = Complex.t;;
module M : sig module C : Complex end = struct module C = Complex end;;

module C = Complex;;
C.one.Complex.re;;
include C;;

module F(X:sig module C = Char end) = struct module C = X.C end;;

(* Applicative functors *)
module S = String
module StringSet = Set.Make(String)
module SSet = Set.Make(S);;
let f (x : StringSet.t) = (x : SSet.t);;

(* Also using include (cf. Leo's mail 2013-11-16) *)
module F (M : sig end) : sig type t end = struct type t = int end
module T = struct
  module M = struct end
  include F(M)
end;;
include T;;
let f (x : t) : T.t = x ;;

(* PR#4049 *)
(* This works thanks to abbreviations *)
module A = struct
  module B = struct type t let compare x y = 0 end
  module S = Set.Make(B)
  let empty = S.empty
end
module A1 = A;;
A1.empty = A.empty;;

(* PR#3476 *)
(* Does not work yet *)
module FF(X : sig end) = struct type t end
module M = struct
  module X = struct end
  module Y = FF (X) (* XXX *)
  type t = Y.t
end
module F (Y : sig type t end) (M : sig type t = Y.t end) = struct end;;

module G = F (M.Y);;
(*module N = G (M);;
module N = F (M.Y) (M);;*)

(* PR#6307 *)

module A1 = struct end
module A2 = struct end
module L1 = struct module X = A1 end
module L2 = struct module X = A2 end;;

module F (L : (module type of L1)) = struct end;;

module F1 = F(L1);; (* ok *)
module F2 = F(L2);; (* should succeed too *)

(* Counter example: why we need to be careful with PR#6307 *)
module Int = struct type t = int let compare = compare end
module SInt = Set.Make(Int)
type (_,_) eq = Eq : ('a,'a) eq
type wrap = W of (SInt.t, SInt.t) eq

module M = struct
  module I = Int
  type wrap' = wrap = W of (Set.Make(Int).t, Set.Make(I).t) eq
end;;
module type S = module type of M;; (* keep alias *)

module Int2 = struct type t = int let compare x y = compare y x end;;
module type S' = sig
  module I = Int2
  include S with module I := I
end;; (* fail *)

(* (* if the above succeeded, one could break invariants *)
module rec M2 : S' = M2;; (* should succeed! (but this is bad) *)

let M2.W eq = W Eq;;

let s = List.fold_right SInt.add [1;2;3] SInt.empty;;
module SInt2 = Set.Make(Int2);;
let conv : type a b. (a,b) eq -> a -> b = fun Eq x -> x;;
let s' : SInt2.t = conv eq s;;
SInt2.elements s';;
SInt2.mem 2 s';; (* invariants are broken *)
*)

(* Check behavior with submodules *)
module M = struct
  module N = struct module I = Int end
  module P = struct module I = N.I end
  module Q = struct
    type wrap' = wrap = W of (Set.Make(Int).t, Set.Make(P.I).t) eq
  end
end;;
module type S = module type of M ;;

module M = struct
  module N = struct module I = Int end
  module P = struct module I = N.I end
  module Q = struct
    type wrap' = wrap = W of (Set.Make(Int).t, Set.Make(N.I).t) eq
  end
end;;
module type S = module type of M ;;

(* PR#6365 *)
module type S = sig module M : sig type t val x : t end end;;
module H = struct type t = A let x = A end;;
module H' = H;;
module type S' = S with module M = H';; (* shouldn't introduce an alias *)

(* PR#6376 *)
module type Alias = sig module N : sig end module M = N end;;
module F (X : sig end) = struct type t end;;
module type A = Alias with module N := F(List);;
module rec Bad : A = Bad;;

(* Shinwell 2014-04-23 *)
module B = struct
 module R = struct
   type t = string
 end

 module O = R
end

module K = struct
 module E = B
 module N = E.O
end;;

let x : K.N.t = "foo";;

(* PR#6465 *)

module M = struct type t = A module B = struct type u = B end end;;
module P : sig type t = M.t = A module B = M.B end = M;; (* should be ok *)
module P : sig type t = M.t = A module B = M.B end = struct include M end;;

module type S = sig
  module M : sig module P : sig end end
  module Q = M
end;;
module type S = sig
  module M : sig module N : sig end module P : sig end end
  module Q : sig module N = M.N module P = M.P end
end;;
module R = struct
  module M = struct module N = struct end module P = struct end end
  module Q = M
end;;
module R' : S = R;; (* should be ok *)

(* PR#6578 *)

module M = struct let f x = x end
module rec R : sig module M : sig val f : 'a -> 'a end end =
  struct module M = M end;;
R.M.f 3;;
module rec R : sig module M = M end = struct module M = M end;;
R.M.f 3;;
open A
let f =
  L.map S.capitalize

let () =
  L.iter print_endline (f ["jacques"; "garrigue"])

module C : sig module L : module type of List end = struct include A end

(* The following introduces a (useless) dependency on A:
module C : sig module L : module type of List end = A
*)

include D'
(*
let () =
  print_endline (string_of_int D'.M.y)
*)
open A
let f =
  L.map S.capitalize

let () =
  L.iter print_endline (f ["jacques"; "garrigue"])

module C : sig module L : module type of List end = struct include A end

(* The following introduces a (useless) dependency on A:
module C : sig module L : module type of List end = A
*)

(* No dependency on D *)
let x = 3
module M = struct let y = 5 end
module type S = sig type u type t end;;
module type S' = sig type t = int type u = bool end;;

(* ok to convert between structurally equal signatures, and parameters
   are inferred *)
let f (x : (module S with type t = 'a and type u = 'b)) = (x : (module S'));;
let g x = (x : (module S with type t = 'a and type u = 'b) :> (module S'));;

(* with subtyping it is also ok to forget some types *)
module type S2 = sig type u type t type w end;;
let g2 x = (x : (module S2 with type t = 'a and type u = 'b) :> (module S'));;
let h x = (x : (module S2 with type t = 'a) :> (module S with type t = 'a));;
let f2 (x : (module S2 with type t = 'a and type u = 'b)) =
  (x : (module S'));; (* fail *)
let k (x : (module S2 with type t = 'a)) =
  (x : (module S with type t = 'a));; (* fail *)

(* but you cannot forget values (no physical coercions) *)
module type S3 = sig type u type t val x : int end;;
let g3 x =
  (x : (module S3 with type t = 'a and type u = 'b) :> (module S'));; (* fail *)
(* Using generative functors *)

(* Without type *)
module type S = sig val x : int end;;
let v = (module struct let x = 3 end : S);;
module F() = (val v);; (* ok *)
module G (X : sig end) : S = F ();; (* ok *)
module H (X : sig end) = (val v);; (* ok *)

(* With type *)
module type S = sig type t val x : t end;;
let v = (module struct type t = int let x = 3 end : S);;
module F() = (val v);; (* ok *)
module G (X : sig end) : S = F ();; (* fail *)
module H() = F();; (* ok *)

(* Alias *)
module U = struct end;;
module M = F(struct end);; (* ok *)
module M = F(U);; (* fail *)

(* Cannot coerce between applicative and generative *)
module F1 (X : sig end) = struct end;;
module F2 : functor () -> sig end = F1;; (* fail *)
module F3 () = struct end;;
module F4 : functor (X : sig end) -> sig end = F3;; (* fail *)

(* tests for shortened functor notation () *)
module X (X: sig end) (Y: sig end) = functor (Z: sig end) -> struct end;;
module Y = functor (X: sig end) (Y:sig end) -> functor (Z: sig end) ->
  struct end;;
module Z = functor (_: sig end) (_:sig end) (_: sig end) -> struct end;;
module GZ : functor (X: sig end) () (Z: sig end) -> sig end
          = functor (X: sig end) () (Z: sig end) -> struct end;;
module F (X : sig end) = struct type t = int end;;
type t = F(Does_not_exist).t;;
type expr =
  [ `Abs of string * expr
  | `App of expr * expr
  ]

class type exp =
object
  method eval : (string, exp) Hashtbl.t -> expr
end;;

class app e1 e2 : exp =
object
  val l = e1
  val r = e2
  method eval env =
      match l with
    | `Abs(var,body) ->
        Hashtbl.add env var r;
        body
    | _ -> `App(l,r);
end

class virtual ['subject, 'event] observer =
   object
     method virtual notify : 'subject ->  'event -> unit
   end

class ['event] subject =
   object (self : 'subject)
     val mutable observers = ([]: (('subject, 'event) observer) list)
     method add_observer obs = observers <- (obs :: observers)
     method notify_observers (e : 'event) =
         List.iter (fun x -> x#notify self e) observers
   end

type id = int

class entity (id : id) =
  object
    val ent_destroy_subject = new subject
    method destroy_subject : (id) subject = ent_destroy_subject

    method entity_id = id
  end

class ['entity] entity_container =
  object (self)
    inherit ['entity, id] observer as observer

    method add_entity (e : 'entity) =
      e#destroy_subject#add_observer (self)

    method notify _ id = ()
  end

let f (x : entity entity_container) = ()

(*
class world =
  object
    val entity_container : entity entity_container = new entity_container

    method add_entity (s : entity) =
      entity_container#add_entity (s :> entity)

  end
*)
(* Two v's in the same class *)
class c v = object initializer  print_endline v val v = 42 end;;
new c "42";;

(* Two hidden v's in the same class! *)
class c (v : int) =
  object
    method v0 = v
    inherit ((fun v -> object method v : string = v end) "42")
  end;;
(new c 42)#v0;;
class virtual ['a] c =
object (s : 'a)
  method virtual m : 'b
end

let o =
    object (s :'a)
      inherit ['a] c
      method m = 42
    end
module M :
   sig
     class x : int -> object method m : int end
  end
=
struct
  class x _ = object
    method m = 42
  end
end;;
module M : sig class c : 'a -> object val x : 'b end end =
  struct class c x = object val x = x end end

class c (x : int) = object inherit M.c x method x : bool = x end

let r = (new c 2)#x;;
(* test.ml *)
class alfa = object(_:'self)
  method x: 'a. ('a, out_channel, unit) format -> 'a = Printf.printf
end

class bravo a = object
  val y = (a :> alfa)
  initializer y#x "bravo initialized"
end

class charlie a = object
  inherit bravo a
  initializer y#x "charlie initialized"
end
(* The module begins *)
exception Out_of_range

class type ['a] cursor =
  object
    method get : 'a
    method incr : unit -> unit
    method is_last : bool
  end

class type ['a] storage =
  object ('self)
    method first : 'a cursor
    method len : int
    method nth : int -> 'a cursor
    method copy : 'self
    method sub : int -> int -> 'self
    method concat : 'a storage -> 'self
    method fold : 'b. ('a -> int -> 'b -> 'b) -> 'b -> 'b
    method iter : ('a -> unit) -> unit
  end

class virtual ['a, 'cursor] storage_base =
  object (self : 'self)
    constraint 'cursor = 'a #cursor
    method virtual first : 'cursor
    method virtual len : int
    method virtual copy : 'self
    method virtual sub : int -> int -> 'self
    method virtual concat : 'a storage -> 'self
    method fold : 'b. ('a -> int -> 'b -> 'b) -> 'b -> 'b = fun f a0 ->
      let cur = self#first in
      let rec loop count a =
        if count >= self#len then a else
        let a' = f cur#get count a in
        cur#incr (); loop (count + 1) a'
      in
      loop 0 a0
    method iter proc =
      let p = self#first in
      for i = 0 to self#len - 2 do proc p#get; p#incr () done;
      if self#len > 0 then proc p#get else ()
  end

class type ['a] obj_input_channel =
  object
    method get : unit -> 'a
    method close : unit -> unit
  end

class type ['a] obj_output_channel =
  object
    method put : 'a -> unit
    method flush : unit -> unit
    method close : unit -> unit
  end

module UChar =
struct

  type t = int

  let highest_bit = 1 lsl 30
  let lower_bits = highest_bit - 1

  let char_of c =
    try Char.chr c with Invalid_argument _ ->  raise Out_of_range

  let of_char = Char.code

  let code c =
    if c lsr 30 = 0
    then c
    else raise Out_of_range

  let chr n =
    if n >= 0 && (n lsr 31 = 0) then n else raise Out_of_range

  let uint_code c = c
  let chr_of_uint n = n

end

type uchar = UChar.t

let int_of_uchar u = UChar.uint_code u
let uchar_of_int n = UChar.chr_of_uint n

class type ucursor = [uchar] cursor

class type ustorage = [uchar] storage

class virtual ['ucursor] ustorage_base = [uchar, 'ucursor] storage_base

module UText =
struct

(* the internal representation is UCS4 with big endian*)
(* The most significant digit appears first. *)
let get_buf s i =
  let n = Char.code s.[i] in
  let n = (n lsl 8) lor (Char.code s.[i + 1]) in
  let n = (n lsl 8) lor (Char.code s.[i + 2]) in
  let n = (n lsl 8) lor (Char.code s.[i + 3]) in
  UChar.chr_of_uint n

let set_buf s i u =
  let n = UChar.uint_code u in
  begin
    s.[i] <- Char.chr (n lsr 24);
    s.[i + 1] <- Char.chr (n lsr 16 lor 0xff);
    s.[i + 2] <- Char.chr (n lsr 8 lor 0xff);
    s.[i + 3] <- Char.chr (n lor 0xff);
  end

let init_buf buf pos init =
  if init#len = 0 then () else
  let cur = init#first in
  for i = 0 to init#len - 2 do
    set_buf buf (pos + i lsl 2) (cur#get); cur#incr ()
  done;
  set_buf buf (pos + (init#len - 1) lsl 2) (cur#get)

let make_buf init =
  let s = String.create (init#len lsl 2) in
  init_buf s 0 init; s

class text_raw buf =
  object (self : 'self)
    inherit [cursor] ustorage_base
    val contents = buf
    method first = new cursor (self :> text_raw) 0
    method len = (String.length contents) / 4
    method get i = get_buf contents (4 * i)
    method nth i = new cursor (self :> text_raw) i
    method copy = {< contents = String.copy contents >}
    method sub pos len =
      {< contents = String.sub contents (pos * 4) (len * 4) >}
    method concat (text : ustorage) =
      let buf = String.create (String.length contents + 4 * text#len) in
      String.blit contents 0 buf 0 (String.length contents);
      init_buf buf (String.length contents) text;
      {< contents = buf >}
  end
and cursor text i =
  object
    val contents = text
    val mutable pos = i
    method get = contents#get pos
    method incr () = pos <- pos + 1
    method is_last = (pos + 1 >= contents#len)
  end

class string_raw buf =
  object
    inherit text_raw buf
    method set i u = set_buf contents (4 * i) u
  end

class text init = text_raw (make_buf init)
class string init = string_raw (make_buf init)

let of_string s =
  let buf = String.make (4 * String.length s) '\000' in
  for i = 0 to String.length s - 1 do
    buf.[4 * i] <- s.[i]
  done;
  new text_raw buf

let make len u =
  let s = String.create (4 * len) in
  for i = 0 to len - 1 do set_buf s (4 * i) u done;
  new string_raw s

let create len = make len (UChar.chr 0)

let copy s = s#copy

let sub s start len = s#sub start len

let fill s start len u =
  for i = start to start + len - 1 do s#set i u done

let blit src srcoff dst dstoff len =
  for i = 0 to len - 1 do
    let u = src#get (srcoff + i) in
    dst#set (dstoff + i) u
  done

let concat s1 s2 = s1#concat (s2 (* : #ustorage *) :> uchar storage)

let iter proc s = s#iter proc
end
class type foo_t =
  object
    method foo: string
  end

type 'a name =
    Foo: foo_t name
  | Int: int name
;;

class foo =
  object(self)
    method foo = "foo"
    method cast =
      function
          Foo -> (self :> <foo : string>)
  end
;;

class foo: foo_t =
  object(self)
    method foo = "foo"
    method cast: type a. a name -> a =
      function
          Foo -> (self :> foo_t)
        | _ -> raise Exit
  end
;;
class type c = object end;;
module type S = sig class c: c end;;
class virtual name =
object
end

and func (args_ty, ret_ty) =
object(self)
  inherit name

  val mutable memo_args = None

  method arguments =
    match memo_args with
    | Some xs -> xs
    | None ->
      let args = List.map (fun ty -> new argument(self, ty)) args_ty in
        memo_args <- Some args; args
end

and argument (func, ty) =
object
  inherit name
end
;;
let f (x: #M.foo) = 0;;
class type ['e] t = object('s)
  method update : 'e -> 's
end;;

module type S = sig
  class base : 'e -> ['e] t
end;;
type 'par t = 'par
module M : sig val x : <m : 'a. 'a> end =
  struct let x : <m : 'a. 'a t> = Obj.magic () end

let ident v = v
class alias = object method alias : 'a . 'a t -> 'a = ident end
module Classdef = struct
  class virtual ['a, 'b, 'c] cl0 =
    object
      constraint 'c = < m : 'a -> 'b -> int; .. >
    end

  class virtual ['a, 'b] cl1 =
    object
      method virtual raise_trouble : int -> 'a
      method virtual m : 'a -> 'b -> int
    end

  class virtual ['a, 'b] cl2 =
    object
      method virtual as_cl0 : ('a, 'b, ('a, 'b) cl1) cl0
    end
end

type refer1 = < poly : 'a 'b 'c . (('b, 'c) #Classdef.cl2 as 'a) >
type refer2 = < poly : 'a 'b 'c . (('b, 'c) #Classdef.cl2 as 'a) >

(* Actually this should succeed ... *)
let f (x : refer1) = (x : refer2)
module Classdef = struct
  class virtual ['a, 'b, 'c] cl0 =
    object
      constraint 'c = < m : 'a -> 'b -> int; .. >
    end

  class virtual ['a, 'b] cl1 =
    object
      method virtual raise_trouble : int -> 'a
      method virtual m : 'a -> 'b -> int
    end

  class virtual ['a, 'b] cl2 =
    object
      method virtual as_cl0 : ('a, 'b, ('a, 'b) cl1) cl0
    end
end

module M : sig
  type refer = { poly : 'a 'b 'c . (('b, 'c) #Classdef.cl2 as 'a) }
end = struct
  type refer = { poly : 'a 'b 'c . (('b, 'c) #Classdef.cl2 as 'a) }
end
(*
  ocamlc -c pr3918a.mli pr3918b.mli
  rm -f pr3918a.cmi
  ocamlc -c pr3918c.ml
*)

open Pr3918b

let f x = (x : 'a vlist :> 'b vlist)
let f (x : 'a vlist) = (x : 'b vlist)
module type Poly = sig
  type 'a t = 'a constraint 'a = [> ]
end

module Combine (A : Poly) (B : Poly) = struct
  type ('a, 'b) t = 'a A.t constraint 'a = 'b B.t
end

module C = Combine
  (struct type 'a t = 'a constraint 'a = [> ] end)
  (struct type 'a t = 'a constraint 'a = [> ] end)
module type Priv = sig
  type t = private int
end

module Make (Unit:sig end): Priv = struct type t = int end

module A = Make (struct end)

module type Priv' = sig
  type t = private [> `A]
end

module Make' (Unit:sig end): Priv' = struct type t = [`A] end

module A' = Make' (struct end)
(* PR5057 *)

module TT = struct
  module IntSet = Set.Make(struct type t = int let compare = compare end)
end

let () =
  let f flag =
    let module T = TT in
    let _ = match flag with `A -> 0 | `B r -> r in
    let _ = match flag with `A -> T.IntSet.mem | `B r -> r in
    ()
  in
  f `A
(* This one should fail *)

let f flag =
  let module T = Set.Make(struct type t = int let compare = compare end) in
  let _ = match flag with `A -> 0 | `B r -> r in
  let _ = match flag with `A -> T.mem | `B r -> r in
  ()
module type S = sig
 type +'a t

 val foo : [`A] t -> unit
 val bar : [< `A | `B] t -> unit
end

module Make(T : S) = struct
 let f x =
   T.foo x;
   T.bar x;
   (x :> [`A | `C] T.t)
end
type 'a termpc =
    [`And of 'a * 'a
    |`Or of 'a * 'a
    |`Not of 'a
    |`Atom of string
    ]

type 'a termk =
    [`Dia of 'a
    |`Box of 'a
    |'a termpc
    ]

module type T = sig
  type term
  val map : (term -> term) -> term -> term
  val nnf : term -> term
  val nnf_not : term -> term
end

module Fpc(X : T with type term = private [> 'a termpc] as 'a) =
  struct
    type term = X.term termpc
    let nnf = function
      |`Not(`Atom _) as x -> x
      |`Not x     -> X.nnf_not x
      | x         -> X.map X.nnf x
    let map f : term -> X.term = function
      |`Not x    -> `Not (f x)
      |`And(x,y) -> `And (f x, f y)
      |`Or (x,y) -> `Or  (f x, f y)
      |`Atom _ as x -> x
    let nnf_not : term -> _ = function
      |`Not x    -> X.nnf x
      |`And(x,y) -> `Or  (X.nnf_not x, X.nnf_not y)
      |`Or (x,y) -> `And (X.nnf_not x, X.nnf_not y)
      |`Atom _ as x -> `Not x
  end

module Fk(X : T with type term = private [> 'a termk] as 'a) =
  struct
    type term = X.term termk
    module Pc = Fpc(X)
    let map f : term -> _ = function
      |`Dia x -> `Dia (f x)
      |`Box x -> `Box (f x)
      |#termpc as x -> Pc.map f x
    let nnf = Pc.nnf
    let nnf_not : term -> _ = function
      |`Dia x -> `Box (X.nnf_not x)
      |`Box x -> `Dia (X.nnf_not x)
      |#termpc as x -> Pc.nnf_not x
  end
type untyped;;
type -'a typed = private untyped;;
type -'typing wrapped = private sexp
and +'a t = 'a typed wrapped
and sexp = private untyped wrapped;;
class type ['a] s3 = object
  val underlying : 'a t
end;;
class ['a] s3object r : ['a] s3 = object
  val underlying = r
end;;
module M (T:sig type t end)
 = struct type t = private { t : T.t } end
module P
 = struct
       module T = struct type t end
       module R = M(T)
 end
module Foobar : sig
  type t = private int
end = struct
  type t = int
end;;

module F0 : sig type t = private int end = Foobar;;

let f (x : F0.t) = (x : Foobar.t);; (* fails *)

module F = Foobar;;

let f (x : F.t) = (x : Foobar.t);;

module M = struct type t = <m:int> end;;
module M1 : sig type t = private <m:int; ..> end = M;;
module M2 :  sig type t = private <m:int; ..> end = M1;;
fun (x : M1.t) -> (x : M2.t);; (* fails *)

module M3 : sig type t = private M1.t end = M1;;
fun x -> (x : M3.t :> M1.t);;
fun x -> (x : M3.t :> M.t);;
module M4 : sig type t = private M3.t end = M2;; (* fails *)
module M4 : sig type t = private M3.t end = M;; (* fails *)
module M4 : sig type t = private M3.t end = M1;; (* might be ok *)
module M5 : sig type t = private M1.t end = M3;;
module M6 : sig type t = private < n:int; .. > end = M1;; (* fails *)

module Bar : sig type t = private Foobar.t val f : int -> t end =
  struct type t = int let f (x : int) = (x : t) end;; (* must fail *)

module M : sig
  type t = private T of int
  val mk : int -> t
end = struct
  type t = T of int
  let mk x = T(x)
end;;

module M1 : sig
  type t = M.t
  val mk : int -> t
end = struct
  type t = M.t
  let mk = M.mk
end;;

module M2 : sig
  type t = M.t
  val mk : int -> t
end = struct
  include M
end;;

module M3 : sig
  type t = M.t
  val mk : int -> t
end = M;;

module M4 : sig
    type t = M.t = T of int
    val mk : int -> t
  end = M;;
(* Error: The variant or record definition does not match that of type M.t *)

module M5 : sig
  type t = M.t = private T of int
  val mk : int -> t
end = M;;

module M6 : sig
  type t = private T of int
  val mk : int -> t
end = M;;

module M' : sig
  type t_priv = private T of int
  type t = t_priv
  val mk : int -> t
end = struct
  type t_priv = T of int
  type t = t_priv
  let mk x = T(x)
end;;

module M3' : sig
  type t = M'.t
  val mk : int -> t
end = M';;

module M : sig type 'a t = private T of 'a end =
  struct type 'a t = T of 'a end;;

module M1 : sig type 'a t = 'a M.t = private T of 'a end =
  struct type 'a t = 'a M.t = private T of 'a end;;

(* PR#6090 *)
module Test = struct type t = private A end
module Test2 : module type of Test with type t = Test.t = Test;;
let f (x : Test.t) = (x : Test2.t);;
let f Test2.A = ();;
let a = Test2.A;; (* fail *)
(* The following should fail from a semantical point of view,
   but allow it for backward compatibility *)
module Test2 : module type of Test with type t = private Test.t = Test;;

(* PR#6331 *)
type t = private < x : int; .. > as 'a;;
type t = private (< x : int; .. > as 'a) as 'a;;
type t = private < x : int > as 'a;;
type t = private (< x : int > as 'a) as 'b;;
type 'a t = private < x : int; .. > as 'a;;
type 'a t = private 'a constraint 'a = < x : int; .. >;;
(* Bad (t = t) *)
module rec A : sig type t = A.t end = struct type t = A.t end;;
(* Bad (t = t) *)
module rec A : sig type t = B.t end = struct type t = B.t end
       and B : sig type t = A.t end = struct type t = A.t end;;
(* OK (t = int) *)
module rec A : sig type t = B.t end = struct type t = B.t end
       and B : sig type t = int end = struct type t = int end;;
(* Bad (t = int * t) *)
module rec A : sig type t = int * A.t end = struct type t = int * A.t end;;
(* Bad (t = t -> int) *)
module rec A : sig type t = B.t -> int end = struct type t = B.t -> int end
       and B : sig type t = A.t end = struct type t = A.t end;;
(* OK (t = <m:t>) *)
module rec A : sig type t = <m:B.t> end = struct type t = <m:B.t> end
       and B : sig type t = A.t end = struct type t = A.t end;;
(* Bad (not regular) *)
module rec A : sig type 'a t = <m: 'a list A.t> end
             = struct type 'a t = <m: 'a list A.t> end;;
(* Bad (not regular) *)
module rec A : sig type 'a t = <m: 'a list B.t; n: 'a array B.t> end
             = struct type 'a t = <m: 'a list B.t; n: 'a array B.t> end
       and B : sig type 'a t = 'a A.t end = struct type 'a t = 'a A.t end;;
(* Bad (not regular) *)
module rec A : sig type 'a t = 'a B.t end
             = struct type 'a t = 'a B.t end
       and B : sig type 'a t = <m: 'a list A.t; n: 'a array A.t> end
             = struct type 'a t = <m: 'a list A.t; n: 'a array A.t> end;;
(* OK *)
module rec A : sig type 'a t = 'a array B.t * 'a list B.t end
             = struct type 'a t = 'a array B.t * 'a list B.t end
       and B : sig type 'a t = <m: 'a B.t> end
             = struct type 'a t = <m: 'a B.t> end;;
(* Bad (not regular) *)
module rec A : sig type 'a t = 'a list B.t end
             = struct type 'a t = 'a list B.t end
       and B : sig type 'a t = <m: 'a array B.t> end
             = struct type 'a t = <m: 'a array B.t> end;;
(* Bad (not regular) *)
module rec M :
    sig
      class ['a] c : 'a -> object
        method map : ('a -> 'b) -> 'b M.c
      end
    end
  = struct
      class ['a] c (x : 'a) = object
        method map : 'b. ('a -> 'b) -> 'b M.c
          = fun f -> new M.c (f x)
      end
    end;;
(* OK *)
class type [ 'node ] extension = object method node : 'node end
and [ 'ext ] node = object constraint 'ext = 'ext node #extension [@id] end
class x = object method node : x node = assert false end
type t = x node;;
(* Bad - PR 4261 *)

module PR_4261 = struct
  module type S =
  sig
    type t
  end

  module type T =
  sig
    module D : S
    type t = D.t
  end

  module rec U : T with module D = U' = U
  and U' : S with type t = U'.t = U
end;;
(* Bad - PR 4512 *)
module type S' = sig type t = int end
module rec M : S' with type t = M.t = struct type t = M.t end;;
(* PR#4450 *)

module PR_4450_1 = struct
  module type MyT = sig type 'a t = Succ of 'a t end
  module MyMap(X : MyT) = X
  module rec MyList : MyT = MyMap(MyList)
end;;

module PR_4450_2 = struct
  module type MyT = sig
    type 'a wrap = My of 'a t
    and 'a t = private < map : 'b. ('a -> 'b) ->'b wrap; .. >
    val create : 'a list -> 'a t
  end
  module MyMap(X : MyT) = struct
    include X
    class ['a] c l = object (self)
      method map : 'b. ('a -> 'b) -> 'b wrap =
        fun f -> My (create (List.map f l))
    end
  end
  module rec MyList : sig
    type 'a wrap = My of 'a t
    and 'a t = < map : 'b. ('a -> 'b) ->'b wrap >
    val create : 'a list -> 'a t
  end = struct
    include MyMap(MyList)
    let create l = new c l
  end
end;;
(* A synthetic example of bootstrapped data structure
   (suggested by J-C Filliatre) *)

module type ORD = sig
  type t
  val compare : t -> t -> int
end

module type SET = sig
  type elt
  type t
  val iter : (elt -> unit) -> t -> unit
end

type 'a tree = E | N of 'a tree * 'a * 'a tree

module Bootstrap2
  (MakeDiet : functor (X: ORD) -> SET with type t = X.t tree and type elt = X.t)
  : SET with type elt = int =
struct

  type elt = int

  module rec Elt : sig
    type t = I of int * int | D of int * Diet.t * int
    val compare : t -> t -> int
    val iter : (int -> unit) -> t -> unit
  end =
  struct
    type t = I of int * int | D of int * Diet.t * int
    let compare x1 x2 = 0
    let rec iter f = function
      | I (l, r) -> for i = l to r do f i done
      | D (_, d, _) -> Diet.iter (iter f) d
  end

  and Diet : SET with type t = Elt.t tree and type elt = Elt.t = MakeDiet(Elt)

  type t = Diet.t
  let iter f = Diet.iter (Elt.iter f)
end
(* PR 4470: simplified from OMake's sources *)

module rec DirElt
  : sig
      type t = DirRoot | DirSub of DirHash.t
    end
  = struct
      type t = DirRoot | DirSub of DirHash.t
    end

and DirCompare
  : sig
      type t = DirElt.t
    end
  = struct
      type t = DirElt.t
    end

and DirHash
  : sig
      type t = DirElt.t list
    end
  = struct
      type t = DirCompare.t list
    end
(* PR 4758, PR 4266 *)

module PR_4758 = struct
  module type S = sig end
  module type Mod = sig
    module Other : S
  end
  module rec A : S = struct end
  and C : sig include Mod with module Other = A end = struct
    module Other = A
  end
  module C' = C  (* check that we can take an alias *)
  module F(X:sig end) = struct type t end
  let f (x : F(C).t) = (x : F(C').t)
end
(* PR 4557 *)
module PR_4557 = struct
  module F ( X : Set.OrderedType ) = struct
    module rec Mod : sig
      module XSet :
        sig
          type elt = X.t
          type t = Set.Make( X ).t
        end
      module XMap :
        sig
          type key = X.t
          type 'a t = 'a Map.Make(X).t
        end
      type elt = X.t
      type t = XSet.t XMap.t
      val compare: t -> t -> int
    end
       =
    struct
      module XSet = Set.Make( X )
      module XMap = Map.Make( X )

      type elt = X.t
      type t = XSet.t XMap.t
      let compare = (fun x y -> 0)
    end
    and ModSet : Set.S with type elt = Mod.t = Set.Make( Mod )
  end
end
module F ( X : Set.OrderedType ) = struct
  module rec Mod : sig
    module XSet :
      sig
        type elt = X.t
        type t = Set.Make( X ).t
      end
    module XMap :
      sig
        type key = X.t
        type 'a t = 'a Map.Make(X).t
      end
    type elt = X.t
    type t = XSet.t XMap.t
    val compare: t -> t -> int
  end
     =
  struct
    module XSet = Set.Make( X )
    module XMap = Map.Make( X )

    type elt = X.t
    type t = XSet.t XMap.t
    let compare = (fun x y -> 0)
  end
  and ModSet : Set.S with type elt = Mod.t = Set.Make( Mod )
end
(* Tests for recursive modules *)

let test number result expected =
  if result = expected
  then Printf.printf "Test %d passed.\n" number
  else Printf.printf "Test %d FAILED.\n" number;
  flush stdout

(* Tree of sets *)

module rec A
 : sig
     type t = Leaf of int | Node of ASet.t
     val compare: t -> t -> int
   end
 = struct
     type t = Leaf of int | Node of ASet.t
     let compare x y =
       match (x,y) with
         (Leaf i, Leaf j) -> Pervasives.compare i j
       | (Leaf i, Node t) -> -1
       | (Node s, Leaf j) -> 1
       | (Node s, Node t) -> ASet.compare s t
   end

and ASet : Set.S with type elt = A.t = Set.Make(A)
;;

let _ =
  let x = A.Node (ASet.add (A.Leaf 3) (ASet.singleton (A.Leaf 2))) in
  let y = A.Node (ASet.add (A.Leaf 1) (ASet.singleton x)) in
  test 10 (A.compare x x) 0;
  test 11 (A.compare x (A.Leaf 3)) 1;
  test 12 (A.compare (A.Leaf 0) x) (-1);
  test 13 (A.compare y y) 0;
  test 14 (A.compare x y) 1
;;

(* Simple value recursion *)

module rec Fib
  : sig val f : int -> int end
  = struct let f x = if x < 2 then 1 else Fib.f(x-1) + Fib.f(x-2) end
;;

let _ =
  test 20 (Fib.f 10) 89
;;

(* Update function by infix *)

module rec Fib2
  : sig val f : int -> int end
  = struct let rec g x = Fib2.f(x-1) + Fib2.f(x-2)
               and f x = if x < 2 then 1 else g x
    end
;;

let _ =
  test 21 (Fib2.f 10) 89
;;

(* Early application *)

let _ =
  let res =
    try
      let module A =
        struct
          module rec Bad
            : sig val f : int -> int end
            = struct let f = let y = Bad.f 5 in fun x -> x+y end
          end in
      false
    with Undefined_recursive_module _ ->
      true in
  test 30 res true
;;

(* Early strict evaluation *)

(*
module rec Cyclic
  : sig val x : int end
  = struct let x = Cyclic.x + 1 end
;;
*)

(* Reordering of evaluation based on dependencies *)

module rec After
  : sig val x : int end
  = struct let x = Before.x + 1 end
and Before
  : sig val x : int end
  = struct let x = 3 end
;;

let _ =
  test 40 After.x 4
;;

(* Type identity between A.t and t within A's definition *)

module rec Strengthen
  : sig type t val f : t -> t end
  = struct
      type t = A | B
      let _ = (A : Strengthen.t)
      let f x = if true then A else Strengthen.f B
    end
;;

module rec Strengthen2
  : sig type t
        val f : t -> t
        module M : sig type u end
        module R : sig type v end
    end
  = struct
      type t = A | B
      let _ = (A : Strengthen2.t)
      let f x = if true then A else Strengthen2.f B
      module M =
        struct
          type u = C
          let _ = (C: Strengthen2.M.u)
        end
      module rec R : sig type v  = Strengthen2.R.v end =
        struct
          type v = D
          let _ = (D : R.v)
          let _ = (D : Strengthen2.R.v)
        end
    end
;;

(* Polymorphic recursion *)

module rec PolyRec
  : sig
      type 'a t = Leaf of 'a | Node of 'a list t * 'a list t
      val depth: 'a t -> int
    end
  = struct
      type 'a t = Leaf of 'a | Node of 'a list t * 'a list t
      let x = (PolyRec.Leaf 1 : int t)
      let depth = function
        Leaf x -> 0
      | Node(l,r) -> 1 + max (PolyRec.depth l) (PolyRec.depth r)
    end
;;

(* Wrong LHS signatures (PR#4336) *)

(*
module type ASig = sig type a val a:a val print:a -> unit end
module type BSig = sig type b val b:b val print:b -> unit end

module A = struct type a = int let a = 0 let print = print_int end
module B = struct type b = float let b = 0.0 let print = print_float end

module MakeA (Empty:sig end) : ASig = A
module MakeB (Empty:sig end) : BSig = B

module
   rec NewA : ASig = MakeA (struct end)
   and NewB : BSig with type b = NewA.a = MakeB (struct end);;

*)

(* Expressions and bindings *)

module StringSet = Set.Make(String);;

module rec Expr
  : sig
      type t =
        Var of string
      | Const of int
      | Add of t * t
      | Binding of Binding.t * t
      val make_let: string -> t -> t -> t
      val fv: t -> StringSet.t
      val simpl: t -> t
    end
  = struct
      type t =
        Var of string
      | Const of int
      | Add of t * t
      | Binding of Binding.t * t
      let make_let id e1 e2 = Binding([id, e1], e2)
      let rec fv = function
        Var s -> StringSet.singleton s
      | Const n -> StringSet.empty
      | Add(t1,t2) -> StringSet.union (fv t1) (fv t2)
      | Binding(b,t) ->
          StringSet.union (Binding.fv b)
            (StringSet.diff (fv t) (Binding.bv b))
      let rec simpl = function
        Var s -> Var s
      | Const n -> Const n
      | Add(Const i, Const j) -> Const (i+j)
      | Add(Const 0, t) -> simpl t
      | Add(t, Const 0) -> simpl t
      | Add(t1,t2) -> Add(simpl t1, simpl t2)
      | Binding(b, t) -> Binding(Binding.simpl b, simpl t)
    end

and Binding
  : sig
      type t = (string * Expr.t) list
      val fv: t -> StringSet.t
      val bv: t -> StringSet.t
      val simpl: t -> t
    end
  = struct
      type t = (string * Expr.t) list
      let fv b =
        List.fold_left (fun v (id,e) -> StringSet.union v (Expr.fv e))
                       StringSet.empty b
      let bv b =
        List.fold_left (fun v (id,e) -> StringSet.add id v)
                       StringSet.empty b
      let simpl b =
        List.map (fun (id,e) -> (id, Expr.simpl e)) b
    end
;;

let _ =
  let e = Expr.make_let "x" (Expr.Add (Expr.Var "y", Expr.Const 0))
                            (Expr.Var "x") in
  let e' = Expr.make_let "x" (Expr.Var "y") (Expr.Var "x") in
  test 50 (StringSet.elements (Expr.fv e)) ["y"];
  test 51 (Expr.simpl e) e'
;;

(* Okasaki's bootstrapping *)

module type ORDERED =
  sig
    type t
    val eq: t -> t -> bool
    val lt: t -> t -> bool
    val leq: t -> t -> bool
  end

module type HEAP =
  sig
    module Elem: ORDERED
    type heap
    val empty: heap
    val isEmpty: heap -> bool
    val insert: Elem.t -> heap -> heap
    val merge: heap -> heap -> heap
    val findMin: heap -> Elem.t
    val deleteMin: heap -> heap
  end

module Bootstrap (MakeH: functor (Element:ORDERED) ->
                                    HEAP with module Elem = Element)
                 (Element: ORDERED) : HEAP with module Elem = Element =
  struct
    module Elem = Element
    module rec BE
    : sig type t = E | H of Elem.t * PrimH.heap
          val eq: t -> t -> bool
          val lt: t -> t -> bool
          val leq: t -> t -> bool
      end
    = struct
        type t = E | H of Elem.t * PrimH.heap
        let leq t1 t2 =
          match t1, t2 with
          | (H(x, _)), (H(y, _)) -> Elem.leq x y
          | H _, E -> false
          | E, H _ -> true
          | E, E -> true
        let eq t1 t2 =
          match t1, t2 with
          | (H(x, _)), (H(y, _)) -> Elem.eq x y
          | H _, E -> false
          | E, H _ -> false
          | E, E -> true
        let lt t1 t2 =
          match t1, t2 with
          | (H(x, _)), (H(y, _)) -> Elem.lt x y
          | H _, E -> false
          | E, H _ -> true
          | E, E -> false
      end
    and PrimH
    : HEAP with type Elem.t = BE.t
    = MakeH(BE)
    type heap = BE.t
    let empty = BE.E
    let isEmpty = function BE.E -> true | _ -> false
    let rec merge x y =
      match (x,y) with
        (BE.E, _) -> y
      | (_, BE.E) -> x
      | (BE.H(e1,p1) as h1), (BE.H(e2,p2) as h2) ->
          if Elem.leq e1 e2
          then BE.H(e1, PrimH.insert h2 p1)
          else BE.H(e2, PrimH.insert h1 p2)
    let insert x h =
      merge (BE.H(x, PrimH.empty)) h
    let findMin = function
        BE.E -> raise Not_found
      | BE.H(x, _) -> x
    let deleteMin = function
        BE.E -> raise Not_found
      | BE.H(x, p) ->
          if PrimH.isEmpty p then BE.E else begin
            match PrimH.findMin p with
            | (BE.H(y, p1)) ->
              let p2 = PrimH.deleteMin p in
              BE.H(y, PrimH.merge p1 p2)
            | BE.E -> assert false
          end
  end
;;

module LeftistHeap(Element: ORDERED): HEAP with module Elem = Element =
  struct
    module Elem = Element
    type heap = E | T of int * Elem.t * heap * heap
    let rank = function E -> 0 | T(r,_,_,_) -> r
    let make x a b =
      if rank a >= rank b
      then T(rank b + 1, x, a, b)
      else T(rank a + 1, x, b, a)
    let empty = E
    let isEmpty = function E -> true | _ -> false
    let rec merge h1 h2 =
      match (h1, h2) with
        (_, E) -> h1
      | (E, _) -> h2
      | (T(_, x1, a1, b1), T(_, x2, a2, b2)) ->
          if Elem.leq x1 x2
          then make x1 a1 (merge b1 h2)
          else make x2 a2 (merge h1 b2)
    let insert x h = merge (T(1, x, E, E)) h
    let findMin = function
      E -> raise Not_found
    | T(_, x, _, _) -> x
    let deleteMin = function
      E -> raise Not_found
    | T(_, x, a, b) -> merge a b
  end
;;

module Ints =
  struct
    type t = int
    let eq = (=)
    let lt = (<)
    let leq = (<=)
  end
;;

module C = Bootstrap(LeftistHeap)(Ints);;

let _ =
  let h = List.fold_right C.insert [6;4;8;7;3;1] C.empty in
  test 60 (C.findMin h) 1;
  test 61 (C.findMin (C.deleteMin h)) 3;
  test 62 (C.findMin (C.deleteMin (C.deleteMin h))) 4
;;

(* Classes *)

module rec Class1
  : sig
      class c : object method m : int -> int end
    end
  = struct
      class c =
        object
          method m x = if x <= 0 then x else (new Class2.d)#m x
        end
    end
and Class2
  : sig
      class d : object method m : int -> int end
    end
  = struct
      class d =
        object(self)
          inherit Class1.c as super
          method m (x:int) = super#m 0
        end
    end
;;

let _ =
  test 70 ((new Class1.c)#m 7) 0
;;

let _ =
  try
    let module A = struct
       module rec BadClass1
         : sig
             class c : object method m : int end
           end
         = struct
             class c = object method m = 123 end
           end
       and BadClass2
         : sig
             val x: int
           end
         = struct
             let x = (new BadClass1.c)#m
           end
    end in
      test 71 true false
  with Undefined_recursive_module _ ->
    test 71 true true
;;

(* Coercions *)

module rec Coerce1
  : sig
      val g: int -> int
      val f: int -> int
    end
  = struct
      module A = (Coerce1: sig val f: int -> int end)
      let g x = x
      let f x = if x <= 0 then 1 else A.f (x-1) * x
    end
;;

let _ =
  test 80 (Coerce1.f 10) 3628800
;;

module CoerceF(S: sig end) = struct
  let f1 () = 1
  let f2 () = 2
  let f3 () = 3
  let f4 () = 4
  let f5 () = 5
end

module rec Coerce2: sig val f1: unit -> int end = CoerceF(Coerce3)
       and Coerce3: sig end = struct end
;;

let _ =
  test 81 (Coerce2.f1 ()) 1
;;

module Coerce4(A : sig val f : int -> int end) = struct
  let x = 0
  let at a = A.f a
end

module rec Coerce5
  : sig val blabla: int -> int val f: int -> int end
  = struct let blabla x = 0 let f x = 5 end
and Coerce6
  : sig val at: int -> int end
  = Coerce4(Coerce5)

let _ =
  test 82 (Coerce6.at 100) 5
;;

(* Miscellaneous bug reports *)

module rec F
  : sig type t = X of int | Y of int
        val f: t -> bool
    end
  = struct
      type t = X of int | Y of int
      let f = function
        | X _ -> false
        | _ -> true
    end;;

let _ =
  test 100 (F.f (F.X 1)) false;
  test 101 (F.f (F.Y 2)) true

(* PR#4316 *)
module G(S : sig val x : int Lazy.t end) = struct include S end

module M1 = struct let x = lazy 3 end

let _ = Lazy.force M1.x

module rec M2 : sig val x : int Lazy.t end = G(M1)

let _ =
  test 102 (Lazy.force M2.x) 3

let _ = Gc.full_major()   (* will shortcut forwarding in M1.x *)

module rec M3 : sig val x : int Lazy.t end = G(M1)

let _ =
  test 103 (Lazy.force M3.x) 3


(** Pure type-checking tests: see recmod/*.ml  *)
type t = A of {x:int; mutable y:int};;
let f (A r) = r;;  (* -> escape *)
let f (A r) = r.x;; (* ok *)
let f x = A {x; y = x};; (* ok *)
let f (A r) = A {r with y = r.x + 1};; (* ok *)
let f () = A {a = 1};; (* customized error message *)
let f () = A {x = 1; y = 3};; (* ok *)

type _ t = A: {x : 'a; y : 'b} -> 'a t;;
let f (A {x; y}) = A {x; y = ()};;  (* ok *)
let f (A ({x; y} as r)) = A {x = r.x; y = r.y};; (* ok *)

module M = struct
  type 'a t =
    | A of {x : 'a}
    | B: {u : 'b} -> unit t;;

  exception Foo of {x : int};;
end;;

module N : sig
  type 'b t = 'b M.t =
    | A of {x : 'b}
    | B: {u : 'bla} -> unit t

  exception Foo of {x : int}
end = struct
  type 'b t = 'b M.t =
    | A of {x : 'b}
    | B: {u : 'z} -> unit t

  exception Foo = M.Foo
end;;


module type S = sig exception A of {x:int}  end;;

module F (X : sig val x : (module S) end) = struct
  module A = (val X.x)
end;;  (* -> this expression creates fresh types (not really!) *)


module type S = sig
  exception A of {x : int}
  exception A of {x : string}
end;;

module M = struct
  exception A of {x : int}
  exception A of {x : string}
end;;


module M1 = struct
  exception A of {x : int}
end;;

module M = struct
  include M1
  include M1
end;;


module type S1 = sig
  exception A of {x : int}
end;;

module type S = sig
  include S1
  include S1
end;;

module M = struct
  exception A = M1.A
end;;

module X1 = struct
  type t = ..
end;;
module X2 = struct
  type t = ..
end;;
module Z = struct
  type X1.t += A of {x: int}
  type X2.t += A of {x: int}
end;;

(* PR#6716 *)

type _ c = C : [`A] c
type t = T : {x:[<`A] c} -> t;;
let f (T { x = C }) = ();;
module M : sig
  type 'a t
  type u = u t and v = v t
  val f : int -> u
  val g : v -> bool
end = struct
  type 'a t = 'a
  type u = int and v = bool
  let f x = x
  let g x = x
end;;

let h (x : int) : bool = M.g (M.f x);;
type _ t = C : ((('a -> 'o) -> 'o) -> ('b -> 'o) -> 'o) t
let f : type a o. ((a -> o) -> o) t -> (a -> o) -> o =
 fun C k -> k (fun x -> x);;
module type T = sig type 'a t end
module Fix (T : T) = struct type r = ('r T.t as 'r) end
 type _ t =
     X of string
   | Y : bytes t

let y : string t = Y
let f : string A.t -> unit = function
    A.X s -> print_endline s

let () = f A.y
module rec A : sig
 type t
end = struct
 type t = { a : unit; b : unit }
 let _ = { a = () }
end
;;
type t = [`A | `B];;
type 'a u = t;;
let a : [< int u] = `A;;

type 'a s = 'a;;
let b : [< t s] = `B;;
module Core = struct
  module Int = struct
    module T = struct
      type t = int
      let compare = compare
      let (+) x y = x + y
    end
    include T
    module Map = Map.Make(T)
  end

  module Std = struct
    module Int = Int
  end
end
;;

open Core.Std
;;

let x = Int.Map.empty ;;
let y = x + x ;;

(* Avoid ambiguity *)

module M = struct type t = A type u = C end
module N = struct type t = B end
open M open N;;
A;;
B;;
C;;

include M open M;;
C;;

module L = struct type v = V end
open L;;
V;;
module L = struct type v = V end
open L;;
V;;


type t1 = A;;
module M1 = struct type u = v and v = t1 end;;
module N1 = struct type u = v and v = M1.v end;;
type t1 = B;;
module N2 = struct type u = v and v = M1.v end;;


(* PR#6566 *)
module type PR6566 = sig type t = string end;;
module PR6566 = struct type t = int end;;
module PR6566' : PR6566 = PR6566;;

module A = struct module B = struct type t = T end end;;
module M2 = struct type u = A.B.t type foo = int type v = A.B.t end;;
(* Adapted from: An Expressive Language of Signatures
   by Norman Ramsey, Kathleen Fisher and Paul Govereau *)

module type VALUE = sig
  type value (* a Lua value *)
  type state (* the state of a Lua interpreter *)
  type usert (* a user-defined value *)
end;;

module type CORE0 = sig
  module V : VALUE
  val setglobal : V.state -> string -> V.value -> unit
  (* five more functions common to core and evaluator *)
end;;

module type CORE = sig
  include CORE0
  val apply : V.value -> V.state -> V.value list -> V.value
  (* apply function f in state s to list of args *)
end;;

module type AST = sig
  module Value : VALUE
  type chunk
  type program
  val get_value : chunk -> Value.value
end;;

module type EVALUATOR = sig
  module Value : VALUE
  module Ast : (AST with module Value := Value)
  type state = Value.state
  type value = Value.value
  exception Error of string
  val compile : Ast.program -> string
  include CORE0 with module V := Value
end;;

module type PARSER = sig
  type chunk
  val parse : string -> chunk
end;;

module type INTERP = sig
  include EVALUATOR
  module Parser : PARSER with type chunk = Ast.chunk
  val dostring : state -> string -> value list
  val mk : unit -> state
end;;

module type USERTYPE = sig
  type t
  val eq : t -> t -> bool
  val to_string : t -> string
end;;

module type TYPEVIEW = sig
  type combined
  type t
  val map : (combined -> t) * (t -> combined)
end;;

module type COMBINED_COMMON = sig
  module T : sig type t end
  module TV1 : TYPEVIEW with type combined := T.t
  module TV2 : TYPEVIEW with type combined := T.t
end;;

module type COMBINED_TYPE = sig
  module T : USERTYPE
  include COMBINED_COMMON with module T := T
end;;

module type BARECODE = sig
  type state
  val init : state -> unit
end;;

module USERCODE(X : TYPEVIEW) = struct
  module type F =
      functor (C : CORE with type V.usert = X.combined) ->
        BARECODE with type state := C.V.state
end;;

module Weapon = struct type t end;;

module type WEAPON_LIB = sig
  type t = Weapon.t
  module T : USERTYPE with type t = t
  module Make :
    functor (TV : TYPEVIEW with type t = t) -> USERCODE(TV).F
end;;

module type X = functor (X: CORE) -> BARECODE;;
module type X = functor (_: CORE) -> BARECODE;;
module M = struct
  type t = int * (< m : 'a > as 'a)
end;;

module type S =
    sig module M : sig type t end end with module M = M
;;
module type Printable = sig
  type t
  val print : Format.formatter -> t -> unit
end;;
module type Comparable = sig
  type t
  val compare : t -> t -> int
end;;
module type PrintableComparable = sig
  include Printable
  include Comparable with type t = t
end;; (* Fails *)
module type PrintableComparable = sig
  type t
  include Printable with type t := t
  include Comparable with type t := t
end;;
module type PrintableComparable = sig
  include Printable
  include Comparable with type t := t
end;;
module type ComparableInt = Comparable with type t := int;;
module type S = sig type t val f : t -> t end;;
module type S' = S with type t := int;;

module type S = sig type 'a t val map : ('a -> 'b) -> 'a t -> 'b t end;;
module type S1 = S with type 'a t := 'a list;;
module type S2 = sig
  type 'a dict = (string * 'a) list
  include S with type 'a t := 'a dict
end;;


module type S =
  sig module T : sig type exp type arg end val f : T.exp -> T.arg end;;
module M = struct type exp = string type arg = int end;;
module type S' = S with module T := M;;


module type S = sig type 'a t end with type 'a t := unit;; (* Fails *)
let property (type t) () =
  let module M = struct exception E of t end in
  (fun x -> M.E x), (function M.E x -> Some x | _ -> None)
;;

let () =
  let (int_inj, int_proj) = property () in
  let (string_inj, string_proj) = property () in

  let i = int_inj 3 in
  let s = string_inj "abc" in

  Printf.printf "%B\n%!" (int_proj i = None);
  Printf.printf "%B\n%!" (int_proj s = None);
  Printf.printf "%B\n%!" (string_proj i = None);
  Printf.printf "%B\n%!" (string_proj s = None)
;;

let sort_uniq (type s) cmp l =
  let module S = Set.Make(struct type t = s let compare = cmp end) in
  S.elements (List.fold_right S.add l S.empty)
;;

let () =
  print_endline (String.concat "," (sort_uniq compare [ "abc"; "xyz"; "abc" ]))
;;

let f x (type a) (y : a) = (x = y);; (* Fails *)
class ['a] c = object (self)
  method m : 'a -> 'a = fun x -> x
  method n : 'a -> 'a = fun (type g) (x:g) -> self#m x
end;; (* Fails *)

external a : (int [@untagged]) -> unit = "a" "a_nat"
external b : (int32 [@unboxed]) -> unit = "b" "b_nat"
external c : (int64 [@unboxed]) -> unit = "c" "c_nat"
external d : (nativeint [@unboxed]) -> unit = "d" "d_nat"
external e : (float [@unboxed]) -> unit = "e" "e_nat"

type t = private int

external f : (t [@untagged]) -> unit = "f" "f_nat"

module M : sig
  external a : int -> (int [@untagged]) = "a" "a_nat"
  external b : (int [@untagged]) -> int = "b" "b_nat"
end = struct
  external a : int -> (int [@untagged]) = "a" "a_nat"
  external b : (int [@untagged]) -> int = "b" "b_nat"
end;;

module Global_attributes = struct
  [@@@ocaml.warning "-3"]

  external a : float -> float = "a" "noalloc" "a_nat" "float"
  external b : float -> float = "b" "noalloc" "b_nat"
  external c : float -> float = "c" "c_nat" "float"
  external d : float -> float = "d" "noalloc"
  external e : float -> float = "e"

  (* Should output a warning: no native implementation provided *)
  external f : (int32 [@unboxed]) -> (int32 [@unboxed]) = "f" "noalloc"
  external g : int32 -> int32 = "g" "g_nat" [@@unboxed] [@@noalloc]

  external h : (int [@untagged]) -> (int [@untagged]) = "h" "h_nat" "noalloc"
  external i : int -> int = "i" "i_nat" [@@untagged] [@@noalloc]
end;;

module Old_style_warning = struct
  [@@@ocaml.warning "+3"]
  external a : float -> float = "a" "noalloc" "a_nat" "float"
  external b : float -> float = "b" "noalloc" "b_nat"
  external c : float -> float = "c" "c_nat" "float"
  external d : float -> float = "d" "noalloc"
  external e : float -> float = "c" "float"
end

(* Bad: attributes not reported in the interface *)

module Bad1 : sig
  external f : int -> int = "f" "f_nat"
end = struct
  external f : int -> (int [@untagged]) = "f" "f_nat"
end;;

module Bad2 : sig
  external f : int -> int = "a" "a_nat"
end = struct
  external f : (int [@untagged]) -> int = "f" "f_nat"
end;;

module Bad3 : sig
  external f : float -> float = "f" "f_nat"
end = struct
  external f : float -> (float [@unboxed]) = "f" "f_nat"
end;;

module Bad4 : sig
  external f : float -> float = "a" "a_nat"
end = struct
  external f : (float [@unboxed]) -> float = "f" "f_nat"
end;;

(* Bad: attributes in the interface but not in the implementation *)

module Bad5 : sig
  external f : int -> (int [@untagged]) = "f" "f_nat"
end = struct
  external f : int -> int = "f" "f_nat"
end;;

module Bad6 : sig
  external f : (int [@untagged]) -> int = "f" "f_nat"
end = struct
  external f : int -> int = "a" "a_nat"
end;;

module Bad7 : sig
  external f : float -> (float [@unboxed]) = "f" "f_nat"
end = struct
  external f : float -> float = "f" "f_nat"
end;;

module Bad8 : sig
  external f : (float [@unboxed]) -> float = "f" "f_nat"
end = struct
  external f : float -> float = "a" "a_nat"
end;;

(* Bad: unboxed or untagged with the wrong type *)

external g : (float [@untagged]) -> float = "g" "g_nat";;
external h : (int [@unboxed]) -> float = "h" "h_nat";;

(* Bad: unboxing the function type *)
external i : int -> float [@unboxed] = "i" "i_nat";;

(* Bad: unboxing a "deep" sub-type. *)
external j : int -> (float [@unboxed]) * float = "j" "j_nat";;

(* This should be rejected, but it is quite complicated to do
   in the current state of things *)

external k : int -> (float [@unboxd]) = "k" "k_nat";;

(* Bad: old style annotations + new style attributes *)

external l : float -> float = "l" "l_nat" "float" [@@unboxed];;
external m : (float [@unboxed]) -> float = "m" "m_nat" "float";;
external n : float -> float = "n" "noalloc" [@@noalloc];;

(* Warnings: unboxed / untagged without any native implementation *)
external o : (float[@unboxed]) -> float = "o";;
external p : float -> (float[@unboxed]) = "p";;
external q : (int[@untagged]) -> float = "q";;
external r : int -> (int[@untagged]) = "r";;
external s : int -> int = "s" [@@untagged];;
external t : float -> float = "t" [@@unboxed];;
let _ = ignore (+);;
let _ = raise Exit 3;;
(* comment 9644 of PR#6000 *)

fun b -> if b then format_of_string "x" else "y";;
fun b -> if b then "x" else format_of_string "y";;
fun b : (_,_,_) format -> if b then "x" else "y";;

(* PR#7135 *)

module PR7135 = struct
  module M : sig type t = private int end =  struct type t = int end
  include M

  let lift2 (f : int -> int -> int) (x : t) (y : t) =
    f (x :> int) (y :> int)
end;;

(* exemple of non-ground coercion *)

module Test1 = struct
  type t = private int
  let f x = let y = if true then x else (x:t) in (y :> int)
end;;
(* Warn about all relevant cases when possible *)
let f = function
    None, None -> 1
  | Some _, Some _ -> 2;;

(* Exhaustiveness check is very slow *)
type _ t =
  A : int t | B : bool t | C : char t | D : float t
type (_,_,_,_) u = U : (int, int, int, int) u
type v = E | F | G
;;

let f : type a b c d e f g.
      a t * b t * c t * d t * e t * f t * g t * v
       * (a,b,c,d) u * (e,f,g,g) u -> int =
 function A, A, A, A, A, A, A, _, U, U -> 1
   | _, _, _, _, _, _, _, G, _, _ -> 1
   (*| _ -> _ *)
;;

(* Unused cases *)
let f (x : int t) = match x with A -> 1 | _ -> 2;; (* warn *)
let f (x : unit t option) = match x with None -> 1 | _ -> 2 ;; (* warn? *)
let f (x : unit t option) = match x with None -> 1 | Some _ -> 2 ;; (* warn *)
let f (x : int t option) = match x with None -> 1 | _ -> 2;;
let f (x : int t option) = match x with None -> 1;; (* warn *)

(* Example with record, type, single case *)

type 'a box = Box of 'a
type 'a pair = {left: 'a; right: 'a};;

let f : (int t box pair * bool) option -> unit = function None -> ();;
let f : (string t box pair * bool) option -> unit = function None -> ();;


(* Examples from ML2015 paper *)

type _ t =
  | Int : int t
  | Bool : bool t
;;

let f : type a. a t -> a = function
  | Int -> 1
  | Bool -> true
;;
let g : int t -> int = function
  | Int -> 1
;;
let h : type a. a t -> a t -> bool =
  fun x y -> match x, y with
  | Int, Int -> true
  | Bool, Bool -> true
;;
type (_, _) cmp =
 | Eq : ('a, 'a) cmp
 | Any: ('a, 'b) cmp
module A : sig type a type b val eq : (a, b) cmp end
  = struct type a type b = a let eq = Eq end
;;
let f : (A.a, A.b) cmp -> unit = function Any -> ()
;;
let deep : char t option -> char =
  function None -> 'c'
;;
type zero = Zero
type _ succ = Succ
;;
type (_,_,_) plus =
  | Plus0 : (zero, 'a, 'a) plus
  | PlusS : ('a, 'b, 'c) plus ->
       ('a succ, 'b, 'c succ) plus
;;
let trivial : (zero succ, zero, zero) plus option -> bool =
  function None -> false
;;
let easy : (zero, zero succ, zero) plus option -> bool =
  function None -> false
;;
let harder : (zero succ, zero succ, zero succ) plus option -> bool =
  function None -> false
;;
let harder : (zero succ, zero succ, zero succ) plus option  -> bool =
  function None -> false | Some (PlusS _) -> .
;;
let inv_zero : type a b c d. (a,b,c) plus -> (c,d,zero) plus -> bool =
  fun p1 p2 ->
    match p1, p2 with
    | Plus0, Plus0 -> true
;;


(* Empty match *)

type _ t = Int : int t;;
let f (x : bool t) = match x with _ -> . ;; (* ok *)


(* trefis in PR#6437 *)

let f () = match None with _ -> .;; (* error *)
let g () = match None with _ -> () | exception _ -> .;; (* error *)
let h () = match None with _ -> .  | exception _ -> .;; (* error *)
let f x = match x with _ -> () | None -> .;; (* do not warn *)

(* #7059, all clauses guarded *)

let f x y = match 1 with 1 when x = y -> 1;;
open CamlinternalOO;;
type _ choice = Left : label choice | Right : tag choice;;
let f : label choice -> bool = function Left -> true;; (* warn *)
exception A;;
type a = A;;

A;;
raise A;;
fun (A : a) -> ();;
function Not_found -> 1 | A -> 2 | _ -> 3;;
try raise A with A -> 2;;
module TypEq = struct
 type (_, _) t = Eq : ('a, 'a) t
end

module type T = sig
 type _ is_t = Is : ('a, 'b) TypEq.t -> 'a is_t
 val is_t : unit -> unit is_t option
end

module Make (M : T) =
 struct
   let _ =
     match M.is_t () with
     | None -> 0
     | Some _ -> 0
   let f () =
     match M.is_t () with None -> 0
end;;

module Make2 (M : T) = struct
  type t = T of unit M.is_t
  let g : t -> int = function _ -> .
end;;
type t = A : t;;

module X1 : sig end = struct
  let _f ~x (* x unused argument *) = function
    | A -> let x = () in x
end;;

module X2 : sig end = struct
  let x = 42 (* unused value *)
  let _f = function
    | A -> let x = () in x
end;;

module X3 : sig end = struct
  module O = struct let x = 42 (* unused *) end
  open O (* unused open *)

  let _f = function
    | A -> let x = () in x
end;;
(* Use type information *)
module M1 = struct
  type t = {x: int; y: int}
  type u = {x: bool; y: bool}
end;;

module OK = struct
  open M1
  let f1 (r:t) = r.x (* ok *)
  let f2 r = ignore (r:t); r.x (* non principal *)

  let f3 (r: t) =
    match r with {x; y} -> y + y (* ok *)
end;;

module F1 = struct
  open M1
  let f r = match r with {x; y} -> y + y
end;; (* fails *)

module F2 = struct
  open M1
  let f r =
    ignore (r: t);
    match r with
       {x; y} -> y + y
end;; (* fails for -principal *)

(* Use type information with modules*)
module M = struct
  type t = {x:int}
  type u = {x:bool}
end;;
let f (r:M.t) = r.M.x;; (* ok *)
let f (r:M.t) = r.x;; (* warning *)
let f ({x}:M.t) = x;; (* warning *)

module M = struct
  type t = {x: int; y: int}
end;;
module N = struct
  type u = {x: bool; y: bool}
end;;
module OK = struct
  open M
  open N
  let f (r:M.t) = r.x
end;;

module M = struct
  type t = {x:int}
  module N = struct type s = t = {x:int} end
  type u = {x:bool}
end;;
module OK = struct
  open M.N
  let f (r:M.t) = r.x
end;;

(* Use field information *)
module M = struct
  type u = {x:bool;y:int;z:char}
  type t = {x:int;y:bool}
end;;
module OK = struct
  open M
  let f {x;z} = x,z
end;; (* ok *)
module F3 = struct
  open M
  let r = {x=true;z='z'}
end;; (* fail for missing label *)

module OK = struct
  type u = {x:int;y:bool}
  type t = {x:bool;y:int;z:char}
  let r = {x=3; y=true}
end;; (* ok *)

(* Corner cases *)

module F4 = struct
  type foo = {x:int; y:int}
  type bar = {x:int}
  let b : bar = {x=3; y=4}
end;; (* fail but don't warn *)

module M = struct type foo = {x:int;y:int} end;;
module N = struct type bar = {x:int;y:int} end;;
let r = { M.x = 3; N.y = 4; };; (* error: different definitions *)

module MN = struct include M include N end
module NM = struct include N include M end;;
let r = {MN.x = 3; NM.y = 4};; (* error: type would change with order *)

(* Lpw25 *)

module M = struct
  type foo = { x: int; y: int }
  type bar = { x:int; y: int; z: int}
end;;
module F5 = struct
  open M
  let f r = ignore (r: foo); {r with x = 2; z = 3}
end;;
module M = struct
  include M
  type other = { a: int; b: int }
end;;
module F6 = struct
  open M
  let f r = ignore (r: foo); { r with x = 3; a = 4 }
end;;
module F7 = struct
  open M
  let r = {x=1; y=2}
  let r: other = {x=1; y=2}
end;;

module A = struct type t = {x: int} end
module B = struct type t = {x: int} end;;
let f (r : B.t) = r.A.x;; (* fail *)

(* Spellchecking *)

module F8 = struct
  type t = {x:int; yyy:int}
  let a : t = {x=1;yyz=2}
end;;

(* PR#6004 *)

type t = A
type s = A

class f (_ : t) = object end;;
class g = f A;; (* ok *)

class f (_ : 'a) (_ : 'a) = object end;;
class g = f (A : t) A;; (* warn with -principal *)


(* PR#5980 *)

module Shadow1 = struct
  type t = {x: int}
  module M = struct
    type s = {x: string}
  end
  open M  (* this open is unused, it isn't reported as shadowing 'x' *)
  let y : t = {x = 0}
end;;
module Shadow2 = struct
  type t = {x: int}
  module M = struct
    type s = {x: string}
  end
  open M  (* this open shadows label 'x' *)
  let y = {x = ""}
end;;

(* PR#6235 *)

module P6235 = struct
  type t = { loc : string; }
  type v = { loc : string; x : int; }
  type u = [ `Key of t ]
  let f (u : u) = match u with `Key {loc} -> loc
end;;

(* Remove interaction between branches *)

module P6235' = struct
  type t = { loc : string; }
  type v = { loc : string; x : int; }
  type u = [ `Key of t ]
  let f = function
    | (_ : u) when false -> ""
    |`Key {loc} -> loc
end;;
module Unused : sig
end = struct
  type unused = int
end
;;

module Unused_nonrec : sig
end = struct
  type nonrec used = int
  type nonrec unused = used
end
;;

module Unused_rec : sig
end = struct
  type unused = A of unused
end
;;

module Unused_exception : sig
end = struct
  exception Nobody_uses_me
end
;;

module Unused_extension_constructor : sig
  type t = ..
end = struct
  type t = ..
  type t += Nobody_uses_me
end
;;

module Unused_exception_outside_patterns : sig
  val falsity : exn -> bool
end = struct
  exception Nobody_constructs_me
  let falsity = function
    | Nobody_constructs_me -> true
    | _ -> false
end
;;

module Unused_extension_outside_patterns : sig
  type t = ..
  val falsity : t -> bool
end = struct
  type t = ..
  type t += Nobody_constructs_me
  let falsity = function
    | Nobody_constructs_me -> true
    | _ -> false
end
;;

module Unused_private_exception : sig
  type exn += private Private_exn
end = struct
  exception Private_exn
end
;;

module Unused_private_extension : sig
  type t = ..
  type t += private Private_ext
end = struct
  type t = ..
  type t += Private_ext
end
;;

for i = 10 downto 0 do () done

type t = < foo: int [@foo] >

let _ = [%foo: < foo : t > ]

type foo += private A of int

let f : 'a 'b 'c. < .. > = assert false

let () =
  let module M = (functor (T : sig end) -> struct end)(struct end) in ()

class c = object inherit ((fun () -> object end [@wee]: object end) ()) end


let f = function x[@wee] -> ()
let f = function
  | '1'..'9' | '1' .. '8'-> ()
  | 'a'..'z' -> ()

let f = function
  | [| x1; x2 |] -> ()
  | [| |] -> ()
  | [|x|][@foo] -> ()
  | _ -> ()

let g = function
  | {l=x} -> ()
  | {l1=x; l2=y}[@foo] -> ()
  | {l1=x; l2=y; _} -> ()

let h = fun ?l:(p=1) ?y:u ?x:(x=3) -> 2

let _ = function
  | a, s, ba1, ba2, ba3, bg -> begin
      ignore (Array.get x 1 + Array.get [| |] 0 +
              Array.get [| 1 |] 1 + Array.get [|1; 2|] 2);
      ignore ([String.get s 1; String.get "" 2; String.get "123" 3]);
      ignore (ba1.{0} + ba2.{1, 2} + ba3.{3, 4, 5})
      ignore (bg.{1, 2, 3, 4})
    end
  | b, s, ba1, ba2, ba3, bg -> begin
      y.(0) <- 1; s.[1] <- 'c';
      ba1.{1} <- 2; ba2.{1, 2} <- 3; ba3.{1, 2, 3} <- 4;
      bg.{1, 2, 3, 4, 5} <- 0
    end

let f (type t) () =
  let exception F of t in ();
  let exception G of t in ();
  let exception E of t in
  (fun x -> E x), (function E _ -> print_endline "OK" | _ -> print_endline "KO")

let inj1, proj1 = f ()
let inj2, proj2 = f ()

let () = proj1 (inj1 42)
let () = proj1 (inj2 42)

let _ = ~-1

class id = [%exp]
(* checkpoint *)

(* Subtyping is "syntactic" *)
let _ = fun (x : < x : int >) y z -> (y :> 'a), (x :> 'a), (z :> 'a);;
(* - : (< x : int > as 'a) -> 'a -> 'a * 'a = <fun> *)

class ['a] c () = object
  method f = (new c (): int c)
end and ['a] d () = object
  inherit ['a] c ()
end;;

(* PR#7329 Pattern open *)
let _ =
  let module M = struct type t = { x : int } end in
  let f M.(x) = () in
  let g M.{x} = () in
  let h = function M.[] | M.[a] | M.(a::q) -> () in
  let i = function M.[||] | M.[|x|]  -> true | _ -> false in
  ()

class ['a] c () = object
  constraint 'a = < .. > -> unit
  method m  = (fun x -> () : 'a)
end

let f: type a'.a' = assert false
let foo : type a' b'. a' -> b' = fun a -> assert false
let foo : type t' . t' = fun (type t') -> (assert false : t')
let foo : 't . 't = fun (type t) -> (assert false : t)
let foo : type a' b' c' t. a' -> b' -> c' -> t = fun a b c -> assert false

let f x =
  x.contents <- (print_string "coucou" ; x.contents)

let ( ~$ ) x = Some x
let g x =
  ~$ (x.contents)

let ( ~$ ) x y = (x, y)
let g x y =
  ~$ (x.contents) (y.contents)



(* PR#7506: attributes on list tail *)

let tail1 = ([1; 2])[@hello]
let tail2 = 0::(([1; 2])[@hello])
let tail3 = 0::(([])[@hello])

let f ~l:(l[@foo]) = l;;
let test x y = ((+)[@foo]) x y;;
let test x = ((~-)[@foo]) x;;
let test contents = { contents = contents[@foo] };;
class type t = object(_[@foo]) end;;
class t = object(_[@foo]) end;;
let test f x = f ~x:(x[@foo]);;
let f = function ((`A|`B)[@bar]) | `C -> ();;
let f = function _::(_::_ [@foo]) -> () | _ -> ();;
function {contents=contents[@foo]} -> ();;
fun contents -> {contents=contents[@foo]};;
((); (((); ())[@foo]));;

(* https://github.com/LexiFi/gen_js_api/issues/61 *)

let () = foo##.bar := ();;

(* "let open" in classes and class types *)

class c =
  let open M in
  object
    method f : t = x
  end
;;
class type ct =
  let open M in
  object
    method f : t
  end
;;

(* M.(::) notation *)
module Exotic_list = struct
  module Inner = struct
    type ('a,'b) t = [] | (::) of 'a * 'b *  ('a,'b) t
  end

  let Inner.(::)(x,y, Inner.[]) = Inner.(::)(1,"one",Inner.[])
end

(** Extended index operators *)
module Indexop = struct
  module Def = struct
    let ( .%[] ) = Hashtbl.find
    let ( .%[] <- ) = Hashtbl.add
    let ( .%() ) = Hashtbl.find
    let ( .%() <- ) = Hashtbl.add
    let ( .%{} ) = Hashtbl.find
    let ( .%{} <- ) = Hashtbl.add
  end
  ;;
  let h = Hashtbl.create 17 in
  h.Def.%["one"] <- 1;
  h.Def.%("two") <- 2;
  h.Def.%{"three"} <- 3
  let x,y,z = Def.(h.%["one"], h.%("two"), h.%{"three"})
end

type t = |

include struct
  let%test_module "as" =
    (module struct
       let%expect_test "xx xx xxxxxx xxxxxxx xxxxxx xxxxxx xxxxxxxx xx xxxxx xxx xx xxxxx"
         =
         ()
       ;;
    end)
  ;;
end

;;
if fffffffffffffff aaaaa bb
then (if b then aaaaaaaaaaaaaaaa ffff)
else aaaaaaaaaaaa qqqqqqqqqqq

include Base.Fn  (** @open *)

let ssmap
    : (module MapT with type key = string and type data = string and type map = SSMap.map)
  =
  ()
;;

let ssmap
    :  (module MapT with type key = string and type data = string and type map = SSMap.map)
    -> unit
  =
  ()
;;

let _ = match x with | A -> [%expr match y with | e -> e]

let _ = match x with | A -> [%expr match y with | e -> match e with x -> x]

let _ =
  List.map rows ~f:(fun row ->
      Or_error.try_with (fun () -> fffffffffffffffffffffffff row))
;;

module type T = sig

  val find : t -> key -> value option (** @raise if not found. *)

  val f
   :  a_few : params
   -> with_long_names : to_break
   -> the_line : before_the_comment
   -> unit
   (** @param blablabla *)

end

open! Core

(** First documentation comment. *)
exception First_exception

(** Second documentation comment. *)
exception Second_exception

module M = struct
  type t
  [@@immediate]
  (* ______________________________________ *)
  [@@deriving variants, sexp_of]
end

module type Basic3 = sig
  type ('a, 'd, 'e) t

  val return : 'a -> ('a, _, _) t
  val apply : ('a -> 'b, 'd, 'e) t -> ('a, 'd, 'e) t -> ('b, 'd, 'e) t

  val map
    : [ `Define_using_apply
      | `Custom of ('a, 'd, 'e) t -> f:('a -> 'b) -> ('b, 'd, 'e) t
      ]
end

let _ =
  aa
    (bbbbbbbbb cccccccccccc dddddddddddddddddddddddddddddddddddddddddddddddddddddddddddddd)
;;

let _ =
  "_______________________________________________________ _______________________________"
;;

let _ = [ very_long_function_name____________________ very_long_argument_name____________ ]


(* FIX: exceed 90 columns *)
let _ =
  [%str
    let () = very_long_function_name__________________ very_long_argument_name____________]
;;

let _ =
  { long_field_name = 9999999999999999999999999999999999999999999999999999999999999999999 }
;;

(* FIX: exceed 90 columns *)
let _ =
  match () with
  | _ ->
    (match () with
    | _ -> long_function_name long_argument_name__________________________________________)
;;

let _ =
  aaaaaaa
  (* __________________________________________________________________________________ *)
  := bbbbbbbbbbbbbbbbbbbbbbbbbbbbbbbbbbbbbbbbbbbbbbbbbbbbbbbbbb
;;

let g = f ~x (* this is a multiple-line-spanning
                comment *) ~y

let f =
  very_long_function_name
    ~x:very_long_variable_name (* this is a multiple-line-spanning
       comment *)
    ~y
;;

let _ =
  match x with
  | { y =
        (* _____________________________________________________________________ *)
        ( X _ | Y _ )
    } -> ()
;;

let _ =
  match x with
  | { y =
        Z |
        (* _____________________________________________________________________ *)
        ( X _ | Y _ )
    } -> ()
;;

type t = [
  | `XXXX (* __________________________________________________________________________________ *)
  | `XXXX (* __________________________________________________________________ *)
  | `XXXX (* _____________________________________________________ *)
  | `XXXX (* ___________________________________________________ *)
  | `XXXX (* ___________________________________________________ *)
  | `XXXX (* ________________________________________________ *)
  | `XXXX (* __________________________________________ *)
  | `XXXX (* _________________________________________ *)
  | `XXXX (* ______________________________________ *)
  | `XXXX (* ____________________________________ *)
]

type t =
  { field : ty
  (* Here is some verbatim formatted text:
     {v
       starting at column 7
     v}*)
  }

module Intro_sort = struct
  let foo_fooo_foooo fooo ~foooo m1 m2 m3 m4 m5 =
    (* Fooooooooooooooooooooooooooo:
       {v
          1--o-----o-----o--------------1
             |     |     |
          2--o-----|--o--|-----o--o-----2
                   |  |  |     |  |
          3--------o--o--|--o--|--o-----3
                         |  |  |
          4-----o--------o--o--|-----o--4
                |              |     |
          5-----o--------------o-----o--5
        v} *)
    foooooooooo fooooo fooo;
    foooooooooo fooooo fooo;
    foooooooooo fooooo fooo;
  ;;
end

let _ =
  "_ _____________________ ___________ ________ _____________ ________ _____________ _____\n\n\
  \ ___________________"
;;

let nullsafe_optimistic_third_party_params_in_non_strict =
  CLOpt.mk_bool
    ~long:
      "nullsafe-optimistic-third-party-params-in-non-strict"
      (* Turned on for compatibility reasons. Historically this is because
         there was no actionable way to change third party annotations. Now
         that we have such a support, this behavior should be reconsidered,
         provided our tooling and error reporting is friendly enough to be
         smoothly used by developers. *)
    ~default:true
    "Nullsafe: in this mode we treat non annotated third party method \
     params as if they were annotated as nullable."

let foo () =
  if%bind
    (* this is a medium length comment of some sort *)
    this is a medium length expression of_some sort
  then x
  else y

let xxxxxx =
  let%map (* _____________________________
             __________ *)()            = yyyyyyyy in
  { zzzzzzzzzzzzz }

let _ =
  match x with
  | _
    when f ~f:((function
      | _ -> .) [@ocaml.warning (* ....................................... *) "-4"]) -> y
;;

let[@a (* .............................................. ........................... .......................... ...................... *) foo (* ....................... *) (* ................................. *) (* ...................... *)] _ =
  match[@ocaml.warning (* ....................................... *) "-4"] x[@attr (* .......................... .................. *) some_attr] with
  | _
    when f
        ~f:((function
            | _ -> .) [@ocaml.warning (* ....................................... *) "-4"])
        ~f:((function
            | _ -> .) [@ocaml.warning (* ....................................... *)  (* ....................................... *) "foooooooooooooooooooooooooooo fooooooooooooooooooooooooooooooooooooo"])
        ~f:((function
            | _ -> .) [@ocaml.warning (* ....................................... *) let x = a and y = b in x + y])
    -> y[@attr (* ... *) (* ... *) attr (* ... *)]
;;

let x =
  foo (`A b) ~f:(fun thing ->
    something that reaaaaaaaaaaaaaaaaaaaaaaaaaaaaaaaaaaaaaaaaaaally needs wrapping)
;;

let x =
  foo
    (`A `b)
    ~f:(fun thing ->
      something that reaaaaaaaaaaaaaaaaaaaaaaaaaaaaaaaaaaaaaaaaaaally needs wrapping)
;;

let x =
  foo [ A; B ] ~f:(fun thing ->
    something that reaaaaaaaaaaaaaaaaaaaaaaaaaaaaaaaaaaaaaaaaaaally needs wrapping)
;;

let x =
  foo
    [ [ A ]; B ]
    ~f:(fun thing ->
      something that reaaaaaaaaaaaaaaaaaaaaaaaaaaaaaaaaaaaaaaaaaaally needs wrapping)
;;

let x =
  f
    ("A string _____________________"
    ^ "Another string _____________"
    ^ "Yet another string _________")
;;

let x =
  some_fun________________________________
    some_arg______________________________ (fun param ->
    do_something ();
    do_something_else ();
    return_this_value)

let x =
  some_fun________________________________
    some_arg______________________________ ~f:(fun param ->
    do_something ();
    do_something_else ();
    return_this_value)

let x =
  some_value
  |> some_fun (fun x ->
       do_something ();
       do_something_else ();
       return_this_value)

let x =
  some_value
  ^ some_fun (fun x ->
      do_something ();
      do_something_else ();
      return_this_value)

let bind t ~f =
  unfold_step
    ~f:(function
      | Sequence { state = seed; next }, rest ->
        (match next seed with
         | Done ->
           (match rest with
            | Sequence { state = seed; next } ->
              (match next seed with
               | Done -> Done
               | Skip { state = s } -> Skip { state = empty, Sequence { state = s; next } }
               | Yield { value = a; state = s } ->
                 Skip { state = f a, Sequence { state = s; next } }))
         | Skip { state = s } -> Skip { state = Sequence { state = s; next }, rest }
         | Yield { value = a; state = s } ->
           Yield { value = a; state = Sequence { state = s; next }, rest }))
    ~init:(empty, t)

let () =
  very_long_function_name
    ~very_long_argument_label:(fun
                                very_long_argument_name_one
                                very_long_argument_name_two
                                very_long_argument_name_three
                              -> () )

let () = ((one_mississippi, two_mississippi, three_mississippi, four_mississippi) : Mississippi.t * Mississippi.t * Mississippi.t * Mississippi.t)

let _ = ((match foo with | Bar -> bar | Baz -> baz) : string)
let _ = ((match foo with | Bar -> bar | Baz -> baz) :> string)

let _ =
  aaaaaaaaaaaaaaaaaaaaaaaaaaaaaaaaaaaaaaaaaaaaaa
    ~bbbbbbbbbbbbbbbbbbbbbbbbbbbb:(fun (_ :
                                         (ccccccccccccc * ddddddddddddddddddddddddddddd)
                                         eeee) -> FFFFFFFFF gg)
    ~h
;;

type t
[@@deriving
  some_deriver_name
, another_deriver_name
, another_deriver_name
, another_deriver_name
, yet_another_such_name
, such_that_they_line_wrap]

type t
[@@deriving
  some_deriver_name another_deriver_name another_deriver_name
    another_deriver_name yet_another_such_name such_that_they_line_wrap]

let pat =
  String.Search_pattern.create
    (String.init len ~f:(function
        | 0 -> '\n'
        | n when n < len - 1 -> ' '
        | _ -> '*'))
;;

type t =
  { break_separators: [`Before | `After]
  ; break_sequences: bool
  ; break_string_literals: [`Auto | `Never]
        (** How to potentially break string literals into new lines. *)
  ; break_struct: bool
  ; cases_exp_indent: int
  ; cases_matching_exp_indent: [`Normal | `Compact] }

let rec collect_files ~enable_outside_detected_project ~root ~segs ~ignores
    ~enables ~files =
  match segs with [] | [""] -> (ignores, enables, files, None)

let _ =
  fooooooooooooooooooooooooooooooooooooooo
    fooooooooooooooooooooooooooooooooooooooo
    fooooooooooooooooooooooooooooooooooooooo
    ~f:(fun (type a) foooooooooooooooooooooooooooooooooo : 'a ->
      match fooooooooooooooooooooooooooooooooooooooo with
      | Fooooooooooooooooooooooooooooooooooooooo -> x
      | Fooooooooooooooooooooooooooooooooooooooo -> x )

let _ =
  foo
  |> List.map ~f:(fun x ->
    do_something ();
    do_something ();
    do_something ();
    do_something ();
    do_something_else ())

let _ =
  foo
  |> List.map ~f:(fun x ->
    do_something ();
    do_something ();
    do_something ();
    do_something ();
    do_something_else ())
  |> bar

let _ =
  foo
  |> List.map
    fooooooooooo
    fooooooooooo
    fooooooooooo
    fooooooooooo
    fooooooooooo
    fooooooooooo
    fooooooooooo
    fooooooooooo

let _ =
  foo
  |> List.map (function A -> do_something ())

let _ =
  foo
  |> List.map (function
      | A -> do_something ();
      | A -> do_something ();
      | A -> do_something ();
      | A -> do_something ();
      | A -> do_something_else ())
  |> bar

let _ =
  foo
  |> List.double_map ~f1:(fun x ->
      do_something ();
      do_something ();
      do_something ();
      do_something ();
      do_something_else ())
      ~f2:(fun x ->
          do_something ();
          do_something ();
          do_something ();
          do_something ();
          do_something_else ())
  |> bar

module Stritem_attributes_indent : sig
  val f : int -> int -> int -> int -> int
  [@@cold] [@@inline never] [@@local never] [@@specialise never]

  external unsafe_memset : t -> pos:int -> len:int -> char -> unit
    = "bigstring_memset_stub"
  [@@noalloc]

end = struct
  let raise_length_mismatch name n1 n2 =
    invalid_argf "length mismatch in %s: %d <> %d" name n1 n2 ()
  [@@cold] [@@inline never] [@@local never] [@@specialise never]

  external unsafe_memset : t -> pos:int -> len:int -> char -> unit = "bigstring_memset_stub"
  [@@noalloc]
end

let _ =
  foo
  $$ ( match group with [] -> impossible "previous match"
    | [cmt] -> fmt_cmt t conf cmt ~fmt_code $ maybe_newline ~next cmt )
  $$ bar

let _ =
  foo
  $$ ( try group with [] -> impossible "previous match"
    | [cmt] -> fmt_cmt t conf cmt ~fmt_code $ maybe_newline ~next cmt )
  $$ bar

let _ =
  x == exp
  ||
  match x with
  | {pexp_desc= Pexp_constraint (e, _); _} -> loop e
  | _ -> false

let _ =
  let module M = struct
    include ( val foooooooooooooooooooooooooooooooooooooooo
                : fooooooooooooooooooooooooooooooooooooooooo )
  end in
  ()

type action =
  | In_out of [ `Impl | `Intf ] input * string option
  (** Format input file (or [-] for stdin) of given kind to output file,
      or stdout if None. *)
  (* foo *)
  | Inplace of [ `Impl | `Intf ] input list
  (** Format in-place, overwriting input file(s). *)

let%test_module "semantics" =
  (module (
   struct
     open Core
     open Appendable_list
     module Stable = Stable
   end :
     S))
;;

let _ =
  Error
    (`Foooooooooooooooooo
       (name, Format.sprintf "expecting %S but got %S" Version.version value))
;;

let _ =
  `Foooooooooooooooooo
    (name, Format.sprintf "expecting %S but got %S" Version.version value)
;;

let _ =
  Foooooooooooooooooo
    (name, Format.sprintf "expecting %S but got %S" Version.version value)
;;

let (`Foooooooooooooooooo
      (foooooooooooooo, foooooooooooooo, foooooooooooooo, foooooooooooooo) )
    =
  x

let (Foooooooooooooooooo
      (foooooooooooooo, foooooooooooooo, foooooooooooooo, foooooooooooooo) )
    =
  x

let _ =
  Foooooooooooooooooooo.foooooooooooooooooooo
    foooooooooooooooooooo
    foooooooooooooooooooo
    (fun x ->
       function
       | Foooooooooooooooooooo -> foooooooooooooooooooo
       | Foooooooooooooooooooo -> foooooooooooooooooooo)
;;

let _ =
  Foooooooooooooooooooo.foooooooooooooooooooo
    foooooooooooooooooooo
    foooooooooooooooooooo
    ~x:(fun x ->
      function
      | Foooooooooooooooooooo -> foooooooooooooooooooo
      | Foooooooooooooooooooo -> foooooooooooooooooooo)
;;

let _ =
  Foooooooooooooooooooo.foooooooooooooooooooo
    foooooooooooooooooooo
    foooooooooooooooooooo
    (fun x ->
       match foo with
       | Foooooooooooooooooooo -> foooooooooooooooooooo
       | Foooooooooooooooooooo -> foooooooooooooooooooo)
;;

let _ =
  Foooooooooooooooooooo.foooooooooooooooooooo
    foooooooooooooooooooo
    foooooooooooooooooooo
    ~x:(fun x ->
      match foo with
      | Foooooooooooooooooooo -> foooooooooooooooooooo
      | Foooooooooooooooooooo -> foooooooooooooooooooo)
;;

let _ =
  let x = x in
  fun foooooooooooooooooo foooooooooooooooooo foooooooooooooooooo foooooooooooooooooo
      foooooooooooooooooo foooooooooooooooooo ->
    ()
;;

module type For_let_syntax_local =
  For_let_syntax_gen
    with type ('a, 'b) fn := ('a[@local]) -> 'b
     and type ('a, 'b) f_labeled_fn := f:('a[@local]) -> 'b

type fooooooooooooooooooooooooooooooo =
  ( fooooooooooooooooooooooooooooooo
  , fooooooooooooooooooooooooooooooo )
    fooooooooooooooooooooooooooooooo

val fooooooooooooooooooooooooooooooo
  : ( fooooooooooooooooooooooooooooooo
    , fooooooooooooooooooooooooooooooo )
      fooooooooooooooooooooooooooooooo

(*
   *)

(**
   xxx
*)
include S1
(** @inline *)

type input =
  { name: string
  ; action: [`Format | `Numeric of range] }

let x =
  fun [@foo] x ->
    fun [@foo] y ->
      object
        method x = y
      end

class x =
  fun [@foo] x ->
    fun [@foo] y ->
      object
        method x = y
      end

<<<<<<< HEAD
module M =
  [%demo
    module Foo = Bar

    type t]
;;

let _ =
  Some
    (fun fooooooooooooooooooooooooooooooo
        fooooooooooooooooooooooooooooooo
        fooooooooooooooooooooooooooooooo ->
        foo)
;;

type t =
  { xxxxxx :
      t
        (* _________________________________________________________________________
           ____________________________________________________________________
           ___________ *)
        XXXXXXX.t
  }

module Test_gen
  (For_tests : For_tests_gen)
  (Tested : S_gen
            with type 'a src := 'a For_tests.Src.t
            with type 'a dst := 'a For_tests.Dst.t)
  (Tested : S_gen
            with type 'a src := 'a For_tests.Src.t
            with type 'a dst := 'a For_tests.Dst.t
            and type 'a dst := 'a For_tests.Dst.t
            and type 'a dst := 'a For_tests.Dst.t) =
struct
  open Tested
  open For_tests
end

type t =
  { xxxxxxxxxxxxxxxxxxxxxxxxxxxxxxxxxxxxxxxxxxxxxxxxxxxxxxxxxxxxxxxxxxx : YYYYYYYYYYYYYYYYYYYYY.t
    (* ____________________________________ *)
  }
=======
(*{v

      foo

v}*)
>>>>>>> 8a33ac85
<|MERGE_RESOLUTION|>--- conflicted
+++ resolved
@@ -7973,7 +7973,6 @@
         method x = y
       end
 
-<<<<<<< HEAD
 module M =
   [%demo
     module Foo = Bar
@@ -8017,10 +8016,9 @@
   { xxxxxxxxxxxxxxxxxxxxxxxxxxxxxxxxxxxxxxxxxxxxxxxxxxxxxxxxxxxxxxxxxxx : YYYYYYYYYYYYYYYYYYYYY.t
     (* ____________________________________ *)
   }
-=======
+
 (*{v
 
       foo
 
-v}*)
->>>>>>> 8a33ac85
+v}*)