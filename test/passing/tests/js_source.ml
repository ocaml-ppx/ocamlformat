[@@@foo]

let (x[@foo]) : unit [@foo] = ()[@foo]
  [@@foo]

type t =
  | Foo of (t[@foo]) [@foo]
[@@foo]

[@@@foo]


module M = struct
  type t = {
    l : (t [@foo]) [@foo]
  }
    [@@foo]
    [@@foo]

  [@@@foo]
end[@foo]
[@@foo]

module type S = sig

  include (module type of (M[@foo]))[@foo] with type t := M.t[@foo]
    [@@foo]

  [@@@foo]

end[@foo]
[@@foo]

[@@@foo]
type 'a with_default
  =  ?size:int       (** default [42] *)
  -> ?resizable:bool (** default [true] *)
  -> 'a

type obj = <
  meth1 : int -> int;
  (** method 1 *)

  meth2: unit -> float (** method 2 *);
>

type var = [
  | `Foo (** foo *)
  | `Bar of int * string (** bar *)
]

[%%foo let x = 1 in x]
let [%foo 2+1] : [%foo bar.baz] = [%foo "foo"]

[%%foo module M = [%bar] ]
let [%foo let () = () ] : [%foo type t = t ] = [%foo class c = object end]

[%%foo: 'a list]
let [%foo: [`Foo] ] : [%foo: t -> t ] = [%foo: < foo : t > ]

[%%foo? _ ]
[%%foo? Some y when y > 0]
let [%foo? (Bar x | Baz x) ] : [%foo? #bar ] = [%foo? { x }]

[%%foo: module M : [%baz]]
let [%foo: include S with type t = t ]
  : [%foo: val x : t  val y : t]
  = [%foo: type t = t ]
let int_with_custom_modifier =
  1234567890_1234567890_1234567890_1234567890_1234567890z
let float_with_custom_modifier =
  1234567890_1234567890_1234567890_1234567890_1234567890.z

let int32     = 1234l
let int64     = 1234L
let nativeint = 1234n

let hex_without_modifier = 0x32f
let hex_with_modifier    = 0x32g

let float_without_modifer = 1.2e3
let float_with_modifer    = 1.2g
let%foo x = 42
let%foo _ = () and _ = ()
let%foo _ = ()

(* Expressions *)
let () =
  let%foo[@foo] x = 3
  and[@foo] y = 4 in
  (let module%foo[@foo] M = M in ()) ;
  (let open%foo[@foo] M in ()) ;
  (fun%foo[@foo] x -> ()) ;
  (function%foo[@foo] x -> ()) ;
  (try%foo[@foo] () with _ -> ()) ;
  (if%foo[@foo] () then () else ()) ;
  while%foo[@foo] () do () done ;
  for%foo[@foo] x = () to () do () done ;
  assert%foo[@foo] true ;
  lazy%foo[@foo] x ;
  object%foo[@foo] end ;
  begin%foo[@foo] 3 end ;
  new%foo[@foo] x ;

  match%foo[@foo] () with
  (* Pattern expressions *)
  | lazy%foo[@foo] x -> ()
  | exception%foo[@foo] x -> ()

(* Class expressions *)
class x =
  fun[@foo] x ->
  let[@foo] x = 3 in
  object[@foo]
    inherit[@foo] x
    val[@foo] x = 3
    val[@foo] virtual x : t
    val![@foo] mutable x = 3
    method[@foo] x = 3
    method[@foo] virtual x : t
    method![@foo] private x = 3
    initializer[@foo] x
  end

(* Class type expressions *)
class type t =
  object[@foo]
    inherit[@foo] t
    val[@foo] x : t
    val[@foo] mutable x : t
    method[@foo] x : t
    method[@foo] private x : t
    constraint[@foo] t = t'
    [@@@abc]
    [%%id]
    [@@@aaa]
  end

(* Type expressions *)
type t =
  (module%foo[@foo] M)

(* Module expressions *)
module M =
  functor[@foo] (M : S) ->
    (val[@foo] x)
    (struct[@foo] end)

(* Module type expression *)
module type S =
  functor[@foo] (M:S) ->
    (module type of[@foo] M) ->
    (sig[@foo] end)

module type S = S -> S -> S
module type S = (S -> S) -> S
module type S = functor (M : S) -> S -> S
module type S = (functor (M : S) -> S) -> S
module type S = (S -> S)[@foo] -> S
module type S = (functor[@foo] (M : S) -> S) -> S

module type S = sig
  module rec A : (S with type t = t)
  and B : (S with type t = t)
end

(* Structure items *)
let%foo[@foo] x = 4
and[@foo] y = x

type%foo[@foo] t = int
and[@foo] t = int
type%foo[@foo] t += T

class%foo[@foo] x = x
class type%foo[@foo] x = x
external%foo[@foo] x : _  = ""
exception%foo[@foo] X

module%foo[@foo] M = M
module%foo[@foo] rec M : S = M
and[@foo] M : S = M
module type%foo[@foo] S = S

include%foo[@foo] M
open%foo[@foo] M

(* Signature items *)
module type S = sig
  val%foo[@foo] x : t
  external%foo[@foo] x : t = ""

  type%foo[@foo] t = int
  and[@foo] t' = int
  type%foo[@foo] t += T

  exception%foo[@foo] X

  module%foo[@foo] M : S
  module%foo[@foo] rec M : S
  and[@foo] M : S
  module%foo[@foo] M = M

  module type%foo[@foo] S = S

  include%foo[@foo] M
  open%foo[@foo] M

  class%foo[@foo] x : t
  class type%foo[@foo] x = x

end

type t = ..;;
type t += A;;

[%extension_constructor A];;
([%extension_constructor A] : extension_constructor);;

module M = struct
  type extension_constructor = int
end;;

open M;;

([%extension_constructor A] : extension_constructor);;

(* By using two types we can have a recursive constraint *)
type 'a class_name = .. constraint 'a = < cast: 'a. 'a name -> 'a; ..>
and 'a name =
  Class : 'a class_name -> (< cast: 'a. 'a name -> 'a; ..> as 'a) name
;;

exception Bad_cast
;;

class type castable =
object
  method cast: 'a.'a name -> 'a
end
;;

(* Lets create a castable class with a name*)

class type foo_t =
object
  inherit castable
  method foo: string
end
;;

type 'a class_name += Foo: foo_t class_name
;;

class foo: foo_t =
object(self)
  method cast: type a. a name -> a =
    function
        Class Foo -> (self :> foo_t)
      | _ -> ((raise Bad_cast) : a)
  method foo = "foo"
end
;;

(* Now we can create a subclass of foo *)

class type bar_t =
object
  inherit foo
  method bar: string
end
;;

type 'a class_name += Bar: bar_t class_name
;;

class bar: bar_t =
object(self)
  inherit foo as super
  method cast: type a. a name -> a =
    function
        Class Bar -> (self :> bar_t)
      | other -> super#cast other
  method bar = "bar"
  [@@@id]
  [%%id]
end
;;

(* Now lets create a mutable list of castable objects *)

let clist :castable list ref = ref []
;;

let push_castable (c: #castable) =
  clist := (c :> castable) :: !clist
;;

let pop_castable () =
  match !clist with
      c :: rest ->
        clist := rest;
        c
    | [] -> raise Not_found
;;

(* We can add foos and bars to this list, and retrive them *)

push_castable (new foo);;
push_castable (new bar);;
push_castable (new foo);;

let c1: castable = pop_castable ();;
let c2: castable = pop_castable ();;
let c3: castable = pop_castable ();;

(* We can also downcast these values to foos and bars *)

let f1: foo = c1#cast (Class Foo);; (* Ok *)
let f2: foo = c2#cast (Class Foo);; (* Ok *)
let f3: foo = c3#cast (Class Foo);; (* Ok *)

let b1: bar = c1#cast (Class Bar);; (* Exception Bad_cast *)
let b2: bar = c2#cast (Class Bar);; (* Ok *)
let b3: bar = c3#cast (Class Bar);; (* Exception Bad_cast *)

type foo = ..
;;

type foo +=
    A
  | B of int
;;

let is_a x =
  match x with
    A -> true
  | _ -> false
;;

(* The type must be open to create extension *)

type foo
;;

type foo += A of int (* Error type is not open *)
;;

(* The type parameters must match *)

type 'a foo = ..
;;

type ('a, 'b) foo += A of int (* Error: type parameter mismatch *)
;;

(* In a signature the type does not have to be open *)

module type S =
sig
  type foo
  type foo += A of float
end
;;

(* But it must still be extensible *)

module type S =
sig
  type foo = A of int
  type foo += B of float (* Error foo does not have an extensible type *)
end
;;

(* Signatures can change the grouping of extensions *)

type foo = ..
;;

module M = struct
  type foo +=
      A of int
    | B of string

  type foo +=
      C of int
    | D of float
end
;;

module type S = sig
  type foo +=
      B of string
    | C of int

  type foo += D of float

  type foo += A of int
end
;;

module M_S = (M : S)
;;

(* Extensions can be GADTs *)

type 'a foo = ..
;;

type _ foo +=
    A : int -> int foo
  | B : int foo
;;

let get_num : type a. a foo -> a -> a option = fun f i1 ->
    match f with
        A i2 -> Some (i1 + i2)
     |  _ -> None
;;

(* Extensions must obey constraints *)

type 'a foo = .. constraint 'a = [> `Var ]
;;

type 'a foo += A of 'a
;;

let a = A 9 (* ERROR: Constraints not met *)
;;

type 'a foo += B : int foo (* ERROR: Constraints not met *)
;;

(* Signatures can make an extension private *)

type foo = ..
;;

module M = struct type foo += A of int end
;;

let a1 = M.A 10
;;

module type S = sig type foo += private A of int end
;;

module M_S = (M : S)
;;

let is_s x =
  match x with
    M_S.A _ -> true
  | _ -> false
;;

let a2 = M_S.A 20 (* ERROR: Cannot create a value using a private constructor *)
;;

(* Extensions can be rebound *)

type foo = ..
;;

module M = struct type foo += A1 of int end
;;

type foo += A2 = M.A1
;;

type bar = ..
;;

type bar += A3 = M.A1    (* Error: rebind wrong type *)
;;

module M = struct type foo += private B1 of int end
;;

type foo += private B2 = M.B1
;;

type foo += B3 = M.B1  (* Error: rebind private extension *)
;;

type foo += C = Unknown  (* Error: unbound extension *)
;;

(* Extensions can be rebound even if type is closed *)

module M : sig type foo type foo += A1 of int end
  = struct type foo = .. type foo += A1 of int end

type M.foo += A2 = M.A1

(* Rebinding handles abbreviations *)

type 'a foo = ..
;;

type 'a foo1 = 'a foo = ..
;;

type 'a foo2 = 'a foo = ..
;;

type 'a foo1 +=
    A of int
  | B of 'a
  | C : int foo1
;;

type 'a foo2 +=
    D = A
  | E = B
  | F = C
;;

(* Extensions must obey variances *)

type +'a foo = ..
;;

type 'a foo += A of (int -> 'a)
;;

type 'a foo += B of ('a -> int)
    (* ERROR: Parameter variances are not satisfied *)
;;

type _ foo += C : ('a -> int) -> 'a foo
    (* ERROR: Parameter variances are not satisfied *)
;;

type 'a bar = ..
;;

type +'a bar += D of (int -> 'a) (* ERROR: type variances do not match *)
;;

(* Exceptions are compatible with extensions *)

module M : sig
  type exn +=
      Foo of int * float
    | Bar : 'a list -> exn
end = struct
  exception Bar : 'a list -> exn
  exception Foo of int * float
end
;;

module M : sig
  exception Bar : 'a list -> exn
  exception Foo of int * float
end = struct
  type exn +=
      Foo of int * float
    | Bar : 'a list -> exn
end
;;

exception Foo of int * float
;;

exception Bar : 'a list -> exn
;;

module M : sig
  type exn +=
      Foo of int * float
    | Bar : 'a list -> exn
end = struct
  exception Bar = Bar
  exception Foo = Foo
end
;;

(* Test toplevel printing *)

type foo = ..
;;

type foo +=
    Foo of int * int option
  | Bar of int option
;;

let x = Foo(3, Some 4), Bar(Some 5) (* Prints Foo and Bar successfully *)
;;

type foo += Foo of string
;;

let y = x (* Prints Bar but not Foo (which has been shadowed) *)
;;

exception Foo of int * int option
;;

exception Bar of int option
;;

let x = Foo(3, Some 4), Bar(Some 5) (* Prints Foo and Bar successfully *)
;;

type foo += Foo of string
;;

let y = x (* Prints Bar and part of Foo (which has been shadowed) *)
;;

(* Test Obj functions *)

type foo = ..
;;

type foo +=
    Foo
  | Bar of int
;;

let extension_name e = Obj.extension_name (Obj.extension_constructor e);;
let extension_id e = Obj.extension_id (Obj.extension_constructor e);;

let n1 = extension_name Foo
;;

let n2 = extension_name (Bar 1)
;;

let t = (extension_id (Bar 2)) = (extension_id (Bar 3)) (* true *)
;;

let f = (extension_id (Bar 2)) = (extension_id Foo) (* false *)
;;

let is_foo x = (extension_id Foo) = (extension_id x)

type foo += Foo
;;

let f = is_foo Foo
;;

let _ = Obj.extension_constructor 7 (* Invald_arg *)
;;

let _ = Obj.extension_constructor (object method m = 3 end) (* Invald_arg *)
;;
(* Typed names *)

module Msg : sig

  type 'a tag

  type result = Result : 'a tag * 'a -> result

  val write : 'a tag -> 'a -> unit

  val read : unit -> result

  type 'a tag += Int : int tag

  module type Desc = sig
    type t
    val label : string
    val write : t -> string
    val read : string -> t
  end

  module Define (D : Desc) : sig
    type 'a tag += C : D.t tag
  end

end = struct

  type 'a tag = ..

  type ktag = T : 'a tag -> ktag

  type 'a kind =
  { tag : 'a tag;
    label : string;
    write : 'a -> string;
    read : string -> 'a; }

  type rkind = K : 'a kind -> rkind

  type wkind = { f : 'a . 'a tag -> 'a kind }

  let readTbl : (string, rkind) Hashtbl.t = Hashtbl.create 13

  let writeTbl : (ktag, wkind) Hashtbl.t = Hashtbl.create 13

  let read_raw () : string * string = raise (Failure "Not implemented")

  type result = Result : 'a tag * 'a -> result

  let read () =
    let label, content = read_raw () in
      let K k = Hashtbl.find readTbl label in
        let body = k.read content in
          Result(k.tag, body)

  let write_raw (label : string) (content : string) =
    raise (Failure "Not implemented")

  let write (tag : 'a tag) (body : 'a) =
    let {f} = Hashtbl.find writeTbl (T tag) in
    let k = f tag in
    let content = k.write body in
      write_raw k.label content

  (* Add int kind *)

  type 'a tag += Int : int tag

  let ik =
    { tag = Int;
      label = "int";
      write = string_of_int;
      read = int_of_string }

  let () = Hashtbl.add readTbl "int" (K ik)

  let () =
    let f (type t) (i : t tag) : t kind =
      match i with
        Int -> ik
      | _ -> assert false
    in
      Hashtbl.add writeTbl (T Int) {f}

  (* Support user defined kinds *)

  module type Desc = sig
    type t
    val label : string
    val write : t -> string
    val read : string -> t
  end

  module Define (D : Desc) = struct
    type 'a tag += C : D.t tag
    let k =
      { tag = C;
        label = D.label;
        write = D.write;
        read = D.read }
    let () = Hashtbl.add readTbl D.label (K k)
    let () =
      let f (type t) (c : t tag) : t kind =
        match c with
          C -> k
        | _ -> assert false
      in
        Hashtbl.add writeTbl (T C) {f}
  end

end;;

let write_int i = Msg.write Msg.Int i;;

module StrM = Msg.Define(struct
  type t = string
  let label = "string"
  let read s = s
  let write s = s
end);;

type 'a Msg.tag += String = StrM.C;;

let write_string s = Msg.write String s;;

let read_one () =
  let Msg.Result(tag, body) = Msg.read () in
  match tag with
    Msg.Int -> print_int body
  | String -> print_string body
  | _ -> print_string "Unknown";;
(* Example of algorithm parametrized with modules *)

let sort (type s) set l =
  let module Set = (val set : Set.S with type elt = s) in
  Set.elements (List.fold_right Set.add l Set.empty)

let make_set (type s) cmp =
  let module S = Set.Make(struct
    type t = s
    let compare = cmp
  end) in
  (module S : Set.S with type elt = s)

let both l =
  List.map
    (fun set -> sort set l)
    [ make_set compare; make_set (fun x y -> compare y x) ]

let () =
  print_endline (String.concat "  " (List.map (String.concat "/")
                                              (both ["abc";"xyz";"def"])))


(* Hiding the internal representation *)

module type S = sig
  type t
  val to_string: t -> string
  val apply: t -> t
  val x: t
end

let create (type s) to_string apply x =
  let module M = struct
    type t = s
    let to_string = to_string
    let apply = apply
    let x = x
  end in
  (module M : S with type t = s)

let forget (type s) x =
  let module M = (val x : S with type t = s) in
  (module M : S)

let print x =
  let module M = (val x : S) in
  print_endline (M.to_string M.x)

let apply x =
  let module M = (val x : S) in
  let module N = struct
    include M
    let x = apply x
  end in
  (module N : S)

let () =
  let int = forget (create string_of_int succ 0) in
  let str = forget (create (fun s -> s) (fun s -> s ^ s) "X") in
  List.iter print (List.map apply [int; apply int; apply (apply str)])


(* Existential types + type equality witnesses -> pseudo GADT *)

module TypEq : sig
  type ('a, 'b) t
  val apply: ('a, 'b) t -> 'a -> 'b
  val refl: ('a, 'a) t
  val sym: ('a, 'b) t -> ('b, 'a) t
end = struct
  type ('a, 'b) t = unit
  let apply _ = Obj.magic
  let refl = ()
  let sym () = ()
end


module rec Typ : sig
  module type PAIR = sig
    type t
    type t1
    type t2
    val eq: (t, t1 * t2) TypEq.t
    val t1: t1 Typ.typ
    val t2: t2 Typ.typ
  end

  type 'a typ =
    | Int of ('a, int) TypEq.t
    | String of ('a, string) TypEq.t
    | Pair of (module PAIR with type t = 'a)
end = struct
  module type PAIR = sig
    type t
    type t1
    type t2
    val eq: (t, t1 * t2) TypEq.t
    val t1: t1 Typ.typ
    val t2: t2 Typ.typ
  end

  type 'a typ =
    | Int of ('a, int) TypEq.t
    | String of ('a, string) TypEq.t
    | Pair of (module PAIR with type t = 'a)
end

open Typ

let int = Int TypEq.refl

let str = String TypEq.refl

let pair (type s1) (type s2) t1 t2 =
  let module P = struct
    type t = s1 * s2
    type t1 = s1
    type t2 = s2
    let eq = TypEq.refl
    let t1 = t1
    let t2 = t2
  end in
  let pair = (module P : PAIR with type t = s1 * s2) in
  Pair pair

module rec Print : sig
  val to_string: 'a Typ.typ -> 'a -> string
end = struct
  let to_string (type s) t x =
    match t with
    | Int eq -> string_of_int (TypEq.apply eq x)
    | String eq -> Printf.sprintf "%S" (TypEq.apply eq x)
    | Pair p ->
        let module P = (val p : PAIR with type t = s) in
        let (x1, x2) = TypEq.apply P.eq x in
        Printf.sprintf "(%s,%s)" (Print.to_string P.t1 x1)
                       (Print.to_string P.t2 x2)
end

let () =
  print_endline (Print.to_string int 10);
  print_endline (Print.to_string (pair int (pair str int)) (123, ("A", 456)))


(* #6262: first-class modules and module type aliases *)

module type S1 = sig end
module type S2 = S1

let _f (x : (module S1)) : (module S2) = x

module X = struct
  module type S
end
module Y = struct include X end

let _f (x : (module X.S)) : (module Y.S) = x

(* PR#6194, main example *)
module type S3 = sig val x : bool end;;
let f = function
  | Some (module M : S3) when M.x ->1
  | Some _ [@foooo]-> 2
  | None -> 3
;;
print_endline (string_of_int (f (Some (module struct let x = false end))));;
type 'a ty =
  | Int : int ty
  | Bool : bool ty

let fbool (type t) (x : t) (tag : t ty) =
  match tag with
  | Bool -> x
;;
(* val fbool : 'a -> 'a ty -> 'a = <fun> *)

(** OK: the return value is x of type t **)

let fint (type t) (x : t) (tag : t ty) =
  match tag with
  | Int -> x > 0
;;
(* val fint : 'a -> 'a ty -> bool = <fun> *)

(** OK: the return value is x > 0 of type bool;
This has used the equation t = bool, not visible in the return type **)

let f (type t) (x : t) (tag : t ty) =
  match tag with
  | Int -> x > 0
  | Bool -> x
(* val f : 'a -> 'a ty -> bool = <fun> *)


let g (type t) (x : t) (tag : t ty) =
  match tag with
  | Bool -> x
  | Int -> x > 0
(* Error: This expression has type bool but an expression was expected of type
t = int *)

let id x = x;;
let idb1 = (fun id -> let _ = id true in id) id;;
let idb2 : bool -> bool = id;;
let idb3 ( _ : bool ) = false;;

let g (type t) (x : t) (tag : t ty) =
  match tag with
  | Bool -> idb3 x
  | Int -> x > 0

let g (type t) (x : t) (tag : t ty) =
  match tag with
  | Bool -> idb2 x
  | Int -> x > 0
(* Encoding generics using GADTs *)
(* (c) Alain Frisch / Lexifi *)
(* cf. http://www.lexifi.com/blog/dynamic-types *)

(* Basic tag *)

type 'a ty =
  | Int: int ty
  | String: string ty
  | List: 'a ty -> 'a list ty
  | Pair: ('a ty * 'b ty) -> ('a * 'b) ty
;;

(* Tagging data *)

type variant =
  | VInt of int
  | VString of string
  | VList of variant list
  | VPair of variant * variant

let rec variantize: type t. t ty -> t -> variant =
  fun ty x ->
    (* type t is abstract here *)
    match ty with
    | Int -> VInt x  (* in this branch: t = int *)
    | String -> VString x (* t = string *)
    | List ty1 ->
        VList (List.map (variantize ty1) x)
        (* t = 'a list for some 'a *)
    | Pair (ty1, ty2) ->
        VPair (variantize ty1 (fst x), variantize ty2 (snd x))
        (* t = ('a, 'b) for some 'a and 'b *)

exception VariantMismatch

let rec devariantize: type t. t ty -> variant -> t =
  fun ty v ->
    match ty, v with
    | Int, VInt x -> x
    | String, VString x -> x
    | List ty1, VList vl ->
        List.map (devariantize ty1) vl
    | Pair (ty1, ty2), VPair (x1, x2) ->
        (devariantize ty1 x1, devariantize ty2 x2)
    | _ -> raise VariantMismatch
;;

(* Handling records *)

type 'a ty =
  | Int: int ty
  | String: string ty
  | List: 'a ty -> 'a list ty
  | Pair: ('a ty * 'b ty) -> ('a * 'b) ty
  | Record: 'a record -> 'a ty

and 'a record =
    {
     path: string;
     fields: 'a field_ list;
    }

and 'a field_ =
  | Field: ('a, 'b) field -> 'a field_

and ('a, 'b) field =
    {
     label: string;
     field_type: 'b ty;
     get: ('a -> 'b);
    }
;;

(* Again *)

type variant =
  | VInt of int
  | VString of string
  | VList of variant list
  | VPair of variant * variant
  | VRecord of (string * variant) list

let rec variantize: type t. t ty -> t -> variant =
  fun ty x ->
    (* type t is abstract here *)
    match ty with
    | Int -> VInt x  (* in this branch: t = int *)
    | String -> VString x (* t = string *)
    | List ty1 ->
        VList (List.map (variantize ty1) x)
        (* t = 'a list for some 'a *)
    | Pair (ty1, ty2) ->
        VPair (variantize ty1 (fst x), variantize ty2 (snd x))
        (* t = ('a, 'b) for some 'a and 'b *)
    | Record {fields} ->
        VRecord
          (List.map (fun (Field{field_type; label; get}) ->
                       (label, variantize field_type (get x))) fields)
;;

(* Extraction *)

type 'a ty =
  | Int: int ty
  | String: string ty
  | List: 'a ty -> 'a list ty
  | Pair: ('a ty * 'b ty) -> ('a * 'b) ty
  | Record: ('a, 'builder) record -> 'a ty

and ('a, 'builder) record =
    {
     path: string;
     fields: ('a, 'builder) field list;
     create_builder: (unit -> 'builder);
     of_builder: ('builder -> 'a);
    }

and ('a, 'builder) field =
  | Field: ('a, 'builder, 'b) field_ -> ('a, 'builder) field

and ('a, 'builder, 'b) field_ =
  {
   label: string;
   field_type: 'b ty;
   get: ('a -> 'b);
   set: ('builder -> 'b -> unit);
  }

let rec devariantize: type t. t ty -> variant -> t =
  fun ty v ->
    match ty, v with
    | Int, VInt x -> x
    | String, VString x -> x
    | List ty1, VList vl ->
        List.map (devariantize ty1) vl
    | Pair (ty1, ty2), VPair (x1, x2) ->
        (devariantize ty1 x1, devariantize ty2 x2)
    | Record {fields; create_builder; of_builder}, VRecord fl ->
        if List.length fields <> List.length fl then raise VariantMismatch;
        let builder = create_builder () in
        List.iter2
          (fun (Field {label; field_type; set}) (lab, v) ->
            if label <> lab then raise VariantMismatch;
            set builder (devariantize field_type v)
          )
          fields fl;
        of_builder builder
    | _ -> raise VariantMismatch
;;

type my_record  =
    {
     a: int;
     b: string list;
    }

let my_record =
  let fields =
    [
     Field {label = "a"; field_type = Int;
            get = (fun {a} -> a);
            set = (fun (r, _) x -> r := Some x)};
     Field {label = "b"; field_type = List String;
            get = (fun {b} -> b);
            set = (fun (_, r) x -> r := Some x)};
    ]
  in
  let create_builder () = (ref None, ref None) in
  let of_builder (a, b) =
    match !a, !b with
    | Some a, Some b -> {a; b}
    | _ -> failwith "Some fields are missing in record of type my_record"
  in
  Record {path = "My_module.my_record"; fields; create_builder; of_builder}
;;

(* Extension to recursive types and polymorphic variants *)
(* by Jacques Garrigue *)

type noarg = Noarg

type (_,_) ty =
  | Int: (int,_) ty
  | String: (string,_) ty
  | List: ('a,'e) ty -> ('a list, 'e) ty
  | Option: ('a,'e) ty -> ('a option, 'e) ty
  | Pair: (('a,'e) ty * ('b,'e) ty) -> ('a * 'b,'e) ty
  (* Support for type variables and recursive types *)
  | Var: ('a, 'a -> 'e) ty
  | Rec: ('a, 'a -> 'e) ty -> ('a,'e) ty
  | Pop: ('a, 'e) ty -> ('a, 'b -> 'e) ty
  (* Change the representation of a type *)
  | Conv: string * ('a -> 'b) * ('b -> 'a) * ('b, 'e) ty -> ('a, 'e) ty
  (* Sum types (both normal sums and polymorphic variants) *)
  | Sum: ('a, 'e, 'b) ty_sum -> ('a, 'e) ty

and ('a, 'e, 'b) ty_sum =
    { sum_proj: 'a -> string * 'e ty_dyn option;
      sum_cases: (string * ('e,'b) ty_case) list;
      sum_inj: 'c. ('b,'c) ty_sel * 'c -> 'a; }

and 'e ty_dyn =              (* dynamic type *)
  | Tdyn : ('a,'e) ty * 'a -> 'e ty_dyn

and (_,_) ty_sel =           (* selector from a list of types *)
  | Thd : ('a -> 'b, 'a) ty_sel
  | Ttl : ('b -> 'c, 'd) ty_sel -> ('a -> 'b -> 'c, 'd) ty_sel

and (_,_) ty_case =          (* type a sum case *)
  | TCarg : ('b,'a) ty_sel * ('a,'e) ty -> ('e,'b) ty_case
  | TCnoarg : ('b,noarg) ty_sel -> ('e,'b) ty_case
;;

type _ ty_env =              (* type variable substitution *)
  | Enil : unit ty_env
  | Econs : ('a,'e) ty * 'e ty_env -> ('a -> 'e) ty_env
;;

(* Comparing selectors *)
type (_,_) eq = Eq: ('a,'a) eq

let rec eq_sel : type a b c. (a,b) ty_sel -> (a,c) ty_sel -> (b,c) eq option =
  fun s1 s2 ->
    match s1, s2 with
    | Thd, Thd -> Some Eq
    | Ttl s1, Ttl s2 ->
        (match eq_sel s1 s2 with None -> None | Some Eq -> Some Eq)
    | _ -> None

(* Auxiliary function to get the type of a case from its selector *)
let rec get_case : type a b e.
  (b, a) ty_sel -> (string * (e,b) ty_case) list -> string * (a, e) ty option =
  fun sel cases ->
  match cases with
  | (name, TCnoarg sel') :: rem ->
      begin match eq_sel sel sel' with
      | None -> get_case sel rem
      | Some Eq -> name, None
      end
  | (name, TCarg (sel', ty)) :: rem ->
      begin match eq_sel sel sel' with
      | None -> get_case sel rem
      | Some Eq -> name, Some ty
      end
  | [] -> raise Not_found
;;

(* Untyped representation of values *)
type variant =
  | VInt of int
  | VString of string
  | VList of variant list
  | VOption of variant option
  | VPair of variant * variant
  | VConv of string * variant
  | VSum of string * variant option

let may_map f = function Some x -> Some (f x) | None -> None

let rec variantize : type a e. e ty_env -> (a,e) ty -> a -> variant =
  fun e ty v ->
  match ty with
  | Int -> VInt v
  | String -> VString v
  | List t -> VList (List.map (variantize e t) v)
  | Option t -> VOption (may_map (variantize e t) v)
  | Pair (t1, t2) -> VPair (variantize e t1 (fst v), variantize e t2 (snd v))
  | Rec t -> variantize (Econs (ty, e)) t v
  | Pop t -> (match e with Econs (_, e') -> variantize e' t v)
  | Var -> (match e with Econs (t, e') -> variantize e' t v)
  | Conv (s, proj, inj, t) -> VConv (s, variantize e t (proj v))
  | Sum ops ->
      let tag, arg = ops.sum_proj v in
      VSum (tag, may_map (function Tdyn (ty,arg) -> variantize e ty arg) arg)
;;

let rec devariantize : type t e. e ty_env -> (t, e) ty -> variant -> t =
  fun e ty v ->
  match ty, v with
  | Int, VInt x -> x
  | String, VString x -> x
  | List ty1, VList vl ->
      List.map (devariantize e ty1) vl
  | Pair (ty1, ty2), VPair (x1, x2) ->
      (devariantize e ty1 x1, devariantize e ty2 x2)
  | Rec t, _ -> devariantize (Econs (ty, e)) t v
  | Pop t, _ -> (match e with Econs (_, e') -> devariantize e' t v)
  | Var, _ -> (match e with Econs (t, e') -> devariantize e' t v)
  | Conv (s, proj, inj, t), VConv (s', v) when s = s' ->
      inj (devariantize e t v)
  | Sum ops, VSum (tag, a) ->
      begin try match List.assoc tag ops.sum_cases, a with
      | TCarg (sel, t), Some a -> ops.sum_inj (sel, devariantize e t a)
      | TCnoarg sel, None -> ops.sum_inj (sel, Noarg)
      | _ -> raise VariantMismatch
      with Not_found -> raise VariantMismatch
      end
  | _ -> raise VariantMismatch
;;

(* First attempt: represent 1-constructor variants using Conv *)
let wrap_A t = Conv ("`A", (fun (`A x) -> x), (fun x -> `A x), t);;

let ty a = Rec (wrap_A (Option (Pair (a, Var)))) ;;
let v = variantize Enil (ty Int);;
let x = v (`A (Some (1, `A (Some (2, `A None))))) ;;

(* Can also use it to decompose a tuple *)

let triple t1 t2 t3 =
  Conv ("Triple", (fun (a,b,c) -> (a,(b,c))),
        (fun (a,(b,c)) -> (a,b,c)), Pair (t1, Pair (t2, t3)))

let v = variantize Enil (triple String Int Int) ("A", 2, 3) ;;

(* Second attempt: introduce a real sum construct *)
let ty_abc =
  (* Could also use [get_case] for proj, but direct definition is shorter *)
  let proj = function
      `A n -> "A", Some (Tdyn (Int, n))
    | `B s -> "B", Some (Tdyn (String, s))
    | `C   -> "C", None
  (* Define inj in advance to be able to write the type annotation easily *)
  and inj : type c. (int -> string -> noarg -> unit, c) ty_sel * c ->
    [`A of int | `B of string | `C] = function
        Thd, v -> `A v
      | Ttl Thd, v -> `B v
      | Ttl (Ttl Thd), Noarg -> `C
  in
  (* Coherence of sum_inj and sum_cases is checked by the typing *)
  Sum { sum_proj = proj; sum_inj = inj; sum_cases =
        [ "A", TCarg (Thd, Int); "B", TCarg (Ttl Thd, String);
          "C", TCnoarg (Ttl (Ttl Thd)) ] }
;;

let v = variantize Enil ty_abc (`A 3)
let a = devariantize Enil ty_abc v

(* And an example with recursion... *)
type 'a vlist = [`Nil | `Cons of 'a * 'a vlist]

let ty_list : type a e. (a, e) ty -> (a vlist, e) ty = fun t ->
  let tcons = Pair (Pop t, Var) in
  Rec (Sum {
       sum_proj = (function
           `Nil -> "Nil", None
         | `Cons p -> "Cons", Some (Tdyn (tcons, p)));
       sum_cases = ["Nil", TCnoarg Thd; "Cons", TCarg (Ttl Thd, tcons)];
       sum_inj = fun (type c) ->
         (function
         | Thd, Noarg -> `Nil
         | Ttl Thd, v -> `Cons v
         : (noarg -> a * a vlist -> unit, c) ty_sel * c -> a vlist)
         (* One can also write the type annotation directly *)
     })

let v = variantize Enil (ty_list Int) (`Cons (1, `Cons (2, `Nil))) ;;


(* Simpler but weaker approach *)

type (_,_) ty =
  | Int: (int,_) ty
  | String: (string,_) ty
  | List: ('a,'e) ty -> ('a list, 'e) ty
  | Option: ('a,'e) ty -> ('a option, 'e) ty
  | Pair: (('a,'e) ty * ('b,'e) ty) -> ('a * 'b,'e) ty
  | Var: ('a, 'a -> 'e) ty
  | Rec: ('a, 'a -> 'e) ty -> ('a,'e) ty
  | Pop: ('a, 'e) ty -> ('a, 'b -> 'e) ty
  | Conv: string * ('a -> 'b) * ('b -> 'a) * ('b, 'e) ty -> ('a, 'e) ty
  | Sum: ('a -> string * 'e ty_dyn option) * (string * 'e ty_dyn option -> 'a)
             -> ('a, 'e) ty
and 'e ty_dyn =
  | Tdyn : ('a,'e) ty * 'a -> 'e ty_dyn

let ty_abc : ([`A of int | `B of string | `C],'e) ty =
  (* Could also use [get_case] for proj, but direct definition is shorter *)
  Sum (
  (function
      `A n -> "A", Some (Tdyn (Int, n))
    | `B s -> "B", Some (Tdyn (String, s))
    | `C   -> "C", None),
  (function
      "A", Some (Tdyn (Int, n)) -> `A n
    | "B", Some (Tdyn (String, s)) -> `B s
    | "C", None -> `C
    | _ -> invalid_arg "ty_abc"))
;;

(* Breaks: no way to pattern-match on a full recursive type *)
let ty_list : type a e. (a,e) ty -> (a vlist,e) ty = fun t ->
  let targ = Pair (Pop t, Var) in
  Rec (Sum (
  (function `Nil -> "Nil", None
    | `Cons p -> "Cons", Some (Tdyn (targ, p))),
  (function "Nil", None -> `Nil
    | "Cons", Some (Tdyn (Pair (_, Var), (p : a * a vlist))) -> `Cons p)))
;;

(* Define Sum using object instead of record for first-class polymorphism *)

type (_,_) ty =
  | Int: (int,_) ty
  | String: (string,_) ty
  | List: ('a,'e) ty -> ('a list, 'e) ty
  | Option: ('a,'e) ty -> ('a option, 'e) ty
  | Pair: (('a,'e) ty * ('b,'e) ty) -> ('a * 'b,'e) ty
  | Var: ('a, 'a -> 'e) ty
  | Rec: ('a, 'a -> 'e) ty -> ('a,'e) ty
  | Pop: ('a, 'e) ty -> ('a, 'b -> 'e) ty
  | Conv: string * ('a -> 'b) * ('b -> 'a) * ('b, 'e) ty -> ('a, 'e) ty
  | Sum: < proj: 'a -> string * 'e ty_dyn option;
           cases: (string * ('e,'b) ty_case) list;
           inj: 'c. ('b,'c) ty_sel * 'c -> 'a >
          -> ('a, 'e) ty

and 'e ty_dyn =
  | Tdyn : ('a,'e) ty * 'a -> 'e ty_dyn

and (_,_) ty_sel =
  | Thd : ('a -> 'b, 'a) ty_sel
  | Ttl : ('b -> 'c, 'd) ty_sel -> ('a -> 'b -> 'c, 'd) ty_sel

and (_,_) ty_case =
  | TCarg : ('b,'a) ty_sel * ('a,'e) ty -> ('e,'b) ty_case
  | TCnoarg : ('b,noarg) ty_sel -> ('e,'b) ty_case
;;

let ty_abc : ([`A of int | `B of string | `C] as 'a, 'e) ty =
  Sum (object
    method proj = function
        `A n -> "A", Some (Tdyn (Int, n))
      | `B s -> "B", Some (Tdyn (String, s))
      | `C -> "C", None
    method cases =
      [ "A", TCarg (Thd, Int); "B", TCarg (Ttl Thd, String);
        "C", TCnoarg (Ttl (Ttl Thd)) ];
    method inj : type c.
        (int -> string -> noarg -> unit, c) ty_sel * c ->
          [`A of int | `B of string | `C] =
      function
        Thd, v -> `A v
      | Ttl Thd, v -> `B v
      | Ttl (Ttl Thd), Noarg -> `C
  end)

type 'a vlist = [`Nil | `Cons of 'a * 'a vlist]

let ty_list : type a e. (a, e) ty -> (a vlist, e) ty = fun t ->
  let tcons = Pair (Pop t, Var) in
  Rec (Sum (object
    method proj = function
        `Nil -> "Nil", None
      | `Cons p -> "Cons", Some (Tdyn (tcons, p))
    method cases = ["Nil", TCnoarg Thd; "Cons", TCarg (Ttl Thd, tcons)]
    method inj : type c.(noarg -> a * a vlist -> unit, c) ty_sel * c -> a vlist
    = function
      | Thd, Noarg -> `Nil
      | Ttl Thd, v -> `Cons v
  end))
;;

(*
type (_,_) ty_assoc =
  | Anil : (unit,'e) ty_assoc
  | Acons : string * ('a,'e) ty * ('b,'e) ty_assoc -> ('a -> 'b, 'e) ty_assoc

and (_,_) ty_pvar =
  | Pnil : ('a,'e) ty_pvar
  | Pconst : 't * ('b,'e) ty_pvar -> ('t -> 'b, 'e) ty_pvar
  | Parg : 't * ('a,'e) ty * ('b,'e) ty_pvar -> ('t * 'a -> 'b, 'e) ty_pvar
*)
(*
   An attempt at encoding omega examples from the 2nd Central European
   Functional Programming School:
     Generic Programming in Omega, by Tim Sheard and Nathan Linger
          http://web.cecs.pdx.edu/~sheard/
*)

(* Basic types *)

type ('a,'b) sum = Inl of 'a | Inr of 'b

type zero = Zero
type 'a succ = Succ of 'a
type _ nat =
  | NZ : zero nat
  | NS : 'a nat -> 'a succ nat
;;

(* 2: A simple example *)

type (_,_) seq =
  | Snil  : ('a,zero) seq
  | Scons : 'a * ('a,'n) seq -> ('a, 'n succ) seq
;;

let l1 = Scons (3, Scons (5, Snil)) ;;

(* We do not have type level functions, so we need to use witnesses. *)
(* We copy here the definitions from section 3.9 *)
(* Note the addition of the ['a nat] argument to PlusZ, since we do not
   have kinds *)
type (_,_,_) plus =
  | PlusZ : 'a nat -> (zero, 'a, 'a) plus
  | PlusS : ('a,'b,'c) plus -> ('a succ, 'b, 'c succ) plus
;;

let rec length : type a n. (a,n) seq -> n nat = function
  | Snil -> NZ
  | Scons (_, s) -> NS (length s)
;;

(* app returns the catenated lists with a witness proving that
   the size is the sum of its two inputs *)
type (_,_,_) app = App : ('a,'p) seq * ('n,'m,'p) plus -> ('a,'n,'m) app

let rec app : type a n m. (a,n) seq -> (a,m) seq -> (a,n,m) app =
  fun xs ys ->
  match xs with
  | Snil -> App (ys, PlusZ (length ys))
  | Scons (x, xs') ->
      let App (xs'', pl) = app xs' ys in
      App (Scons (x, xs''), PlusS pl)
;;

(* 3.1 Feature: kinds *)

(* We do not have kinds, but we can encode them as predicates *)

type tp = TP
type nd = ND
type ('a,'b) fk = FK
type _ shape =
  | Tp : tp shape
  | Nd : nd shape
  | Fk : 'a shape * 'b shape -> ('a,'b) fk shape
;;
type tt = TT
type ff = FF
type _ boolean =
  | BT : tt boolean
  | BF : ff boolean
;;

(* 3.3 Feature : GADTs *)

type (_,_) path =
  | Pnone : 'a -> (tp,'a) path
  | Phere : (nd,'a) path
  | Pleft : ('x,'a) path -> (('x,'y) fk, 'a) path
  | Pright : ('y,'a) path -> (('x,'y) fk, 'a) path
;;
type (_,_) tree =
  | Ttip  : (tp,'a) tree
  | Tnode : 'a -> (nd,'a) tree
  | Tfork : ('x,'a) tree * ('y,'a) tree -> (('x,'y)fk, 'a) tree
;;
let tree1 = Tfork (Tfork (Ttip, Tnode 4), Tfork (Tnode 4, Tnode 3))
;;
let rec find : type sh.
    ('a -> 'a -> bool) -> 'a -> (sh,'a) tree -> (sh,'a) path list
  = fun eq n t ->
    match t with
    | Ttip -> []
    | Tnode m ->
        if eq n m then [Phere] else []
    | Tfork (x, y) ->
        List.map (fun x -> Pleft x) (find eq n x) @
        List.map (fun x -> Pright x) (find eq n y)
;;
let rec extract : type sh. (sh,'a) path -> (sh,'a) tree -> 'a = fun p t ->
  match (p, t) with
  | Pnone x, Ttip -> x
  | Phere, Tnode y -> y
  | Pleft p, Tfork(l,_) -> extract p l
  | Pright p, Tfork(_,r) -> extract p r
;;

(* 3.4 Pattern : Witness *)

type (_,_) le =
  | LeZ : 'a nat -> (zero, 'a) le
  | LeS : ('n, 'm) le -> ('n succ, 'm succ) le
;;
type _ even =
  | EvenZ : zero even
  | EvenSS : 'n even -> 'n succ succ even
;;
type one = zero succ
type two = one succ
type three = two succ
type four = three succ
;;
let even0 : zero even = EvenZ
let even2 : two even = EvenSS EvenZ
let even4 : four even = EvenSS (EvenSS EvenZ)
;;
let p1 : (two, one, three) plus = PlusS (PlusS (PlusZ (NS NZ)))
;;
let rec summandLessThanSum : type a b c. (a,b,c) plus -> (a,c) le = fun p ->
  match p with
  | PlusZ n -> LeZ n
  | PlusS p' -> LeS (summandLessThanSum p')
;;

(* 3.8 Pattern: Leibniz Equality *)

type (_,_) equal = Eq : ('a,'a) equal

let convert : type a b. (a,b) equal -> a -> b = fun Eq x -> x

let rec sameNat : type a b. a nat -> b nat -> (a,b) equal option = fun a b ->
  match a, b with
  | NZ, NZ -> Some Eq
  | NS a', NS b' ->
      begin match sameNat a' b' with
      | Some Eq -> Some Eq
      | None -> None
      end
  | _ -> None
;;

(* Extra: associativity of addition *)

let rec plus_func : type a b m n.
  (a,b,m) plus -> (a,b,n) plus -> (m,n) equal =
  fun p1 p2 ->
  match p1, p2 with
  | PlusZ _, PlusZ _ -> Eq
  | PlusS p1', PlusS p2' ->
      let Eq = plus_func p1' p2' in Eq

let rec plus_assoc : type a b c ab bc m n.
  (a,b,ab) plus -> (ab,c,m) plus ->
  (b,c,bc) plus -> (a,bc,n) plus -> (m,n) equal = fun p1 p2 p3 p4 ->
  match p1, p4 with
  | PlusZ b, PlusZ bc ->
      let Eq = plus_func p2 p3 in Eq
  | PlusS p1', PlusS p4' ->
      let PlusS p2' = p2 in
      let Eq = plus_assoc p1' p2' p3 p4' in Eq
;;

(* 3.9 Computing Programs and Properties Simultaneously *)

(* Plus and app1 are moved to section 2 *)

let smaller : type a b. (a succ, b succ) le -> (a,b) le =
  function LeS x -> x ;;

type (_,_) diff = Diff : 'c nat * ('a,'c,'b) plus -> ('a,'b) diff ;;

(*
let rec diff : type a b. (a,b) le -> a nat -> b nat -> (a,b) diff =
  fun le a b ->
  match a, b, le with
  | NZ, m, _ -> Diff (m, PlusZ m)
  | NS x, NZ, _ -> assert false
  | NS x, NS y, q ->
      match diff (smaller q) x y with Diff (m, p) -> Diff (m, PlusS p)
;;
*)

let rec diff : type a b. (a,b) le -> a nat -> b nat -> (a,b) diff =
  fun le a b ->
  match le, a, b with
  | LeZ _, _, m -> Diff (m, PlusZ m)
  | LeS q, NS x, NS y ->
      match diff q x y with Diff (m, p) -> Diff (m, PlusS p)
;;

let rec diff : type a b. (a,b) le -> a nat -> b nat -> (a,b) diff =
  fun le a b ->
  match a, b,le with (* warning *)
  | NZ, m, LeZ _ -> Diff (m, PlusZ m)
  | NS x, NS y, LeS q ->
      (match diff q x y with Diff (m, p) -> Diff (m, PlusS p))
  | _ -> .
;;

let rec diff : type a b. (a,b) le -> b nat -> (a,b) diff =
  fun le b ->
  match b,le with
  | m, LeZ _ -> Diff (m, PlusZ m)
  | NS y, LeS q ->
      match diff q y with Diff (m, p) -> Diff (m, PlusS p)
;;

type (_,_) filter = Filter : ('m,'n) le * ('a,'m) seq -> ('a,'n) filter

let rec leS' : type m n. (m,n) le -> (m,n succ) le = function
  | LeZ n -> LeZ (NS n)
  | LeS le -> LeS (leS' le)
;;

let rec filter : type a n. (a -> bool) -> (a,n) seq -> (a,n) filter =
  fun f s ->
  match s with
  | Snil -> Filter (LeZ NZ, Snil)
  | Scons (a,l) ->
      match filter f l with Filter (le, l') ->
        if f a then Filter (LeS le, Scons (a, l'))
        else Filter (leS' le, l')
;;

(* 4.1 AVL trees *)

type (_,_,_) balance =
  | Less : ('h, 'h succ, 'h succ) balance
  | Same : ('h, 'h, 'h) balance
  | More : ('h succ, 'h, 'h succ) balance

type _ avl =
  | Leaf : zero avl
  | Node :
      ('hL, 'hR, 'hMax) balance * 'hL avl * int * 'hR avl -> 'hMax succ avl

type avl' = Avl : 'h avl -> avl'
;;

let empty = Avl Leaf

let rec elem : type h. int -> h avl -> bool = fun x t ->
  match t with
  | Leaf -> false
  | Node (_, l, y, r) ->
      x = y || if x < y then elem x l else elem x r
;;

let rec rotr : type n. (n succ succ) avl -> int -> n avl ->
  ((n succ succ) avl, (n succ succ succ) avl) sum =
  fun tL y tR ->
  match tL with
  | Node (Same, a, x, b) -> Inr (Node (Less, a, x, Node (More, b, y, tR)))
  | Node (More, a, x, b) -> Inl (Node (Same, a, x, Node (Same, b, y, tR)))
  | Node (Less, a, x, Node (Same, b, z, c)) ->
      Inl (Node (Same, Node (Same, a, x, b), z, Node (Same, c, y, tR)))
  | Node (Less, a, x, Node (Less, b, z, c)) ->
      Inl (Node (Same, Node (More, a, x, b), z, Node (Same, c, y, tR)))
  | Node (Less, a, x, Node (More, b, z, c)) ->
      Inl (Node (Same, Node (Same, a, x, b), z, Node (Less, c, y, tR)))
;;
let rec rotl : type n. n avl -> int -> (n succ succ) avl ->
  ((n succ succ) avl, (n succ succ succ) avl) sum =
  fun tL u tR ->
  match tR with
  | Node (Same, a, x, b) -> Inr (Node (More, Node (Less, tL, u, a), x, b))
  | Node (Less, a, x, b) -> Inl (Node (Same, Node (Same, tL, u, a), x, b))
  | Node (More, Node (Same, a, x, b), y, c) ->
      Inl (Node (Same, Node (Same, tL, u, a), x, Node (Same, b, y, c)))
  | Node (More, Node (Less, a, x, b), y, c) ->
      Inl (Node (Same, Node (More, tL, u, a), x, Node (Same, b, y, c)))
  | Node (More, Node (More, a, x, b), y, c) ->
      Inl (Node (Same, Node (Same, tL, u, a), x, Node (Less, b, y, c)))
;;
let rec ins : type n. int -> n avl -> (n avl, (n succ) avl) sum =
  fun x t ->
  match t with
  | Leaf -> Inr (Node (Same, Leaf, x, Leaf))
  | Node (bal, a, y, b) ->
      if x = y then Inl t else
      if x < y then begin
        match ins x a with
        | Inl a -> Inl (Node (bal, a, y, b))
        | Inr a ->
            match bal with
            | Less -> Inl (Node (Same, a, y, b))
            | Same -> Inr (Node (More, a, y, b))
            | More -> rotr a y b
      end else begin
        match ins x b with
        | Inl b -> Inl (Node (bal, a, y, b) : n avl)
        | Inr b ->
            match bal with
            | More -> Inl (Node (Same, a, y, b) : n avl)
            | Same -> Inr (Node (Less, a, y, b) : n succ avl)
            | Less -> rotl a y b
      end
;;

let insert x (Avl t) =
  match ins x t with
  | Inl t -> Avl t
  | Inr t -> Avl t
;;

let rec del_min : type n. (n succ) avl -> int * (n avl, (n succ) avl) sum =
  function
  | Node (Less, Leaf, x, r) -> (x, Inl r)
  | Node (Same, Leaf, x, r) -> (x, Inl r)
  | Node (bal, (Node _ as l) , x, r) ->
      match del_min l with
      | y, Inr l -> (y, Inr (Node (bal, l, x, r)))
      | y, Inl l ->
          (y, match bal with
          | Same -> Inr (Node (Less, l, x, r))
          | More -> Inl (Node (Same, l, x, r))
          | Less -> rotl l x r)

type _ avl_del =
  | Dsame : 'n avl -> 'n avl_del
  | Ddecr : ('m succ, 'n) equal * 'm avl -> 'n avl_del

let rec del : type n. int -> n avl -> n avl_del = fun y t ->
  match t with
  | Leaf -> Dsame Leaf
  | Node (bal, l, x, r) ->
      if x = y then begin
        match r with
        | Leaf ->
            begin match bal with
            | Same -> Ddecr (Eq, l)
            | More -> Ddecr (Eq, l)
            end
        | Node _ ->
            begin match bal, del_min r with
            | _, (z, Inr r) -> Dsame (Node (bal, l, z, r))
            | Same, (z, Inl r) -> Dsame (Node (More, l, z, r))
            | Less, (z, Inl r) -> Ddecr (Eq, Node (Same, l, z, r))
            | More, (z, Inl r) ->
                match rotr l z r with
                | Inl t -> Ddecr (Eq, t)
                | Inr t -> Dsame t
            end
      end else if y < x then begin
        match del y l with
        | Dsame l -> Dsame (Node (bal, l, x, r))
        | Ddecr(Eq,l) ->
            begin match bal with
            | Same -> Dsame (Node (Less, l, x, r))
            | More -> Ddecr (Eq, Node (Same, l, x, r))
            | Less ->
                match rotl l x r with
                | Inl t -> Ddecr (Eq, t)
                | Inr t -> Dsame t
            end
      end else begin
        match del y r with
        | Dsame r -> Dsame (Node (bal, l, x, r))
        | Ddecr(Eq,r) ->
            begin match bal with
            | Same -> Dsame (Node (More, l, x, r))
            | Less -> Ddecr (Eq, Node (Same, l, x, r))
            | More ->
                match rotr l x r with
                | Inl t -> Ddecr (Eq, t)
                | Inr t -> Dsame t
            end
      end
;;

let delete x (Avl t) =
  match del x t with
  | Dsame t -> Avl t
  | Ddecr (_, t) -> Avl t
;;


(* Exercise 22: Red-black trees *)

type red = RED
type black = BLACK
type (_,_) sub_tree =
  | Bleaf : (black, zero) sub_tree
  | Rnode :
      (black, 'n) sub_tree * int * (black, 'n) sub_tree -> (red, 'n) sub_tree
  | Bnode :
      ('cL, 'n) sub_tree * int * ('cR, 'n) sub_tree -> (black, 'n succ) sub_tree

type rb_tree = Root : (black, 'n) sub_tree -> rb_tree
;;

type dir = LeftD | RightD

type (_,_) ctxt =
  | CNil : (black,'n) ctxt
  | CRed : int * dir * (black,'n) sub_tree * (red,'n) ctxt -> (black,'n) ctxt
  | CBlk : int * dir * ('c1,'n) sub_tree * (black, 'n succ) ctxt -> ('c,'n) ctxt
;;

let blacken = function
    Rnode (l, e, r) -> Bnode (l, e, r)

type _ crep =
  | Red : red crep
  | Black : black crep

let color : type c n. (c,n) sub_tree -> c crep = function
  | Bleaf -> Black
  | Rnode _ -> Red
  | Bnode _ -> Black
;;

let rec fill : type c n. (c,n) ctxt -> (c,n) sub_tree -> rb_tree =
  fun ct t ->
  match ct with
  | CNil -> Root t
  | CRed (e, LeftD, uncle, c) -> fill c (Rnode (uncle, e, t))
  | CRed (e, RightD, uncle, c) -> fill c (Rnode (t, e, uncle))
  | CBlk (e, LeftD, uncle, c) -> fill c (Bnode (uncle, e, t))
  | CBlk (e, RightD, uncle, c) -> fill c (Bnode (t, e, uncle))
;;
let recolor d1 pE sib d2 gE uncle t =
  match d1, d2 with
  | LeftD, RightD -> Rnode (Bnode (sib, pE, t), gE, uncle)
  | RightD, RightD -> Rnode (Bnode (t, pE, sib), gE, uncle)
  | LeftD, LeftD -> Rnode (uncle, gE, Bnode (sib, pE, t))
  | RightD, LeftD -> Rnode (uncle, gE, Bnode (t, pE, sib))
;;
let rotate d1 pE sib d2 gE uncle (Rnode (x, e, y)) =
  match d1, d2 with
  | RightD, RightD -> Bnode (Rnode (x,e,y), pE, Rnode (sib, gE, uncle))
  | LeftD,  RightD -> Bnode (Rnode (sib, pE, x), e, Rnode (y, gE, uncle))
  | LeftD,  LeftD  -> Bnode (Rnode (uncle, gE, sib), pE, Rnode (x,e,y))
  | RightD, LeftD  -> Bnode (Rnode (uncle, gE, x), e, Rnode (y, pE, sib))
;;
let rec repair : type c n. (red,n) sub_tree -> (c,n) ctxt -> rb_tree =
  fun t ct ->
  match ct with
  | CNil -> Root (blacken t)
  | CBlk (e, LeftD, sib, c) -> fill c (Bnode (sib, e, t))
  | CBlk (e, RightD, sib, c) -> fill c (Bnode (t, e, sib))
  | CRed (e, dir, sib, CBlk (e', dir', uncle, ct)) ->
      match color uncle with
      | Red -> repair (recolor dir e sib dir' e' (blacken uncle) t) ct
      | Black -> fill ct (rotate dir e sib dir' e' uncle t)
;;
let rec ins : type c n. int -> (c,n) sub_tree -> (c,n) ctxt -> rb_tree =
  fun e t ct ->
  match t with
  | Rnode (l, e', r) ->
      if e < e' then ins e l (CRed (e', RightD, r, ct))
                else ins e r (CRed (e', LeftD, l, ct))
  | Bnode (l, e', r) ->
      if e < e' then ins e l (CBlk (e', RightD, r, ct))
                else ins e r (CBlk (e', LeftD, l, ct))
  | Bleaf -> repair (Rnode (Bleaf, e, Bleaf)) ct
;;
let insert e (Root t) = ins e t CNil
;;

(* 5.7 typed object languages using GADTs *)

type _ term =
  | Const : int -> int term
  | Add   : (int * int -> int) term
  | LT    : (int * int -> bool) term
  | Ap    : ('a -> 'b) term * 'a term -> 'b term
  | Pair  : 'a term * 'b term -> ('a * 'b) term

let ex1 = Ap (Add, Pair (Const 3, Const 5))
let ex2 = Pair (ex1, Const 1)

let rec eval_term : type a. a term -> a = function
  | Const x -> x
  | Add -> fun (x,y) -> x+y
  | LT  -> fun (x,y) -> x<y
  | Ap(f,x) -> eval_term f (eval_term x)
  | Pair(x,y) -> (eval_term x, eval_term y)

type _ rep =
  | Rint  : int rep
  | Rbool : bool rep
  | Rpair : 'a rep * 'b rep -> ('a * 'b) rep
  | Rfun  : 'a rep * 'b rep -> ('a -> 'b) rep

type (_,_) equal = Eq : ('a,'a) equal

let rec rep_equal : type a b. a rep -> b rep -> (a, b) equal option =
  fun ra rb ->
  match ra, rb with
  | Rint, Rint -> Some Eq
  | Rbool, Rbool -> Some Eq
  | Rpair (a1, a2), Rpair (b1, b2) ->
      begin match rep_equal a1 b1 with
      | None -> None
      | Some Eq -> match rep_equal a2 b2 with
        | None -> None
        | Some Eq -> Some Eq
      end
  | Rfun (a1, a2), Rfun (b1, b2) ->
      begin match rep_equal a1 b1 with
      | None -> None
      | Some Eq -> match rep_equal a2 b2 with
        | None -> None
        | Some Eq -> Some Eq
      end
  | _ -> None
;;

type assoc = Assoc : string * 'a rep * 'a -> assoc

let rec assoc : type a. string -> a rep -> assoc list -> a =
  fun x r -> function
  | [] -> raise Not_found
  | Assoc (x', r', v) :: env ->
      if x = x' then
        match rep_equal r r' with
        | None -> failwith ("Wrong type for " ^ x)
        | Some Eq -> v
      else assoc x r env

type _ term =
  | Var   : string * 'a rep -> 'a term
  | Abs   : string * 'a rep * 'b term -> ('a -> 'b) term
  | Const : int -> int term
  | Add   : (int * int -> int) term
  | LT    : (int * int -> bool) term
  | Ap    : ('a -> 'b) term * 'a term -> 'b term
  | Pair  : 'a term * 'b term -> ('a * 'b) term

let rec eval_term : type a. assoc list -> a term -> a =
  fun env -> function
  | Var (x, r) -> assoc x r env
  | Abs (x, r, e) -> fun v -> eval_term (Assoc (x, r, v) :: env) e
  | Const x -> x
  | Add -> fun (x,y) -> x+y
  | LT  -> fun (x,y) -> x<y
  | Ap(f,x) -> eval_term env f (eval_term env x)
  | Pair(x,y) -> (eval_term env x, eval_term env y)
;;

let ex3 = Abs ("x", Rint, Ap (Add, Pair (Var("x",Rint), Var("x",Rint))))
let ex4 = Ap (ex3, Const 3)

let v4 = eval_term [] ex4
;;

(* 5.9/5.10 Language with binding *)

type rnil = RNIL
type ('a,'b,'c) rcons = RCons of 'a * 'b * 'c

type _ is_row =
  | Rnil  : rnil is_row
  | Rcons : 'c is_row -> ('a,'b,'c) rcons is_row

type (_,_) lam =
  | Const : int -> ('e, int) lam
  | Var : 'a -> (('a,'t,'e) rcons, 't) lam
  | Shift : ('e,'t) lam -> (('a,'q,'e) rcons, 't) lam
  | Abs : 'a * (('a,'s,'e) rcons, 't) lam -> ('e, 's -> 't) lam
  | App : ('e, 's -> 't) lam * ('e, 's) lam -> ('e, 't) lam

type x = X
type y = Y

let ex1 = App (Var X, Shift (Var Y))
let ex2 = Abs (X, Abs (Y, App (Shift (Var X), Var Y)))
;;

type _ env =
  | Enil : rnil env
  | Econs : 'a * 't * 'e env -> ('a, 't, 'e) rcons env

let rec eval_lam : type e t. e env -> (e, t) lam -> t =
  fun env m ->
  match env, m with
  | _, Const n -> n
  | Econs (_, v, r), Var _ -> v
  | Econs (_, _, r), Shift e -> eval_lam r e
  | _, Abs (n, body) -> fun x -> eval_lam (Econs (n, x, env)) body
  | _, App (f, x)    -> eval_lam env f (eval_lam env x)
;;

type add = Add
type suc = Suc

let env0 = Econs (Zero, 0, Econs (Suc, succ, Econs (Add, (+), Enil)))

let _0 : (_, int) lam = Var Zero
let suc x = App (Shift (Var Suc : (_, int -> int) lam), x)
let _1 = suc _0
let _2 = suc _1
let _3 = suc _2
let add = Shift (Shift (Var Add : (_, int -> int -> int) lam))

let double = Abs (X, App (App (Shift add, Var X), Var X))
let ex3 = App (double, _3)
;;

let v3 = eval_lam env0 ex3
;;

(* 5.13: Constructing typing derivations at runtime *)

(* Modified slightly to use the language of 5.10, since this is more fun.
   Of course this works also with the language of 5.12. *)

type _ rep =
  | I : int rep
  | Ar : 'a rep * 'b rep -> ('a -> 'b) rep

let rec compare : type a b. a rep -> b rep -> (string, (a,b) equal) sum =
  fun a b ->
  match a, b with
  | I, I -> Inr Eq
  | Ar(x,y), Ar(s,t) ->
      begin match compare x s with
      | Inl _ as e -> e
      | Inr Eq -> match compare y t with
        | Inl _ as e -> e
        | Inr Eq as e -> e
      end
  | I, Ar _ -> Inl "I <> Ar _"
  | Ar _, I -> Inl "Ar _ <> I"
;;

type term =
  | C of int
  | Ab : string * 'a rep * term -> term
  | Ap of term * term
  | V of string

type _ ctx =
  | Cnil : rnil ctx
  | Ccons : 't * string * 'x rep * 'e ctx -> ('t,'x,'e) rcons ctx
;;

type _ checked =
  | Cerror of string
  | Cok : ('e,'t) lam * 't rep -> 'e checked

let rec lookup : type e. string -> e ctx -> e checked =
  fun name ctx ->
  match ctx with
  | Cnil -> Cerror ("Name not found: " ^ name)
  | Ccons (l,s,t,rs) ->
      if s = name then Cok (Var l,t) else
      match lookup name rs with
      | Cerror m -> Cerror m
      | Cok (v, t) -> Cok (Shift v, t)
;;

let rec tc : type n e. n nat -> e ctx -> term -> e checked =
  fun n ctx t ->
  match t with
  | V s -> lookup s ctx
  | Ap(f,x) ->
      begin match tc n ctx f with
      | Cerror _ as e -> e
      | Cok (f', ft) -> match tc n ctx x with
        | Cerror _ as e -> e
        | Cok (x', xt) ->
            match ft with
            | Ar (a, b) ->
                begin match compare a xt with
                | Inl s -> Cerror s
                | Inr Eq -> Cok (App (f',x'), b)
                end
            | _ -> Cerror "Non fun in Ap"
      end
  | Ab(s,t,body) ->
      begin match tc (NS n) (Ccons (n, s, t, ctx)) body with
      | Cerror _ as e -> e
      | Cok (body', et) -> Cok (Abs (n, body'), Ar (t, et))
      end
  | C m -> Cok (Const m, I)
;;

let ctx0 =
  Ccons (Zero, "0", I,
         Ccons (Suc, "S", Ar(I,I),
                Ccons (Add, "+", Ar(I,Ar(I,I)), Cnil)))

let ex1 = Ab ("x", I, Ap(Ap(V"+",V"x"),V"x"));;
let c1 = tc NZ ctx0 ex1;;
let ex2 = Ap (ex1, C 3);;
let c2 = tc NZ ctx0 ex2;;

let eval_checked env = function
  | Cerror s -> failwith s
  | Cok (e, I) -> (eval_lam env e : int)
  | Cok _ -> failwith "Can only evaluate expressions of type I"
;;

let v2 = eval_checked env0 c2 ;;

(* 5.12 Soundness *)

type pexp = PEXP
type pval = PVAL
type _ mode =
  | Pexp : pexp mode
  | Pval : pval mode

type ('a,'b) tarr = TARR
type tint = TINT

type (_,_) rel =
  | IntR : (tint, int) rel
  | IntTo : ('b, 's) rel -> ((tint, 'b) tarr, int -> 's) rel

type (_,_,_) lam =
  | Const : ('a,'b) rel * 'b -> (pval, 'env, 'a) lam
  | Var : 'a -> (pval, ('a,'t,'e) rcons, 't) lam
  | Shift : ('m,'e,'t) lam -> ('m, ('a,'q,'e) rcons, 't) lam
  | Lam : 'a * ('m, ('a,'s,'e) rcons, 't) lam -> (pval, 'e, ('s,'t) tarr) lam
  | App : ('m1, 'e, ('s,'t) tarr) lam * ('m2, 'e, 's) lam -> (pexp, 'e, 't) lam
;;

let ex1 = App (Lam (X, Var X), Const (IntR, 3))

let rec mode : type m e t. (m,e,t) lam -> m mode = function
  | Lam (v, body) -> Pval
  | Var v -> Pval
  | Const (r, v) -> Pval
  | Shift e -> mode e
  | App _ -> Pexp
;;

type (_,_) sub =
  | Id : ('r,'r) sub
  | Bind : 't * ('m,'r2,'x) lam * ('r,'r2) sub -> (('t,'x,'r) rcons, 'r2) sub
  | Push : ('r1,'r2) sub -> (('a,'b,'r1) rcons, ('a,'b,'r2) rcons) sub

type (_,_) lam' = Ex : ('m, 's, 't) lam -> ('s,'t) lam'
;;

let rec subst : type m1 r t s. (m1,r,t) lam -> (r,s) sub -> (s,t) lam' =
  fun t s ->
  match t, s with
  | _, Id -> Ex t
  | Const(r,c), sub -> Ex (Const (r,c))
  | Var v, Bind (x, e, r) -> Ex e
  | Var v, Push sub -> Ex (Var v)
  | Shift e, Bind (_, _, r) -> subst e r
  | Shift e, Push sub ->
      (match subst e sub with Ex a -> Ex (Shift a))
  | App(f,x), sub ->
      (match subst f sub, subst x sub with Ex g, Ex y -> Ex (App (g,y)))
  | Lam(v,x), sub ->
      (match subst x (Push sub) with Ex body -> Ex (Lam (v, body)))
;;

type closed = rnil

type 'a rlam = ((pexp,closed,'a) lam, (pval,closed,'a) lam) sum ;;

let rec rule : type a b.
  (pval, closed, (a,b) tarr) lam -> (pval, closed, a) lam -> b rlam =
  fun v1 v2 ->
  match v1, v2 with
  | Lam(x,body), v ->
      begin
        match subst body (Bind (x, v, Id)) with Ex term ->
        match mode term with
        | Pexp -> Inl term
        | Pval -> Inr term
      end
  | Const (IntTo b, f), Const (IntR, x) ->
      Inr (Const (b, f x))
;;
let rec onestep : type m t. (m,closed,t) lam -> t rlam = function
  | Lam (v, body) -> Inr (Lam (v, body))
  | Const (r, v)  -> Inr (Const (r, v))
  | App (e1, e2) ->
      match mode e1, mode e2 with
      | Pexp, _->
          begin match onestep e1 with
          | Inl e -> Inl(App(e,e2))
          | Inr v -> Inl(App(v,e2))
          end
      | Pval, Pexp ->
          begin match onestep e2 with
          | Inl e -> Inl(App(e1,e))
          | Inr v -> Inl(App(e1,v))
          end
      | Pval, Pval -> rule e1 e2
;;
type ('env, 'a) var =
 | Zero : ('a * 'env, 'a) var
 | Succ : ('env, 'a) var -> ('b * 'env, 'a) var
;;
type ('env, 'a) typ =
 | Tint : ('env, int) typ
 | Tbool : ('env, bool) typ
 | Tvar : ('env, 'a) var -> ('env, 'a) typ
;;
let f : type env a. (env, a) typ -> (env, a) typ -> int = fun ta tb ->
 match ta, tb with
   | Tint, Tint -> 0
   | Tbool, Tbool -> 1
   | Tvar var, tb -> 2
   | _ -> .   (* error *)
;;
(* let x = f Tint (Tvar Zero) ;; *)
type inkind = [ `Link | `Nonlink ]

type _ inline_t =
   | Text: string -> [< inkind > `Nonlink ] inline_t
   | Bold: 'a inline_t list -> 'a inline_t
   | Link: string -> [< inkind > `Link ] inline_t
   | Mref: string * [ `Nonlink ] inline_t list -> [< inkind > `Link ] inline_t
;;

let uppercase seq =
   let rec process: type a. a inline_t -> a inline_t = function
       | Text txt       -> Text (String.uppercase_ascii txt)
       | Bold xs        -> Bold (List.map process xs)
       | Link lnk       -> Link lnk
       | Mref (lnk, xs) -> Mref (lnk, List.map process xs)
   in List.map process seq
;;

type ast_t =
   | Ast_Text of string
   | Ast_Bold of ast_t list
   | Ast_Link of string
   | Ast_Mref of string * ast_t list
;;

let inlineseq_from_astseq seq =
   let rec process_nonlink = function
       | Ast_Text txt  -> Text txt
       | Ast_Bold xs   -> Bold (List.map process_nonlink xs)
       | _             -> assert false in
   let rec process_any = function
       | Ast_Text txt       -> Text txt
       | Ast_Bold xs        -> Bold (List.map process_any xs)
       | Ast_Link lnk       -> Link lnk
       | Ast_Mref (lnk, xs) -> Mref (lnk, List.map process_nonlink xs)
   in List.map process_any seq
;;

(* OK *)
type _ linkp =
 | Nonlink : [ `Nonlink ] linkp
 | Maylink : inkind linkp
;;
let inlineseq_from_astseq seq =
 let rec process : type a. a linkp -> ast_t -> a inline_t =
   fun allow_link ast ->
     match (allow_link, ast) with
     | (Maylink, Ast_Text txt)    -> Text txt
     | (Nonlink, Ast_Text txt)    -> Text txt
     | (x, Ast_Bold xs)           -> Bold (List.map (process x) xs)
     | (Maylink, Ast_Link lnk)    -> Link lnk
     | (Nonlink, Ast_Link _)      -> assert false
     | (Maylink, Ast_Mref (lnk, xs)) ->
         Mref (lnk, List.map (process Nonlink) xs)
     | (Nonlink, Ast_Mref _)      -> assert false
   in List.map (process Maylink) seq
;;

(* Bad *)
type _ linkp2 = Kind : 'a linkp -> ([< inkind ] as 'a) linkp2
;;
let inlineseq_from_astseq seq =
let rec process : type a. a linkp2 -> ast_t -> a inline_t =
  fun allow_link ast ->
    match (allow_link, ast) with
    | (Kind _, Ast_Text txt)    -> Text txt
    | (x, Ast_Bold xs)           -> Bold (List.map (process x) xs)
    | (Kind Maylink, Ast_Link lnk)    -> Link lnk
    | (Kind Nonlink, Ast_Link _)      -> assert false
    | (Kind Maylink, Ast_Mref (lnk, xs)) ->
        Mref (lnk, List.map (process (Kind Nonlink)) xs)
    | (Kind Nonlink, Ast_Mref _)      -> assert false
  in List.map (process (Kind Maylink)) seq
;;
module Add (T : sig type two end) =
struct
  type _ t =
  | One : [`One] t
  | Two : T.two t

  let add (type a) : a t * a t -> string = function
    | One, One -> "two"
    | Two, Two -> "four"
end;;
module B : sig
 type (_, _) t = Eq: ('a, 'a) t
 val f: 'a -> 'b -> ('a, 'b) t
end
=
struct
 type (_, _) t = Eq: ('a, 'a) t
 let f t1 t2 = Obj.magic Eq
end;;

let of_type: type a. a -> a = fun x ->
  match B.f x 4 with
  | Eq -> 5
;;
type _ constant =
  | Int: int -> int constant
  | Bool: bool -> bool constant

type (_, _, _) binop =
  | Eq: ('a, 'a, bool) binop
  | Leq: ('a, 'a, bool) binop
  | Add: (int, int, int) binop

let eval (type a) (type b) (type c) (bop:(a,b,c) binop) (x:a constant)
         (y:b constant) : c constant =
  match bop, x, y with
  | Eq, Bool x, Bool y -> Bool (if x then y else not y)
  | Leq, Int x, Int y -> Bool (x <= y)
  | Leq, Bool x, Bool y -> Bool (x <= y)
  | Add, Int x, Int y -> Int (x + y)

let _ = eval Eq (Int 2) (Int 3)
type tag = [`TagA | `TagB | `TagC];;

type 'a poly =
    AandBTags : [< `TagA of int | `TagB ] poly
  | ATag : [< `TagA of int] poly
(* constraint 'a = [< `TagA of int | `TagB] *)
;;

let intA = function `TagA i -> i
let intB = function `TagB -> 4
;;

let intAorB = function
    `TagA i -> i
  | `TagB -> 4
;;

type _ wrapPoly =
    WrapPoly : 'a poly -> ([< `TagA of int | `TagB] as 'a) wrapPoly
;;

let example6 : type a. a wrapPoly -> (a -> int) =
  fun w  ->
    match w with
    | WrapPoly ATag -> intA
    | WrapPoly _ -> intA (* This should not be allowed *)
;;

let _ =  example6 (WrapPoly AandBTags) `TagB (* This causes a seg fault *)
;;
module F(S : sig type 'a t end) = struct
  type _ ab =
      A : int S.t ab
    | B : float S.t ab

  let f : int S.t ab -> float S.t ab -> string =
    fun (l : int S.t ab) (r : float S.t ab) -> match l, r with
    | A, B -> "f A B"
end;;

module F(S : sig type 'a t end) = struct
  type a = int * int
  type b = int -> int

  type _ ab =
      A : a S.t ab
    | B : b S.t ab

  let f : a S.t ab -> b S.t ab -> string =
    fun l r -> match l, r with
    | A, B -> "f A B"
end;;
type (_, _) t =
    Any : ('a, 'b) t
  | Eq : ('a, 'a) t
;;

module M :
sig
  type s = private [> `A]
  val eq : (s, [`A | `B]) t
end =
struct
  type s = [`A | `B]
  let eq = Eq
end;;

let f : (M.s, [`A | `B]) t -> string = function
  | Any -> "Any"
;;

let () = print_endline (f M.eq) ;;

module N :
sig
  type s = private < a : int; .. >
  val eq : (s, <a : int; b : bool>) t
end =
struct
  type s = <a : int; b : bool>
  let eq = Eq
end
;;

let f : (N.s, <a : int; b : bool>) t -> string = function
  | Any -> "Any"
;;
type (_, _) comp =
  | Eq : ('a, 'a) comp
  | Diff : ('a, 'b) comp
;;

module U = struct type t = T end;;

module M : sig
  type t = T
  val comp : (U.t, t) comp
end = struct
  include U
  let comp = Eq
end;;

match M.comp with | Diff -> false;;

module U = struct type t = {x : int} end;;

module M : sig
  type t = {x : int}
  val comp : (U.t, t) comp
end = struct
  include U
  let comp = Eq
end;;

match M.comp with | Diff -> false;;
type 'a t = T of 'a
type 'a s = S of 'a

type (_, _) eq = Refl : ('a, 'a) eq;;

let f : (int s, int t) eq -> unit = function Refl -> ();;

module M (S : sig type 'a t = T of 'a type 'a s = T of 'a end) =
struct let f : ('a S.s, 'a S.t) eq -> unit = function Refl -> () end;;
type _ nat =
    Zero : [`Zero] nat
  | Succ : 'a nat -> [`Succ of 'a] nat;;
type 'a pre_nat = [`Zero | `Succ of 'a];;
type aux =
  | Aux : [`Succ of [<[<[<[`Zero] pre_nat] pre_nat] pre_nat]] nat -> aux;;

let f (Aux x) =
  match x with
  | Succ Zero -> "1"
  | Succ (Succ Zero) -> "2"
  | Succ (Succ (Succ Zero)) -> "3"
  | Succ (Succ (Succ (Succ Zero))) -> "4"
  | _ -> .  (* error *)
;;
type _ t = C : ((('a -> 'o) -> 'o) -> ('b -> 'o) -> 'o) t
let f : type a o. ((a -> o) -> o) t -> (a -> o) -> o =
 fun C k -> k (fun x -> x);;
type (_, _) t =
 A : ('a, 'a) t
| B : string -> ('a, 'b) t
;;

module M (A : sig module type T end) (B : sig module type T end) =
struct
 let f : ((module A.T), (module B.T)) t -> string = function
   | B s -> s
end;;

module A = struct module type T = sig end end;;

module N = M(A)(A);;

let x = N.f A;;
type 'a visit_action

type insert

type 'a local_visit_action

type ('a, 'result, 'visit_action) context =
  | Local : ('a, ('a * insert) as 'result, 'a local_visit_action) context
  | Global : ('a, 'a, 'a visit_action) context
;;

let vexpr (type visit_action)
    : (_, _, visit_action) context -> _ -> visit_action =
  function
  | Local -> fun _ -> raise Exit
  | Global -> fun _ -> raise Exit
;;

let vexpr (type visit_action)
    : ('a, 'result, visit_action) context -> 'a -> visit_action =
  function
  | Local -> fun _ -> raise Exit
  | Global -> fun _ -> raise Exit
;;

let vexpr (type result) (type visit_action)
    : (unit, result, visit_action) context -> unit -> visit_action =
  function
  | Local -> fun _ -> raise Exit
  | Global -> fun _ -> raise Exit
;;
module A = struct
    type nil = Cstr
  end
open A
;;

type _ s =
  | Nil : nil s
  | Cons : 't s -> ('h -> 't) s

type ('stack, 'typ) var =
  | Head : (('typ -> _) s, 'typ) var
  | Tail : ('tail s, 'typ) var -> ((_ -> 'tail) s, 'typ) var

type _ lst =
  | CNil : nil lst
  | CCons : 'h * ('t lst) -> ('h -> 't) lst
;;

let rec get_var : type stk ret. (stk s, ret) var -> stk lst -> ret = fun n s ->
  match n, s with
  | Head, CCons (h, _) -> h
  | Tail n', CCons (_, t) -> get_var n' t
;;
type 'a t = [< `Foo | `Bar] as 'a;;
type 'a s = [< `Foo | `Bar | `Baz > `Bar] as 'a;;

type 'a first = First : 'a second -> ('b t as 'a) first
and 'a second = Second : ('b s as 'a) second;;

type aux = Aux : 'a t second * ('a -> int) -> aux;;

let it : 'a. [< `Bar | `Foo > `Bar ] as 'a = `Bar;;

let g (Aux(Second, f)) = f it;;
type (_, _) eqp = Y : ('a, 'a) eqp | N : string -> ('a, 'b) eqp
let f : ('a list, 'a) eqp -> unit = function N s -> print_string s;;

module rec A :  sig type t = B.t list end =
  struct type t = B.t list end
and B : sig  type t val eq : (B.t list, t) eqp end =
  struct
    type t = A.t
    let eq = Y
  end;;

f B.eq;;
type (_, _) t =
  | Nil : ('tl, 'tl) t
  | Cons : 'a * ('b, 'tl) t -> ('a * 'b, 'tl) t;;

let get1 (Cons (x, _) : (_ * 'a, 'a) t) = x ;; (* warn, cf PR#6993 *)

let get1' = function
  | (Cons (x, _) : (_ * 'a, 'a) t) -> x
  | Nil -> assert false ;; (* ok *)
type _ t =
  Int : int -> int t | String : string -> string t | Same : 'l t -> 'l t;;
let rec f = function Int x -> x | Same s -> f s;;
type 'a tt = 'a t =
  Int : int -> int tt | String : string -> string tt | Same : 'l1 t -> 'l2 tt;;
type _ t = I : int t;;

let f (type a) (x : a t) =
  let module M = struct
    let (I : a t) = x     (* fail because of toplevel let *)
    let x = (I : a t)
  end in
  () ;;

(* extra example by Stephen Dolan, using recursive modules *)
(* Should not be allowed! *)
type (_,_) eq = Refl : ('a, 'a) eq;;

let bad (type a) =
 let module N = struct
   module rec M : sig
     val e : (int, a) eq
   end = struct
     let (Refl : (int, a) eq) = M.e  (* must fail for soundness *)
     let e : (int, a) eq = Refl
   end
 end in N.M.e
;;
type +'a n = private int
type nil = private Nil_type
type (_,_) elt =
  | Elt_fine: 'nat n -> ('l,'nat * 'l) elt
  | Elt: 'nat n -> ('l,'nat -> 'l) elt
type _ t = Nil : nil t | Cons : ('x, 'fx) elt * 'x t -> 'fx t;;

let undetected: ('a -> 'b -> nil) t -> 'a n -> 'b n -> unit = fun sh i j ->
  let Cons(Elt dim, _) = sh in ()
;;
type _ t = T : int t;;

(* Should raise Not_found *)
let _ = match (raise Not_found : float t) with _ -> .;;
type (_, _) eq = Eq : ('a, 'a) eq | Neq : int -> ('a, 'b) eq;;
type 'a t;;
let f (type a) (Neq n : (a, a t) eq) = n;;   (* warn! *)

module F (T : sig type _ t end) = struct
 let f (type a) (Neq n : (a, a T.t) eq) = n  (* warn! *)
end;;
(* First-Order Unification by Structural Recursion *)
(* Conor McBride, JFP 13(6) *)
(* http://strictlypositive.org/publications.html *)

(* This is a translation of the code part to ocaml *)
(* Of course, we do not prove other properties, not even termination *)

(* 2.2 Inductive Families *)

type zero = Zero
type _ succ = Succ
type _ nat =
  | NZ : zero nat
  | NS : 'a nat -> 'a succ nat

type _ fin =
  | FZ : 'a succ fin
  | FS : 'a fin -> 'a succ fin

(* We cannot define
     val empty : zero fin -> 'a
   because we cannot write an empty pattern matching.
   This might be useful to have *)

(* In place, prove that the parameter is 'a succ *)
type _ is_succ = IS : 'a succ is_succ

let fin_succ : type n. n fin -> n is_succ = function
  | FZ -> IS
  | FS _ -> IS
;;

(* 3 First-Order Terms, Renaming and Substitution *)

type 'a term =
  | Var of 'a fin
  | Leaf
  | Fork of 'a term * 'a term

let var x = Var x

let lift r : 'm fin -> 'n term = fun x -> Var (r x)

let rec pre_subst f = function
  | Var x -> f x
  | Leaf -> Leaf
  | Fork (t1, t2) -> Fork (pre_subst f t1, pre_subst f t2)

let comp_subst f g (x : 'a fin) = pre_subst f (g x)
(*  val comp_subst :
    ('b fin -> 'c term) -> ('a fin -> 'b term) -> 'a fin -> 'c term *)
;;

(* 4 The Occur-Check, through thick and thin *)

let rec thin : type n. n succ fin -> n fin -> n succ fin =
  fun x y -> match x, y with
  | FZ, y    -> FS y
  | FS x, FZ -> FZ
  | FS x, FS y -> FS (thin x y)

let bind t f =
  match t with
  | None   -> None
  | Some x -> f x
(* val bind : 'a option -> ('a -> 'b option) -> 'b option *)

let rec thick : type n. n succ fin -> n succ fin -> n fin option =
  fun x y -> match x, y with
  | FZ, FZ   -> None
  | FZ, FS y -> Some y
  | FS x, FZ -> let IS = fin_succ x in Some FZ
  | FS x, FS y ->
      let IS = fin_succ x in bind (thick x y) (fun x -> Some (FS x))

let rec check : type n. n succ fin -> n succ term -> n term option =
  fun x t -> match t with
  | Var y -> bind (thick x y) (fun x -> Some (Var x))
  | Leaf  -> Some Leaf
  | Fork (t1, t2) ->
      bind (check x t1) (fun t1 ->
        bind (check x t2) (fun t2 -> Some (Fork (t1, t2))))

let subst_var x t' y =
  match thick x y with
  | None -> t'
  | Some y' -> Var y'
(* val subst_var : 'a succ fin -> 'a term -> 'a succ fin -> 'a term *)

let subst x t' = pre_subst (subst_var x t')
(* val subst : 'a succ fin -> 'a term -> 'a succ term -> 'a term *)
;;

(* 5 A Refinement of Substitution *)

type (_,_) alist =
  | Anil  : ('n,'n) alist
  | Asnoc : ('m,'n) alist * 'm term * 'm succ fin -> ('m succ, 'n) alist

let rec sub : type m n. (m,n) alist -> m fin -> n term = function
  | Anil -> var
  | Asnoc (s, t, x) -> comp_subst (sub s) (subst_var x t)

let rec append : type m n l. (m,n) alist -> (l,m) alist -> (l,n) alist =
  fun r s -> match s with
  | Anil -> r
  | Asnoc (s, t, x) -> Asnoc (append r s, t, x)

type _ ealist = EAlist : ('a,'b) alist -> 'a ealist

let asnoc a t' x = EAlist (Asnoc (a, t', x))

(* Extra work: we need sub to work on ealist too, for examples *)
let rec weaken_fin : type n. n fin -> n succ fin = function
  | FZ -> FZ
  | FS x -> FS (weaken_fin x)

let weaken_term t = pre_subst (fun x -> Var (weaken_fin x)) t

let rec weaken_alist : type m n. (m, n) alist -> (m succ, n succ) alist =
  function
    | Anil -> Anil
    | Asnoc (s, t, x) -> Asnoc (weaken_alist s, weaken_term t, weaken_fin x)

let rec sub' : type m. m ealist -> m fin -> m term = function
  | EAlist Anil -> var
  | EAlist (Asnoc (s, t, x)) ->
      comp_subst (sub' (EAlist (weaken_alist s)))
        (fun t' -> weaken_term (subst_var x t t'))

let subst' d = pre_subst (sub' d)
(*  val subst' : 'a ealist -> 'a term -> 'a term *)
;;

(* 6 First-Order Unification *)

let flex_flex x y =
  match thick x y with
  | Some y' -> asnoc Anil (Var y') x
  | None -> EAlist Anil
(* val flex_flex : 'a succ fin -> 'a succ fin -> 'a succ ealist *)

let flex_rigid x t =
  bind (check x t) (fun t' -> Some (asnoc Anil t' x))
(* val flex_rigid : 'a succ fin -> 'a succ term -> 'a succ ealist option *)

let rec amgu : type m. m term -> m term -> m ealist -> m ealist option =
  fun s t acc -> match s, t, acc with
  | Leaf, Leaf, _   -> Some acc
  | Leaf, Fork _, _ -> None
  | Fork _, Leaf, _ -> None
  | Fork (s1, s2), Fork (t1, t2), _ ->
      bind (amgu s1 t1 acc) (amgu s2 t2)
  | Var x, Var y, EAlist Anil -> let IS = fin_succ x in Some (flex_flex x y)
  | Var x, t,     EAlist Anil -> let IS = fin_succ x in flex_rigid x t
  | t, Var x,     EAlist Anil -> let IS = fin_succ x in flex_rigid x t
  | s, t, EAlist(Asnoc(d,r,z)) ->
      bind (amgu (subst z r s) (subst z r t) (EAlist d))
           (fun (EAlist d) -> Some (asnoc d r z))

let mgu s t = amgu s t (EAlist Anil)
(* val mgu : 'a term -> 'a term -> 'a ealist option *)
;;

let s = Fork (Var FZ, Fork (Var (FS (FS FZ)), Leaf))
let t = Fork (Var (FS FZ), Var (FS FZ))
let d = match mgu s t with Some x -> x | None -> failwith "mgu"
let s' = subst' d s
let t' = subst' d t
;;
(* Injectivity *)

type (_, _) eq = Refl : ('a, 'a) eq

let magic : 'a 'b. 'a -> 'b =
  fun (type a b) (x : a) ->
    let module M =
      (functor (T : sig type 'a t end) ->
       struct
         let f (Refl : (a T.t, b T.t) eq) = (x :> b)
       end)
        (struct type 'a t = unit end)
    in M.f Refl
;;

(* Variance and subtyping *)

type (_, +_) eq = Refl : ('a, 'a) eq

let magic : 'a 'b. 'a -> 'b =
  fun (type a) (type b) (x : a) ->
    let bad_proof (type a) =
      (Refl : (< m : a>, <m : a>) eq :> (<m : a>, < >) eq) in
    let downcast : type a. (a, < >) eq -> < > -> a =
      fun (type a) (Refl : (a, < >) eq) (s : < >) -> (s :> a) in
    (downcast bad_proof ((object method m = x end) :> < >)) # m
;;

(* Record patterns *)

type _ t =
  | IntLit : int t
  | BoolLit : bool t

let check : type s . s t * s -> bool = function
  | BoolLit, false -> false
  | IntLit , 6 -> false
;;

type ('a, 'b) pair = { fst : 'a; snd : 'b }

let check : type s . (s t, s) pair -> bool = function
  | {fst = BoolLit; snd = false} -> false
  | {fst = IntLit ; snd =  6} -> false
;;
module type S = sig type t [@@immediate] end;;
module F (M : S) : S = M;;
[%%expect{|
module type S = sig type t [@@immediate] end
module F : functor (M : S) -> S
|}];;

(* VALID DECLARATIONS *)

module A = struct
  (* Abstract types can be immediate *)
  type t [@@immediate]

  (* [@@immediate] tag here is unnecessary but valid since t has it *)
  type s = t [@@immediate]

  (* Again, valid alias even without tag *)
  type r = s

  (* Mutually recursive declarations work as well *)
  type p = q [@@immediate]
  and q = int
end;;
[%%expect{|
module A :
  sig
    type t [@@immediate]
    type s = t [@@immediate]
    type r = s
    type p = q [@@immediate]
    and q = int
  end
|}];;

(* Valid using with constraints *)
module type X = sig type t end;;
module Y = struct type t = int end;;
module Z = ((Y : X with type t = int) : sig type t [@@immediate] end);;
[%%expect{|
module type X = sig type t end
module Y : sig type t = int end
module Z : sig type t [@@immediate] end
|}];;

(* Valid using an explicit signature *)
module M_valid : S = struct type t = int end;;
module FM_valid = F (struct type t = int end);;
[%%expect{|
module M_valid : S
module FM_valid : S
|}];;

(* Practical usage over modules *)
module Foo : sig type t val x : t ref end = struct
  type t = int
  let x = ref 0
end;;
[%%expect{|
module Foo : sig type t val x : t ref end
|}];;

module Bar : sig type t [@@immediate] val x : t ref end = struct
  type t = int
  let x = ref 0
end;;
[%%expect{|
module Bar : sig type t [@@immediate] val x : t ref end
|}];;

let test f =
  let start = Sys.time() in f ();
  (Sys.time() -. start);;
[%%expect{|
val test : (unit -> 'a) -> float = <fun>
|}];;

let test_foo () =
  for i = 0 to 100_000_000 do
    Foo.x := !Foo.x
  done;;
[%%expect{|
val test_foo : unit -> unit = <fun>
|}];;

let test_bar () =
  for i = 0 to 100_000_000 do
    Bar.x := !Bar.x
  done;;
[%%expect{|
val test_bar : unit -> unit = <fun>
|}];;

(* Uncomment these to test. Should see substantial speedup!
let () = Printf.printf "No @@immediate: %fs\n" (test test_foo)
let () = Printf.printf "With @@immediate: %fs\n" (test test_bar) *)


(* INVALID DECLARATIONS *)

(* Cannot directly declare a non-immediate type as immediate *)
module B = struct
  type t = string [@@immediate]
end;;
[%%expect{|
Line _, characters 2-31:
Error: Types marked with the immediate attribute must be
       non-pointer types like int or bool
|}];;

(* Not guaranteed that t is immediate, so this is an invalid declaration *)
module C = struct
  type t
  type s = t [@@immediate]
end;;
[%%expect{|
Line _, characters 2-26:
Error: Types marked with the immediate attribute must be
       non-pointer types like int or bool
|}];;

(* Can't ascribe to an immediate type signature with a non-immediate type *)
module D : sig type t [@@immediate] end = struct
  type t = string
end;;
[%%expect{|
Line _, characters 42-70:
Error: Signature mismatch:
       Modules do not match:
         sig type t = string end
       is not included in
         sig type t [@@immediate] end
       Type declarations do not match:
         type t = string
       is not included in
         type t [@@immediate]
       the first is not an immediate type.
|}];;

(* Same as above but with explicit signature *)
module M_invalid : S = struct type t = string end;;
module FM_invalid = F (struct type t = string end);;
[%%expect{|
Line _, characters 23-49:
Error: Signature mismatch:
       Modules do not match: sig type t = string end is not included in S
       Type declarations do not match:
         type t = string
       is not included in
         type t [@@immediate]
       the first is not an immediate type.
|}];;

(* Can't use a non-immediate type even if mutually recursive *)
module E = struct
  type t = s [@@immediate]
  and s = string
end;;
[%%expect{|
Line _, characters 2-26:
Error: Types marked with the immediate attribute must be
       non-pointer types like int or bool
|}];;
(*
   Implicit unpack allows to omit the signature in (val ...) expressions.

   It also adds (module M : S) and (module M) patterns, relying on
   implicit (val ...) for the implementation. Such patterns can only
   be used in function definition, match clauses, and let ... in.

   New: implicit pack is also supported, and you only need to be able
   to infer the the module type path from the context.
 *)
(* ocaml -principal *)

(* Use a module pattern *)
let sort (type s) (module Set : Set.S with type elt = s) l =
  Set.elements (List.fold_right Set.add l Set.empty)

(* No real improvement here? *)
let make_set (type s) cmp : (module Set.S with type elt = s) =
  (module Set.Make (struct type t = s let compare = cmp end))

(* No type annotation here *)
let sort_cmp (type s) cmp =
  sort (module Set.Make (struct type t = s let compare = cmp end))

module type S = sig type t val x : t end;;
let f (module M : S with type t = int) = M.x;;
let f (module M : S with type t = 'a) = M.x;; (* Error *)
let f (type a) (module M : S with type t = a) = M.x;;
f (module struct type t = int let x = 1 end);;

type 'a s = {s: (module S with type t = 'a)};;
{s=(module struct type t = int let x = 1 end)};;
let f {s=(module M)} = M.x;; (* Error *)
let f (type a) ({s=(module M)} : a s) = M.x;;

type s = {s: (module S with type t = int)};;
let f {s=(module M)} = M.x;;
let f {s=(module M)} {s=(module N)} = M.x + N.x;;

module type S = sig val x : int end;;
let f (module M : S) y (module N : S) = M.x + y + N.x;;
let m = (module struct let x = 3 end);; (* Error *)
let m = (module struct let x = 3 end : S);;
f m 1 m;;
f m 1 (module struct let x = 2 end);;

let (module M) = m in M.x;;
let (module M) = m;; (* Error: only allowed in [let .. in] *)
class c = let (module M) = m in object end;; (* Error again *)
module M = (val m);;

module type S' = sig val f : int -> int end;;
(* Even works with recursion, but must be fully explicit *)
let rec (module M : S') =
  (module struct let f n = if n <= 0 then 1 else n * M.f (n-1) end : S')
in M.f 3;;

(* Subtyping *)

module type S = sig type t type u val x : t * u end
let f (l : (module S with type t = int and type u = bool) list) =
  (l :> (module S with type u = bool) list)

(* GADTs from the manual *)
(* the only modification is in to_string *)

module TypEq : sig
  type ('a, 'b) t
  val apply: ('a, 'b) t -> 'a -> 'b
  val refl: ('a, 'a) t
  val sym: ('a, 'b) t -> ('b, 'a) t
end = struct
  type ('a, 'b) t = ('a -> 'b) * ('b -> 'a)
  let refl = (fun x -> x), (fun x -> x)
  let apply (f, _) x = f x
  let sym (f, g) = (g, f)
end

module rec Typ : sig
  module type PAIR = sig
    type t and t1 and t2
    val eq: (t, t1 * t2) TypEq.t
    val t1: t1 Typ.typ
    val t2: t2 Typ.typ
  end

  type 'a typ =
    | Int of ('a, int) TypEq.t
    | String of ('a, string) TypEq.t
    | Pair of (module PAIR with type t = 'a)
end = Typ

let int = Typ.Int TypEq.refl

let str = Typ.String TypEq.refl

let pair (type s1) (type s2) t1 t2 =
  let module P = struct
    type t = s1 * s2
    type t1 = s1
    type t2 = s2
    let eq = TypEq.refl
    let t1 = t1
    let t2 = t2
  end in
  Typ.Pair (module P)

open Typ
let rec to_string: 'a. 'a Typ.typ -> 'a -> string =
  fun (type s) t x ->
    match (t : s typ) with
    | Int eq -> string_of_int (TypEq.apply eq x)
    | String eq -> Printf.sprintf "%S" (TypEq.apply eq x)
    | Pair (module P) ->
        let (x1, x2) = TypEq.apply P.eq x in
        Printf.sprintf "(%s,%s)" (to_string P.t1 x1) (to_string P.t2 x2)

(* Wrapping maps *)
module type MapT = sig
  include Map.S
  type data
  type map
  val of_t : data t -> map
  val to_t : map -> data t
end

type ('k,'d,'m) map =
    (module MapT with type key = 'k and type data = 'd and type map = 'm)

let add (type k) (type d) (type m) (m:(k,d,m) map) x y s =
   let module M =
     (val m:MapT with type key = k and type data = d and type map = m) in
   M.of_t (M.add x y (M.to_t s))

module SSMap = struct
  include Map.Make(String)
  type data = string
  type map = data t
  let of_t x = x
  let to_t x = x
end

let ssmap =
  (module SSMap:
   MapT with type key = string and type data = string and type map = SSMap.map)
;;

let ssmap =
  (module struct include SSMap end :
   MapT with type key = string and type data = string and type map = SSMap.map)
;;

let ssmap =
  (let module S = struct include SSMap end in (module S) :
  (module
   MapT with type key = string and type data = string and type map = SSMap.map))
;;

let ssmap =
  (module SSMap: MapT with type key = _ and type data = _ and type map = _)
;;

let ssmap : (_,_,_) map = (module SSMap);;

add ssmap;;
open StdLabels
open MoreLabels

(* Use maps for substitutions and sets for free variables *)

module Subst = Map.Make(struct type t = string let compare = compare end)
module Names = Set.Make(struct type t = string let compare = compare end)


(* Variables are common to lambda and expr *)

type var = [`Var of string]

let subst_var ~subst : var -> _ =
  function `Var s as x ->
    try Subst.find s subst
    with Not_found -> x

let free_var : var -> _ = function `Var s -> Names.singleton s


(* The lambda language: free variables, substitutions, and evaluation *)

type 'a lambda = [`Var of string | `Abs of string * 'a | `App of 'a * 'a]

let free_lambda ~free_rec : _ lambda -> _ = function
    #var as x -> free_var x
  | `Abs (s, t) -> Names.remove s (free_rec t)
  | `App (t1, t2) -> Names.union (free_rec t1) (free_rec t2)

let map_lambda ~map_rec : _ lambda -> _ = function
    #var as x -> x
  | `Abs (s, t) as l ->
      let t' = map_rec t in
      if t == t' then l else `Abs(s, t')
  | `App (t1, t2) as l ->
      let t'1 = map_rec t1 and t'2 = map_rec t2 in
      if t'1 == t1 && t'2 == t2 then l else `App (t'1, t'2)

let next_id =
  let current = ref 3 in
  fun () -> incr current; !current

let subst_lambda ~subst_rec ~free ~subst : _ lambda -> _ = function
    #var as x -> subst_var ~subst x
  | `Abs(s, t) as l ->
      let used = free t in
      let used_expr =
        Subst.fold subst ~init:[]
          ~f:(fun ~key ~data acc ->
                if Names.mem s used then data::acc else acc) in
      if List.exists used_expr ~f:(fun t -> Names.mem s (free t)) then
        let name = s ^ string_of_int (next_id ()) in
        `Abs(name,
             subst_rec ~subst:(Subst.add ~key:s ~data:(`Var name) subst) t)
      else
        map_lambda ~map_rec:(subst_rec ~subst:(Subst.remove s subst)) l
  | `App _ as l ->
      map_lambda ~map_rec:(subst_rec ~subst) l

let eval_lambda ~eval_rec ~subst l =
  match map_lambda ~map_rec:eval_rec l with
    `App(`Abs(s,t1), t2) ->
      eval_rec (subst ~subst:(Subst.add ~key:s ~data:t2 Subst.empty) t1)
  | t -> t

(* Specialized versions to use on lambda *)

let rec free1 x = free_lambda ~free_rec:free1 x
let rec subst1 ~subst = subst_lambda ~subst_rec:subst1 ~free:free1 ~subst
let rec eval1 x = eval_lambda ~eval_rec:eval1 ~subst:subst1 x


(* The expr language of arithmetic expressions *)

type 'a expr =
    [`Var of string | `Num of int | `Add of 'a * 'a
    | `Neg of 'a | `Mult of 'a * 'a]

let free_expr ~free_rec : _ expr -> _ = function
    #var as x -> free_var x
  | `Num _ -> Names.empty
  | `Add(x, y) -> Names.union (free_rec x) (free_rec y)
  | `Neg x -> free_rec x
  | `Mult(x, y) -> Names.union (free_rec x) (free_rec y)

(* Here map_expr helps a lot *)
let map_expr ~map_rec : _ expr -> _ = function
    #var as x -> x
  | `Num _ as x -> x
  | `Add(x, y) as e ->
      let x' = map_rec x and y' = map_rec y in
      if x == x' && y == y' then e
      else `Add(x', y')
  | `Neg x as e ->
      let x' = map_rec x in
      if x == x' then e else `Neg x'
  | `Mult(x, y) as e ->
      let x' = map_rec x and y' = map_rec y in
      if x == x' && y == y' then e
      else `Mult(x', y')

let subst_expr ~subst_rec ~subst : _ expr -> _ = function
    #var as x -> subst_var ~subst x
  | #expr as e -> map_expr ~map_rec:(subst_rec ~subst) e

let eval_expr ~eval_rec e =
  match map_expr ~map_rec:eval_rec e with
    `Add(`Num m, `Num n) -> `Num (m+n)
  | `Neg(`Num n) -> `Num (-n)
  | `Mult(`Num m, `Num n) -> `Num (m*n)
  | #expr as e -> e

(* Specialized versions *)

let rec free2 x = free_expr ~free_rec:free2 x
let rec subst2 ~subst = subst_expr ~subst_rec:subst2 ~subst
let rec eval2 x = eval_expr ~eval_rec:eval2 x


(* The lexpr language, reunion of lambda and expr *)

type lexpr =
  [ `Var of string | `Abs of string * lexpr | `App of lexpr * lexpr
  | `Num of int | `Add of lexpr * lexpr | `Neg of lexpr
  | `Mult of lexpr * lexpr ]

let rec free : lexpr -> _ = function
    #lambda as x -> free_lambda ~free_rec:free x
  | #expr as x -> free_expr ~free_rec:free x

let rec subst ~subst:s : lexpr -> _ = function
    #lambda as x -> subst_lambda ~subst_rec:subst ~subst:s ~free x
  | #expr as x -> subst_expr ~subst_rec:subst ~subst:s x

let rec eval : lexpr -> _ = function
    #lambda as x -> eval_lambda ~eval_rec:eval ~subst x
  | #expr as x -> eval_expr ~eval_rec:eval x

let rec print = function
  | `Var id -> print_string id
  | `Abs (id, l) -> print_string ("\ " ^ id ^ " . "); print l
  | `App (l1, l2) -> print l1; print_string " "; print l2
  | `Num x -> print_int x
  | `Add (e1, e2) -> print e1; print_string " + "; print e2
  | `Neg e -> print_string "-"; print e
  | `Mult (e1, e2) -> print e1; print_string " * "; print e2

let () =
  let e1 = eval1 (`App(`Abs("x",`Var"x"), `Var"y")) in
  let e2 = eval2 (`Add(`Mult(`Num 3,`Neg(`Num 2)), `Var"x")) in
  let e3 = eval (`Add(`App(`Abs("x",`Mult(`Var"x",`Var"x")),`Num 2), `Num 5)) in
  print e1; print_newline ();
  print e2; print_newline ();
  print e3; print_newline ()
(* Full fledge version, using objects to structure code *)

open StdLabels
open MoreLabels

(* Use maps for substitutions and sets for free variables *)

module Subst = Map.Make(struct type t = string let compare = compare end)
module Names = Set.Make(struct type t = string let compare = compare end)

(* To build recursive objects *)

let lazy_fix make =
  let rec obj () = make (lazy (obj ()) : _ Lazy.t) in
  obj ()

let (!!) = Lazy.force

(* The basic operations *)

class type ['a, 'b] ops =
  object
    method free : x:'b -> ?y:'c -> Names.t
    method subst : sub:'a Subst.t -> 'b -> 'a
    method eval : 'b -> 'a
  end

(* Variables are common to lambda and expr *)

type var = [`Var of string]

class ['a] var_ops = object (self : ('a, var) #ops)
  constraint 'a = [> var]
  method subst ~sub (`Var s as x) =
    try Subst.find s sub with Not_found -> x
  method free (`Var s) =
    Names.singleton s
  method eval (#var as v) = v
end

(* The lambda language: free variables, substitutions, and evaluation *)

type 'a lambda = [`Var of string | `Abs of string * 'a | `App of 'a * 'a]

let next_id =
  let current = ref 3 in
  fun () -> incr current; !current

class ['a] lambda_ops (ops : ('a,'a) #ops Lazy.t) =
  let var : 'a var_ops = new var_ops
  and free = lazy !!ops#free
  and subst = lazy !!ops#subst
  and eval = lazy !!ops#eval in
  object (self : ('a, 'a lambda) #ops)
    constraint 'a = [> 'a lambda]
    method free = function
        #var as x -> var#free x
      | `Abs (s, t) -> Names.remove s (!!free t)
      | `App (t1, t2) -> Names.union (!!free t1) (!!free t2)

    method map ~f = function
        #var as x -> x
      | `Abs (s, t) as l ->
          let t' = f t in
          if t == t' then l else `Abs(s, t')
      | `App (t1, t2) as l ->
          let t'1 = f t1 and t'2 = f t2 in
          if t'1 == t1 && t'2 == t2 then l else `App (t'1, t'2)

    method subst ~sub = function
        #var as x -> var#subst ~sub x
      | `Abs(s, t) as l ->
          let used = !!free t in
          let used_expr =
            Subst.fold sub ~init:[]
              ~f:(fun ~key ~data acc ->
                if Names.mem s used then data::acc else acc) in
          if List.exists used_expr ~f:(fun t -> Names.mem s (!!free t)) then
            let name = s ^ string_of_int (next_id ()) in
            `Abs(name,
                 !!subst ~sub:(Subst.add ~key:s ~data:(`Var name) sub) t)
          else
            self#map ~f:(!!subst ~sub:(Subst.remove s sub)) l
      | `App _ as l ->
          self#map ~f:(!!subst ~sub) l

    method eval l =
      match self#map ~f:!!eval l with
        `App(`Abs(s,t1), t2) ->
          !!eval (!!subst ~sub:(Subst.add ~key:s ~data:t2 Subst.empty) t1)
      | t -> t
end

(* Operations specialized to lambda *)

let lambda = lazy_fix (new lambda_ops)

(* The expr language of arithmetic expressions *)

type 'a expr =
    [ `Var of string | `Num of int | `Add of 'a * 'a
    | `Neg of 'a | `Mult of 'a * 'a]

class ['a] expr_ops (ops : ('a,'a) #ops Lazy.t) =
  let var : 'a var_ops = new var_ops
  and free = lazy !!ops#free
  and subst = lazy !!ops#subst
  and eval = lazy !!ops#eval in
  object (self : ('a, 'a expr) #ops)
    constraint 'a = [> 'a expr]
    method free = function
        #var as x -> var#free x
      | `Num _ -> Names.empty
      | `Add(x, y) -> Names.union (!!free x) (!!free y)
      | `Neg x -> !!free x
      | `Mult(x, y) -> Names.union (!!free x) (!!free y)

    method map ~f = function
        #var as x -> x
      | `Num _ as x -> x
      | `Add(x, y) as e ->
          let x' = f x and y' = f y in
          if x == x' && y == y' then e
          else `Add(x', y')
      | `Neg x as e ->
          let x' = f x in
          if x == x' then e else `Neg x'
      | `Mult(x, y) as e ->
          let x' = f x and y' = f y in
          if x == x' && y == y' then e
          else `Mult(x', y')

    method subst ~sub = function
        #var as x -> var#subst ~sub x
      | #expr as e -> self#map ~f:(!!subst ~sub) e

    method eval (#expr as e) =
      match self#map ~f:!!eval e with
        `Add(`Num m, `Num n) -> `Num (m+n)
      | `Neg(`Num n) -> `Num (-n)
      | `Mult(`Num m, `Num n) -> `Num (m*n)
      | e -> e
  end

(* Specialized versions *)

let expr = lazy_fix (new expr_ops)

(* The lexpr language, reunion of lambda and expr *)

type 'a lexpr = [ 'a lambda | 'a expr ]

class ['a] lexpr_ops (ops : ('a,'a) #ops Lazy.t) =
  let lambda = new lambda_ops ops in
  let expr = new expr_ops ops in
  object (self : ('a, 'a lexpr) #ops)
    constraint 'a = [> 'a lexpr]
    method free = function
        #lambda as x -> lambda#free x
      | #expr as x -> expr#free x

    method subst ~sub = function
        #lambda as x -> lambda#subst ~sub x
      | #expr as x -> expr#subst ~sub x

    method eval = function
        #lambda as x -> lambda#eval x
      | #expr as x -> expr#eval x
end

let lexpr = lazy_fix (new lexpr_ops)

let rec print = function
  | `Var id -> print_string id
  | `Abs (id, l) -> print_string ("\ " ^ id ^ " . "); print l
  | `App (l1, l2) -> print l1; print_string " "; print l2
  | `Num x -> print_int x
  | `Add (e1, e2) -> print e1; print_string " + "; print e2
  | `Neg e -> print_string "-"; print e
  | `Mult (e1, e2) -> print e1; print_string " * "; print e2

let () =
  let e1 = lambda#eval (`App(`Abs("x",`Var"x"), `Var"y")) in
  let e2 = expr#eval (`Add(`Mult(`Num 3,`Neg(`Num 2)), `Var"x")) in
  let e3 =
    lexpr#eval (`Add(`App(`Abs("x",`Mult(`Var"x",`Var"x")),`Num 2), `Num 5))
  in
  print e1; print_newline ();
  print e2; print_newline ();
  print e3; print_newline ()
(* Full fledge version, using objects to structure code *)

open StdLabels
open MoreLabels

(* Use maps for substitutions and sets for free variables *)

module Subst = Map.Make(struct type t = string let compare = compare end)
module Names = Set.Make(struct type t = string let compare = compare end)

(* To build recursive objects *)

let lazy_fix make =
  let rec obj () = make (lazy (obj ()) : _ Lazy.t) in
  obj ()

let (!!) = Lazy.force

(* The basic operations *)

class type ['a, 'b] ops =
  object
    method free : 'b -> Names.t
    method subst : sub:'a Subst.t -> 'b -> 'a
    method eval : 'b -> 'a
  end

(* Variables are common to lambda and expr *)

type var = [`Var of string]

let var = object (self : ([>var], var) #ops)
  method subst ~sub (`Var s as x) =
    try Subst.find s sub with Not_found -> x
  method free (`Var s) =
    Names.singleton s
  method eval (#var as v) = v
end

(* The lambda language: free variables, substitutions, and evaluation *)

type 'a lambda = [`Var of string | `Abs of string * 'a | `App of 'a * 'a]

let next_id =
  let current = ref 3 in
  fun () -> incr current; !current

let lambda_ops (ops : ('a,'a) #ops Lazy.t) =
  let free = lazy !!ops#free
  and subst = lazy !!ops#subst
  and eval = lazy !!ops#eval in
  object (self : ([> 'a lambda], 'a lambda) #ops)
    method free = function
        #var as x -> var#free x
      | `Abs (s, t) -> Names.remove s (!!free t)
      | `App (t1, t2) -> Names.union (!!free t1) (!!free t2)

    method private map ~f = function
        #var as x -> x
      | `Abs (s, t) as l ->
          let t' = f t in
          if t == t' then l else `Abs(s, t')
      | `App (t1, t2) as l ->
          let t'1 = f t1 and t'2 = f t2 in
          if t'1 == t1 && t'2 == t2 then l else `App (t'1, t'2)

    method subst ~sub = function
        #var as x -> var#subst ~sub x
      | `Abs(s, t) as l ->
          let used = !!free t in
          let used_expr =
            Subst.fold sub ~init:[]
              ~f:(fun ~key ~data acc ->
                if Names.mem s used then data::acc else acc) in
          if List.exists used_expr ~f:(fun t -> Names.mem s (!!free t)) then
            let name = s ^ string_of_int (next_id ()) in
            `Abs(name,
                 !!subst ~sub:(Subst.add ~key:s ~data:(`Var name) sub) t)
          else
            self#map ~f:(!!subst ~sub:(Subst.remove s sub)) l
      | `App _ as l ->
          self#map ~f:(!!subst ~sub) l

    method eval l =
      match self#map ~f:!!eval l with
        `App(`Abs(s,t1), t2) ->
          !!eval (!!subst ~sub:(Subst.add ~key:s ~data:t2 Subst.empty) t1)
      | t -> t
end

(* Operations specialized to lambda *)

let lambda = lazy_fix lambda_ops

(* The expr language of arithmetic expressions *)

type 'a expr =
    [ `Var of string | `Num of int | `Add of 'a * 'a
    | `Neg of 'a | `Mult of 'a * 'a]

let expr_ops (ops : ('a,'a) #ops Lazy.t) =
  let free = lazy !!ops#free
  and subst = lazy !!ops#subst
  and eval = lazy !!ops#eval in
  object (self : ([> 'a expr], 'a expr) #ops)
    method free = function
        #var as x -> var#free x
      | `Num _ -> Names.empty
      | `Add(x, y) -> Names.union (!!free x) (!!free y)
      | `Neg x -> !!free x
      | `Mult(x, y) -> Names.union (!!free x) (!!free y)

    method private map ~f = function
        #var as x -> x
      | `Num _ as x -> x
      | `Add(x, y) as e ->
          let x' = f x and y' = f y in
          if x == x' && y == y' then e
          else `Add(x', y')
      | `Neg x as e ->
          let x' = f x in
          if x == x' then e else `Neg x'
      | `Mult(x, y) as e ->
          let x' = f x and y' = f y in
          if x == x' && y == y' then e
          else `Mult(x', y')

    method subst ~sub = function
        #var as x -> var#subst ~sub x
      | #expr as e -> self#map ~f:(!!subst ~sub) e

    method eval (#expr as e) =
      match self#map ~f:!!eval e with
        `Add(`Num m, `Num n) -> `Num (m+n)
      | `Neg(`Num n) -> `Num (-n)
      | `Mult(`Num m, `Num n) -> `Num (m*n)
      | e -> e
  end

(* Specialized versions *)

let expr = lazy_fix expr_ops

(* The lexpr language, reunion of lambda and expr *)

type 'a lexpr = [ 'a lambda | 'a expr ]

let lexpr_ops (ops : ('a,'a) #ops Lazy.t) =
  let lambda = lambda_ops ops in
  let expr = expr_ops ops in
  object (self : ([> 'a lexpr], 'a lexpr) #ops)
    method free = function
        #lambda as x -> lambda#free x
      | #expr as x -> expr#free x

    method subst ~sub = function
        #lambda as x -> lambda#subst ~sub x
      | #expr as x -> expr#subst ~sub x

    method eval = function
        #lambda as x -> lambda#eval x
      | #expr as x -> expr#eval x
end

let lexpr = lazy_fix lexpr_ops

let rec print = function
  | `Var id -> print_string id
  | `Abs (id, l) -> print_string ("\ " ^ id ^ " . "); print l
  | `App (l1, l2) -> print l1; print_string " "; print l2
  | `Num x -> print_int x
  | `Add (e1, e2) -> print e1; print_string " + "; print e2
  | `Neg e -> print_string "-"; print e
  | `Mult (e1, e2) -> print e1; print_string " * "; print e2

let () =
  let e1 = lambda#eval (`App(`Abs("x",`Var"x"), `Var"y")) in
  let e2 = expr#eval (`Add(`Mult(`Num 3,`Neg(`Num 2)), `Var"x")) in
  let e3 =
    lexpr#eval (`Add(`App(`Abs("x",`Mult(`Var"x",`Var"x")),`Num 2), `Num 5))
  in
  print e1; print_newline ();
  print e2; print_newline ();
  print e3; print_newline ()
type sexp = A of string | L of sexp list
type 'a t = 'a array
let _ = fun (_ : 'a t)  -> ()

let array_of_sexp _ _ = [| |]
let sexp_of_array _ _ = A "foo"
let sexp_of_int _ = A "42"
let int_of_sexp _ = 42

let t_of_sexp : 'a . (sexp -> 'a) -> sexp -> 'a t=
  let _tp_loc = "core_array.ml.t" in
  fun _of_a  -> fun t  -> (array_of_sexp _of_a) t
let _ = t_of_sexp
let sexp_of_t : 'a . ('a -> sexp) -> 'a t -> sexp=
  fun _of_a  -> fun v  -> (sexp_of_array _of_a) v
let _ = sexp_of_t
module T =
  struct
    module Int =
      struct
        type t_ = int array
        let _ = fun (_ : t_)  -> ()

        let t__of_sexp: sexp -> t_ =
          let _tp_loc = "core_array.ml.T.Int.t_" in
          fun t  -> (array_of_sexp int_of_sexp) t
        let _ = t__of_sexp
        let sexp_of_t_: t_ -> sexp =
          fun v  -> (sexp_of_array sexp_of_int) v
        let _ = sexp_of_t_
      end
  end
module type Permissioned  =
  sig
    type ('a,-'perms) t
  end
module Permissioned :
  sig
    type ('a,-'perms) t
    include
      sig
        val t_of_sexp :
          (sexp -> 'a) ->
            (sexp -> 'perms) -> sexp -> ('a,'perms) t
        val sexp_of_t :
          ('a -> sexp) ->
            ('perms -> sexp) -> ('a,'perms) t -> sexp
      end
    module Int :
    sig
      type nonrec -'perms t = (int,'perms) t
      include
        sig
          val t_of_sexp :
            (sexp -> 'perms) -> sexp -> 'perms t
          val sexp_of_t :
            ('perms -> sexp) -> 'perms t -> sexp
        end
    end
  end =
  struct
    type ('a,-'perms) t = 'a array
    let _ = fun (_ : ('a,'perms) t)  -> ()

    let t_of_sexp :
      'a 'perms .
        (sexp -> 'a) ->
          (sexp -> 'perms) -> sexp -> ('a,'perms) t=
      let _tp_loc = "core_array.ml.Permissioned.t" in
      fun _of_a  -> fun _of_perms  -> fun t  -> (array_of_sexp _of_a) t
    let _ = t_of_sexp
    let sexp_of_t :
      'a 'perms .
        ('a -> sexp) ->
          ('perms -> sexp) -> ('a,'perms) t -> sexp=
      fun _of_a  -> fun _of_perms  -> fun v  -> (sexp_of_array _of_a) v
    let _ = sexp_of_t
    module Int =
      struct
        include T.Int
        type -'perms t = t_
        let _ = fun (_ : 'perms t)  -> ()

        let t_of_sexp :
          'perms . (sexp -> 'perms) -> sexp -> 'perms t=
          let _tp_loc = "core_array.ml.Permissioned.Int.t" in
          fun _of_perms  -> fun t  -> t__of_sexp t
        let _ = t_of_sexp
        let sexp_of_t :
          'perms . ('perms -> sexp) -> 'perms t -> sexp=
          fun _of_perms  -> fun v  -> sexp_of_t_ v
        let _ = sexp_of_t
      end
  end
type 'a  foo = {x: 'a; y: int}
let r = {{x = 0; y = 0} with x = 0}
let r' : string foo = r
external foo : int = "%ignore";;
let _ = foo ();;
type 'a t = [`A of 'a t t] as 'a;; (* fails *)

type 'a t = [`A of 'a t t];; (* fails *)

type 'a t = [`A of 'a t t] constraint 'a = 'a t;;

type 'a t = [`A of 'a t] constraint 'a = 'a t;;

type 'a t = [`A of 'a] as 'a;;

type 'a v = [`A of u v] constraint 'a = t and t = u and u = t;; (* fails *)

type 'a t = 'a;;
let f (x : 'a t as 'a) = ();; (* fails *)

let f (x : 'a t) (y : 'a) = x = y;;

(* PR#6505 *)
module type PR6505 = sig
  type 'o is_an_object = < .. > as 'o
  and 'o abs constraint 'o = 'o is_an_object
  val abs : 'o is_an_object -> 'o abs
  val unabs : 'o abs -> 'o
end;; (* fails *)
(* PR#5835 *)
let f ~x = x + 1;;
f ?x:0;;

(* PR#6352 *)
let foo (f : unit -> unit) = ();;
let g ?x () = ();;
foo ((); g);;

(* PR#5748 *)
foo (fun ?opt () -> ()) ;; (* fails *)
(* PR#5907 *)

type 'a t = 'a;;
let f (g : 'a list -> 'a t -> 'a) s = g s s;;
let f (g : 'a * 'b -> 'a t -> 'a) s = g s s;;
type ab = [ `A | `B ];;
let f (x : [`A]) = match x with #ab -> 1;;
let f x = ignore (match x with #ab -> 1); ignore (x : [`A]);;
let f x = ignore (match x with `A|`B -> 1); ignore (x : [`A]);;

let f (x : [< `A | `B]) = match x with `A | `B | `C -> 0;; (* warn *)
let f (x : [`A | `B]) = match x with `A | `B | `C -> 0;; (* fail *)

(* PR#6787 *)
let revapply x f = f x;;

let f x (g : [< `Foo]) =
  let y = `Bar x, g in
  revapply y (fun ((`Bar i), _) -> i);;
(* f : 'a -> [< `Foo ] -> 'a *)

let rec x = [| x |]; 1.;;

let rec x = let u = [|y|] in 10. and y = 1.;;
type 'a t
type a

let f : < .. > t -> unit = fun _ -> ();;

let g : [< `b] t -> unit = fun _ -> ();;

let h : [> `b] t -> unit = fun _ -> ();;

let _ = fun (x : a t) -> f x;;

let _ = fun (x : a t) -> g x;;

let _ = fun (x : a t) -> h x;;
(* PR#7012 *)

type t = [ 'A_name | `Hi ];;

let f (x:'id_arg) = x;;

let f (x:'Id_arg) = x;;
(* undefined labels *)
type t = {x:int;y:int};;
{x=3;z=2};;
fun {x=3;z=2} -> ();;

(* mixed labels *)
{x=3; contents=2};;

(* private types *)
type u = private {mutable u:int};;
{u=3};;
fun x -> x.u <- 3;;

(* Punning and abbreviations *)
module M = struct
  type t = {x: int; y: int}
end;;

let f {M.x; y} = x+y;;
let r = {M.x=1; y=2};;
let z = f r;;

(* messages *)
type foo = { mutable y:int };;
let f (r: int) = r.y <- 3;;

(* bugs *)
type foo = { y: int; z: int };;
type bar = { x: int };;
let f (r: bar) = ({ r with z = 3 } : foo)

type foo = { x: int };;
let r : foo = { ZZZ.x = 2 };;

(ZZZ.X : int option);;

(* PR#5865 *)
let f (x : Complex.t) = x.Complex.z;;
(* PR#6394 *)

module rec X : sig
 type t = int * bool
end = struct
 type t = A | B
 let f = function A | B -> 0
end;;
(* PR#6768 *)

type _ prod = Prod : ('a * 'y) prod;;

let f : type t. t prod -> _ = function Prod ->
  let module M =
    struct
      type d = d * d
    end
  in ()
;;
let (a : M.a) = 2
let (b : M.b) = 2
let _ = A.a = B.b
module Std = struct module Hash = Hashtbl end;;

open Std;;
module Hash1 : module type of Hash = Hash;;
module Hash2 : sig include (module type of Hash) end = Hash;;
let f1 (x : (_,_) Hash1.t) = (x : (_,_) Hashtbl.t);;
let f2 (x : (_,_) Hash2.t) = (x : (_,_) Hashtbl.t);;

(* Another case, not using include *)

module Std2 = struct module M = struct type t end end;;
module Std' = Std2;;
module M' : module type of Std'.M = Std2.M;;
let f3 (x : M'.t) = (x : Std2.M.t);;

(* original report required Core_kernel:
module type S = sig
open Core_kernel.Std

module Hashtbl1 : module type of Hashtbl
module Hashtbl2 : sig
  include (module type of Hashtbl)
end

module Coverage : Core_kernel.Std.Hashable

type types = unit constraint 'a Coverage.Table.t = (Coverage.t, 'a) Hashtbl1.t
type doesnt_type = unit
  constraint 'a Coverage.Table.t = (Coverage.t, 'a) Hashtbl2.t
end
*)
module type INCLUDING = sig
  include module type of List
  include module type of ListLabels
end

module Including_typed: INCLUDING = struct
  include List
  include ListLabels
end
module X=struct
  module type SIG=sig type t=int val x:t end
  module F(Y:SIG) : SIG = struct type t=Y.t let x=Y.x end
end;;
module DUMMY=struct type t=int let x=2 end;;
let x = (3 : X.F(DUMMY).t);;

module X2=struct
  module type SIG=sig type t=int val x:t end
  module F(Y:SIG)(Z:SIG) = struct
    type t=Y.t
    let x=Y.x
    type t'=Z.t
    let x'=Z.x
  end
end;;
let x = (3 : X2.F(DUMMY)(DUMMY).t);;
let x = (3 : X2.F(DUMMY)(DUMMY).t');;
module F (M : sig
    type 'a t
    type 'a u = string
    val f : unit -> _ u t
  end) = struct
    let t = M.f ()
  end
type 't a = [ `A ]
type 't wrap = 't constraint 't = [> 't wrap a ]
type t = t a wrap

module T = struct
  let foo : 't wrap -> 't wrap -> unit = fun _ _ -> ()
  let bar : ('a a wrap as 'a) = `A
end

module Good : sig
  val bar: t
  val foo: t -> t -> unit
end = T

module Bad : sig
  val foo: t -> t -> unit
  val bar: t
end = T
module M : sig
  module type T
  module F (X : T) : sig end
end = struct
  module type T = sig end
  module F (X : T) = struct end
end

module type T = M.T

module F : functor (X : T) -> sig end = M.F
module type S = sig type t = { a : int; b : int; } end;;
let f (module M : S with type t = int) = { M.a = 0 };;
let flag = ref false
module F(S : sig module type T end) (A : S.T) (B : S.T) =
struct
  module X = (val if !flag then (module A) else (module B) : S.T)
end

(* If the above were accepted, one could break soundness *)
module type S = sig type t val x : t end
module Float = struct type t = float let x = 0.0 end
module Int = struct type t = int let x = 0 end

module M = F(struct module type T = S end)

let () = flag := false
module M1 = M(Float)(Int)

let () = flag := true
module M2 = M(Float)(Int)

let _ = [| M2.X.x; M1.X.x |]
module type PR6513 = sig
module type S = sig type u end

module type T = sig
  type 'a wrap
  type uri
end

module Make: functor (Html5 : T with type 'a wrap = 'a) ->
  S with type u = < foo : Html5.uri >
end

(* Requires -package tyxml
module type PR6513_orig = sig
module type S =
sig
        type t
        type u
end

module Make: functor (Html5: Html5_sigs.T
                             with type 'a Xml.wrap = 'a and
                             type 'a wrap = 'a and
                             type 'a list_wrap = 'a list)
                     -> S with type t = Html5_types.div Html5.elt and
                               type u = < foo: Html5.uri >
end
*)
module type S = sig
  include Set.S
  module E : sig val x : int end
end

module Make(O : Set.OrderedType) : S with type elt = O.t =
  struct
    include Set.Make(O)
    module E = struct let x = 1 end
  end

module rec A : Set.OrderedType = struct
 type t = int
  let compare = Pervasives.compare
end
and B : S = struct
 module C = Make(A)
 include C
end
module type S = sig
  module type T
  module X : T
end

module F (X : S) = X.X

module M = struct
  module type T = sig type t end
  module X = struct type t = int end
end

type t = F(M).t
module Common0 =
 struct
   type msg = Msg

   let handle_msg = ref (function _ -> failwith "Unable to handle message")
   let extend_handle f =
   let old = !handle_msg in
   handle_msg := f old

   let q : _ Queue.t = Queue.create ()
   let add msg = Queue.add msg q
   let handle_queue_messages () = Queue.iter !handle_msg q
 end

let q' : Common0.msg Queue.t = Common0.q

module Common =
 struct
   type msg = ..

   let handle_msg = ref (function _ -> failwith "Unable to handle message")
   let extend_handle f =
   let old = !handle_msg in
   handle_msg := f old

   let q : _ Queue.t = Queue.create ()
   let add msg = Queue.add msg q
   let handle_queue_messages () = Queue.iter !handle_msg q
 end

module M1 =
 struct
   type Common.msg += Reload of string | Alert of string

   let handle fallback = function
     Reload s -> print_endline ("Reload "^s)
   | Alert s -> print_endline ("Alert "^s)
   | x -> fallback x

   let () = Common.extend_handle handle
   let () = Common.add (Reload "config.file")
   let () = Common.add (Alert "Initialisation done")
 end
let should_reject =
  let table = Hashtbl.create 1 in
  fun x y -> Hashtbl.add table x y
type 'a t = 'a option
let is_some = function
  | None -> false
  | Some _ -> true

let should_accept ?x () = is_some x
include struct
  let foo `Test = ()
  let wrap f `Test = f
  let bar = wrap ()
end
let f () =
   let module S = String in
   let module N = Map.Make(S) in
   N.add "sum" 41 N.empty;;
module X = struct module Y = struct module type S = sig type t end end end

(* open X  (* works! *) *)
module Y = X.Y

type 'a arg_t = 'at constraint 'a = (module Y.S with type t = 'at)
type t = (module X.Y.S with type t = unit)

let f (x : t arg_t) = ()

let () = f ()
module type S =
sig
  type a
  type b
end
module Foo
    (Bar : S with type a = private [> `A])
    (Baz : S with type b = private < b : Bar.b ; .. >) =
struct
end
module A = struct
 module type A_S = sig
 end

 type t = (module A_S)
end

module type S = sig type t end

let f (type a) (module X : S with type t = a) = ()

let _ = f (module A) (* ok *)

module A_annotated_alias : S with type t = (module A.A_S) = A

let _ = f (module A_annotated_alias) (* ok *)
let _ = f (module A_annotated_alias : S with type t = (module A.A_S)) (* ok *)

module A_alias = A
module A_alias_expanded = struct include A_alias end

let _ = f (module A_alias_expanded : S with type t = (module A.A_S)) (* ok *)
let _ = f (module A_alias_expanded) (* ok *)

let _ = f (module A_alias : S with type t = (module A.A_S)) (* doesn't type *)
let _ = f (module A_alias) (* doesn't type either *)
module Foo
 (Bar : sig type a = private [> `A ] end)
 (Baz : module type of struct include Bar end) =
struct
end
module Bazoinks = struct type a = [ `A ] end
module Bug = Foo(Bazoinks)(Bazoinks)
(* PR#6992, reported by Stephen Dolan *)

type (_, _) eq = Eq : ('a, 'a) eq
let cast : type a b . (a, b) eq -> a -> b = fun Eq x -> x

module Fix (F : sig type 'a f end) = struct
  type 'a fix = ('a, 'a F.f) eq
  let uniq (type a) (type b) (Eq : a fix) (Eq : b fix) : (a, b) eq = Eq
end

(* This would allow:
module FixId = Fix (struct type 'a f = 'a end)
 let bad : (int, string) eq = FixId.uniq Eq Eq
 let _ = Printf.printf "Oh dear: %s" (cast bad 42)
*)
module M = struct
 module type S = sig type a val v : a end
 type 'a s = (module S with type a = 'a)
end

module B = struct
 class type a = object method a : 'a. 'a M.s -> 'a end
end

module M' = M
module B' = B

class b : B.a = object
 method a : 'a. 'a M.s -> 'a = fun (type a) (module X : M.S with type a = a) -> X.v
 method a : 'a. 'a M.s -> 'a = fun (type a) ((module X) : (module M.S with type
a = a)) -> X.v
end

class b' : B.a = object
 method a : 'a. 'a M'.s -> 'a = fun (type a) (module X : M'.S with type a = a) -> X.v
 method a : 'a. 'a M'.s -> 'a = fun (type a) ((module X) : (module M'.S with
type a = a)) -> X.v
end
module type FOO = sig type t end
module type BAR =
sig
  (* Works: module rec A : (sig include FOO with type t = < b:B.t > end) *)
  module rec A : (FOO with type t = < b:B.t >)
         and B : FOO
end
module A = struct module type S module S = struct end end
module F (_ : sig end) = struct module type S module S = A.S end
module M = struct end
module N = M
module G (X : F(N).S) : A.S = X
module F (_ : sig end) = struct module type S end
module M = struct end
module N = M
module G (X : F(N).S) : F(M).S = X
module M :  sig
  type make_dec
  val add_dec: make_dec -> unit
end = struct
  type u

  module Fast: sig
    type 'd t
    val create: unit -> 'd t
    module type S = sig
      module Data: sig type t end
      val key: Data.t t
    end
    module Register (D:S): sig end
    val attach: 'd t -> 'd -> unit
  end = struct
    type 'd t = unit
    let create () = ()
    module type S = sig
      module Data: sig type t end
      val key: Data.t t
    end
    module Register (D:S) = struct end
    let attach _ _ = ()
  end

  type make_dec

  module Dem = struct
    module Data = struct
      type t = make_dec
    end
    let key = Fast.create ()
  end

  module EDem = Fast.Register(Dem)

  let add_dec dec =
    Fast.attach Dem.key dec
end

(* simpler version *)

module Simple = struct
  type 'a t
  module type S = sig
    module Data: sig type t end
    val key: Data.t t
  end
  module Register (D:S) = struct let key = D.key end
  module M = struct
    module Data = struct type t = int end
    let key : _ t = Obj.magic ()
  end
end;;
module EM = Simple.Register(Simple.M);;
Simple.M.key;;

module Simple2 = struct
  type 'a t
  module type S = sig
    module Data: sig type t end
    val key: Data.t t
  end
  module M = struct
    module Data = struct type t = int end
    let key : _ t = Obj.magic ()
  end
  module Register (D:S) = struct let key = D.key end
  module EM = Simple.Register(Simple.M)
  let k : M.Data.t t = M.key
end;;
module rec M
    : sig external f : int -> int = "%identity" end
    = struct external f : int -> int = "%identity" end
(* with module *)

module type S = sig type t and s = t end;;
module type S' = S with type t := int;;

module type S = sig module rec M : sig end and N : sig end end;;
module type S' = S with module M := String;;

(* with module type *)
(*
module type S = sig module type T module F(X:T) : T end;;
module type T0 = sig type t end;;
module type S1 = S with module type T = T0;;
module type S2 = S with module type T := T0;;
module type S3 = S with module type T := sig type t = int end;;
module H = struct
  include (Hashtbl : module type of Hashtbl with
           type statistics := Hashtbl.statistics
           and module type S := Hashtbl.S
           and module Make := Hashtbl.Make
           and module MakeSeeded := Hashtbl.MakeSeeded
           and module type SeededS := Hashtbl.SeededS
           and module type HashedType := Hashtbl.HashedType
           and module type SeededHashedType := Hashtbl.SeededHashedType)
end;;
*)

(* A subtle problem appearing with -principal *)
type -'a t
class type c = object method m : [ `A ] t end;;
module M : sig val v : (#c as 'a) -> 'a end =
  struct let v x = ignore (x :> c); x end;;

(* PR#4838 *)

let id = let module M = struct end in fun x -> x;;

(* PR#4511 *)

let ko = let module M = struct end in fun _ -> ();;

(* PR#5993 *)

module M : sig type -'a t = private int end =
  struct type +'a t = private int end
;;

(* PR#6005 *)

module type A = sig type t = X of int end;;
type u = X of bool;;
module type B = A with type t = u;; (* fail *)

(* PR#5815 *)
(* ---> duplicated exception name is now an error *)

module type S = sig exception Foo of int  exception Foo of bool end;;

(* PR#6410 *)

module F(X : sig end) = struct let x = 3 end;;
F.x;; (* fail *)
module C = Char;;
C.chr 66;;

module C' : module type of Char = C;;
C'.chr 66;;

module C3 = struct include Char end;;
C3.chr 66;;

let f x = let module M = struct module L = List end in M.L.length x;;
let g x = let module L = List in L.length (L.map succ x);;

module F(X:sig end) = Char;;
module C4 = F(struct end);;
C4.chr 66;;

module G(X:sig end) = struct module M = X end;; (* does not alias X *)
module M = G(struct end);;

module M' = struct
  module N = struct let x = 1 end
  module N' = N
end;;
M'.N'.x;;

module M'' : sig module N' : sig val x : int end end = M';;
M''.N'.x;;
module M2 = struct include M' end;;
module M3 : sig module N' : sig val x : int end end = struct include M' end;;
M3.N'.x;;
module M3' : sig module N' : sig val x : int end end = M2;;
M3'.N'.x;;

module M4 : sig module N' : sig val x : int end end = struct
  module N = struct let x = 1 end
  module N' = N
end;;
M4.N'.x;;

module F(X:sig end) = struct
  module N = struct let x = 1 end
  module N' = N
end;;
module G : functor(X:sig end) -> sig module N' : sig val x : int end end = F;;
module M5 = G(struct end);;
M5.N'.x;;

module M = struct
  module D = struct let y = 3 end
  module N = struct let x = 1 end
  module N' = N
end;;

module M1 : sig module N : sig val x : int end module N' = N end = M;;
M1.N'.x;;
module M2 : sig module N' : sig val x : int end end =
  (M : sig module N : sig val x : int end module N' = N end);;
M2.N'.x;;

open M;;
N'.x;;

module M = struct
  module C = Char
  module C' = C
end;;
module M1
  : sig module C : sig val escaped : char -> string end module C' = C end
  = M;; (* sound, but should probably fail *)
M1.C'.escaped 'A';;
module M2 : sig module C' : sig val chr : int -> char end end =
  (M : sig module C : sig val chr : int -> char end module C' = C end);;
M2.C'.chr 66;;

StdLabels.List.map;;

module Q = Queue;;
exception QE = Q.Empty;;
try Q.pop (Q.create ()) with QE -> "Ok";;

module type Complex = module type of Complex with type t = Complex.t;;
module M : sig module C : Complex end = struct module C = Complex end;;

module C = Complex;;
C.one.Complex.re;;
include C;;

module F(X:sig module C = Char end) = struct module C = X.C end;;

(* Applicative functors *)
module S = String
module StringSet = Set.Make(String)
module SSet = Set.Make(S);;
let f (x : StringSet.t) = (x : SSet.t);;

(* Also using include (cf. Leo's mail 2013-11-16) *)
module F (M : sig end) : sig type t end = struct type t = int end
module T = struct
  module M = struct end
  include F(M)
end;;
include T;;
let f (x : t) : T.t = x ;;

(* PR#4049 *)
(* This works thanks to abbreviations *)
module A = struct
  module B = struct type t let compare x y = 0 end
  module S = Set.Make(B)
  let empty = S.empty
end
module A1 = A;;
A1.empty = A.empty;;

(* PR#3476 *)
(* Does not work yet *)
module FF(X : sig end) = struct type t end
module M = struct
  module X = struct end
  module Y = FF (X) (* XXX *)
  type t = Y.t
end
module F (Y : sig type t end) (M : sig type t = Y.t end) = struct end;;

module G = F (M.Y);;
(*module N = G (M);;
module N = F (M.Y) (M);;*)

(* PR#6307 *)

module A1 = struct end
module A2 = struct end
module L1 = struct module X = A1 end
module L2 = struct module X = A2 end;;

module F (L : (module type of L1)) = struct end;;

module F1 = F(L1);; (* ok *)
module F2 = F(L2);; (* should succeed too *)

(* Counter example: why we need to be careful with PR#6307 *)
module Int = struct type t = int let compare = compare end
module SInt = Set.Make(Int)
type (_,_) eq = Eq : ('a,'a) eq
type wrap = W of (SInt.t, SInt.t) eq

module M = struct
  module I = Int
  type wrap' = wrap = W of (Set.Make(Int).t, Set.Make(I).t) eq
end;;
module type S = module type of M;; (* keep alias *)

module Int2 = struct type t = int let compare x y = compare y x end;;
module type S' = sig
  module I = Int2
  include S with module I := I
end;; (* fail *)

(* (* if the above succeeded, one could break invariants *)
module rec M2 : S' = M2;; (* should succeed! (but this is bad) *)

let M2.W eq = W Eq;;

let s = List.fold_right SInt.add [1;2;3] SInt.empty;;
module SInt2 = Set.Make(Int2);;
let conv : type a b. (a,b) eq -> a -> b = fun Eq x -> x;;
let s' : SInt2.t = conv eq s;;
SInt2.elements s';;
SInt2.mem 2 s';; (* invariants are broken *)
*)

(* Check behavior with submodules *)
module M = struct
  module N = struct module I = Int end
  module P = struct module I = N.I end
  module Q = struct
    type wrap' = wrap = W of (Set.Make(Int).t, Set.Make(P.I).t) eq
  end
end;;
module type S = module type of M ;;

module M = struct
  module N = struct module I = Int end
  module P = struct module I = N.I end
  module Q = struct
    type wrap' = wrap = W of (Set.Make(Int).t, Set.Make(N.I).t) eq
  end
end;;
module type S = module type of M ;;

(* PR#6365 *)
module type S = sig module M : sig type t val x : t end end;;
module H = struct type t = A let x = A end;;
module H' = H;;
module type S' = S with module M = H';; (* shouldn't introduce an alias *)

(* PR#6376 *)
module type Alias = sig module N : sig end module M = N end;;
module F (X : sig end) = struct type t end;;
module type A = Alias with module N := F(List);;
module rec Bad : A = Bad;;

(* Shinwell 2014-04-23 *)
module B = struct
 module R = struct
   type t = string
 end

 module O = R
end

module K = struct
 module E = B
 module N = E.O
end;;

let x : K.N.t = "foo";;

(* PR#6465 *)

module M = struct type t = A module B = struct type u = B end end;;
module P : sig type t = M.t = A module B = M.B end = M;; (* should be ok *)
module P : sig type t = M.t = A module B = M.B end = struct include M end;;

module type S = sig
  module M : sig module P : sig end end
  module Q = M
end;;
module type S = sig
  module M : sig module N : sig end module P : sig end end
  module Q : sig module N = M.N module P = M.P end
end;;
module R = struct
  module M = struct module N = struct end module P = struct end end
  module Q = M
end;;
module R' : S = R;; (* should be ok *)

(* PR#6578 *)

module M = struct let f x = x end
module rec R : sig module M : sig val f : 'a -> 'a end end =
  struct module M = M end;;
R.M.f 3;;
module rec R : sig module M = M end = struct module M = M end;;
R.M.f 3;;
open A
let f =
  L.map S.capitalize

let () =
  L.iter print_endline (f ["jacques"; "garrigue"])

module C : sig module L : module type of List end = struct include A end

(* The following introduces a (useless) dependency on A:
module C : sig module L : module type of List end = A
*)

include D'
(*
let () =
  print_endline (string_of_int D'.M.y)
*)
open A
let f =
  L.map S.capitalize

let () =
  L.iter print_endline (f ["jacques"; "garrigue"])

module C : sig module L : module type of List end = struct include A end

(* The following introduces a (useless) dependency on A:
module C : sig module L : module type of List end = A
*)

(* No dependency on D *)
let x = 3
module M = struct let y = 5 end
module type S = sig type u type t end;;
module type S' = sig type t = int type u = bool end;;

(* ok to convert between structurally equal signatures, and parameters
   are inferred *)
let f (x : (module S with type t = 'a and type u = 'b)) = (x : (module S'));;
let g x = (x : (module S with type t = 'a and type u = 'b) :> (module S'));;

(* with subtyping it is also ok to forget some types *)
module type S2 = sig type u type t type w end;;
let g2 x = (x : (module S2 with type t = 'a and type u = 'b) :> (module S'));;
let h x = (x : (module S2 with type t = 'a) :> (module S with type t = 'a));;
let f2 (x : (module S2 with type t = 'a and type u = 'b)) =
  (x : (module S'));; (* fail *)
let k (x : (module S2 with type t = 'a)) =
  (x : (module S with type t = 'a));; (* fail *)

(* but you cannot forget values (no physical coercions) *)
module type S3 = sig type u type t val x : int end;;
let g3 x =
  (x : (module S3 with type t = 'a and type u = 'b) :> (module S'));; (* fail *)
(* Using generative functors *)

(* Without type *)
module type S = sig val x : int end;;
let v = (module struct let x = 3 end : S);;
module F() = (val v);; (* ok *)
module G (X : sig end) : S = F ();; (* ok *)
module H (X : sig end) = (val v);; (* ok *)

(* With type *)
module type S = sig type t val x : t end;;
let v = (module struct type t = int let x = 3 end : S);;
module F() = (val v);; (* ok *)
module G (X : sig end) : S = F ();; (* fail *)
module H() = F();; (* ok *)

(* Alias *)
module U = struct end;;
module M = F(struct end);; (* ok *)
module M = F(U);; (* fail *)

(* Cannot coerce between applicative and generative *)
module F1 (X : sig end) = struct end;;
module F2 : functor () -> sig end = F1;; (* fail *)
module F3 () = struct end;;
module F4 : functor (X : sig end) -> sig end = F3;; (* fail *)

(* tests for shortened functor notation () *)
module X (X: sig end) (Y: sig end) = functor (Z: sig end) -> struct end;;
module Y = functor (X: sig end) (Y:sig end) -> functor (Z: sig end) ->
  struct end;;
module Z = functor (_: sig end) (_:sig end) (_: sig end) -> struct end;;
module GZ : functor (X: sig end) () (Z: sig end) -> sig end
          = functor (X: sig end) () (Z: sig end) -> struct end;;
module F (X : sig end) = struct type t = int end;;
type t = F(Does_not_exist).t;;
type expr =
  [ `Abs of string * expr
  | `App of expr * expr
  ]

class type exp =
object
  method eval : (string, exp) Hashtbl.t -> expr
end;;

class app e1 e2 : exp =
object
  val l = e1
  val r = e2
  method eval env =
      match l with
    | `Abs(var,body) ->
        Hashtbl.add env var r;
        body
    | _ -> `App(l,r);
end

class virtual ['subject, 'event] observer =
   object
     method virtual notify : 'subject ->  'event -> unit
   end

class ['event] subject =
   object (self : 'subject)
     val mutable observers = ([]: (('subject, 'event) observer) list)
     method add_observer obs = observers <- (obs :: observers)
     method notify_observers (e : 'event) =
         List.iter (fun x -> x#notify self e) observers
   end

type id = int

class entity (id : id) =
  object
    val ent_destroy_subject = new subject
    method destroy_subject : (id) subject = ent_destroy_subject

    method entity_id = id
  end

class ['entity] entity_container =
  object (self)
    inherit ['entity, id] observer as observer

    method add_entity (e : 'entity) =
      e#destroy_subject#add_observer (self)

    method notify _ id = ()
  end

let f (x : entity entity_container) = ()

(*
class world =
  object
    val entity_container : entity entity_container = new entity_container

    method add_entity (s : entity) =
      entity_container#add_entity (s :> entity)

  end
*)
(* Two v's in the same class *)
class c v = object initializer  print_endline v val v = 42 end;;
new c "42";;

(* Two hidden v's in the same class! *)
class c (v : int) =
  object
    method v0 = v
    inherit ((fun v -> object method v : string = v end) "42")
  end;;
(new c 42)#v0;;
class virtual ['a] c =
object (s : 'a)
  method virtual m : 'b
end

let o =
    object (s :'a)
      inherit ['a] c
      method m = 42
    end
module M :
   sig
     class x : int -> object method m : int end
  end
=
struct
  class x _ = object
    method m = 42
  end
end;;
module M : sig class c : 'a -> object val x : 'b end end =
  struct class c x = object val x = x end end

class c (x : int) = object inherit M.c x method x : bool = x end

let r = (new c 2)#x;;
(* test.ml *)
class alfa = object(_:'self)
  method x: 'a. ('a, out_channel, unit) format -> 'a = Printf.printf
end

class bravo a = object
  val y = (a :> alfa)
  initializer y#x "bravo initialized"
end

class charlie a = object
  inherit bravo a
  initializer y#x "charlie initialized"
end
(* The module begins *)
exception Out_of_range

class type ['a] cursor =
  object
    method get : 'a
    method incr : unit -> unit
    method is_last : bool
  end

class type ['a] storage =
  object ('self)
    method first : 'a cursor
    method len : int
    method nth : int -> 'a cursor
    method copy : 'self
    method sub : int -> int -> 'self
    method concat : 'a storage -> 'self
    method fold : 'b. ('a -> int -> 'b -> 'b) -> 'b -> 'b
    method iter : ('a -> unit) -> unit
  end

class virtual ['a, 'cursor] storage_base =
  object (self : 'self)
    constraint 'cursor = 'a #cursor
    method virtual first : 'cursor
    method virtual len : int
    method virtual copy : 'self
    method virtual sub : int -> int -> 'self
    method virtual concat : 'a storage -> 'self
    method fold : 'b. ('a -> int -> 'b -> 'b) -> 'b -> 'b = fun f a0 ->
      let cur = self#first in
      let rec loop count a =
        if count >= self#len then a else
        let a' = f cur#get count a in
        cur#incr (); loop (count + 1) a'
      in
      loop 0 a0
    method iter proc =
      let p = self#first in
      for i = 0 to self#len - 2 do proc p#get; p#incr () done;
      if self#len > 0 then proc p#get else ()
  end

class type ['a] obj_input_channel =
  object
    method get : unit -> 'a
    method close : unit -> unit
  end

class type ['a] obj_output_channel =
  object
    method put : 'a -> unit
    method flush : unit -> unit
    method close : unit -> unit
  end

module UChar =
struct

  type t = int

  let highest_bit = 1 lsl 30
  let lower_bits = highest_bit - 1

  let char_of c =
    try Char.chr c with Invalid_argument _ ->  raise Out_of_range

  let of_char = Char.code

  let code c =
    if c lsr 30 = 0
    then c
    else raise Out_of_range

  let chr n =
    if n >= 0 && (n lsr 31 = 0) then n else raise Out_of_range

  let uint_code c = c
  let chr_of_uint n = n

end

type uchar = UChar.t

let int_of_uchar u = UChar.uint_code u
let uchar_of_int n = UChar.chr_of_uint n

class type ucursor = [uchar] cursor

class type ustorage = [uchar] storage

class virtual ['ucursor] ustorage_base = [uchar, 'ucursor] storage_base

module UText =
struct

(* the internal representation is UCS4 with big endian*)
(* The most significant digit appears first. *)
let get_buf s i =
  let n = Char.code s.[i] in
  let n = (n lsl 8) lor (Char.code s.[i + 1]) in
  let n = (n lsl 8) lor (Char.code s.[i + 2]) in
  let n = (n lsl 8) lor (Char.code s.[i + 3]) in
  UChar.chr_of_uint n

let set_buf s i u =
  let n = UChar.uint_code u in
  begin
    s.[i] <- Char.chr (n lsr 24);
    s.[i + 1] <- Char.chr (n lsr 16 lor 0xff);
    s.[i + 2] <- Char.chr (n lsr 8 lor 0xff);
    s.[i + 3] <- Char.chr (n lor 0xff);
  end

let init_buf buf pos init =
  if init#len = 0 then () else
  let cur = init#first in
  for i = 0 to init#len - 2 do
    set_buf buf (pos + i lsl 2) (cur#get); cur#incr ()
  done;
  set_buf buf (pos + (init#len - 1) lsl 2) (cur#get)

let make_buf init =
  let s = String.create (init#len lsl 2) in
  init_buf s 0 init; s

class text_raw buf =
  object (self : 'self)
    inherit [cursor] ustorage_base
    val contents = buf
    method first = new cursor (self :> text_raw) 0
    method len = (String.length contents) / 4
    method get i = get_buf contents (4 * i)
    method nth i = new cursor (self :> text_raw) i
    method copy = {< contents = String.copy contents >}
    method sub pos len =
      {< contents = String.sub contents (pos * 4) (len * 4) >}
    method concat (text : ustorage) =
      let buf = String.create (String.length contents + 4 * text#len) in
      String.blit contents 0 buf 0 (String.length contents);
      init_buf buf (String.length contents) text;
      {< contents = buf >}
  end
and cursor text i =
  object
    val contents = text
    val mutable pos = i
    method get = contents#get pos
    method incr () = pos <- pos + 1
    method is_last = (pos + 1 >= contents#len)
  end

class string_raw buf =
  object
    inherit text_raw buf
    method set i u = set_buf contents (4 * i) u
  end

class text init = text_raw (make_buf init)
class string init = string_raw (make_buf init)

let of_string s =
  let buf = String.make (4 * String.length s) '\000' in
  for i = 0 to String.length s - 1 do
    buf.[4 * i] <- s.[i]
  done;
  new text_raw buf

let make len u =
  let s = String.create (4 * len) in
  for i = 0 to len - 1 do set_buf s (4 * i) u done;
  new string_raw s

let create len = make len (UChar.chr 0)

let copy s = s#copy

let sub s start len = s#sub start len

let fill s start len u =
  for i = start to start + len - 1 do s#set i u done

let blit src srcoff dst dstoff len =
  for i = 0 to len - 1 do
    let u = src#get (srcoff + i) in
    dst#set (dstoff + i) u
  done

let concat s1 s2 = s1#concat (s2 (* : #ustorage *) :> uchar storage)

let iter proc s = s#iter proc
end
class type foo_t =
  object
    method foo: string
  end

type 'a name =
    Foo: foo_t name
  | Int: int name
;;

class foo =
  object(self)
    method foo = "foo"
    method cast =
      function
          Foo -> (self :> <foo : string>)
  end
;;

class foo: foo_t =
  object(self)
    method foo = "foo"
    method cast: type a. a name -> a =
      function
          Foo -> (self :> foo_t)
        | _ -> raise Exit
  end
;;
class type c = object end;;
module type S = sig class c: c end;;
class virtual name =
object
end

and func (args_ty, ret_ty) =
object(self)
  inherit name

  val mutable memo_args = None

  method arguments =
    match memo_args with
    | Some xs -> xs
    | None ->
      let args = List.map (fun ty -> new argument(self, ty)) args_ty in
        memo_args <- Some args; args
end

and argument (func, ty) =
object
  inherit name
end
;;
let f (x: #M.foo) = 0;;
class type ['e] t = object('s)
  method update : 'e -> 's
end;;

module type S = sig
  class base : 'e -> ['e] t
end;;
type 'par t = 'par
module M : sig val x : <m : 'a. 'a> end =
  struct let x : <m : 'a. 'a t> = Obj.magic () end

let ident v = v
class alias = object method alias : 'a . 'a t -> 'a = ident end
module Classdef = struct
  class virtual ['a, 'b, 'c] cl0 =
    object
      constraint 'c = < m : 'a -> 'b -> int; .. >
    end

  class virtual ['a, 'b] cl1 =
    object
      method virtual raise_trouble : int -> 'a
      method virtual m : 'a -> 'b -> int
    end

  class virtual ['a, 'b] cl2 =
    object
      method virtual as_cl0 : ('a, 'b, ('a, 'b) cl1) cl0
    end
end

type refer1 = < poly : 'a 'b 'c . (('b, 'c) #Classdef.cl2 as 'a) >
type refer2 = < poly : 'a 'b 'c . (('b, 'c) #Classdef.cl2 as 'a) >

(* Actually this should succeed ... *)
let f (x : refer1) = (x : refer2)
module Classdef = struct
  class virtual ['a, 'b, 'c] cl0 =
    object
      constraint 'c = < m : 'a -> 'b -> int; .. >
    end

  class virtual ['a, 'b] cl1 =
    object
      method virtual raise_trouble : int -> 'a
      method virtual m : 'a -> 'b -> int
    end

  class virtual ['a, 'b] cl2 =
    object
      method virtual as_cl0 : ('a, 'b, ('a, 'b) cl1) cl0
    end
end

module M : sig
  type refer = { poly : 'a 'b 'c . (('b, 'c) #Classdef.cl2 as 'a) }
end = struct
  type refer = { poly : 'a 'b 'c . (('b, 'c) #Classdef.cl2 as 'a) }
end
(*
  ocamlc -c pr3918a.mli pr3918b.mli
  rm -f pr3918a.cmi
  ocamlc -c pr3918c.ml
*)

open Pr3918b

let f x = (x : 'a vlist :> 'b vlist)
let f (x : 'a vlist) = (x : 'b vlist)
module type Poly = sig
  type 'a t = 'a constraint 'a = [> ]
end

module Combine (A : Poly) (B : Poly) = struct
  type ('a, 'b) t = 'a A.t constraint 'a = 'b B.t
end

module C = Combine
  (struct type 'a t = 'a constraint 'a = [> ] end)
  (struct type 'a t = 'a constraint 'a = [> ] end)
module type Priv = sig
  type t = private int
end

module Make (Unit:sig end): Priv = struct type t = int end

module A = Make (struct end)

module type Priv' = sig
  type t = private [> `A]
end

module Make' (Unit:sig end): Priv' = struct type t = [`A] end

module A' = Make' (struct end)
(* PR5057 *)

module TT = struct
  module IntSet = Set.Make(struct type t = int let compare = compare end)
end

let () =
  let f flag =
    let module T = TT in
    let _ = match flag with `A -> 0 | `B r -> r in
    let _ = match flag with `A -> T.IntSet.mem | `B r -> r in
    ()
  in
  f `A
(* This one should fail *)

let f flag =
  let module T = Set.Make(struct type t = int let compare = compare end) in
  let _ = match flag with `A -> 0 | `B r -> r in
  let _ = match flag with `A -> T.mem | `B r -> r in
  ()
module type S = sig
 type +'a t

 val foo : [`A] t -> unit
 val bar : [< `A | `B] t -> unit
end

module Make(T : S) = struct
 let f x =
   T.foo x;
   T.bar x;
   (x :> [`A | `C] T.t)
end
type 'a termpc =
    [`And of 'a * 'a
    |`Or of 'a * 'a
    |`Not of 'a
    |`Atom of string
    ]

type 'a termk =
    [`Dia of 'a
    |`Box of 'a
    |'a termpc
    ]

module type T = sig
  type term
  val map : (term -> term) -> term -> term
  val nnf : term -> term
  val nnf_not : term -> term
end

module Fpc(X : T with type term = private [> 'a termpc] as 'a) =
  struct
    type term = X.term termpc
    let nnf = function
      |`Not(`Atom _) as x -> x
      |`Not x     -> X.nnf_not x
      | x         -> X.map X.nnf x
    let map f : term -> X.term = function
      |`Not x    -> `Not (f x)
      |`And(x,y) -> `And (f x, f y)
      |`Or (x,y) -> `Or  (f x, f y)
      |`Atom _ as x -> x
    let nnf_not : term -> _ = function
      |`Not x    -> X.nnf x
      |`And(x,y) -> `Or  (X.nnf_not x, X.nnf_not y)
      |`Or (x,y) -> `And (X.nnf_not x, X.nnf_not y)
      |`Atom _ as x -> `Not x
  end

module Fk(X : T with type term = private [> 'a termk] as 'a) =
  struct
    type term = X.term termk
    module Pc = Fpc(X)
    let map f : term -> _ = function
      |`Dia x -> `Dia (f x)
      |`Box x -> `Box (f x)
      |#termpc as x -> Pc.map f x
    let nnf = Pc.nnf
    let nnf_not : term -> _ = function
      |`Dia x -> `Box (X.nnf_not x)
      |`Box x -> `Dia (X.nnf_not x)
      |#termpc as x -> Pc.nnf_not x
  end
type untyped;;
type -'a typed = private untyped;;
type -'typing wrapped = private sexp
and +'a t = 'a typed wrapped
and sexp = private untyped wrapped;;
class type ['a] s3 = object
  val underlying : 'a t
end;;
class ['a] s3object r : ['a] s3 = object
  val underlying = r
end;;
module M (T:sig type t end)
 = struct type t = private { t : T.t } end
module P
 = struct
       module T = struct type t end
       module R = M(T)
 end
module Foobar : sig
  type t = private int
end = struct
  type t = int
end;;

module F0 : sig type t = private int end = Foobar;;

let f (x : F0.t) = (x : Foobar.t);; (* fails *)

module F = Foobar;;

let f (x : F.t) = (x : Foobar.t);;

module M = struct type t = <m:int> end;;
module M1 : sig type t = private <m:int; ..> end = M;;
module M2 :  sig type t = private <m:int; ..> end = M1;;
fun (x : M1.t) -> (x : M2.t);; (* fails *)

module M3 : sig type t = private M1.t end = M1;;
fun x -> (x : M3.t :> M1.t);;
fun x -> (x : M3.t :> M.t);;
module M4 : sig type t = private M3.t end = M2;; (* fails *)
module M4 : sig type t = private M3.t end = M;; (* fails *)
module M4 : sig type t = private M3.t end = M1;; (* might be ok *)
module M5 : sig type t = private M1.t end = M3;;
module M6 : sig type t = private < n:int; .. > end = M1;; (* fails *)

module Bar : sig type t = private Foobar.t val f : int -> t end =
  struct type t = int let f (x : int) = (x : t) end;; (* must fail *)

module M : sig
  type t = private T of int
  val mk : int -> t
end = struct
  type t = T of int
  let mk x = T(x)
end;;

module M1 : sig
  type t = M.t
  val mk : int -> t
end = struct
  type t = M.t
  let mk = M.mk
end;;

module M2 : sig
  type t = M.t
  val mk : int -> t
end = struct
  include M
end;;

module M3 : sig
  type t = M.t
  val mk : int -> t
end = M;;

module M4 : sig
    type t = M.t = T of int
    val mk : int -> t
  end = M;;
(* Error: The variant or record definition does not match that of type M.t *)

module M5 : sig
  type t = M.t = private T of int
  val mk : int -> t
end = M;;

module M6 : sig
  type t = private T of int
  val mk : int -> t
end = M;;

module M' : sig
  type t_priv = private T of int
  type t = t_priv
  val mk : int -> t
end = struct
  type t_priv = T of int
  type t = t_priv
  let mk x = T(x)
end;;

module M3' : sig
  type t = M'.t
  val mk : int -> t
end = M';;

module M : sig type 'a t = private T of 'a end =
  struct type 'a t = T of 'a end;;

module M1 : sig type 'a t = 'a M.t = private T of 'a end =
  struct type 'a t = 'a M.t = private T of 'a end;;

(* PR#6090 *)
module Test = struct type t = private A end
module Test2 : module type of Test with type t = Test.t = Test;;
let f (x : Test.t) = (x : Test2.t);;
let f Test2.A = ();;
let a = Test2.A;; (* fail *)
(* The following should fail from a semantical point of view,
   but allow it for backward compatibility *)
module Test2 : module type of Test with type t = private Test.t = Test;;

(* PR#6331 *)
type t = private < x : int; .. > as 'a;;
type t = private (< x : int; .. > as 'a) as 'a;;
type t = private < x : int > as 'a;;
type t = private (< x : int > as 'a) as 'b;;
type 'a t = private < x : int; .. > as 'a;;
type 'a t = private 'a constraint 'a = < x : int; .. >;;
(* Bad (t = t) *)
module rec A : sig type t = A.t end = struct type t = A.t end;;
(* Bad (t = t) *)
module rec A : sig type t = B.t end = struct type t = B.t end
       and B : sig type t = A.t end = struct type t = A.t end;;
(* OK (t = int) *)
module rec A : sig type t = B.t end = struct type t = B.t end
       and B : sig type t = int end = struct type t = int end;;
(* Bad (t = int * t) *)
module rec A : sig type t = int * A.t end = struct type t = int * A.t end;;
(* Bad (t = t -> int) *)
module rec A : sig type t = B.t -> int end = struct type t = B.t -> int end
       and B : sig type t = A.t end = struct type t = A.t end;;
(* OK (t = <m:t>) *)
module rec A : sig type t = <m:B.t> end = struct type t = <m:B.t> end
       and B : sig type t = A.t end = struct type t = A.t end;;
(* Bad (not regular) *)
module rec A : sig type 'a t = <m: 'a list A.t> end
             = struct type 'a t = <m: 'a list A.t> end;;
(* Bad (not regular) *)
module rec A : sig type 'a t = <m: 'a list B.t; n: 'a array B.t> end
             = struct type 'a t = <m: 'a list B.t; n: 'a array B.t> end
       and B : sig type 'a t = 'a A.t end = struct type 'a t = 'a A.t end;;
(* Bad (not regular) *)
module rec A : sig type 'a t = 'a B.t end
             = struct type 'a t = 'a B.t end
       and B : sig type 'a t = <m: 'a list A.t; n: 'a array A.t> end
             = struct type 'a t = <m: 'a list A.t; n: 'a array A.t> end;;
(* OK *)
module rec A : sig type 'a t = 'a array B.t * 'a list B.t end
             = struct type 'a t = 'a array B.t * 'a list B.t end
       and B : sig type 'a t = <m: 'a B.t> end
             = struct type 'a t = <m: 'a B.t> end;;
(* Bad (not regular) *)
module rec A : sig type 'a t = 'a list B.t end
             = struct type 'a t = 'a list B.t end
       and B : sig type 'a t = <m: 'a array B.t> end
             = struct type 'a t = <m: 'a array B.t> end;;
(* Bad (not regular) *)
module rec M :
    sig
      class ['a] c : 'a -> object
        method map : ('a -> 'b) -> 'b M.c
      end
    end
  = struct
      class ['a] c (x : 'a) = object
        method map : 'b. ('a -> 'b) -> 'b M.c
          = fun f -> new M.c (f x)
      end
    end;;
(* OK *)
class type [ 'node ] extension = object method node : 'node end
and [ 'ext ] node = object constraint 'ext = 'ext node #extension [@id] end
class x = object method node : x node = assert false end
type t = x node;;
(* Bad - PR 4261 *)

module PR_4261 = struct
  module type S =
  sig
    type t
  end

  module type T =
  sig
    module D : S
    type t = D.t
  end

  module rec U : T with module D = U' = U
  and U' : S with type t = U'.t = U
end;;
(* Bad - PR 4512 *)
module type S' = sig type t = int end
module rec M : S' with type t = M.t = struct type t = M.t end;;
(* PR#4450 *)

module PR_4450_1 = struct
  module type MyT = sig type 'a t = Succ of 'a t end
  module MyMap(X : MyT) = X
  module rec MyList : MyT = MyMap(MyList)
end;;

module PR_4450_2 = struct
  module type MyT = sig
    type 'a wrap = My of 'a t
    and 'a t = private < map : 'b. ('a -> 'b) ->'b wrap; .. >
    val create : 'a list -> 'a t
  end
  module MyMap(X : MyT) = struct
    include X
    class ['a] c l = object (self)
      method map : 'b. ('a -> 'b) -> 'b wrap =
        fun f -> My (create (List.map f l))
    end
  end
  module rec MyList : sig
    type 'a wrap = My of 'a t
    and 'a t = < map : 'b. ('a -> 'b) ->'b wrap >
    val create : 'a list -> 'a t
  end = struct
    include MyMap(MyList)
    let create l = new c l
  end
end;;
(* A synthetic example of bootstrapped data structure
   (suggested by J-C Filliatre) *)

module type ORD = sig
  type t
  val compare : t -> t -> int
end

module type SET = sig
  type elt
  type t
  val iter : (elt -> unit) -> t -> unit
end

type 'a tree = E | N of 'a tree * 'a * 'a tree

module Bootstrap2
  (MakeDiet : functor (X: ORD) -> SET with type t = X.t tree and type elt = X.t)
  : SET with type elt = int =
struct

  type elt = int

  module rec Elt : sig
    type t = I of int * int | D of int * Diet.t * int
    val compare : t -> t -> int
    val iter : (int -> unit) -> t -> unit
  end =
  struct
    type t = I of int * int | D of int * Diet.t * int
    let compare x1 x2 = 0
    let rec iter f = function
      | I (l, r) -> for i = l to r do f i done
      | D (_, d, _) -> Diet.iter (iter f) d
  end

  and Diet : SET with type t = Elt.t tree and type elt = Elt.t = MakeDiet(Elt)

  type t = Diet.t
  let iter f = Diet.iter (Elt.iter f)
end
(* PR 4470: simplified from OMake's sources *)

module rec DirElt
  : sig
      type t = DirRoot | DirSub of DirHash.t
    end
  = struct
      type t = DirRoot | DirSub of DirHash.t
    end

and DirCompare
  : sig
      type t = DirElt.t
    end
  = struct
      type t = DirElt.t
    end

and DirHash
  : sig
      type t = DirElt.t list
    end
  = struct
      type t = DirCompare.t list
    end
(* PR 4758, PR 4266 *)

module PR_4758 = struct
  module type S = sig end
  module type Mod = sig
    module Other : S
  end
  module rec A : S = struct end
  and C : sig include Mod with module Other = A end = struct
    module Other = A
  end
  module C' = C  (* check that we can take an alias *)
  module F(X:sig end) = struct type t end
  let f (x : F(C).t) = (x : F(C').t)
end
(* PR 4557 *)
module PR_4557 = struct
  module F ( X : Set.OrderedType ) = struct
    module rec Mod : sig
      module XSet :
        sig
          type elt = X.t
          type t = Set.Make( X ).t
        end
      module XMap :
        sig
          type key = X.t
          type 'a t = 'a Map.Make(X).t
        end
      type elt = X.t
      type t = XSet.t XMap.t
      val compare: t -> t -> int
    end
       =
    struct
      module XSet = Set.Make( X )
      module XMap = Map.Make( X )

      type elt = X.t
      type t = XSet.t XMap.t
      let compare = (fun x y -> 0)
    end
    and ModSet : Set.S with type elt = Mod.t = Set.Make( Mod )
  end
end
module F ( X : Set.OrderedType ) = struct
  module rec Mod : sig
    module XSet :
      sig
        type elt = X.t
        type t = Set.Make( X ).t
      end
    module XMap :
      sig
        type key = X.t
        type 'a t = 'a Map.Make(X).t
      end
    type elt = X.t
    type t = XSet.t XMap.t
    val compare: t -> t -> int
  end
     =
  struct
    module XSet = Set.Make( X )
    module XMap = Map.Make( X )

    type elt = X.t
    type t = XSet.t XMap.t
    let compare = (fun x y -> 0)
  end
  and ModSet : Set.S with type elt = Mod.t = Set.Make( Mod )
end
(* Tests for recursive modules *)

let test number result expected =
  if result = expected
  then Printf.printf "Test %d passed.\n" number
  else Printf.printf "Test %d FAILED.\n" number;
  flush stdout

(* Tree of sets *)

module rec A
 : sig
     type t = Leaf of int | Node of ASet.t
     val compare: t -> t -> int
   end
 = struct
     type t = Leaf of int | Node of ASet.t
     let compare x y =
       match (x,y) with
         (Leaf i, Leaf j) -> Pervasives.compare i j
       | (Leaf i, Node t) -> -1
       | (Node s, Leaf j) -> 1
       | (Node s, Node t) -> ASet.compare s t
   end

and ASet : Set.S with type elt = A.t = Set.Make(A)
;;

let _ =
  let x = A.Node (ASet.add (A.Leaf 3) (ASet.singleton (A.Leaf 2))) in
  let y = A.Node (ASet.add (A.Leaf 1) (ASet.singleton x)) in
  test 10 (A.compare x x) 0;
  test 11 (A.compare x (A.Leaf 3)) 1;
  test 12 (A.compare (A.Leaf 0) x) (-1);
  test 13 (A.compare y y) 0;
  test 14 (A.compare x y) 1
;;

(* Simple value recursion *)

module rec Fib
  : sig val f : int -> int end
  = struct let f x = if x < 2 then 1 else Fib.f(x-1) + Fib.f(x-2) end
;;

let _ =
  test 20 (Fib.f 10) 89
;;

(* Update function by infix *)

module rec Fib2
  : sig val f : int -> int end
  = struct let rec g x = Fib2.f(x-1) + Fib2.f(x-2)
               and f x = if x < 2 then 1 else g x
    end
;;

let _ =
  test 21 (Fib2.f 10) 89
;;

(* Early application *)

let _ =
  let res =
    try
      let module A =
        struct
          module rec Bad
            : sig val f : int -> int end
            = struct let f = let y = Bad.f 5 in fun x -> x+y end
          end in
      false
    with Undefined_recursive_module _ ->
      true in
  test 30 res true
;;

(* Early strict evaluation *)

(*
module rec Cyclic
  : sig val x : int end
  = struct let x = Cyclic.x + 1 end
;;
*)

(* Reordering of evaluation based on dependencies *)

module rec After
  : sig val x : int end
  = struct let x = Before.x + 1 end
and Before
  : sig val x : int end
  = struct let x = 3 end
;;

let _ =
  test 40 After.x 4
;;

(* Type identity between A.t and t within A's definition *)

module rec Strengthen
  : sig type t val f : t -> t end
  = struct
      type t = A | B
      let _ = (A : Strengthen.t)
      let f x = if true then A else Strengthen.f B
    end
;;

module rec Strengthen2
  : sig type t
        val f : t -> t
        module M : sig type u end
        module R : sig type v end
    end
  = struct
      type t = A | B
      let _ = (A : Strengthen2.t)
      let f x = if true then A else Strengthen2.f B
      module M =
        struct
          type u = C
          let _ = (C: Strengthen2.M.u)
        end
      module rec R : sig type v  = Strengthen2.R.v end =
        struct
          type v = D
          let _ = (D : R.v)
          let _ = (D : Strengthen2.R.v)
        end
    end
;;

(* Polymorphic recursion *)

module rec PolyRec
  : sig
      type 'a t = Leaf of 'a | Node of 'a list t * 'a list t
      val depth: 'a t -> int
    end
  = struct
      type 'a t = Leaf of 'a | Node of 'a list t * 'a list t
      let x = (PolyRec.Leaf 1 : int t)
      let depth = function
        Leaf x -> 0
      | Node(l,r) -> 1 + max (PolyRec.depth l) (PolyRec.depth r)
    end
;;

(* Wrong LHS signatures (PR#4336) *)

(*
module type ASig = sig type a val a:a val print:a -> unit end
module type BSig = sig type b val b:b val print:b -> unit end

module A = struct type a = int let a = 0 let print = print_int end
module B = struct type b = float let b = 0.0 let print = print_float end

module MakeA (Empty:sig end) : ASig = A
module MakeB (Empty:sig end) : BSig = B

module
   rec NewA : ASig = MakeA (struct end)
   and NewB : BSig with type b = NewA.a = MakeB (struct end);;

*)

(* Expressions and bindings *)

module StringSet = Set.Make(String);;

module rec Expr
  : sig
      type t =
        Var of string
      | Const of int
      | Add of t * t
      | Binding of Binding.t * t
      val make_let: string -> t -> t -> t
      val fv: t -> StringSet.t
      val simpl: t -> t
    end
  = struct
      type t =
        Var of string
      | Const of int
      | Add of t * t
      | Binding of Binding.t * t
      let make_let id e1 e2 = Binding([id, e1], e2)
      let rec fv = function
        Var s -> StringSet.singleton s
      | Const n -> StringSet.empty
      | Add(t1,t2) -> StringSet.union (fv t1) (fv t2)
      | Binding(b,t) ->
          StringSet.union (Binding.fv b)
            (StringSet.diff (fv t) (Binding.bv b))
      let rec simpl = function
        Var s -> Var s
      | Const n -> Const n
      | Add(Const i, Const j) -> Const (i+j)
      | Add(Const 0, t) -> simpl t
      | Add(t, Const 0) -> simpl t
      | Add(t1,t2) -> Add(simpl t1, simpl t2)
      | Binding(b, t) -> Binding(Binding.simpl b, simpl t)
    end

and Binding
  : sig
      type t = (string * Expr.t) list
      val fv: t -> StringSet.t
      val bv: t -> StringSet.t
      val simpl: t -> t
    end
  = struct
      type t = (string * Expr.t) list
      let fv b =
        List.fold_left (fun v (id,e) -> StringSet.union v (Expr.fv e))
                       StringSet.empty b
      let bv b =
        List.fold_left (fun v (id,e) -> StringSet.add id v)
                       StringSet.empty b
      let simpl b =
        List.map (fun (id,e) -> (id, Expr.simpl e)) b
    end
;;

let _ =
  let e = Expr.make_let "x" (Expr.Add (Expr.Var "y", Expr.Const 0))
                            (Expr.Var "x") in
  let e' = Expr.make_let "x" (Expr.Var "y") (Expr.Var "x") in
  test 50 (StringSet.elements (Expr.fv e)) ["y"];
  test 51 (Expr.simpl e) e'
;;

(* Okasaki's bootstrapping *)

module type ORDERED =
  sig
    type t
    val eq: t -> t -> bool
    val lt: t -> t -> bool
    val leq: t -> t -> bool
  end

module type HEAP =
  sig
    module Elem: ORDERED
    type heap
    val empty: heap
    val isEmpty: heap -> bool
    val insert: Elem.t -> heap -> heap
    val merge: heap -> heap -> heap
    val findMin: heap -> Elem.t
    val deleteMin: heap -> heap
  end

module Bootstrap (MakeH: functor (Element:ORDERED) ->
                                    HEAP with module Elem = Element)
                 (Element: ORDERED) : HEAP with module Elem = Element =
  struct
    module Elem = Element
    module rec BE
    : sig type t = E | H of Elem.t * PrimH.heap
          val eq: t -> t -> bool
          val lt: t -> t -> bool
          val leq: t -> t -> bool
      end
    = struct
        type t = E | H of Elem.t * PrimH.heap
        let leq t1 t2 =
          match t1, t2 with
          | (H(x, _)), (H(y, _)) -> Elem.leq x y
          | H _, E -> false
          | E, H _ -> true
          | E, E -> true
        let eq t1 t2 =
          match t1, t2 with
          | (H(x, _)), (H(y, _)) -> Elem.eq x y
          | H _, E -> false
          | E, H _ -> false
          | E, E -> true
        let lt t1 t2 =
          match t1, t2 with
          | (H(x, _)), (H(y, _)) -> Elem.lt x y
          | H _, E -> false
          | E, H _ -> true
          | E, E -> false
      end
    and PrimH
    : HEAP with type Elem.t = BE.t
    = MakeH(BE)
    type heap = BE.t
    let empty = BE.E
    let isEmpty = function BE.E -> true | _ -> false
    let rec merge x y =
      match (x,y) with
        (BE.E, _) -> y
      | (_, BE.E) -> x
      | (BE.H(e1,p1) as h1), (BE.H(e2,p2) as h2) ->
          if Elem.leq e1 e2
          then BE.H(e1, PrimH.insert h2 p1)
          else BE.H(e2, PrimH.insert h1 p2)
    let insert x h =
      merge (BE.H(x, PrimH.empty)) h
    let findMin = function
        BE.E -> raise Not_found
      | BE.H(x, _) -> x
    let deleteMin = function
        BE.E -> raise Not_found
      | BE.H(x, p) ->
          if PrimH.isEmpty p then BE.E else begin
            match PrimH.findMin p with
            | (BE.H(y, p1)) ->
              let p2 = PrimH.deleteMin p in
              BE.H(y, PrimH.merge p1 p2)
            | BE.E -> assert false
          end
  end
;;

module LeftistHeap(Element: ORDERED): HEAP with module Elem = Element =
  struct
    module Elem = Element
    type heap = E | T of int * Elem.t * heap * heap
    let rank = function E -> 0 | T(r,_,_,_) -> r
    let make x a b =
      if rank a >= rank b
      then T(rank b + 1, x, a, b)
      else T(rank a + 1, x, b, a)
    let empty = E
    let isEmpty = function E -> true | _ -> false
    let rec merge h1 h2 =
      match (h1, h2) with
        (_, E) -> h1
      | (E, _) -> h2
      | (T(_, x1, a1, b1), T(_, x2, a2, b2)) ->
          if Elem.leq x1 x2
          then make x1 a1 (merge b1 h2)
          else make x2 a2 (merge h1 b2)
    let insert x h = merge (T(1, x, E, E)) h
    let findMin = function
      E -> raise Not_found
    | T(_, x, _, _) -> x
    let deleteMin = function
      E -> raise Not_found
    | T(_, x, a, b) -> merge a b
  end
;;

module Ints =
  struct
    type t = int
    let eq = (=)
    let lt = (<)
    let leq = (<=)
  end
;;

module C = Bootstrap(LeftistHeap)(Ints);;

let _ =
  let h = List.fold_right C.insert [6;4;8;7;3;1] C.empty in
  test 60 (C.findMin h) 1;
  test 61 (C.findMin (C.deleteMin h)) 3;
  test 62 (C.findMin (C.deleteMin (C.deleteMin h))) 4
;;

(* Classes *)

module rec Class1
  : sig
      class c : object method m : int -> int end
    end
  = struct
      class c =
        object
          method m x = if x <= 0 then x else (new Class2.d)#m x
        end
    end
and Class2
  : sig
      class d : object method m : int -> int end
    end
  = struct
      class d =
        object(self)
          inherit Class1.c as super
          method m (x:int) = super#m 0
        end
    end
;;

let _ =
  test 70 ((new Class1.c)#m 7) 0
;;

let _ =
  try
    let module A = struct
       module rec BadClass1
         : sig
             class c : object method m : int end
           end
         = struct
             class c = object method m = 123 end
           end
       and BadClass2
         : sig
             val x: int
           end
         = struct
             let x = (new BadClass1.c)#m
           end
    end in
      test 71 true false
  with Undefined_recursive_module _ ->
    test 71 true true
;;

(* Coercions *)

module rec Coerce1
  : sig
      val g: int -> int
      val f: int -> int
    end
  = struct
      module A = (Coerce1: sig val f: int -> int end)
      let g x = x
      let f x = if x <= 0 then 1 else A.f (x-1) * x
    end
;;

let _ =
  test 80 (Coerce1.f 10) 3628800
;;

module CoerceF(S: sig end) = struct
  let f1 () = 1
  let f2 () = 2
  let f3 () = 3
  let f4 () = 4
  let f5 () = 5
end

module rec Coerce2: sig val f1: unit -> int end = CoerceF(Coerce3)
       and Coerce3: sig end = struct end
;;

let _ =
  test 81 (Coerce2.f1 ()) 1
;;

module Coerce4(A : sig val f : int -> int end) = struct
  let x = 0
  let at a = A.f a
end

module rec Coerce5
  : sig val blabla: int -> int val f: int -> int end
  = struct let blabla x = 0 let f x = 5 end
and Coerce6
  : sig val at: int -> int end
  = Coerce4(Coerce5)

let _ =
  test 82 (Coerce6.at 100) 5
;;

(* Miscellaneous bug reports *)

module rec F
  : sig type t = X of int | Y of int
        val f: t -> bool
    end
  = struct
      type t = X of int | Y of int
      let f = function
        | X _ -> false
        | _ -> true
    end;;

let _ =
  test 100 (F.f (F.X 1)) false;
  test 101 (F.f (F.Y 2)) true

(* PR#4316 *)
module G(S : sig val x : int Lazy.t end) = struct include S end

module M1 = struct let x = lazy 3 end

let _ = Lazy.force M1.x

module rec M2 : sig val x : int Lazy.t end = G(M1)

let _ =
  test 102 (Lazy.force M2.x) 3

let _ = Gc.full_major()   (* will shortcut forwarding in M1.x *)

module rec M3 : sig val x : int Lazy.t end = G(M1)

let _ =
  test 103 (Lazy.force M3.x) 3


(** Pure type-checking tests: see recmod/*.ml  *)
type t = A of {x:int; mutable y:int};;
let f (A r) = r;;  (* -> escape *)
let f (A r) = r.x;; (* ok *)
let f x = A {x; y = x};; (* ok *)
let f (A r) = A {r with y = r.x + 1};; (* ok *)
let f () = A {a = 1};; (* customized error message *)
let f () = A {x = 1; y = 3};; (* ok *)

type _ t = A: {x : 'a; y : 'b} -> 'a t;;
let f (A {x; y}) = A {x; y = ()};;  (* ok *)
let f (A ({x; y} as r)) = A {x = r.x; y = r.y};; (* ok *)

module M = struct
  type 'a t =
    | A of {x : 'a}
    | B: {u : 'b} -> unit t;;

  exception Foo of {x : int};;
end;;

module N : sig
  type 'b t = 'b M.t =
    | A of {x : 'b}
    | B: {u : 'bla} -> unit t

  exception Foo of {x : int}
end = struct
  type 'b t = 'b M.t =
    | A of {x : 'b}
    | B: {u : 'z} -> unit t

  exception Foo = M.Foo
end;;


module type S = sig exception A of {x:int}  end;;

module F (X : sig val x : (module S) end) = struct
  module A = (val X.x)
end;;  (* -> this expression creates fresh types (not really!) *)


module type S = sig
  exception A of {x : int}
  exception A of {x : string}
end;;

module M = struct
  exception A of {x : int}
  exception A of {x : string}
end;;


module M1 = struct
  exception A of {x : int}
end;;

module M = struct
  include M1
  include M1
end;;


module type S1 = sig
  exception A of {x : int}
end;;

module type S = sig
  include S1
  include S1
end;;

module M = struct
  exception A = M1.A
end;;

module X1 = struct
  type t = ..
end;;
module X2 = struct
  type t = ..
end;;
module Z = struct
  type X1.t += A of {x: int}
  type X2.t += A of {x: int}
end;;

(* PR#6716 *)

type _ c = C : [`A] c
type t = T : {x:[<`A] c} -> t;;
let f (T { x = C }) = ();;
module M : sig
  type 'a t
  type u = u t and v = v t
  val f : int -> u
  val g : v -> bool
end = struct
  type 'a t = 'a
  type u = int and v = bool
  let f x = x
  let g x = x
end;;

let h (x : int) : bool = M.g (M.f x);;
type _ t = C : ((('a -> 'o) -> 'o) -> ('b -> 'o) -> 'o) t
let f : type a o. ((a -> o) -> o) t -> (a -> o) -> o =
 fun C k -> k (fun x -> x);;
module type T = sig type 'a t end
module Fix (T : T) = struct type r = ('r T.t as 'r) end
 type _ t =
     X of string
   | Y : bytes t

let y : string t = Y
let f : string A.t -> unit = function
    A.X s -> print_endline s

let () = f A.y
module rec A : sig
 type t
end = struct
 type t = { a : unit; b : unit }
 let _ = { a = () }
end
;;
type t = [`A | `B];;
type 'a u = t;;
let a : [< int u] = `A;;

type 'a s = 'a;;
let b : [< t s] = `B;;
module Core = struct
  module Int = struct
    module T = struct
      type t = int
      let compare = compare
      let (+) x y = x + y
    end
    include T
    module Map = Map.Make(T)
  end

  module Std = struct
    module Int = Int
  end
end
;;

open Core.Std
;;

let x = Int.Map.empty ;;
let y = x + x ;;

(* Avoid ambiguity *)

module M = struct type t = A type u = C end
module N = struct type t = B end
open M open N;;
A;;
B;;
C;;

include M open M;;
C;;

module L = struct type v = V end
open L;;
V;;
module L = struct type v = V end
open L;;
V;;


type t1 = A;;
module M1 = struct type u = v and v = t1 end;;
module N1 = struct type u = v and v = M1.v end;;
type t1 = B;;
module N2 = struct type u = v and v = M1.v end;;


(* PR#6566 *)
module type PR6566 = sig type t = string end;;
module PR6566 = struct type t = int end;;
module PR6566' : PR6566 = PR6566;;

module A = struct module B = struct type t = T end end;;
module M2 = struct type u = A.B.t type foo = int type v = A.B.t end;;
(* Adapted from: An Expressive Language of Signatures
   by Norman Ramsey, Kathleen Fisher and Paul Govereau *)

module type VALUE = sig
  type value (* a Lua value *)
  type state (* the state of a Lua interpreter *)
  type usert (* a user-defined value *)
end;;

module type CORE0 = sig
  module V : VALUE
  val setglobal : V.state -> string -> V.value -> unit
  (* five more functions common to core and evaluator *)
end;;

module type CORE = sig
  include CORE0
  val apply : V.value -> V.state -> V.value list -> V.value
  (* apply function f in state s to list of args *)
end;;

module type AST = sig
  module Value : VALUE
  type chunk
  type program
  val get_value : chunk -> Value.value
end;;

module type EVALUATOR = sig
  module Value : VALUE
  module Ast : (AST with module Value := Value)
  type state = Value.state
  type value = Value.value
  exception Error of string
  val compile : Ast.program -> string
  include CORE0 with module V := Value
end;;

module type PARSER = sig
  type chunk
  val parse : string -> chunk
end;;

module type INTERP = sig
  include EVALUATOR
  module Parser : PARSER with type chunk = Ast.chunk
  val dostring : state -> string -> value list
  val mk : unit -> state
end;;

module type USERTYPE = sig
  type t
  val eq : t -> t -> bool
  val to_string : t -> string
end;;

module type TYPEVIEW = sig
  type combined
  type t
  val map : (combined -> t) * (t -> combined)
end;;

module type COMBINED_COMMON = sig
  module T : sig type t end
  module TV1 : TYPEVIEW with type combined := T.t
  module TV2 : TYPEVIEW with type combined := T.t
end;;

module type COMBINED_TYPE = sig
  module T : USERTYPE
  include COMBINED_COMMON with module T := T
end;;

module type BARECODE = sig
  type state
  val init : state -> unit
end;;

module USERCODE(X : TYPEVIEW) = struct
  module type F =
      functor (C : CORE with type V.usert = X.combined) ->
        BARECODE with type state := C.V.state
end;;

module Weapon = struct type t end;;

module type WEAPON_LIB = sig
  type t = Weapon.t
  module T : USERTYPE with type t = t
  module Make :
    functor (TV : TYPEVIEW with type t = t) -> USERCODE(TV).F
end;;

module type X = functor (X: CORE) -> BARECODE;;
module type X = functor (_: CORE) -> BARECODE;;
module M = struct
  type t = int * (< m : 'a > as 'a)
end;;

module type S =
    sig module M : sig type t end end with module M = M
;;
module type Printable = sig
  type t
  val print : Format.formatter -> t -> unit
end;;
module type Comparable = sig
  type t
  val compare : t -> t -> int
end;;
module type PrintableComparable = sig
  include Printable
  include Comparable with type t = t
end;; (* Fails *)
module type PrintableComparable = sig
  type t
  include Printable with type t := t
  include Comparable with type t := t
end;;
module type PrintableComparable = sig
  include Printable
  include Comparable with type t := t
end;;
module type ComparableInt = Comparable with type t := int;;
module type S = sig type t val f : t -> t end;;
module type S' = S with type t := int;;

module type S = sig type 'a t val map : ('a -> 'b) -> 'a t -> 'b t end;;
module type S1 = S with type 'a t := 'a list;;
module type S2 = sig
  type 'a dict = (string * 'a) list
  include S with type 'a t := 'a dict
end;;


module type S =
  sig module T : sig type exp type arg end val f : T.exp -> T.arg end;;
module M = struct type exp = string type arg = int end;;
module type S' = S with module T := M;;


module type S = sig type 'a t end with type 'a t := unit;; (* Fails *)
let property (type t) () =
  let module M = struct exception E of t end in
  (fun x -> M.E x), (function M.E x -> Some x | _ -> None)
;;

let () =
  let (int_inj, int_proj) = property () in
  let (string_inj, string_proj) = property () in

  let i = int_inj 3 in
  let s = string_inj "abc" in

  Printf.printf "%B\n%!" (int_proj i = None);
  Printf.printf "%B\n%!" (int_proj s = None);
  Printf.printf "%B\n%!" (string_proj i = None);
  Printf.printf "%B\n%!" (string_proj s = None)
;;

let sort_uniq (type s) cmp l =
  let module S = Set.Make(struct type t = s let compare = cmp end) in
  S.elements (List.fold_right S.add l S.empty)
;;

let () =
  print_endline (String.concat "," (sort_uniq compare [ "abc"; "xyz"; "abc" ]))
;;

let f x (type a) (y : a) = (x = y);; (* Fails *)
class ['a] c = object (self)
  method m : 'a -> 'a = fun x -> x
  method n : 'a -> 'a = fun (type g) (x:g) -> self#m x
end;; (* Fails *)

external a : (int [@untagged]) -> unit = "a" "a_nat"
external b : (int32 [@unboxed]) -> unit = "b" "b_nat"
external c : (int64 [@unboxed]) -> unit = "c" "c_nat"
external d : (nativeint [@unboxed]) -> unit = "d" "d_nat"
external e : (float [@unboxed]) -> unit = "e" "e_nat"

type t = private int

external f : (t [@untagged]) -> unit = "f" "f_nat"

module M : sig
  external a : int -> (int [@untagged]) = "a" "a_nat"
  external b : (int [@untagged]) -> int = "b" "b_nat"
end = struct
  external a : int -> (int [@untagged]) = "a" "a_nat"
  external b : (int [@untagged]) -> int = "b" "b_nat"
end;;

module Global_attributes = struct
  [@@@ocaml.warning "-3"]

  external a : float -> float = "a" "noalloc" "a_nat" "float"
  external b : float -> float = "b" "noalloc" "b_nat"
  external c : float -> float = "c" "c_nat" "float"
  external d : float -> float = "d" "noalloc"
  external e : float -> float = "e"

  (* Should output a warning: no native implementation provided *)
  external f : (int32 [@unboxed]) -> (int32 [@unboxed]) = "f" "noalloc"
  external g : int32 -> int32 = "g" "g_nat" [@@unboxed] [@@noalloc]

  external h : (int [@untagged]) -> (int [@untagged]) = "h" "h_nat" "noalloc"
  external i : int -> int = "i" "i_nat" [@@untagged] [@@noalloc]
end;;

module Old_style_warning = struct
  [@@@ocaml.warning "+3"]
  external a : float -> float = "a" "noalloc" "a_nat" "float"
  external b : float -> float = "b" "noalloc" "b_nat"
  external c : float -> float = "c" "c_nat" "float"
  external d : float -> float = "d" "noalloc"
  external e : float -> float = "c" "float"
end

(* Bad: attributes not reported in the interface *)

module Bad1 : sig
  external f : int -> int = "f" "f_nat"
end = struct
  external f : int -> (int [@untagged]) = "f" "f_nat"
end;;

module Bad2 : sig
  external f : int -> int = "a" "a_nat"
end = struct
  external f : (int [@untagged]) -> int = "f" "f_nat"
end;;

module Bad3 : sig
  external f : float -> float = "f" "f_nat"
end = struct
  external f : float -> (float [@unboxed]) = "f" "f_nat"
end;;

module Bad4 : sig
  external f : float -> float = "a" "a_nat"
end = struct
  external f : (float [@unboxed]) -> float = "f" "f_nat"
end;;

(* Bad: attributes in the interface but not in the implementation *)

module Bad5 : sig
  external f : int -> (int [@untagged]) = "f" "f_nat"
end = struct
  external f : int -> int = "f" "f_nat"
end;;

module Bad6 : sig
  external f : (int [@untagged]) -> int = "f" "f_nat"
end = struct
  external f : int -> int = "a" "a_nat"
end;;

module Bad7 : sig
  external f : float -> (float [@unboxed]) = "f" "f_nat"
end = struct
  external f : float -> float = "f" "f_nat"
end;;

module Bad8 : sig
  external f : (float [@unboxed]) -> float = "f" "f_nat"
end = struct
  external f : float -> float = "a" "a_nat"
end;;

(* Bad: unboxed or untagged with the wrong type *)

external g : (float [@untagged]) -> float = "g" "g_nat";;
external h : (int [@unboxed]) -> float = "h" "h_nat";;

(* Bad: unboxing the function type *)
external i : int -> float [@unboxed] = "i" "i_nat";;

(* Bad: unboxing a "deep" sub-type. *)
external j : int -> (float [@unboxed]) * float = "j" "j_nat";;

(* This should be rejected, but it is quite complicated to do
   in the current state of things *)

external k : int -> (float [@unboxd]) = "k" "k_nat";;

(* Bad: old style annotations + new style attributes *)

external l : float -> float = "l" "l_nat" "float" [@@unboxed];;
external m : (float [@unboxed]) -> float = "m" "m_nat" "float";;
external n : float -> float = "n" "noalloc" [@@noalloc];;

(* Warnings: unboxed / untagged without any native implementation *)
external o : (float[@unboxed]) -> float = "o";;
external p : float -> (float[@unboxed]) = "p";;
external q : (int[@untagged]) -> float = "q";;
external r : int -> (int[@untagged]) = "r";;
external s : int -> int = "s" [@@untagged];;
external t : float -> float = "t" [@@unboxed];;
let _ = ignore (+);;
let _ = raise Exit 3;;
(* comment 9644 of PR#6000 *)

fun b -> if b then format_of_string "x" else "y";;
fun b -> if b then "x" else format_of_string "y";;
fun b : (_,_,_) format -> if b then "x" else "y";;

(* PR#7135 *)

module PR7135 = struct
  module M : sig type t = private int end =  struct type t = int end
  include M

  let lift2 (f : int -> int -> int) (x : t) (y : t) =
    f (x :> int) (y :> int)
end;;

(* exemple of non-ground coercion *)

module Test1 = struct
  type t = private int
  let f x = let y = if true then x else (x:t) in (y :> int)
end;;
(* Warn about all relevant cases when possible *)
let f = function
    None, None -> 1
  | Some _, Some _ -> 2;;

(* Exhaustiveness check is very slow *)
type _ t =
  A : int t | B : bool t | C : char t | D : float t
type (_,_,_,_) u = U : (int, int, int, int) u
type v = E | F | G
;;

let f : type a b c d e f g.
      a t * b t * c t * d t * e t * f t * g t * v
       * (a,b,c,d) u * (e,f,g,g) u -> int =
 function A, A, A, A, A, A, A, _, U, U -> 1
   | _, _, _, _, _, _, _, G, _, _ -> 1
   (*| _ -> _ *)
;;

(* Unused cases *)
let f (x : int t) = match x with A -> 1 | _ -> 2;; (* warn *)
let f (x : unit t option) = match x with None -> 1 | _ -> 2 ;; (* warn? *)
let f (x : unit t option) = match x with None -> 1 | Some _ -> 2 ;; (* warn *)
let f (x : int t option) = match x with None -> 1 | _ -> 2;;
let f (x : int t option) = match x with None -> 1;; (* warn *)

(* Example with record, type, single case *)

type 'a box = Box of 'a
type 'a pair = {left: 'a; right: 'a};;

let f : (int t box pair * bool) option -> unit = function None -> ();;
let f : (string t box pair * bool) option -> unit = function None -> ();;


(* Examples from ML2015 paper *)

type _ t =
  | Int : int t
  | Bool : bool t
;;

let f : type a. a t -> a = function
  | Int -> 1
  | Bool -> true
;;
let g : int t -> int = function
  | Int -> 1
;;
let h : type a. a t -> a t -> bool =
  fun x y -> match x, y with
  | Int, Int -> true
  | Bool, Bool -> true
;;
type (_, _) cmp =
 | Eq : ('a, 'a) cmp
 | Any: ('a, 'b) cmp
module A : sig type a type b val eq : (a, b) cmp end
  = struct type a type b = a let eq = Eq end
;;
let f : (A.a, A.b) cmp -> unit = function Any -> ()
;;
let deep : char t option -> char =
  function None -> 'c'
;;
type zero = Zero
type _ succ = Succ
;;
type (_,_,_) plus =
  | Plus0 : (zero, 'a, 'a) plus
  | PlusS : ('a, 'b, 'c) plus ->
       ('a succ, 'b, 'c succ) plus
;;
let trivial : (zero succ, zero, zero) plus option -> bool =
  function None -> false
;;
let easy : (zero, zero succ, zero) plus option -> bool =
  function None -> false
;;
let harder : (zero succ, zero succ, zero succ) plus option -> bool =
  function None -> false
;;
let harder : (zero succ, zero succ, zero succ) plus option  -> bool =
  function None -> false | Some (PlusS _) -> .
;;
let inv_zero : type a b c d. (a,b,c) plus -> (c,d,zero) plus -> bool =
  fun p1 p2 ->
    match p1, p2 with
    | Plus0, Plus0 -> true
;;


(* Empty match *)

type _ t = Int : int t;;
let f (x : bool t) = match x with _ -> . ;; (* ok *)


(* trefis in PR#6437 *)

let f () = match None with _ -> .;; (* error *)
let g () = match None with _ -> () | exception _ -> .;; (* error *)
let h () = match None with _ -> .  | exception _ -> .;; (* error *)
let f x = match x with _ -> () | None -> .;; (* do not warn *)

(* #7059, all clauses guarded *)

let f x y = match 1 with 1 when x = y -> 1;;
open CamlinternalOO;;
type _ choice = Left : label choice | Right : tag choice;;
let f : label choice -> bool = function Left -> true;; (* warn *)
exception A;;
type a = A;;

A;;
raise A;;
fun (A : a) -> ();;
function Not_found -> 1 | A -> 2 | _ -> 3;;
try raise A with A -> 2;;
module TypEq = struct
 type (_, _) t = Eq : ('a, 'a) t
end

module type T = sig
 type _ is_t = Is : ('a, 'b) TypEq.t -> 'a is_t
 val is_t : unit -> unit is_t option
end

module Make (M : T) =
 struct
   let _ =
     match M.is_t () with
     | None -> 0
     | Some _ -> 0
   let f () =
     match M.is_t () with None -> 0
end;;

module Make2 (M : T) = struct
  type t = T of unit M.is_t
  let g : t -> int = function _ -> .
end;;
type t = A : t;;

module X1 : sig end = struct
  let _f ~x (* x unused argument *) = function
    | A -> let x = () in x
end;;

module X2 : sig end = struct
  let x = 42 (* unused value *)
  let _f = function
    | A -> let x = () in x
end;;

module X3 : sig end = struct
  module O = struct let x = 42 (* unused *) end
  open O (* unused open *)

  let _f = function
    | A -> let x = () in x
end;;
(* Use type information *)
module M1 = struct
  type t = {x: int; y: int}
  type u = {x: bool; y: bool}
end;;

module OK = struct
  open M1
  let f1 (r:t) = r.x (* ok *)
  let f2 r = ignore (r:t); r.x (* non principal *)

  let f3 (r: t) =
    match r with {x; y} -> y + y (* ok *)
end;;

module F1 = struct
  open M1
  let f r = match r with {x; y} -> y + y
end;; (* fails *)

module F2 = struct
  open M1
  let f r =
    ignore (r: t);
    match r with
       {x; y} -> y + y
end;; (* fails for -principal *)

(* Use type information with modules*)
module M = struct
  type t = {x:int}
  type u = {x:bool}
end;;
let f (r:M.t) = r.M.x;; (* ok *)
let f (r:M.t) = r.x;; (* warning *)
let f ({x}:M.t) = x;; (* warning *)

module M = struct
  type t = {x: int; y: int}
end;;
module N = struct
  type u = {x: bool; y: bool}
end;;
module OK = struct
  open M
  open N
  let f (r:M.t) = r.x
end;;

module M = struct
  type t = {x:int}
  module N = struct type s = t = {x:int} end
  type u = {x:bool}
end;;
module OK = struct
  open M.N
  let f (r:M.t) = r.x
end;;

(* Use field information *)
module M = struct
  type u = {x:bool;y:int;z:char}
  type t = {x:int;y:bool}
end;;
module OK = struct
  open M
  let f {x;z} = x,z
end;; (* ok *)
module F3 = struct
  open M
  let r = {x=true;z='z'}
end;; (* fail for missing label *)

module OK = struct
  type u = {x:int;y:bool}
  type t = {x:bool;y:int;z:char}
  let r = {x=3; y=true}
end;; (* ok *)

(* Corner cases *)

module F4 = struct
  type foo = {x:int; y:int}
  type bar = {x:int}
  let b : bar = {x=3; y=4}
end;; (* fail but don't warn *)

module M = struct type foo = {x:int;y:int} end;;
module N = struct type bar = {x:int;y:int} end;;
let r = { M.x = 3; N.y = 4; };; (* error: different definitions *)

module MN = struct include M include N end
module NM = struct include N include M end;;
let r = {MN.x = 3; NM.y = 4};; (* error: type would change with order *)

(* Lpw25 *)

module M = struct
  type foo = { x: int; y: int }
  type bar = { x:int; y: int; z: int}
end;;
module F5 = struct
  open M
  let f r = ignore (r: foo); {r with x = 2; z = 3}
end;;
module M = struct
  include M
  type other = { a: int; b: int }
end;;
module F6 = struct
  open M
  let f r = ignore (r: foo); { r with x = 3; a = 4 }
end;;
module F7 = struct
  open M
  let r = {x=1; y=2}
  let r: other = {x=1; y=2}
end;;

module A = struct type t = {x: int} end
module B = struct type t = {x: int} end;;
let f (r : B.t) = r.A.x;; (* fail *)

(* Spellchecking *)

module F8 = struct
  type t = {x:int; yyy:int}
  let a : t = {x=1;yyz=2}
end;;

(* PR#6004 *)

type t = A
type s = A

class f (_ : t) = object end;;
class g = f A;; (* ok *)

class f (_ : 'a) (_ : 'a) = object end;;
class g = f (A : t) A;; (* warn with -principal *)


(* PR#5980 *)

module Shadow1 = struct
  type t = {x: int}
  module M = struct
    type s = {x: string}
  end
  open M  (* this open is unused, it isn't reported as shadowing 'x' *)
  let y : t = {x = 0}
end;;
module Shadow2 = struct
  type t = {x: int}
  module M = struct
    type s = {x: string}
  end
  open M  (* this open shadows label 'x' *)
  let y = {x = ""}
end;;

(* PR#6235 *)

module P6235 = struct
  type t = { loc : string; }
  type v = { loc : string; x : int; }
  type u = [ `Key of t ]
  let f (u : u) = match u with `Key {loc} -> loc
end;;

(* Remove interaction between branches *)

module P6235' = struct
  type t = { loc : string; }
  type v = { loc : string; x : int; }
  type u = [ `Key of t ]
  let f = function
    | (_ : u) when false -> ""
    |`Key {loc} -> loc
end;;
module Unused : sig
end = struct
  type unused = int
end
;;

module Unused_nonrec : sig
end = struct
  type nonrec used = int
  type nonrec unused = used
end
;;

module Unused_rec : sig
end = struct
  type unused = A of unused
end
;;

module Unused_exception : sig
end = struct
  exception Nobody_uses_me
end
;;

module Unused_extension_constructor : sig
  type t = ..
end = struct
  type t = ..
  type t += Nobody_uses_me
end
;;

module Unused_exception_outside_patterns : sig
  val falsity : exn -> bool
end = struct
  exception Nobody_constructs_me
  let falsity = function
    | Nobody_constructs_me -> true
    | _ -> false
end
;;

module Unused_extension_outside_patterns : sig
  type t = ..
  val falsity : t -> bool
end = struct
  type t = ..
  type t += Nobody_constructs_me
  let falsity = function
    | Nobody_constructs_me -> true
    | _ -> false
end
;;

module Unused_private_exception : sig
  type exn += private Private_exn
end = struct
  exception Private_exn
end
;;

module Unused_private_extension : sig
  type t = ..
  type t += private Private_ext
end = struct
  type t = ..
  type t += Private_ext
end
;;

for i = 10 downto 0 do () done

type t = < foo: int [@foo] >

let _ = [%foo: < foo : t > ]

type foo += private A of int

let f : 'a 'b 'c. < .. > = assert false

let () =
  let module M = (functor (T : sig end) -> struct end)(struct end) in ()

class c = object inherit ((fun () -> object end [@wee]: object end) ()) end


let f = function x[@wee] -> ()
let f = function
  | '1'..'9' | '1' .. '8'-> ()
  | 'a'..'z' -> ()

let f = function
  | [| x1; x2 |] -> ()
  | [| |] -> ()
  | [|x|][@foo] -> ()
  | _ -> ()

let g = function
  | {l=x} -> ()
  | {l1=x; l2=y}[@foo] -> ()
  | {l1=x; l2=y; _} -> ()

let h = fun ?l:(p=1) ?y:u ?x:(x=3) -> 2

let _ = function
  | a, s, ba1, ba2, ba3, bg -> begin
      ignore (Array.get x 1 + Array.get [| |] 0 +
              Array.get [| 1 |] 1 + Array.get [|1; 2|] 2);
      ignore ([String.get s 1; String.get "" 2; String.get "123" 3]);
      ignore (ba1.{0} + ba2.{1, 2} + ba3.{3, 4, 5})
      ignore (bg.{1, 2, 3, 4})
    end
  | b, s, ba1, ba2, ba3, bg -> begin
      y.(0) <- 1; s.[1] <- 'c';
      ba1.{1} <- 2; ba2.{1, 2} <- 3; ba3.{1, 2, 3} <- 4;
      bg.{1, 2, 3, 4, 5} <- 0
    end

let f (type t) () =
  let exception F of t in ();
  let exception G of t in ();
  let exception E of t in
  (fun x -> E x), (function E _ -> print_endline "OK" | _ -> print_endline "KO")

let inj1, proj1 = f ()
let inj2, proj2 = f ()

let () = proj1 (inj1 42)
let () = proj1 (inj2 42)

let _ = ~-1

class id = [%exp]
(* checkpoint *)

(* Subtyping is "syntactic" *)
let _ = fun (x : < x : int >) y z -> (y :> 'a), (x :> 'a), (z :> 'a);;
(* - : (< x : int > as 'a) -> 'a -> 'a * 'a = <fun> *)

class ['a] c () = object
  method f = (new c (): int c)
end and ['a] d () = object
  inherit ['a] c ()
end;;

(* PR#7329 Pattern open *)
let _ =
  let module M = struct type t = { x : int } end in
  let f M.(x) = () in
  let g M.{x} = () in
  let h = function M.[] | M.[a] | M.(a::q) -> () in
  let i = function M.[||] | M.[|x|]  -> true | _ -> false in
  ()

class ['a] c () = object
  constraint 'a = < .. > -> unit
  method m  = (fun x -> () : 'a)
end

let f: type a'.a' = assert false
let foo : type a' b'. a' -> b' = fun a -> assert false
let foo : type t' . t' = fun (type t') -> (assert false : t')
let foo : 't . 't = fun (type t) -> (assert false : t)
let foo : type a' b' c' t. a' -> b' -> c' -> t = fun a b c -> assert false

let f x =
  x.contents <- (print_string "coucou" ; x.contents)

let ( ~$ ) x = Some x
let g x =
  ~$ (x.contents)

let ( ~$ ) x y = (x, y)
let g x y =
  ~$ (x.contents) (y.contents)



(* PR#7506: attributes on list tail *)

let tail1 = ([1; 2])[@hello]
let tail2 = 0::(([1; 2])[@hello])
let tail3 = 0::(([])[@hello])

let f ~l:(l[@foo]) = l;;
let test x y = ((+)[@foo]) x y;;
let test x = ((~-)[@foo]) x;;
let test contents = { contents = contents[@foo] };;
class type t = object(_[@foo]) end;;
class t = object(_[@foo]) end;;
let test f x = f ~x:(x[@foo]);;
let f = function ((`A|`B)[@bar]) | `C -> ();;
let f = function _::(_::_ [@foo]) -> () | _ -> ();;
function {contents=contents[@foo]} -> ();;
fun contents -> {contents=contents[@foo]};;
((); (((); ())[@foo]));;

(* https://github.com/LexiFi/gen_js_api/issues/61 *)

let () = foo##.bar := ();;

(* "let open" in classes and class types *)

class c =
  let open M in
  object
    method f : t = x
  end
;;
class type ct =
  let open M in
  object
    method f : t
  end
;;

(* M.(::) notation *)
module Exotic_list = struct
  module Inner = struct
    type ('a,'b) t = [] | (::) of 'a * 'b *  ('a,'b) t
  end

  let Inner.(::)(x,y, Inner.[]) = Inner.(::)(1,"one",Inner.[])
end

(** Extended index operators *)
module Indexop = struct
  module Def = struct
    let ( .%[] ) = Hashtbl.find
    let ( .%[] <- ) = Hashtbl.add
    let ( .%() ) = Hashtbl.find
    let ( .%() <- ) = Hashtbl.add
    let ( .%{} ) = Hashtbl.find
    let ( .%{} <- ) = Hashtbl.add
  end
  ;;
  let h = Hashtbl.create 17 in
  h.Def.%["one"] <- 1;
  h.Def.%("two") <- 2;
  h.Def.%{"three"} <- 3
  let x,y,z = Def.(h.%["one"], h.%("two"), h.%{"three"})
end

type t = |

include struct
  let%test_module "as" =
    (module struct
       let%expect_test "xx xx xxxxxx xxxxxxx xxxxxx xxxxxx xxxxxxxx xx xxxxx xxx xx xxxxx"
         =
         ()
       ;;
    end)
  ;;
end

;;
if fffffffffffffff aaaaa bb
then (if b then aaaaaaaaaaaaaaaa ffff)
else aaaaaaaaaaaa qqqqqqqqqqq

include Base.Fn  (** @open *)

let ssmap
    : (module MapT with type key = string and type data = string and type map = SSMap.map)
  =
  ()
;;

let ssmap
    :  (module MapT with type key = string and type data = string and type map = SSMap.map)
    -> unit
  =
  ()
;;

let _ = match x with | A -> [%expr match y with | e -> e]

let _ = match x with | A -> [%expr match y with | e -> match e with x -> x]

let _ =
  List.map rows ~f:(fun row ->
      Or_error.try_with (fun () -> fffffffffffffffffffffffff row))
;;

module type T = sig

  val find : t -> key -> value option (** @raise if not found. *)

  val f
   :  a_few : params
   -> with_long_names : to_break
   -> the_line : before_the_comment
   -> unit
   (** @param blablabla *)

end

open! Core

(** First documentation comment. *)
exception First_exception

(** Second documentation comment. *)
exception Second_exception

module M = struct
  type t
  [@@immediate]
  (* ______________________________________ *)
  [@@deriving variants, sexp_of]
end

module type Basic3 = sig
  type ('a, 'd, 'e) t

  val return : 'a -> ('a, _, _) t
  val apply : ('a -> 'b, 'd, 'e) t -> ('a, 'd, 'e) t -> ('b, 'd, 'e) t

  val map
    : [ `Define_using_apply
      | `Custom of ('a, 'd, 'e) t -> f:('a -> 'b) -> ('b, 'd, 'e) t
      ]
end

let _ =
  aa
    (bbbbbbbbb cccccccccccc dddddddddddddddddddddddddddddddddddddddddddddddddddddddddddddd)
;;

let _ =
  "_______________________________________________________ _______________________________"
;;

let _ = [ very_long_function_name____________________ very_long_argument_name____________ ]


(* FIX: exceed 90 columns *)
let _ =
  [%str
    let () = very_long_function_name__________________ very_long_argument_name____________]
;;

let _ =
  { long_field_name = 9999999999999999999999999999999999999999999999999999999999999999999 }
;;

(* FIX: exceed 90 columns *)
let _ =
  match () with
  | _ ->
    (match () with
    | _ -> long_function_name long_argument_name__________________________________________)
;;

let _ =
  aaaaaaa
  (* __________________________________________________________________________________ *)
  := bbbbbbbbbbbbbbbbbbbbbbbbbbbbbbbbbbbbbbbbbbbbbbbbbbbbbbbbbb
;;

let g = f ~x (* this is a multiple-line-spanning
                comment *) ~y

let f =
  very_long_function_name
    ~x:very_long_variable_name (* this is a multiple-line-spanning
       comment *)
    ~y
;;

let _ =
  match x with
  | { y =
        (* _____________________________________________________________________ *)
        ( X _ | Y _ )
    } -> ()
;;

let _ =
  match x with
  | { y =
        Z |
        (* _____________________________________________________________________ *)
        ( X _ | Y _ )
    } -> ()
;;

type t = [
  | `XXXX (* __________________________________________________________________________________ *)
  | `XXXX (* __________________________________________________________________ *)
  | `XXXX (* _____________________________________________________ *)
  | `XXXX (* ___________________________________________________ *)
  | `XXXX (* ___________________________________________________ *)
  | `XXXX (* ________________________________________________ *)
  | `XXXX (* __________________________________________ *)
  | `XXXX (* _________________________________________ *)
  | `XXXX (* ______________________________________ *)
  | `XXXX (* ____________________________________ *)
]

type t =
  { field : ty
  (* Here is some verbatim formatted text:
     {v
       starting at column 7
     v}*)
  }

module Intro_sort = struct
  let foo_fooo_foooo fooo ~foooo m1 m2 m3 m4 m5 =
    (* Fooooooooooooooooooooooooooo:
       {v
          1--o-----o-----o--------------1
             |     |     |
          2--o-----|--o--|-----o--o-----2
                   |  |  |     |  |
          3--------o--o--|--o--|--o-----3
                         |  |  |
          4-----o--------o--o--|-----o--4
                |              |     |
          5-----o--------------o-----o--5
        v} *)
    foooooooooo fooooo fooo;
    foooooooooo fooooo fooo;
    foooooooooo fooooo fooo;
  ;;
end

let _ =
  "_ _____________________ ___________ ________ _____________ ________ _____________ _____\n\n\
  \ ___________________"
;;

let nullsafe_optimistic_third_party_params_in_non_strict =
  CLOpt.mk_bool
    ~long:
      "nullsafe-optimistic-third-party-params-in-non-strict"
      (* Turned on for compatibility reasons. Historically this is because
         there was no actionable way to change third party annotations. Now
         that we have such a support, this behavior should be reconsidered,
         provided our tooling and error reporting is friendly enough to be
         smoothly used by developers. *)
    ~default:true
    "Nullsafe: in this mode we treat non annotated third party method \
     params as if they were annotated as nullable."

let foo () =
  if%bind
    (* this is a medium length comment of some sort *)
    this is a medium length expression of_some sort
  then x
  else y

let xxxxxx =
  let%map (* _____________________________
             __________ *)()            = yyyyyyyy in
  { zzzzzzzzzzzzz }

let _ =
  match x with
  | _
    when f ~f:((function
      | _ -> .) [@ocaml.warning (* ....................................... *) "-4"]) -> y
;;

let[@a (* .............................................. ........................... .......................... ...................... *) foo (* ....................... *) (* ................................. *) (* ...................... *)] _ =
  match[@ocaml.warning (* ....................................... *) "-4"] x[@attr (* .......................... .................. *) some_attr] with
  | _
    when f
        ~f:((function
            | _ -> .) [@ocaml.warning (* ....................................... *) "-4"])
        ~f:((function
            | _ -> .) [@ocaml.warning (* ....................................... *)  (* ....................................... *) "foooooooooooooooooooooooooooo fooooooooooooooooooooooooooooooooooooo"])
        ~f:((function
            | _ -> .) [@ocaml.warning (* ....................................... *) let x = a and y = b in x + y])
    -> y[@attr (* ... *) (* ... *) attr (* ... *)]
;;

let x =
  foo (`A b) ~f:(fun thing ->
    something that reaaaaaaaaaaaaaaaaaaaaaaaaaaaaaaaaaaaaaaaaaaally needs wrapping)
;;

let x =
  foo
    (`A `b)
    ~f:(fun thing ->
      something that reaaaaaaaaaaaaaaaaaaaaaaaaaaaaaaaaaaaaaaaaaaally needs wrapping)
;;

let x =
  foo [ A; B ] ~f:(fun thing ->
    something that reaaaaaaaaaaaaaaaaaaaaaaaaaaaaaaaaaaaaaaaaaaally needs wrapping)
;;

let x =
  foo
    [ [ A ]; B ]
    ~f:(fun thing ->
      something that reaaaaaaaaaaaaaaaaaaaaaaaaaaaaaaaaaaaaaaaaaaally needs wrapping)
;;

let x =
  f
    ("A string _____________________"
    ^ "Another string _____________"
    ^ "Yet another string _________")
;;

let x =
  some_fun________________________________
    some_arg______________________________ (fun param ->
    do_something ();
    do_something_else ();
    return_this_value)

let x =
  some_fun________________________________
    some_arg______________________________ ~f:(fun param ->
    do_something ();
    do_something_else ();
    return_this_value)

let x =
  some_value
  |> some_fun (fun x ->
       do_something ();
       do_something_else ();
       return_this_value)

let x =
  some_value
  ^ some_fun (fun x ->
      do_something ();
      do_something_else ();
      return_this_value)

let bind t ~f =
  unfold_step
    ~f:(function
      | Sequence { state = seed; next }, rest ->
        (match next seed with
         | Done ->
           (match rest with
            | Sequence { state = seed; next } ->
              (match next seed with
               | Done -> Done
               | Skip { state = s } -> Skip { state = empty, Sequence { state = s; next } }
               | Yield { value = a; state = s } ->
                 Skip { state = f a, Sequence { state = s; next } }))
         | Skip { state = s } -> Skip { state = Sequence { state = s; next }, rest }
         | Yield { value = a; state = s } ->
           Yield { value = a; state = Sequence { state = s; next }, rest }))
    ~init:(empty, t)

let () =
  very_long_function_name
    ~very_long_argument_label:(fun
                                very_long_argument_name_one
                                very_long_argument_name_two
                                very_long_argument_name_three
                              -> () )

let () = ((one_mississippi, two_mississippi, three_mississippi, four_mississippi) : Mississippi.t * Mississippi.t * Mississippi.t * Mississippi.t)

let _ = ((match foo with | Bar -> bar | Baz -> baz) : string)
let _ = ((match foo with | Bar -> bar | Baz -> baz) :> string)

let _ =
  aaaaaaaaaaaaaaaaaaaaaaaaaaaaaaaaaaaaaaaaaaaaaa
    ~bbbbbbbbbbbbbbbbbbbbbbbbbbbb:(fun (_ :
                                         (ccccccccccccc * ddddddddddddddddddddddddddddd)
                                         eeee) -> FFFFFFFFF gg)
    ~h
;;

type t
[@@deriving
  some_deriver_name
, another_deriver_name
, another_deriver_name
, another_deriver_name
, yet_another_such_name
, such_that_they_line_wrap]

type t
[@@deriving
  some_deriver_name another_deriver_name another_deriver_name
    another_deriver_name yet_another_such_name such_that_they_line_wrap]

let pat =
  String.Search_pattern.create
    (String.init len ~f:(function
        | 0 -> '\n'
        | n when n < len - 1 -> ' '
        | _ -> '*'))
;;

type t =
  { break_separators: [`Before | `After]
  ; break_sequences: bool
  ; break_string_literals: [`Auto | `Never]
        (** How to potentially break string literals into new lines. *)
  ; break_struct: bool
  ; cases_exp_indent: int
  ; cases_matching_exp_indent: [`Normal | `Compact] }

let rec collect_files ~enable_outside_detected_project ~root ~segs ~ignores
    ~enables ~files =
  match segs with [] | [""] -> (ignores, enables, files, None)

let _ =
  fooooooooooooooooooooooooooooooooooooooo
    fooooooooooooooooooooooooooooooooooooooo
    fooooooooooooooooooooooooooooooooooooooo
    ~f:(fun (type a) foooooooooooooooooooooooooooooooooo : 'a ->
      match fooooooooooooooooooooooooooooooooooooooo with
      | Fooooooooooooooooooooooooooooooooooooooo -> x
      | Fooooooooooooooooooooooooooooooooooooooo -> x )

let _ =
  foo
  |> List.map ~f:(fun x ->
    do_something ();
    do_something ();
    do_something ();
    do_something ();
    do_something_else ())

let _ =
  foo
  |> List.map ~f:(fun x ->
    do_something ();
    do_something ();
    do_something ();
    do_something ();
    do_something_else ())
  |> bar

let _ =
  foo
  |> List.map
    fooooooooooo
    fooooooooooo
    fooooooooooo
    fooooooooooo
    fooooooooooo
    fooooooooooo
    fooooooooooo
    fooooooooooo

let _ =
  foo
  |> List.map (function A -> do_something ())

let _ =
  foo
  |> List.map (function
      | A -> do_something ();
      | A -> do_something ();
      | A -> do_something ();
      | A -> do_something ();
      | A -> do_something_else ())
  |> bar

let _ =
  foo
  |> List.double_map ~f1:(fun x ->
      do_something ();
      do_something ();
      do_something ();
      do_something ();
      do_something_else ())
      ~f2:(fun x ->
          do_something ();
          do_something ();
          do_something ();
          do_something ();
          do_something_else ())
  |> bar

module Stritem_attributes_indent : sig
  val f : int -> int -> int -> int -> int
  [@@cold] [@@inline never] [@@local never] [@@specialise never]

  external unsafe_memset : t -> pos:int -> len:int -> char -> unit
    = "bigstring_memset_stub"
  [@@noalloc]

end = struct
  let raise_length_mismatch name n1 n2 =
    invalid_argf "length mismatch in %s: %d <> %d" name n1 n2 ()
  [@@cold] [@@inline never] [@@local never] [@@specialise never]

  external unsafe_memset : t -> pos:int -> len:int -> char -> unit = "bigstring_memset_stub"
  [@@noalloc]
end

let _ =
  foo
  $$ ( match group with [] -> impossible "previous match"
    | [cmt] -> fmt_cmt t conf cmt ~fmt_code $ maybe_newline ~next cmt )
  $$ bar

let _ =
  foo
  $$ ( try group with [] -> impossible "previous match"
    | [cmt] -> fmt_cmt t conf cmt ~fmt_code $ maybe_newline ~next cmt )
  $$ bar

let _ =
  x == exp
  ||
  match x with
  | {pexp_desc= Pexp_constraint (e, _); _} -> loop e
  | _ -> false

let _ =
  let module M = struct
    include ( val foooooooooooooooooooooooooooooooooooooooo
                : fooooooooooooooooooooooooooooooooooooooooo )
  end in
  ()

type action =
  | In_out of [ `Impl | `Intf ] input * string option
  (** Format input file (or [-] for stdin) of given kind to output file,
      or stdout if None. *)
  (* foo *)
  | Inplace of [ `Impl | `Intf ] input list
  (** Format in-place, overwriting input file(s). *)

let%test_module "semantics" =
  (module (
   struct
     open Core
     open Appendable_list
     module Stable = Stable
   end :
     S))
;;

let _ =
  Error
    (`Foooooooooooooooooo
       (name, Format.sprintf "expecting %S but got %S" Version.version value))
;;

let _ =
<<<<<<< HEAD
=======
  Error
    (Foooooooooooooooooo
       (name, Format.sprintf "expecting %S but got %S" Version.version value))
;;

let _ =
>>>>>>> c7b89a0b
  `Foooooooooooooooooo
    (name, Format.sprintf "expecting %S but got %S" Version.version value)
;;

let _ =
  Foooooooooooooooooo
    (name, Format.sprintf "expecting %S but got %S" Version.version value)
;;

<<<<<<< HEAD
=======
let _ =
  Foooooooooooooooooo
    (name, Format.sprintf "expecting %S but got %S" Version.version value)
;;

>>>>>>> c7b89a0b
let (`Foooooooooooooooooo
      (foooooooooooooo, foooooooooooooo, foooooooooooooo, foooooooooooooo) )
    =
  x

let (Foooooooooooooooooo
      (foooooooooooooo, foooooooooooooo, foooooooooooooo, foooooooooooooo) )
    =
  x

let _ =
  Foooooooooooooooooooo.foooooooooooooooooooo
    foooooooooooooooooooo
    foooooooooooooooooooo
    (fun x ->
       function
       | Foooooooooooooooooooo -> foooooooooooooooooooo
       | Foooooooooooooooooooo -> foooooooooooooooooooo)
;;

let _ =
  Foooooooooooooooooooo.foooooooooooooooooooo
    foooooooooooooooooooo
    foooooooooooooooooooo
    ~x:(fun x ->
      function
      | Foooooooooooooooooooo -> foooooooooooooooooooo
      | Foooooooooooooooooooo -> foooooooooooooooooooo)
;;

let _ =
  Foooooooooooooooooooo.foooooooooooooooooooo
    foooooooooooooooooooo
    foooooooooooooooooooo
    (fun x ->
       match foo with
       | Foooooooooooooooooooo -> foooooooooooooooooooo
       | Foooooooooooooooooooo -> foooooooooooooooooooo)
;;

let _ =
  Foooooooooooooooooooo.foooooooooooooooooooo
    foooooooooooooooooooo
    foooooooooooooooooooo
    ~x:(fun x ->
      match foo with
      | Foooooooooooooooooooo -> foooooooooooooooooooo
      | Foooooooooooooooooooo -> foooooooooooooooooooo)
;;

let _ =
  let x = x in
  fun foooooooooooooooooo foooooooooooooooooo foooooooooooooooooo foooooooooooooooooo
      foooooooooooooooooo foooooooooooooooooo ->
    ()
;;

module type For_let_syntax_local =
  For_let_syntax_gen
    with type ('a, 'b) fn := ('a[@local]) -> 'b
     and type ('a, 'b) f_labeled_fn := f:('a[@local]) -> 'b

type fooooooooooooooooooooooooooooooo =
  ( fooooooooooooooooooooooooooooooo
  , fooooooooooooooooooooooooooooooo )
    fooooooooooooooooooooooooooooooo

val fooooooooooooooooooooooooooooooo
  : ( fooooooooooooooooooooooooooooooo
    , fooooooooooooooooooooooooooooooo )
      fooooooooooooooooooooooooooooooo

(*
   *)

(**
   xxx
*)
include S1
(** @inline *)

type input =
  { name: string
  ; action: [`Format | `Numeric of range] }

let x =
  fun [@foo] x ->
    fun [@foo] y ->
      object
        method x = y
      end

class x =
  fun [@foo] x ->
    fun [@foo] y ->
      object
        method x = y
      end

module M =
  [%demo
    module Foo = Bar

    type t]
;;

let _ =
  Some
    (fun fooooooooooooooooooooooooooooooo
        fooooooooooooooooooooooooooooooo
        fooooooooooooooooooooooooooooooo ->
        foo)
;;

type t =
  { xxxxxx :
      t
        (* _________________________________________________________________________
           ____________________________________________________________________
           ___________ *)
        XXXXXXX.t
  }

module Test_gen
  (For_tests : For_tests_gen)
  (Tested : S_gen
            with type 'a src := 'a For_tests.Src.t
            with type 'a dst := 'a For_tests.Dst.t)
  (Tested : S_gen
            with type 'a src := 'a For_tests.Src.t
            with type 'a dst := 'a For_tests.Dst.t
            and type 'a dst := 'a For_tests.Dst.t
            and type 'a dst := 'a For_tests.Dst.t) =
struct
  open Tested
  open For_tests
end

type t =
  { xxxxxxxxxxxxxxxxxxxxxxxxxxxxxxxxxxxxxxxxxxxxxxxxxxxxxxxxxxxxxxxxxxx : YYYYYYYYYYYYYYYYYYYYY.t
    (* ____________________________________ *)
  }

(*{v

      foo

v}*)

(*$
    {|
         f|}
*)

type t =
  { xxxxxxxxxxxxxxxxxxx : yyy
                          [@zzzzzzzzzzzzzzzzzzz
                             (* ________________________________
                                ___ *)
                            _______]
  }

let _ =
  match () with
  (*$
    Printf.(
      printf "\n  | _ -> .\n;;\n")
  *)
  | _ -> .
;;
(*$*)

(*$
  "________________________"

             $*)

(*$
  let open! Core in
  ()
*)
(*$*)

(*$
    [%string
      {| xxxxxxxxxxxxxxxxxxxxxxxxxxxxxxxxxxxxxx
zzzzzzzzzzzzzzzzzzzzzzzzzzzz
    |}]
*)
(*$*)

(*$
    {|
         f|}
*)

let () =
  match () with
  | _ ->
    fun _ : _ ->
    (match () with
     | _ -> ())
  | _ -> ()
;;

(* ocp-indent-compat: Docked fun after apply only if on the same line. *)

let _ =
  fooooooooooooooooooooooooooooooo
  |> fooooooooooooooooooooooooooooooo
       ~fooooooooooooooooooooooooooooooo
       ~fooooooooooooooooooooooooooooooo
;;

let _ =
  fooooooooooooooooooooooooooooooo
  |> fooooooooooooooooooooooooooooooo
       ~fooooooooooooooooooooooooooooooo
       ~fooooooooooooooooooooooooooooooo:(fun foo -> bar)
;;

let _ =
  fooooooooooooooooooooooooooooooo
  |> fooooooooooooooooooooooooooooooo
       ~fooooooooooooooooooooooooooooooo:(fun foo -> bar)
       ~fooooooooooooooooooooooooooooooo
;;

let _ =
  fooooooooooooooooooooooooooooooo
  |> fooooooooooooooooooooooooooooooo
       ~fooooooooooooooooooooooooooooooo
       ~fooooooooooooooooooooooooooooooo:(fun foo ->
         match bar with
         | Some _ -> foo
         | None -> baz)
;;

let _ =
  fooooooooooooooooooooooooooooooo
  |> fooooooooooooooooooooooooooooooo ~fooooooooooooooooooooooooooooooo (fun foo -> bar)
;;

let _ =
  fooooooooooooooooooooooooooooooo
  |> fooooooooooooooooooooooooooooooo ~fooooooooooooooooooooooooooooooo (fun foo ->
    match bar with
    | Some _ -> foo
    | None -> baz)
;;

let _ =
  fooooooooooooooooooooooooooooooo
  |> fooooooooooooooooooooooooooooooo
       ~fooooooooooooooooooooooooooooooo
       ~fooooooooooooooooooooooooooooooo
       (fun foo ->
          match bar with
          | Some _ -> foo
          | None -> baz)
;;

let _ =
  fooooooooooooooooooooooooooooooo
  |> fooooooooooooooooooooooooooooooofooooooooooooooooooooooooooooooofoooooooooo
       (fun foo ->
          match bar with
          | Some _ -> foo
          | None -> baz)
;;

let _ =
  fooooooooooooooooooooooooooooooo
  |> foooooooooooooooooooooooooooo ~fooooooooooooooooooooooooooooooo (function foo -> bar)
;;

let _ =
  fooooooooooooooooooooooooooooooo
  |> fooooooooooooooooooooooooooooooo ~fooooooooooooooooooooooooooooooo (function
    | Some _ -> foo
    | None -> baz)
;;

(* *)

(*$
  (* 
     *)
  *)

(** xxxxxxxxxxxxxxxxxxxxxxxxxxx [xxxxxxx
    xxxx] xxxxxxxxxxxxxxxxxxxxxxxxxxxxxxxxxxxxxxxxx [xxxxxxx] *)

(*    Hand-aligned comment
        .
      . *)

(*    First line is indented more
    .
      . *)


module type M = sig
  val imported_sets_of_closures_table
    : Simple_value_approx.function_declarations option
        Set_of_closures_id.Tbl.fooooooooooooooooooooooooo
end<|MERGE_RESOLUTION|>--- conflicted
+++ resolved
@@ -7865,15 +7865,6 @@
 ;;
 
 let _ =
-<<<<<<< HEAD
-=======
-  Error
-    (Foooooooooooooooooo
-       (name, Format.sprintf "expecting %S but got %S" Version.version value))
-;;
-
-let _ =
->>>>>>> c7b89a0b
   `Foooooooooooooooooo
     (name, Format.sprintf "expecting %S but got %S" Version.version value)
 ;;
@@ -7883,14 +7874,6 @@
     (name, Format.sprintf "expecting %S but got %S" Version.version value)
 ;;
 
-<<<<<<< HEAD
-=======
-let _ =
-  Foooooooooooooooooo
-    (name, Format.sprintf "expecting %S but got %S" Version.version value)
-;;
-
->>>>>>> c7b89a0b
 let (`Foooooooooooooooooo
       (foooooooooooooo, foooooooooooooo, foooooooooooooo, foooooooooooooo) )
     =
