[@@@foo]

let (x[@foo]) : unit [@foo] = ()[@foo]
  [@@foo]

type t =
  | Foo of (t[@foo]) [@foo]
[@@foo]

[@@@foo]


module M = struct
  type t = {
    l : (t [@foo]) [@foo]
  }
    [@@foo]
    [@@foo]

  [@@@foo]
end[@foo]
[@@foo]

module type S = sig

  include (module type of (M[@foo]))[@foo] with type t := M.t[@foo]
    [@@foo]

  [@@@foo]

end[@foo]
[@@foo]

[@@@foo]
type 'a with_default
  =  ?size:int       (** default [42] *)
  -> ?resizable:bool (** default [true] *)
  -> 'a

type obj = <
  meth1 : int -> int;
  (** method 1 *)

  meth2: unit -> float (** method 2 *);
>

type var = [
  | `Foo (** foo *)
  | `Bar of int * string (** bar *)
]

[%%foo let x = 1 in x]
let [%foo 2+1] : [%foo bar.baz] = [%foo "foo"]

[%%foo module M = [%bar] ]
let [%foo let () = () ] : [%foo type t = t ] = [%foo class c = object end]

[%%foo: 'a list]
let [%foo: [`Foo] ] : [%foo: t -> t ] = [%foo: < foo : t > ]

[%%foo? _ ]
[%%foo? Some y when y > 0]
let [%foo? (Bar x | Baz x) ] : [%foo? #bar ] = [%foo? { x }]

[%%foo: module M : [%baz]]
let [%foo: include S with type t = t ]
  : [%foo: val x : t  val y : t]
  = [%foo: type t = t ]
let int_with_custom_modifier =
  1234567890_1234567890_1234567890_1234567890_1234567890z
let float_with_custom_modifier =
  1234567890_1234567890_1234567890_1234567890_1234567890.z

let int32     = 1234l
let int64     = 1234L
let nativeint = 1234n

let hex_without_modifier = 0x32f
let hex_with_modifier    = 0x32g

let float_without_modifer = 1.2e3
let float_with_modifer    = 1.2g
let%foo x = 42
let%foo _ = () and _ = ()
let%foo _ = ()

(* Expressions *)
let () =
  let%foo[@foo] x = 3
  and[@foo] y = 4 in
  (let module%foo[@foo] M = M in ()) ;
  (let open%foo[@foo] M in ()) ;
  (fun%foo[@foo] x -> ()) ;
  (function%foo[@foo] x -> ()) ;
  (try%foo[@foo] () with _ -> ()) ;
  (if%foo[@foo] () then () else ()) ;
  while%foo[@foo] () do () done ;
  for%foo[@foo] x = () to () do () done ;
  assert%foo[@foo] true ;
  lazy%foo[@foo] x ;
  object%foo[@foo] end ;
  begin%foo[@foo] 3 end ;
  new%foo[@foo] x ;

  match%foo[@foo] () with
  (* Pattern expressions *)
  | lazy%foo[@foo] x -> ()
  | exception%foo[@foo] x -> ()

(* Class expressions *)
class x =
  fun[@foo] x ->
  let[@foo] x = 3 in
  object[@foo]
    inherit[@foo] x
    val[@foo] x = 3
    val[@foo] virtual x : t
    val![@foo] mutable x = 3
    method[@foo] x = 3
    method[@foo] virtual x : t
    method![@foo] private x = 3
    initializer[@foo] x
  end

(* Class type expressions *)
class type t =
  object[@foo]
    inherit[@foo] t
    val[@foo] x : t
    val[@foo] mutable x : t
    method[@foo] x : t
    method[@foo] private x : t
    constraint[@foo] t = t'
    [@@@abc]
    [%%id]
    [@@@aaa]
  end

(* Type expressions *)
type t =
  (module%foo[@foo] M)

(* Module expressions *)
module M =
  functor[@foo] (M : S) ->
    (val[@foo] x)
    (struct[@foo] end)

(* Module type expression *)
module type S =
  functor[@foo] (M:S) ->
    (module type of[@foo] M) ->
    (sig[@foo] end)

module type S = S -> S -> S
module type S = (S -> S) -> S
module type S = functor (M : S) -> S -> S
module type S = (functor (M : S) -> S) -> S
module type S = (S -> S)[@foo] -> S
module type S = (functor[@foo] (M : S) -> S) -> S

module type S = sig
  module rec A : (S with type t = t)
  and B : (S with type t = t)
end

(* Structure items *)
let%foo[@foo] x = 4
and[@foo] y = x

type%foo[@foo] t = int
and[@foo] t = int
type%foo[@foo] t += T

class%foo[@foo] x = x
class type%foo[@foo] x = x
external%foo[@foo] x : _  = ""
exception%foo[@foo] X

module%foo[@foo] M = M
module%foo[@foo] rec M : S = M
and[@foo] M : S = M
module type%foo[@foo] S = S

include%foo[@foo] M
open%foo[@foo] M

(* Signature items *)
module type S = sig
  val%foo[@foo] x : t
  external%foo[@foo] x : t = ""

  type%foo[@foo] t = int
  and[@foo] t' = int
  type%foo[@foo] t += T

  exception%foo[@foo] X

  module%foo[@foo] M : S
  module%foo[@foo] rec M : S
  and[@foo] M : S
  module%foo[@foo] M = M

  module type%foo[@foo] S = S

  include%foo[@foo] M
  open%foo[@foo] M

  class%foo[@foo] x : t
  class type%foo[@foo] x = x

end

type t = ..;;
type t += A;;

[%extension_constructor A];;
([%extension_constructor A] : extension_constructor);;

module M = struct
  type extension_constructor = int
end;;

open M;;

([%extension_constructor A] : extension_constructor);;

(* By using two types we can have a recursive constraint *)
type 'a class_name = .. constraint 'a = < cast: 'a. 'a name -> 'a; ..>
and 'a name =
  Class : 'a class_name -> (< cast: 'a. 'a name -> 'a; ..> as 'a) name
;;

exception Bad_cast
;;

class type castable =
object
  method cast: 'a.'a name -> 'a
end
;;

(* Lets create a castable class with a name*)

class type foo_t =
object
  inherit castable
  method foo: string
end
;;

type 'a class_name += Foo: foo_t class_name
;;

class foo: foo_t =
object(self)
  method cast: type a. a name -> a =
    function
        Class Foo -> (self :> foo_t)
      | _ -> ((raise Bad_cast) : a)
  method foo = "foo"
end
;;

(* Now we can create a subclass of foo *)

class type bar_t =
object
  inherit foo
  method bar: string
end
;;

type 'a class_name += Bar: bar_t class_name
;;

class bar: bar_t =
object(self)
  inherit foo as super
  method cast: type a. a name -> a =
    function
        Class Bar -> (self :> bar_t)
      | other -> super#cast other
  method bar = "bar"
  [@@@id]
  [%%id]
end
;;

(* Now lets create a mutable list of castable objects *)

let clist :castable list ref = ref []
;;

let push_castable (c: #castable) =
  clist := (c :> castable) :: !clist
;;

let pop_castable () =
  match !clist with
      c :: rest ->
        clist := rest;
        c
    | [] -> raise Not_found
;;

(* We can add foos and bars to this list, and retrive them *)

push_castable (new foo);;
push_castable (new bar);;
push_castable (new foo);;

let c1: castable = pop_castable ();;
let c2: castable = pop_castable ();;
let c3: castable = pop_castable ();;

(* We can also downcast these values to foos and bars *)

let f1: foo = c1#cast (Class Foo);; (* Ok *)
let f2: foo = c2#cast (Class Foo);; (* Ok *)
let f3: foo = c3#cast (Class Foo);; (* Ok *)

let b1: bar = c1#cast (Class Bar);; (* Exception Bad_cast *)
let b2: bar = c2#cast (Class Bar);; (* Ok *)
let b3: bar = c3#cast (Class Bar);; (* Exception Bad_cast *)

type foo = ..
;;

type foo +=
    A
  | B of int
;;

let is_a x =
  match x with
    A -> true
  | _ -> false
;;

(* The type must be open to create extension *)

type foo
;;

type foo += A of int (* Error type is not open *)
;;

(* The type parameters must match *)

type 'a foo = ..
;;

type ('a, 'b) foo += A of int (* Error: type parameter mismatch *)
;;

(* In a signature the type does not have to be open *)

module type S =
sig
  type foo
  type foo += A of float
end
;;

(* But it must still be extensible *)

module type S =
sig
  type foo = A of int
  type foo += B of float (* Error foo does not have an extensible type *)
end
;;

(* Signatures can change the grouping of extensions *)

type foo = ..
;;

module M = struct
  type foo +=
      A of int
    | B of string

  type foo +=
      C of int
    | D of float
end
;;

module type S = sig
  type foo +=
      B of string
    | C of int

  type foo += D of float

  type foo += A of int
end
;;

module M_S = (M : S)
;;

(* Extensions can be GADTs *)

type 'a foo = ..
;;

type _ foo +=
    A : int -> int foo
  | B : int foo
;;

let get_num : type a. a foo -> a -> a option = fun f i1 ->
    match f with
        A i2 -> Some (i1 + i2)
     |  _ -> None
;;

(* Extensions must obey constraints *)

type 'a foo = .. constraint 'a = [> `Var ]
;;

type 'a foo += A of 'a
;;

let a = A 9 (* ERROR: Constraints not met *)
;;

type 'a foo += B : int foo (* ERROR: Constraints not met *)
;;

(* Signatures can make an extension private *)

type foo = ..
;;

module M = struct type foo += A of int end
;;

let a1 = M.A 10
;;

module type S = sig type foo += private A of int end
;;

module M_S = (M : S)
;;

let is_s x =
  match x with
    M_S.A _ -> true
  | _ -> false
;;

let a2 = M_S.A 20 (* ERROR: Cannot create a value using a private constructor *)
;;

(* Extensions can be rebound *)

type foo = ..
;;

module M = struct type foo += A1 of int end
;;

type foo += A2 = M.A1
;;

type bar = ..
;;

type bar += A3 = M.A1    (* Error: rebind wrong type *)
;;

module M = struct type foo += private B1 of int end
;;

type foo += private B2 = M.B1
;;

type foo += B3 = M.B1  (* Error: rebind private extension *)
;;

type foo += C = Unknown  (* Error: unbound extension *)
;;

(* Extensions can be rebound even if type is closed *)

module M : sig type foo type foo += A1 of int end
  = struct type foo = .. type foo += A1 of int end

type M.foo += A2 = M.A1

(* Rebinding handles abbreviations *)

type 'a foo = ..
;;

type 'a foo1 = 'a foo = ..
;;

type 'a foo2 = 'a foo = ..
;;

type 'a foo1 +=
    A of int
  | B of 'a
  | C : int foo1
;;

type 'a foo2 +=
    D = A
  | E = B
  | F = C
;;

(* Extensions must obey variances *)

type +'a foo = ..
;;

type 'a foo += A of (int -> 'a)
;;

type 'a foo += B of ('a -> int)
    (* ERROR: Parameter variances are not satisfied *)
;;

type _ foo += C : ('a -> int) -> 'a foo
    (* ERROR: Parameter variances are not satisfied *)
;;

type 'a bar = ..
;;

type +'a bar += D of (int -> 'a) (* ERROR: type variances do not match *)
;;

(* Exceptions are compatible with extensions *)

module M : sig
  type exn +=
      Foo of int * float
    | Bar : 'a list -> exn
end = struct
  exception Bar : 'a list -> exn
  exception Foo of int * float
end
;;

module M : sig
  exception Bar : 'a list -> exn
  exception Foo of int * float
end = struct
  type exn +=
      Foo of int * float
    | Bar : 'a list -> exn
end
;;

exception Foo of int * float
;;

exception Bar : 'a list -> exn
;;

module M : sig
  type exn +=
      Foo of int * float
    | Bar : 'a list -> exn
end = struct
  exception Bar = Bar
  exception Foo = Foo
end
;;

(* Test toplevel printing *)

type foo = ..
;;

type foo +=
    Foo of int * int option
  | Bar of int option
;;

let x = Foo(3, Some 4), Bar(Some 5) (* Prints Foo and Bar successfully *)
;;

type foo += Foo of string
;;

let y = x (* Prints Bar but not Foo (which has been shadowed) *)
;;

exception Foo of int * int option
;;

exception Bar of int option
;;

let x = Foo(3, Some 4), Bar(Some 5) (* Prints Foo and Bar successfully *)
;;

type foo += Foo of string
;;

let y = x (* Prints Bar and part of Foo (which has been shadowed) *)
;;

(* Test Obj functions *)

type foo = ..
;;

type foo +=
    Foo
  | Bar of int
;;

let extension_name e = Obj.extension_name (Obj.extension_constructor e);;
let extension_id e = Obj.extension_id (Obj.extension_constructor e);;

let n1 = extension_name Foo
;;

let n2 = extension_name (Bar 1)
;;

let t = (extension_id (Bar 2)) = (extension_id (Bar 3)) (* true *)
;;

let f = (extension_id (Bar 2)) = (extension_id Foo) (* false *)
;;

let is_foo x = (extension_id Foo) = (extension_id x)

type foo += Foo
;;

let f = is_foo Foo
;;

let _ = Obj.extension_constructor 7 (* Invald_arg *)
;;

let _ = Obj.extension_constructor (object method m = 3 end) (* Invald_arg *)
;;
(* Typed names *)

module Msg : sig

  type 'a tag

  type result = Result : 'a tag * 'a -> result

  val write : 'a tag -> 'a -> unit

  val read : unit -> result

  type 'a tag += Int : int tag

  module type Desc = sig
    type t
    val label : string
    val write : t -> string
    val read : string -> t
  end

  module Define (D : Desc) : sig
    type 'a tag += C : D.t tag
  end

end = struct

  type 'a tag = ..

  type ktag = T : 'a tag -> ktag

  type 'a kind =
  { tag : 'a tag;
    label : string;
    write : 'a -> string;
    read : string -> 'a; }

  type rkind = K : 'a kind -> rkind

  type wkind = { f : 'a . 'a tag -> 'a kind }

  let readTbl : (string, rkind) Hashtbl.t = Hashtbl.create 13

  let writeTbl : (ktag, wkind) Hashtbl.t = Hashtbl.create 13

  let read_raw () : string * string = raise (Failure "Not implemented")

  type result = Result : 'a tag * 'a -> result

  let read () =
    let label, content = read_raw () in
      let K k = Hashtbl.find readTbl label in
        let body = k.read content in
          Result(k.tag, body)

  let write_raw (label : string) (content : string) =
    raise (Failure "Not implemented")

  let write (tag : 'a tag) (body : 'a) =
    let {f} = Hashtbl.find writeTbl (T tag) in
    let k = f tag in
    let content = k.write body in
      write_raw k.label content

  (* Add int kind *)

  type 'a tag += Int : int tag

  let ik =
    { tag = Int;
      label = "int";
      write = string_of_int;
      read = int_of_string }

  let () = Hashtbl.add readTbl "int" (K ik)

  let () =
    let f (type t) (i : t tag) : t kind =
      match i with
        Int -> ik
      | _ -> assert false
    in
      Hashtbl.add writeTbl (T Int) {f}

  (* Support user defined kinds *)

  module type Desc = sig
    type t
    val label : string
    val write : t -> string
    val read : string -> t
  end

  module Define (D : Desc) = struct
    type 'a tag += C : D.t tag
    let k =
      { tag = C;
        label = D.label;
        write = D.write;
        read = D.read }
    let () = Hashtbl.add readTbl D.label (K k)
    let () =
      let f (type t) (c : t tag) : t kind =
        match c with
          C -> k
        | _ -> assert false
      in
        Hashtbl.add writeTbl (T C) {f}
  end

end;;

let write_int i = Msg.write Msg.Int i;;

module StrM = Msg.Define(struct
  type t = string
  let label = "string"
  let read s = s
  let write s = s
end);;

type 'a Msg.tag += String = StrM.C;;

let write_string s = Msg.write String s;;

let read_one () =
  let Msg.Result(tag, body) = Msg.read () in
  match tag with
    Msg.Int -> print_int body
  | String -> print_string body
  | _ -> print_string "Unknown";;
(* Example of algorithm parametrized with modules *)

let sort (type s) set l =
  let module Set = (val set : Set.S with type elt = s) in
  Set.elements (List.fold_right Set.add l Set.empty)

let make_set (type s) cmp =
  let module S = Set.Make(struct
    type t = s
    let compare = cmp
  end) in
  (module S : Set.S with type elt = s)

let both l =
  List.map
    (fun set -> sort set l)
    [ make_set compare; make_set (fun x y -> compare y x) ]

let () =
  print_endline (String.concat "  " (List.map (String.concat "/")
                                              (both ["abc";"xyz";"def"])))


(* Hiding the internal representation *)

module type S = sig
  type t
  val to_string: t -> string
  val apply: t -> t
  val x: t
end

let create (type s) to_string apply x =
  let module M = struct
    type t = s
    let to_string = to_string
    let apply = apply
    let x = x
  end in
  (module M : S with type t = s)

let forget (type s) x =
  let module M = (val x : S with type t = s) in
  (module M : S)

let print x =
  let module M = (val x : S) in
  print_endline (M.to_string M.x)

let apply x =
  let module M = (val x : S) in
  let module N = struct
    include M
    let x = apply x
  end in
  (module N : S)

let () =
  let int = forget (create string_of_int succ 0) in
  let str = forget (create (fun s -> s) (fun s -> s ^ s) "X") in
  List.iter print (List.map apply [int; apply int; apply (apply str)])


(* Existential types + type equality witnesses -> pseudo GADT *)

module TypEq : sig
  type ('a, 'b) t
  val apply: ('a, 'b) t -> 'a -> 'b
  val refl: ('a, 'a) t
  val sym: ('a, 'b) t -> ('b, 'a) t
end = struct
  type ('a, 'b) t = unit
  let apply _ = Obj.magic
  let refl = ()
  let sym () = ()
end


module rec Typ : sig
  module type PAIR = sig
    type t
    type t1
    type t2
    val eq: (t, t1 * t2) TypEq.t
    val t1: t1 Typ.typ
    val t2: t2 Typ.typ
  end

  type 'a typ =
    | Int of ('a, int) TypEq.t
    | String of ('a, string) TypEq.t
    | Pair of (module PAIR with type t = 'a)
end = struct
  module type PAIR = sig
    type t
    type t1
    type t2
    val eq: (t, t1 * t2) TypEq.t
    val t1: t1 Typ.typ
    val t2: t2 Typ.typ
  end

  type 'a typ =
    | Int of ('a, int) TypEq.t
    | String of ('a, string) TypEq.t
    | Pair of (module PAIR with type t = 'a)
end

open Typ

let int = Int TypEq.refl

let str = String TypEq.refl

let pair (type s1) (type s2) t1 t2 =
  let module P = struct
    type t = s1 * s2
    type t1 = s1
    type t2 = s2
    let eq = TypEq.refl
    let t1 = t1
    let t2 = t2
  end in
  let pair = (module P : PAIR with type t = s1 * s2) in
  Pair pair

module rec Print : sig
  val to_string: 'a Typ.typ -> 'a -> string
end = struct
  let to_string (type s) t x =
    match t with
    | Int eq -> string_of_int (TypEq.apply eq x)
    | String eq -> Printf.sprintf "%S" (TypEq.apply eq x)
    | Pair p ->
        let module P = (val p : PAIR with type t = s) in
        let (x1, x2) = TypEq.apply P.eq x in
        Printf.sprintf "(%s,%s)" (Print.to_string P.t1 x1)
                       (Print.to_string P.t2 x2)
end

let () =
  print_endline (Print.to_string int 10);
  print_endline (Print.to_string (pair int (pair str int)) (123, ("A", 456)))


(* #6262: first-class modules and module type aliases *)

module type S1 = sig end
module type S2 = S1

let _f (x : (module S1)) : (module S2) = x

module X = struct
  module type S
end
module Y = struct include X end

let _f (x : (module X.S)) : (module Y.S) = x

(* PR#6194, main example *)
module type S3 = sig val x : bool end;;
let f = function
  | Some (module M : S3) when M.x ->1
  | Some _ [@foooo]-> 2
  | None -> 3
;;
print_endline (string_of_int (f (Some (module struct let x = false end))));;
type 'a ty =
  | Int : int ty
  | Bool : bool ty

let fbool (type t) (x : t) (tag : t ty) =
  match tag with
  | Bool -> x
;;
(* val fbool : 'a -> 'a ty -> 'a = <fun> *)

(** OK: the return value is x of type t **)

let fint (type t) (x : t) (tag : t ty) =
  match tag with
  | Int -> x > 0
;;
(* val fint : 'a -> 'a ty -> bool = <fun> *)

(** OK: the return value is x > 0 of type bool;
This has used the equation t = bool, not visible in the return type **)

let f (type t) (x : t) (tag : t ty) =
  match tag with
  | Int -> x > 0
  | Bool -> x
(* val f : 'a -> 'a ty -> bool = <fun> *)


let g (type t) (x : t) (tag : t ty) =
  match tag with
  | Bool -> x
  | Int -> x > 0
(* Error: This expression has type bool but an expression was expected of type
t = int *)

let id x = x;;
let idb1 = (fun id -> let _ = id true in id) id;;
let idb2 : bool -> bool = id;;
let idb3 ( _ : bool ) = false;;

let g (type t) (x : t) (tag : t ty) =
  match tag with
  | Bool -> idb3 x
  | Int -> x > 0

let g (type t) (x : t) (tag : t ty) =
  match tag with
  | Bool -> idb2 x
  | Int -> x > 0
(* Encoding generics using GADTs *)
(* (c) Alain Frisch / Lexifi *)
(* cf. http://www.lexifi.com/blog/dynamic-types *)

(* Basic tag *)

type 'a ty =
  | Int: int ty
  | String: string ty
  | List: 'a ty -> 'a list ty
  | Pair: ('a ty * 'b ty) -> ('a * 'b) ty
;;

(* Tagging data *)

type variant =
  | VInt of int
  | VString of string
  | VList of variant list
  | VPair of variant * variant

let rec variantize: type t. t ty -> t -> variant =
  fun ty x ->
    (* type t is abstract here *)
    match ty with
    | Int -> VInt x  (* in this branch: t = int *)
    | String -> VString x (* t = string *)
    | List ty1 ->
        VList (List.map (variantize ty1) x)
        (* t = 'a list for some 'a *)
    | Pair (ty1, ty2) ->
        VPair (variantize ty1 (fst x), variantize ty2 (snd x))
        (* t = ('a, 'b) for some 'a and 'b *)

exception VariantMismatch

let rec devariantize: type t. t ty -> variant -> t =
  fun ty v ->
    match ty, v with
    | Int, VInt x -> x
    | String, VString x -> x
    | List ty1, VList vl ->
        List.map (devariantize ty1) vl
    | Pair (ty1, ty2), VPair (x1, x2) ->
        (devariantize ty1 x1, devariantize ty2 x2)
    | _ -> raise VariantMismatch
;;

(* Handling records *)

type 'a ty =
  | Int: int ty
  | String: string ty
  | List: 'a ty -> 'a list ty
  | Pair: ('a ty * 'b ty) -> ('a * 'b) ty
  | Record: 'a record -> 'a ty

and 'a record =
    {
     path: string;
     fields: 'a field_ list;
    }

and 'a field_ =
  | Field: ('a, 'b) field -> 'a field_

and ('a, 'b) field =
    {
     label: string;
     field_type: 'b ty;
     get: ('a -> 'b);
    }
;;

(* Again *)

type variant =
  | VInt of int
  | VString of string
  | VList of variant list
  | VPair of variant * variant
  | VRecord of (string * variant) list

let rec variantize: type t. t ty -> t -> variant =
  fun ty x ->
    (* type t is abstract here *)
    match ty with
    | Int -> VInt x  (* in this branch: t = int *)
    | String -> VString x (* t = string *)
    | List ty1 ->
        VList (List.map (variantize ty1) x)
        (* t = 'a list for some 'a *)
    | Pair (ty1, ty2) ->
        VPair (variantize ty1 (fst x), variantize ty2 (snd x))
        (* t = ('a, 'b) for some 'a and 'b *)
    | Record {fields} ->
        VRecord
          (List.map (fun (Field{field_type; label; get}) ->
                       (label, variantize field_type (get x))) fields)
;;

(* Extraction *)

type 'a ty =
  | Int: int ty
  | String: string ty
  | List: 'a ty -> 'a list ty
  | Pair: ('a ty * 'b ty) -> ('a * 'b) ty
  | Record: ('a, 'builder) record -> 'a ty

and ('a, 'builder) record =
    {
     path: string;
     fields: ('a, 'builder) field list;
     create_builder: (unit -> 'builder);
     of_builder: ('builder -> 'a);
    }

and ('a, 'builder) field =
  | Field: ('a, 'builder, 'b) field_ -> ('a, 'builder) field

and ('a, 'builder, 'b) field_ =
  {
   label: string;
   field_type: 'b ty;
   get: ('a -> 'b);
   set: ('builder -> 'b -> unit);
  }

let rec devariantize: type t. t ty -> variant -> t =
  fun ty v ->
    match ty, v with
    | Int, VInt x -> x
    | String, VString x -> x
    | List ty1, VList vl ->
        List.map (devariantize ty1) vl
    | Pair (ty1, ty2), VPair (x1, x2) ->
        (devariantize ty1 x1, devariantize ty2 x2)
    | Record {fields; create_builder; of_builder}, VRecord fl ->
        if List.length fields <> List.length fl then raise VariantMismatch;
        let builder = create_builder () in
        List.iter2
          (fun (Field {label; field_type; set}) (lab, v) ->
            if label <> lab then raise VariantMismatch;
            set builder (devariantize field_type v)
          )
          fields fl;
        of_builder builder
    | _ -> raise VariantMismatch
;;

type my_record  =
    {
     a: int;
     b: string list;
    }

let my_record =
  let fields =
    [
     Field {label = "a"; field_type = Int;
            get = (fun {a} -> a);
            set = (fun (r, _) x -> r := Some x)};
     Field {label = "b"; field_type = List String;
            get = (fun {b} -> b);
            set = (fun (_, r) x -> r := Some x)};
    ]
  in
  let create_builder () = (ref None, ref None) in
  let of_builder (a, b) =
    match !a, !b with
    | Some a, Some b -> {a; b}
    | _ -> failwith "Some fields are missing in record of type my_record"
  in
  Record {path = "My_module.my_record"; fields; create_builder; of_builder}
;;

(* Extension to recursive types and polymorphic variants *)
(* by Jacques Garrigue *)

type noarg = Noarg

type (_,_) ty =
  | Int: (int,_) ty
  | String: (string,_) ty
  | List: ('a,'e) ty -> ('a list, 'e) ty
  | Option: ('a,'e) ty -> ('a option, 'e) ty
  | Pair: (('a,'e) ty * ('b,'e) ty) -> ('a * 'b,'e) ty
  (* Support for type variables and recursive types *)
  | Var: ('a, 'a -> 'e) ty
  | Rec: ('a, 'a -> 'e) ty -> ('a,'e) ty
  | Pop: ('a, 'e) ty -> ('a, 'b -> 'e) ty
  (* Change the representation of a type *)
  | Conv: string * ('a -> 'b) * ('b -> 'a) * ('b, 'e) ty -> ('a, 'e) ty
  (* Sum types (both normal sums and polymorphic variants) *)
  | Sum: ('a, 'e, 'b) ty_sum -> ('a, 'e) ty

and ('a, 'e, 'b) ty_sum =
    { sum_proj: 'a -> string * 'e ty_dyn option;
      sum_cases: (string * ('e,'b) ty_case) list;
      sum_inj: 'c. ('b,'c) ty_sel * 'c -> 'a; }

and 'e ty_dyn =              (* dynamic type *)
  | Tdyn : ('a,'e) ty * 'a -> 'e ty_dyn

and (_,_) ty_sel =           (* selector from a list of types *)
  | Thd : ('a -> 'b, 'a) ty_sel
  | Ttl : ('b -> 'c, 'd) ty_sel -> ('a -> 'b -> 'c, 'd) ty_sel

and (_,_) ty_case =          (* type a sum case *)
  | TCarg : ('b,'a) ty_sel * ('a,'e) ty -> ('e,'b) ty_case
  | TCnoarg : ('b,noarg) ty_sel -> ('e,'b) ty_case
;;

type _ ty_env =              (* type variable substitution *)
  | Enil : unit ty_env
  | Econs : ('a,'e) ty * 'e ty_env -> ('a -> 'e) ty_env
;;

(* Comparing selectors *)
type (_,_) eq = Eq: ('a,'a) eq

let rec eq_sel : type a b c. (a,b) ty_sel -> (a,c) ty_sel -> (b,c) eq option =
  fun s1 s2 ->
    match s1, s2 with
    | Thd, Thd -> Some Eq
    | Ttl s1, Ttl s2 ->
        (match eq_sel s1 s2 with None -> None | Some Eq -> Some Eq)
    | _ -> None

(* Auxiliary function to get the type of a case from its selector *)
let rec get_case : type a b e.
  (b, a) ty_sel -> (string * (e,b) ty_case) list -> string * (a, e) ty option =
  fun sel cases ->
  match cases with
  | (name, TCnoarg sel') :: rem ->
      begin match eq_sel sel sel' with
      | None -> get_case sel rem
      | Some Eq -> name, None
      end
  | (name, TCarg (sel', ty)) :: rem ->
      begin match eq_sel sel sel' with
      | None -> get_case sel rem
      | Some Eq -> name, Some ty
      end
  | [] -> raise Not_found
;;

(* Untyped representation of values *)
type variant =
  | VInt of int
  | VString of string
  | VList of variant list
  | VOption of variant option
  | VPair of variant * variant
  | VConv of string * variant
  | VSum of string * variant option

let may_map f = function Some x -> Some (f x) | None -> None

let rec variantize : type a e. e ty_env -> (a,e) ty -> a -> variant =
  fun e ty v ->
  match ty with
  | Int -> VInt v
  | String -> VString v
  | List t -> VList (List.map (variantize e t) v)
  | Option t -> VOption (may_map (variantize e t) v)
  | Pair (t1, t2) -> VPair (variantize e t1 (fst v), variantize e t2 (snd v))
  | Rec t -> variantize (Econs (ty, e)) t v
  | Pop t -> (match e with Econs (_, e') -> variantize e' t v)
  | Var -> (match e with Econs (t, e') -> variantize e' t v)
  | Conv (s, proj, inj, t) -> VConv (s, variantize e t (proj v))
  | Sum ops ->
      let tag, arg = ops.sum_proj v in
      VSum (tag, may_map (function Tdyn (ty,arg) -> variantize e ty arg) arg)
;;

let rec devariantize : type t e. e ty_env -> (t, e) ty -> variant -> t =
  fun e ty v ->
  match ty, v with
  | Int, VInt x -> x
  | String, VString x -> x
  | List ty1, VList vl ->
      List.map (devariantize e ty1) vl
  | Pair (ty1, ty2), VPair (x1, x2) ->
      (devariantize e ty1 x1, devariantize e ty2 x2)
  | Rec t, _ -> devariantize (Econs (ty, e)) t v
  | Pop t, _ -> (match e with Econs (_, e') -> devariantize e' t v)
  | Var, _ -> (match e with Econs (t, e') -> devariantize e' t v)
  | Conv (s, proj, inj, t), VConv (s', v) when s = s' ->
      inj (devariantize e t v)
  | Sum ops, VSum (tag, a) ->
      begin try match List.assoc tag ops.sum_cases, a with
      | TCarg (sel, t), Some a -> ops.sum_inj (sel, devariantize e t a)
      | TCnoarg sel, None -> ops.sum_inj (sel, Noarg)
      | _ -> raise VariantMismatch
      with Not_found -> raise VariantMismatch
      end
  | _ -> raise VariantMismatch
;;

(* First attempt: represent 1-constructor variants using Conv *)
let wrap_A t = Conv ("`A", (fun (`A x) -> x), (fun x -> `A x), t);;

let ty a = Rec (wrap_A (Option (Pair (a, Var)))) ;;
let v = variantize Enil (ty Int);;
let x = v (`A (Some (1, `A (Some (2, `A None))))) ;;

(* Can also use it to decompose a tuple *)

let triple t1 t2 t3 =
  Conv ("Triple", (fun (a,b,c) -> (a,(b,c))),
        (fun (a,(b,c)) -> (a,b,c)), Pair (t1, Pair (t2, t3)))

let v = variantize Enil (triple String Int Int) ("A", 2, 3) ;;

(* Second attempt: introduce a real sum construct *)
let ty_abc =
  (* Could also use [get_case] for proj, but direct definition is shorter *)
  let proj = function
      `A n -> "A", Some (Tdyn (Int, n))
    | `B s -> "B", Some (Tdyn (String, s))
    | `C   -> "C", None
  (* Define inj in advance to be able to write the type annotation easily *)
  and inj : type c. (int -> string -> noarg -> unit, c) ty_sel * c ->
    [`A of int | `B of string | `C] = function
        Thd, v -> `A v
      | Ttl Thd, v -> `B v
      | Ttl (Ttl Thd), Noarg -> `C
  in
  (* Coherence of sum_inj and sum_cases is checked by the typing *)
  Sum { sum_proj = proj; sum_inj = inj; sum_cases =
        [ "A", TCarg (Thd, Int); "B", TCarg (Ttl Thd, String);
          "C", TCnoarg (Ttl (Ttl Thd)) ] }
;;

let v = variantize Enil ty_abc (`A 3)
let a = devariantize Enil ty_abc v

(* And an example with recursion... *)
type 'a vlist = [`Nil | `Cons of 'a * 'a vlist]

let ty_list : type a e. (a, e) ty -> (a vlist, e) ty = fun t ->
  let tcons = Pair (Pop t, Var) in
  Rec (Sum {
       sum_proj = (function
           `Nil -> "Nil", None
         | `Cons p -> "Cons", Some (Tdyn (tcons, p)));
       sum_cases = ["Nil", TCnoarg Thd; "Cons", TCarg (Ttl Thd, tcons)];
       sum_inj = fun (type c) ->
         (function
         | Thd, Noarg -> `Nil
         | Ttl Thd, v -> `Cons v
         : (noarg -> a * a vlist -> unit, c) ty_sel * c -> a vlist)
         (* One can also write the type annotation directly *)
     })

let v = variantize Enil (ty_list Int) (`Cons (1, `Cons (2, `Nil))) ;;


(* Simpler but weaker approach *)

type (_,_) ty =
  | Int: (int,_) ty
  | String: (string,_) ty
  | List: ('a,'e) ty -> ('a list, 'e) ty
  | Option: ('a,'e) ty -> ('a option, 'e) ty
  | Pair: (('a,'e) ty * ('b,'e) ty) -> ('a * 'b,'e) ty
  | Var: ('a, 'a -> 'e) ty
  | Rec: ('a, 'a -> 'e) ty -> ('a,'e) ty
  | Pop: ('a, 'e) ty -> ('a, 'b -> 'e) ty
  | Conv: string * ('a -> 'b) * ('b -> 'a) * ('b, 'e) ty -> ('a, 'e) ty
  | Sum: ('a -> string * 'e ty_dyn option) * (string * 'e ty_dyn option -> 'a)
             -> ('a, 'e) ty
and 'e ty_dyn =
  | Tdyn : ('a,'e) ty * 'a -> 'e ty_dyn

let ty_abc : ([`A of int | `B of string | `C],'e) ty =
  (* Could also use [get_case] for proj, but direct definition is shorter *)
  Sum (
  (function
      `A n -> "A", Some (Tdyn (Int, n))
    | `B s -> "B", Some (Tdyn (String, s))
    | `C   -> "C", None),
  (function
      "A", Some (Tdyn (Int, n)) -> `A n
    | "B", Some (Tdyn (String, s)) -> `B s
    | "C", None -> `C
    | _ -> invalid_arg "ty_abc"))
;;

(* Breaks: no way to pattern-match on a full recursive type *)
let ty_list : type a e. (a,e) ty -> (a vlist,e) ty = fun t ->
  let targ = Pair (Pop t, Var) in
  Rec (Sum (
  (function `Nil -> "Nil", None
    | `Cons p -> "Cons", Some (Tdyn (targ, p))),
  (function "Nil", None -> `Nil
    | "Cons", Some (Tdyn (Pair (_, Var), (p : a * a vlist))) -> `Cons p)))
;;

(* Define Sum using object instead of record for first-class polymorphism *)

type (_,_) ty =
  | Int: (int,_) ty
  | String: (string,_) ty
  | List: ('a,'e) ty -> ('a list, 'e) ty
  | Option: ('a,'e) ty -> ('a option, 'e) ty
  | Pair: (('a,'e) ty * ('b,'e) ty) -> ('a * 'b,'e) ty
  | Var: ('a, 'a -> 'e) ty
  | Rec: ('a, 'a -> 'e) ty -> ('a,'e) ty
  | Pop: ('a, 'e) ty -> ('a, 'b -> 'e) ty
  | Conv: string * ('a -> 'b) * ('b -> 'a) * ('b, 'e) ty -> ('a, 'e) ty
  | Sum: < proj: 'a -> string * 'e ty_dyn option;
           cases: (string * ('e,'b) ty_case) list;
           inj: 'c. ('b,'c) ty_sel * 'c -> 'a >
          -> ('a, 'e) ty

and 'e ty_dyn =
  | Tdyn : ('a,'e) ty * 'a -> 'e ty_dyn

and (_,_) ty_sel =
  | Thd : ('a -> 'b, 'a) ty_sel
  | Ttl : ('b -> 'c, 'd) ty_sel -> ('a -> 'b -> 'c, 'd) ty_sel

and (_,_) ty_case =
  | TCarg : ('b,'a) ty_sel * ('a,'e) ty -> ('e,'b) ty_case
  | TCnoarg : ('b,noarg) ty_sel -> ('e,'b) ty_case
;;

let ty_abc : ([`A of int | `B of string | `C] as 'a, 'e) ty =
  Sum (object
    method proj = function
        `A n -> "A", Some (Tdyn (Int, n))
      | `B s -> "B", Some (Tdyn (String, s))
      | `C -> "C", None
    method cases =
      [ "A", TCarg (Thd, Int); "B", TCarg (Ttl Thd, String);
        "C", TCnoarg (Ttl (Ttl Thd)) ];
    method inj : type c.
        (int -> string -> noarg -> unit, c) ty_sel * c ->
          [`A of int | `B of string | `C] =
      function
        Thd, v -> `A v
      | Ttl Thd, v -> `B v
      | Ttl (Ttl Thd), Noarg -> `C
  end)

type 'a vlist = [`Nil | `Cons of 'a * 'a vlist]

let ty_list : type a e. (a, e) ty -> (a vlist, e) ty = fun t ->
  let tcons = Pair (Pop t, Var) in
  Rec (Sum (object
    method proj = function
        `Nil -> "Nil", None
      | `Cons p -> "Cons", Some (Tdyn (tcons, p))
    method cases = ["Nil", TCnoarg Thd; "Cons", TCarg (Ttl Thd, tcons)]
    method inj : type c.(noarg -> a * a vlist -> unit, c) ty_sel * c -> a vlist
    = function
      | Thd, Noarg -> `Nil
      | Ttl Thd, v -> `Cons v
  end))
;;

(*
type (_,_) ty_assoc =
  | Anil : (unit,'e) ty_assoc
  | Acons : string * ('a,'e) ty * ('b,'e) ty_assoc -> ('a -> 'b, 'e) ty_assoc

and (_,_) ty_pvar =
  | Pnil : ('a,'e) ty_pvar
  | Pconst : 't * ('b,'e) ty_pvar -> ('t -> 'b, 'e) ty_pvar
  | Parg : 't * ('a,'e) ty * ('b,'e) ty_pvar -> ('t * 'a -> 'b, 'e) ty_pvar
*)
(*
   An attempt at encoding omega examples from the 2nd Central European
   Functional Programming School:
     Generic Programming in Omega, by Tim Sheard and Nathan Linger
          http://web.cecs.pdx.edu/~sheard/
*)

(* Basic types *)

type ('a,'b) sum = Inl of 'a | Inr of 'b

type zero = Zero
type 'a succ = Succ of 'a
type _ nat =
  | NZ : zero nat
  | NS : 'a nat -> 'a succ nat
;;

(* 2: A simple example *)

type (_,_) seq =
  | Snil  : ('a,zero) seq
  | Scons : 'a * ('a,'n) seq -> ('a, 'n succ) seq
;;

let l1 = Scons (3, Scons (5, Snil)) ;;

(* We do not have type level functions, so we need to use witnesses. *)
(* We copy here the definitions from section 3.9 *)
(* Note the addition of the ['a nat] argument to PlusZ, since we do not
   have kinds *)
type (_,_,_) plus =
  | PlusZ : 'a nat -> (zero, 'a, 'a) plus
  | PlusS : ('a,'b,'c) plus -> ('a succ, 'b, 'c succ) plus
;;

let rec length : type a n. (a,n) seq -> n nat = function
  | Snil -> NZ
  | Scons (_, s) -> NS (length s)
;;

(* app returns the catenated lists with a witness proving that
   the size is the sum of its two inputs *)
type (_,_,_) app = App : ('a,'p) seq * ('n,'m,'p) plus -> ('a,'n,'m) app

let rec app : type a n m. (a,n) seq -> (a,m) seq -> (a,n,m) app =
  fun xs ys ->
  match xs with
  | Snil -> App (ys, PlusZ (length ys))
  | Scons (x, xs') ->
      let App (xs'', pl) = app xs' ys in
      App (Scons (x, xs''), PlusS pl)
;;

(* 3.1 Feature: kinds *)

(* We do not have kinds, but we can encode them as predicates *)

type tp = TP
type nd = ND
type ('a,'b) fk = FK
type _ shape =
  | Tp : tp shape
  | Nd : nd shape
  | Fk : 'a shape * 'b shape -> ('a,'b) fk shape
;;
type tt = TT
type ff = FF
type _ boolean =
  | BT : tt boolean
  | BF : ff boolean
;;

(* 3.3 Feature : GADTs *)

type (_,_) path =
  | Pnone : 'a -> (tp,'a) path
  | Phere : (nd,'a) path
  | Pleft : ('x,'a) path -> (('x,'y) fk, 'a) path
  | Pright : ('y,'a) path -> (('x,'y) fk, 'a) path
;;
type (_,_) tree =
  | Ttip  : (tp,'a) tree
  | Tnode : 'a -> (nd,'a) tree
  | Tfork : ('x,'a) tree * ('y,'a) tree -> (('x,'y)fk, 'a) tree
;;
let tree1 = Tfork (Tfork (Ttip, Tnode 4), Tfork (Tnode 4, Tnode 3))
;;
let rec find : type sh.
    ('a -> 'a -> bool) -> 'a -> (sh,'a) tree -> (sh,'a) path list
  = fun eq n t ->
    match t with
    | Ttip -> []
    | Tnode m ->
        if eq n m then [Phere] else []
    | Tfork (x, y) ->
        List.map (fun x -> Pleft x) (find eq n x) @
        List.map (fun x -> Pright x) (find eq n y)
;;
let rec extract : type sh. (sh,'a) path -> (sh,'a) tree -> 'a = fun p t ->
  match (p, t) with
  | Pnone x, Ttip -> x
  | Phere, Tnode y -> y
  | Pleft p, Tfork(l,_) -> extract p l
  | Pright p, Tfork(_,r) -> extract p r
;;

(* 3.4 Pattern : Witness *)

type (_,_) le =
  | LeZ : 'a nat -> (zero, 'a) le
  | LeS : ('n, 'm) le -> ('n succ, 'm succ) le
;;
type _ even =
  | EvenZ : zero even
  | EvenSS : 'n even -> 'n succ succ even
;;
type one = zero succ
type two = one succ
type three = two succ
type four = three succ
;;
let even0 : zero even = EvenZ
let even2 : two even = EvenSS EvenZ
let even4 : four even = EvenSS (EvenSS EvenZ)
;;
let p1 : (two, one, three) plus = PlusS (PlusS (PlusZ (NS NZ)))
;;
let rec summandLessThanSum : type a b c. (a,b,c) plus -> (a,c) le = fun p ->
  match p with
  | PlusZ n -> LeZ n
  | PlusS p' -> LeS (summandLessThanSum p')
;;

(* 3.8 Pattern: Leibniz Equality *)

type (_,_) equal = Eq : ('a,'a) equal

let convert : type a b. (a,b) equal -> a -> b = fun Eq x -> x

let rec sameNat : type a b. a nat -> b nat -> (a,b) equal option = fun a b ->
  match a, b with
  | NZ, NZ -> Some Eq
  | NS a', NS b' ->
      begin match sameNat a' b' with
      | Some Eq -> Some Eq
      | None -> None
      end
  | _ -> None
;;

(* Extra: associativity of addition *)

let rec plus_func : type a b m n.
  (a,b,m) plus -> (a,b,n) plus -> (m,n) equal =
  fun p1 p2 ->
  match p1, p2 with
  | PlusZ _, PlusZ _ -> Eq
  | PlusS p1', PlusS p2' ->
      let Eq = plus_func p1' p2' in Eq

let rec plus_assoc : type a b c ab bc m n.
  (a,b,ab) plus -> (ab,c,m) plus ->
  (b,c,bc) plus -> (a,bc,n) plus -> (m,n) equal = fun p1 p2 p3 p4 ->
  match p1, p4 with
  | PlusZ b, PlusZ bc ->
      let Eq = plus_func p2 p3 in Eq
  | PlusS p1', PlusS p4' ->
      let PlusS p2' = p2 in
      let Eq = plus_assoc p1' p2' p3 p4' in Eq
;;

(* 3.9 Computing Programs and Properties Simultaneously *)

(* Plus and app1 are moved to section 2 *)

let smaller : type a b. (a succ, b succ) le -> (a,b) le =
  function LeS x -> x ;;

type (_,_) diff = Diff : 'c nat * ('a,'c,'b) plus -> ('a,'b) diff ;;

(*
let rec diff : type a b. (a,b) le -> a nat -> b nat -> (a,b) diff =
  fun le a b ->
  match a, b, le with
  | NZ, m, _ -> Diff (m, PlusZ m)
  | NS x, NZ, _ -> assert false
  | NS x, NS y, q ->
      match diff (smaller q) x y with Diff (m, p) -> Diff (m, PlusS p)
;;
*)

let rec diff : type a b. (a,b) le -> a nat -> b nat -> (a,b) diff =
  fun le a b ->
  match le, a, b with
  | LeZ _, _, m -> Diff (m, PlusZ m)
  | LeS q, NS x, NS y ->
      match diff q x y with Diff (m, p) -> Diff (m, PlusS p)
;;

let rec diff : type a b. (a,b) le -> a nat -> b nat -> (a,b) diff =
  fun le a b ->
  match a, b,le with (* warning *)
  | NZ, m, LeZ _ -> Diff (m, PlusZ m)
  | NS x, NS y, LeS q ->
      (match diff q x y with Diff (m, p) -> Diff (m, PlusS p))
  | _ -> .
;;

let rec diff : type a b. (a,b) le -> b nat -> (a,b) diff =
  fun le b ->
  match b,le with
  | m, LeZ _ -> Diff (m, PlusZ m)
  | NS y, LeS q ->
      match diff q y with Diff (m, p) -> Diff (m, PlusS p)
;;

type (_,_) filter = Filter : ('m,'n) le * ('a,'m) seq -> ('a,'n) filter

let rec leS' : type m n. (m,n) le -> (m,n succ) le = function
  | LeZ n -> LeZ (NS n)
  | LeS le -> LeS (leS' le)
;;

let rec filter : type a n. (a -> bool) -> (a,n) seq -> (a,n) filter =
  fun f s ->
  match s with
  | Snil -> Filter (LeZ NZ, Snil)
  | Scons (a,l) ->
      match filter f l with Filter (le, l') ->
        if f a then Filter (LeS le, Scons (a, l'))
        else Filter (leS' le, l')
;;

(* 4.1 AVL trees *)

type (_,_,_) balance =
  | Less : ('h, 'h succ, 'h succ) balance
  | Same : ('h, 'h, 'h) balance
  | More : ('h succ, 'h, 'h succ) balance

type _ avl =
  | Leaf : zero avl
  | Node :
      ('hL, 'hR, 'hMax) balance * 'hL avl * int * 'hR avl -> 'hMax succ avl

type avl' = Avl : 'h avl -> avl'
;;

let empty = Avl Leaf

let rec elem : type h. int -> h avl -> bool = fun x t ->
  match t with
  | Leaf -> false
  | Node (_, l, y, r) ->
      x = y || if x < y then elem x l else elem x r
;;

let rec rotr : type n. (n succ succ) avl -> int -> n avl ->
  ((n succ succ) avl, (n succ succ succ) avl) sum =
  fun tL y tR ->
  match tL with
  | Node (Same, a, x, b) -> Inr (Node (Less, a, x, Node (More, b, y, tR)))
  | Node (More, a, x, b) -> Inl (Node (Same, a, x, Node (Same, b, y, tR)))
  | Node (Less, a, x, Node (Same, b, z, c)) ->
      Inl (Node (Same, Node (Same, a, x, b), z, Node (Same, c, y, tR)))
  | Node (Less, a, x, Node (Less, b, z, c)) ->
      Inl (Node (Same, Node (More, a, x, b), z, Node (Same, c, y, tR)))
  | Node (Less, a, x, Node (More, b, z, c)) ->
      Inl (Node (Same, Node (Same, a, x, b), z, Node (Less, c, y, tR)))
;;
let rec rotl : type n. n avl -> int -> (n succ succ) avl ->
  ((n succ succ) avl, (n succ succ succ) avl) sum =
  fun tL u tR ->
  match tR with
  | Node (Same, a, x, b) -> Inr (Node (More, Node (Less, tL, u, a), x, b))
  | Node (Less, a, x, b) -> Inl (Node (Same, Node (Same, tL, u, a), x, b))
  | Node (More, Node (Same, a, x, b), y, c) ->
      Inl (Node (Same, Node (Same, tL, u, a), x, Node (Same, b, y, c)))
  | Node (More, Node (Less, a, x, b), y, c) ->
      Inl (Node (Same, Node (More, tL, u, a), x, Node (Same, b, y, c)))
  | Node (More, Node (More, a, x, b), y, c) ->
      Inl (Node (Same, Node (Same, tL, u, a), x, Node (Less, b, y, c)))
;;
let rec ins : type n. int -> n avl -> (n avl, (n succ) avl) sum =
  fun x t ->
  match t with
  | Leaf -> Inr (Node (Same, Leaf, x, Leaf))
  | Node (bal, a, y, b) ->
      if x = y then Inl t else
      if x < y then begin
        match ins x a with
        | Inl a -> Inl (Node (bal, a, y, b))
        | Inr a ->
            match bal with
            | Less -> Inl (Node (Same, a, y, b))
            | Same -> Inr (Node (More, a, y, b))
            | More -> rotr a y b
      end else begin
        match ins x b with
        | Inl b -> Inl (Node (bal, a, y, b) : n avl)
        | Inr b ->
            match bal with
            | More -> Inl (Node (Same, a, y, b) : n avl)
            | Same -> Inr (Node (Less, a, y, b) : n succ avl)
            | Less -> rotl a y b
      end
;;

let insert x (Avl t) =
  match ins x t with
  | Inl t -> Avl t
  | Inr t -> Avl t
;;

let rec del_min : type n. (n succ) avl -> int * (n avl, (n succ) avl) sum =
  function
  | Node (Less, Leaf, x, r) -> (x, Inl r)
  | Node (Same, Leaf, x, r) -> (x, Inl r)
  | Node (bal, (Node _ as l) , x, r) ->
      match del_min l with
      | y, Inr l -> (y, Inr (Node (bal, l, x, r)))
      | y, Inl l ->
          (y, match bal with
          | Same -> Inr (Node (Less, l, x, r))
          | More -> Inl (Node (Same, l, x, r))
          | Less -> rotl l x r)

type _ avl_del =
  | Dsame : 'n avl -> 'n avl_del
  | Ddecr : ('m succ, 'n) equal * 'm avl -> 'n avl_del

let rec del : type n. int -> n avl -> n avl_del = fun y t ->
  match t with
  | Leaf -> Dsame Leaf
  | Node (bal, l, x, r) ->
      if x = y then begin
        match r with
        | Leaf ->
            begin match bal with
            | Same -> Ddecr (Eq, l)
            | More -> Ddecr (Eq, l)
            end
        | Node _ ->
            begin match bal, del_min r with
            | _, (z, Inr r) -> Dsame (Node (bal, l, z, r))
            | Same, (z, Inl r) -> Dsame (Node (More, l, z, r))
            | Less, (z, Inl r) -> Ddecr (Eq, Node (Same, l, z, r))
            | More, (z, Inl r) ->
                match rotr l z r with
                | Inl t -> Ddecr (Eq, t)
                | Inr t -> Dsame t
            end
      end else if y < x then begin
        match del y l with
        | Dsame l -> Dsame (Node (bal, l, x, r))
        | Ddecr(Eq,l) ->
            begin match bal with
            | Same -> Dsame (Node (Less, l, x, r))
            | More -> Ddecr (Eq, Node (Same, l, x, r))
            | Less ->
                match rotl l x r with
                | Inl t -> Ddecr (Eq, t)
                | Inr t -> Dsame t
            end
      end else begin
        match del y r with
        | Dsame r -> Dsame (Node (bal, l, x, r))
        | Ddecr(Eq,r) ->
            begin match bal with
            | Same -> Dsame (Node (More, l, x, r))
            | Less -> Ddecr (Eq, Node (Same, l, x, r))
            | More ->
                match rotr l x r with
                | Inl t -> Ddecr (Eq, t)
                | Inr t -> Dsame t
            end
      end
;;

let delete x (Avl t) =
  match del x t with
  | Dsame t -> Avl t
  | Ddecr (_, t) -> Avl t
;;


(* Exercise 22: Red-black trees *)

type red = RED
type black = BLACK
type (_,_) sub_tree =
  | Bleaf : (black, zero) sub_tree
  | Rnode :
      (black, 'n) sub_tree * int * (black, 'n) sub_tree -> (red, 'n) sub_tree
  | Bnode :
      ('cL, 'n) sub_tree * int * ('cR, 'n) sub_tree -> (black, 'n succ) sub_tree

type rb_tree = Root : (black, 'n) sub_tree -> rb_tree
;;

type dir = LeftD | RightD

type (_,_) ctxt =
  | CNil : (black,'n) ctxt
  | CRed : int * dir * (black,'n) sub_tree * (red,'n) ctxt -> (black,'n) ctxt
  | CBlk : int * dir * ('c1,'n) sub_tree * (black, 'n succ) ctxt -> ('c,'n) ctxt
;;

let blacken = function
    Rnode (l, e, r) -> Bnode (l, e, r)

type _ crep =
  | Red : red crep
  | Black : black crep

let color : type c n. (c,n) sub_tree -> c crep = function
  | Bleaf -> Black
  | Rnode _ -> Red
  | Bnode _ -> Black
;;

let rec fill : type c n. (c,n) ctxt -> (c,n) sub_tree -> rb_tree =
  fun ct t ->
  match ct with
  | CNil -> Root t
  | CRed (e, LeftD, uncle, c) -> fill c (Rnode (uncle, e, t))
  | CRed (e, RightD, uncle, c) -> fill c (Rnode (t, e, uncle))
  | CBlk (e, LeftD, uncle, c) -> fill c (Bnode (uncle, e, t))
  | CBlk (e, RightD, uncle, c) -> fill c (Bnode (t, e, uncle))
;;
let recolor d1 pE sib d2 gE uncle t =
  match d1, d2 with
  | LeftD, RightD -> Rnode (Bnode (sib, pE, t), gE, uncle)
  | RightD, RightD -> Rnode (Bnode (t, pE, sib), gE, uncle)
  | LeftD, LeftD -> Rnode (uncle, gE, Bnode (sib, pE, t))
  | RightD, LeftD -> Rnode (uncle, gE, Bnode (t, pE, sib))
;;
let rotate d1 pE sib d2 gE uncle (Rnode (x, e, y)) =
  match d1, d2 with
  | RightD, RightD -> Bnode (Rnode (x,e,y), pE, Rnode (sib, gE, uncle))
  | LeftD,  RightD -> Bnode (Rnode (sib, pE, x), e, Rnode (y, gE, uncle))
  | LeftD,  LeftD  -> Bnode (Rnode (uncle, gE, sib), pE, Rnode (x,e,y))
  | RightD, LeftD  -> Bnode (Rnode (uncle, gE, x), e, Rnode (y, pE, sib))
;;
let rec repair : type c n. (red,n) sub_tree -> (c,n) ctxt -> rb_tree =
  fun t ct ->
  match ct with
  | CNil -> Root (blacken t)
  | CBlk (e, LeftD, sib, c) -> fill c (Bnode (sib, e, t))
  | CBlk (e, RightD, sib, c) -> fill c (Bnode (t, e, sib))
  | CRed (e, dir, sib, CBlk (e', dir', uncle, ct)) ->
      match color uncle with
      | Red -> repair (recolor dir e sib dir' e' (blacken uncle) t) ct
      | Black -> fill ct (rotate dir e sib dir' e' uncle t)
;;
let rec ins : type c n. int -> (c,n) sub_tree -> (c,n) ctxt -> rb_tree =
  fun e t ct ->
  match t with
  | Rnode (l, e', r) ->
      if e < e' then ins e l (CRed (e', RightD, r, ct))
                else ins e r (CRed (e', LeftD, l, ct))
  | Bnode (l, e', r) ->
      if e < e' then ins e l (CBlk (e', RightD, r, ct))
                else ins e r (CBlk (e', LeftD, l, ct))
  | Bleaf -> repair (Rnode (Bleaf, e, Bleaf)) ct
;;
let insert e (Root t) = ins e t CNil
;;

(* 5.7 typed object languages using GADTs *)

type _ term =
  | Const : int -> int term
  | Add   : (int * int -> int) term
  | LT    : (int * int -> bool) term
  | Ap    : ('a -> 'b) term * 'a term -> 'b term
  | Pair  : 'a term * 'b term -> ('a * 'b) term

let ex1 = Ap (Add, Pair (Const 3, Const 5))
let ex2 = Pair (ex1, Const 1)

let rec eval_term : type a. a term -> a = function
  | Const x -> x
  | Add -> fun (x,y) -> x+y
  | LT  -> fun (x,y) -> x<y
  | Ap(f,x) -> eval_term f (eval_term x)
  | Pair(x,y) -> (eval_term x, eval_term y)

type _ rep =
  | Rint  : int rep
  | Rbool : bool rep
  | Rpair : 'a rep * 'b rep -> ('a * 'b) rep
  | Rfun  : 'a rep * 'b rep -> ('a -> 'b) rep

type (_,_) equal = Eq : ('a,'a) equal

let rec rep_equal : type a b. a rep -> b rep -> (a, b) equal option =
  fun ra rb ->
  match ra, rb with
  | Rint, Rint -> Some Eq
  | Rbool, Rbool -> Some Eq
  | Rpair (a1, a2), Rpair (b1, b2) ->
      begin match rep_equal a1 b1 with
      | None -> None
      | Some Eq -> match rep_equal a2 b2 with
        | None -> None
        | Some Eq -> Some Eq
      end
  | Rfun (a1, a2), Rfun (b1, b2) ->
      begin match rep_equal a1 b1 with
      | None -> None
      | Some Eq -> match rep_equal a2 b2 with
        | None -> None
        | Some Eq -> Some Eq
      end
  | _ -> None
;;

type assoc = Assoc : string * 'a rep * 'a -> assoc

let rec assoc : type a. string -> a rep -> assoc list -> a =
  fun x r -> function
  | [] -> raise Not_found
  | Assoc (x', r', v) :: env ->
      if x = x' then
        match rep_equal r r' with
        | None -> failwith ("Wrong type for " ^ x)
        | Some Eq -> v
      else assoc x r env

type _ term =
  | Var   : string * 'a rep -> 'a term
  | Abs   : string * 'a rep * 'b term -> ('a -> 'b) term
  | Const : int -> int term
  | Add   : (int * int -> int) term
  | LT    : (int * int -> bool) term
  | Ap    : ('a -> 'b) term * 'a term -> 'b term
  | Pair  : 'a term * 'b term -> ('a * 'b) term

let rec eval_term : type a. assoc list -> a term -> a =
  fun env -> function
  | Var (x, r) -> assoc x r env
  | Abs (x, r, e) -> fun v -> eval_term (Assoc (x, r, v) :: env) e
  | Const x -> x
  | Add -> fun (x,y) -> x+y
  | LT  -> fun (x,y) -> x<y
  | Ap(f,x) -> eval_term env f (eval_term env x)
  | Pair(x,y) -> (eval_term env x, eval_term env y)
;;

let ex3 = Abs ("x", Rint, Ap (Add, Pair (Var("x",Rint), Var("x",Rint))))
let ex4 = Ap (ex3, Const 3)

let v4 = eval_term [] ex4
;;

(* 5.9/5.10 Language with binding *)

type rnil = RNIL
type ('a,'b,'c) rcons = RCons of 'a * 'b * 'c

type _ is_row =
  | Rnil  : rnil is_row
  | Rcons : 'c is_row -> ('a,'b,'c) rcons is_row

type (_,_) lam =
  | Const : int -> ('e, int) lam
  | Var : 'a -> (('a,'t,'e) rcons, 't) lam
  | Shift : ('e,'t) lam -> (('a,'q,'e) rcons, 't) lam
  | Abs : 'a * (('a,'s,'e) rcons, 't) lam -> ('e, 's -> 't) lam
  | App : ('e, 's -> 't) lam * ('e, 's) lam -> ('e, 't) lam

type x = X
type y = Y

let ex1 = App (Var X, Shift (Var Y))
let ex2 = Abs (X, Abs (Y, App (Shift (Var X), Var Y)))
;;

type _ env =
  | Enil : rnil env
  | Econs : 'a * 't * 'e env -> ('a, 't, 'e) rcons env

let rec eval_lam : type e t. e env -> (e, t) lam -> t =
  fun env m ->
  match env, m with
  | _, Const n -> n
  | Econs (_, v, r), Var _ -> v
  | Econs (_, _, r), Shift e -> eval_lam r e
  | _, Abs (n, body) -> fun x -> eval_lam (Econs (n, x, env)) body
  | _, App (f, x)    -> eval_lam env f (eval_lam env x)
;;

type add = Add
type suc = Suc

let env0 = Econs (Zero, 0, Econs (Suc, succ, Econs (Add, (+), Enil)))

let _0 : (_, int) lam = Var Zero
let suc x = App (Shift (Var Suc : (_, int -> int) lam), x)
let _1 = suc _0
let _2 = suc _1
let _3 = suc _2
let add = Shift (Shift (Var Add : (_, int -> int -> int) lam))

let double = Abs (X, App (App (Shift add, Var X), Var X))
let ex3 = App (double, _3)
;;

let v3 = eval_lam env0 ex3
;;

(* 5.13: Constructing typing derivations at runtime *)

(* Modified slightly to use the language of 5.10, since this is more fun.
   Of course this works also with the language of 5.12. *)

type _ rep =
  | I : int rep
  | Ar : 'a rep * 'b rep -> ('a -> 'b) rep

let rec compare : type a b. a rep -> b rep -> (string, (a,b) equal) sum =
  fun a b ->
  match a, b with
  | I, I -> Inr Eq
  | Ar(x,y), Ar(s,t) ->
      begin match compare x s with
      | Inl _ as e -> e
      | Inr Eq -> match compare y t with
        | Inl _ as e -> e
        | Inr Eq as e -> e
      end
  | I, Ar _ -> Inl "I <> Ar _"
  | Ar _, I -> Inl "Ar _ <> I"
;;

type term =
  | C of int
  | Ab : string * 'a rep * term -> term
  | Ap of term * term
  | V of string

type _ ctx =
  | Cnil : rnil ctx
  | Ccons : 't * string * 'x rep * 'e ctx -> ('t,'x,'e) rcons ctx
;;

type _ checked =
  | Cerror of string
  | Cok : ('e,'t) lam * 't rep -> 'e checked

let rec lookup : type e. string -> e ctx -> e checked =
  fun name ctx ->
  match ctx with
  | Cnil -> Cerror ("Name not found: " ^ name)
  | Ccons (l,s,t,rs) ->
      if s = name then Cok (Var l,t) else
      match lookup name rs with
      | Cerror m -> Cerror m
      | Cok (v, t) -> Cok (Shift v, t)
;;

let rec tc : type n e. n nat -> e ctx -> term -> e checked =
  fun n ctx t ->
  match t with
  | V s -> lookup s ctx
  | Ap(f,x) ->
      begin match tc n ctx f with
      | Cerror _ as e -> e
      | Cok (f', ft) -> match tc n ctx x with
        | Cerror _ as e -> e
        | Cok (x', xt) ->
            match ft with
            | Ar (a, b) ->
                begin match compare a xt with
                | Inl s -> Cerror s
                | Inr Eq -> Cok (App (f',x'), b)
                end
            | _ -> Cerror "Non fun in Ap"
      end
  | Ab(s,t,body) ->
      begin match tc (NS n) (Ccons (n, s, t, ctx)) body with
      | Cerror _ as e -> e
      | Cok (body', et) -> Cok (Abs (n, body'), Ar (t, et))
      end
  | C m -> Cok (Const m, I)
;;

let ctx0 =
  Ccons (Zero, "0", I,
         Ccons (Suc, "S", Ar(I,I),
                Ccons (Add, "+", Ar(I,Ar(I,I)), Cnil)))

let ex1 = Ab ("x", I, Ap(Ap(V"+",V"x"),V"x"));;
let c1 = tc NZ ctx0 ex1;;
let ex2 = Ap (ex1, C 3);;
let c2 = tc NZ ctx0 ex2;;

let eval_checked env = function
  | Cerror s -> failwith s
  | Cok (e, I) -> (eval_lam env e : int)
  | Cok _ -> failwith "Can only evaluate expressions of type I"
;;

let v2 = eval_checked env0 c2 ;;

(* 5.12 Soundness *)

type pexp = PEXP
type pval = PVAL
type _ mode =
  | Pexp : pexp mode
  | Pval : pval mode

type ('a,'b) tarr = TARR
type tint = TINT

type (_,_) rel =
  | IntR : (tint, int) rel
  | IntTo : ('b, 's) rel -> ((tint, 'b) tarr, int -> 's) rel

type (_,_,_) lam =
  | Const : ('a,'b) rel * 'b -> (pval, 'env, 'a) lam
  | Var : 'a -> (pval, ('a,'t,'e) rcons, 't) lam
  | Shift : ('m,'e,'t) lam -> ('m, ('a,'q,'e) rcons, 't) lam
  | Lam : 'a * ('m, ('a,'s,'e) rcons, 't) lam -> (pval, 'e, ('s,'t) tarr) lam
  | App : ('m1, 'e, ('s,'t) tarr) lam * ('m2, 'e, 's) lam -> (pexp, 'e, 't) lam
;;

let ex1 = App (Lam (X, Var X), Const (IntR, 3))

let rec mode : type m e t. (m,e,t) lam -> m mode = function
  | Lam (v, body) -> Pval
  | Var v -> Pval
  | Const (r, v) -> Pval
  | Shift e -> mode e
  | App _ -> Pexp
;;

type (_,_) sub =
  | Id : ('r,'r) sub
  | Bind : 't * ('m,'r2,'x) lam * ('r,'r2) sub -> (('t,'x,'r) rcons, 'r2) sub
  | Push : ('r1,'r2) sub -> (('a,'b,'r1) rcons, ('a,'b,'r2) rcons) sub

type (_,_) lam' = Ex : ('m, 's, 't) lam -> ('s,'t) lam'
;;

let rec subst : type m1 r t s. (m1,r,t) lam -> (r,s) sub -> (s,t) lam' =
  fun t s ->
  match t, s with
  | _, Id -> Ex t
  | Const(r,c), sub -> Ex (Const (r,c))
  | Var v, Bind (x, e, r) -> Ex e
  | Var v, Push sub -> Ex (Var v)
  | Shift e, Bind (_, _, r) -> subst e r
  | Shift e, Push sub ->
      (match subst e sub with Ex a -> Ex (Shift a))
  | App(f,x), sub ->
      (match subst f sub, subst x sub with Ex g, Ex y -> Ex (App (g,y)))
  | Lam(v,x), sub ->
      (match subst x (Push sub) with Ex body -> Ex (Lam (v, body)))
;;

type closed = rnil

type 'a rlam = ((pexp,closed,'a) lam, (pval,closed,'a) lam) sum ;;

let rec rule : type a b.
  (pval, closed, (a,b) tarr) lam -> (pval, closed, a) lam -> b rlam =
  fun v1 v2 ->
  match v1, v2 with
  | Lam(x,body), v ->
      begin
        match subst body (Bind (x, v, Id)) with Ex term ->
        match mode term with
        | Pexp -> Inl term
        | Pval -> Inr term
      end
  | Const (IntTo b, f), Const (IntR, x) ->
      Inr (Const (b, f x))
;;
let rec onestep : type m t. (m,closed,t) lam -> t rlam = function
  | Lam (v, body) -> Inr (Lam (v, body))
  | Const (r, v)  -> Inr (Const (r, v))
  | App (e1, e2) ->
      match mode e1, mode e2 with
      | Pexp, _->
          begin match onestep e1 with
          | Inl e -> Inl(App(e,e2))
          | Inr v -> Inl(App(v,e2))
          end
      | Pval, Pexp ->
          begin match onestep e2 with
          | Inl e -> Inl(App(e1,e))
          | Inr v -> Inl(App(e1,v))
          end
      | Pval, Pval -> rule e1 e2
;;
type ('env, 'a) var =
 | Zero : ('a * 'env, 'a) var
 | Succ : ('env, 'a) var -> ('b * 'env, 'a) var
;;
type ('env, 'a) typ =
 | Tint : ('env, int) typ
 | Tbool : ('env, bool) typ
 | Tvar : ('env, 'a) var -> ('env, 'a) typ
;;
let f : type env a. (env, a) typ -> (env, a) typ -> int = fun ta tb ->
 match ta, tb with
   | Tint, Tint -> 0
   | Tbool, Tbool -> 1
   | Tvar var, tb -> 2
   | _ -> .   (* error *)
;;
(* let x = f Tint (Tvar Zero) ;; *)
type inkind = [ `Link | `Nonlink ]

type _ inline_t =
   | Text: string -> [< inkind > `Nonlink ] inline_t
   | Bold: 'a inline_t list -> 'a inline_t
   | Link: string -> [< inkind > `Link ] inline_t
   | Mref: string * [ `Nonlink ] inline_t list -> [< inkind > `Link ] inline_t
;;

let uppercase seq =
   let rec process: type a. a inline_t -> a inline_t = function
       | Text txt       -> Text (String.uppercase_ascii txt)
       | Bold xs        -> Bold (List.map process xs)
       | Link lnk       -> Link lnk
       | Mref (lnk, xs) -> Mref (lnk, List.map process xs)
   in List.map process seq
;;

type ast_t =
   | Ast_Text of string
   | Ast_Bold of ast_t list
   | Ast_Link of string
   | Ast_Mref of string * ast_t list
;;

let inlineseq_from_astseq seq =
   let rec process_nonlink = function
       | Ast_Text txt  -> Text txt
       | Ast_Bold xs   -> Bold (List.map process_nonlink xs)
       | _             -> assert false in
   let rec process_any = function
       | Ast_Text txt       -> Text txt
       | Ast_Bold xs        -> Bold (List.map process_any xs)
       | Ast_Link lnk       -> Link lnk
       | Ast_Mref (lnk, xs) -> Mref (lnk, List.map process_nonlink xs)
   in List.map process_any seq
;;

(* OK *)
type _ linkp =
 | Nonlink : [ `Nonlink ] linkp
 | Maylink : inkind linkp
;;
let inlineseq_from_astseq seq =
 let rec process : type a. a linkp -> ast_t -> a inline_t =
   fun allow_link ast ->
     match (allow_link, ast) with
     | (Maylink, Ast_Text txt)    -> Text txt
     | (Nonlink, Ast_Text txt)    -> Text txt
     | (x, Ast_Bold xs)           -> Bold (List.map (process x) xs)
     | (Maylink, Ast_Link lnk)    -> Link lnk
     | (Nonlink, Ast_Link _)      -> assert false
     | (Maylink, Ast_Mref (lnk, xs)) ->
         Mref (lnk, List.map (process Nonlink) xs)
     | (Nonlink, Ast_Mref _)      -> assert false
   in List.map (process Maylink) seq
;;

(* Bad *)
type _ linkp2 = Kind : 'a linkp -> ([< inkind ] as 'a) linkp2
;;
let inlineseq_from_astseq seq =
let rec process : type a. a linkp2 -> ast_t -> a inline_t =
  fun allow_link ast ->
    match (allow_link, ast) with
    | (Kind _, Ast_Text txt)    -> Text txt
    | (x, Ast_Bold xs)           -> Bold (List.map (process x) xs)
    | (Kind Maylink, Ast_Link lnk)    -> Link lnk
    | (Kind Nonlink, Ast_Link _)      -> assert false
    | (Kind Maylink, Ast_Mref (lnk, xs)) ->
        Mref (lnk, List.map (process (Kind Nonlink)) xs)
    | (Kind Nonlink, Ast_Mref _)      -> assert false
  in List.map (process (Kind Maylink)) seq
;;
module Add (T : sig type two end) =
struct
  type _ t =
  | One : [`One] t
  | Two : T.two t

  let add (type a) : a t * a t -> string = function
    | One, One -> "two"
    | Two, Two -> "four"
end;;
module B : sig
 type (_, _) t = Eq: ('a, 'a) t
 val f: 'a -> 'b -> ('a, 'b) t
end
=
struct
 type (_, _) t = Eq: ('a, 'a) t
 let f t1 t2 = Obj.magic Eq
end;;

let of_type: type a. a -> a = fun x ->
  match B.f x 4 with
  | Eq -> 5
;;
type _ constant =
  | Int: int -> int constant
  | Bool: bool -> bool constant

type (_, _, _) binop =
  | Eq: ('a, 'a, bool) binop
  | Leq: ('a, 'a, bool) binop
  | Add: (int, int, int) binop

let eval (type a) (type b) (type c) (bop:(a,b,c) binop) (x:a constant)
         (y:b constant) : c constant =
  match bop, x, y with
  | Eq, Bool x, Bool y -> Bool (if x then y else not y)
  | Leq, Int x, Int y -> Bool (x <= y)
  | Leq, Bool x, Bool y -> Bool (x <= y)
  | Add, Int x, Int y -> Int (x + y)

let _ = eval Eq (Int 2) (Int 3)
type tag = [`TagA | `TagB | `TagC];;

type 'a poly =
    AandBTags : [< `TagA of int | `TagB ] poly
  | ATag : [< `TagA of int] poly
(* constraint 'a = [< `TagA of int | `TagB] *)
;;

let intA = function `TagA i -> i
let intB = function `TagB -> 4
;;

let intAorB = function
    `TagA i -> i
  | `TagB -> 4
;;

type _ wrapPoly =
    WrapPoly : 'a poly -> ([< `TagA of int | `TagB] as 'a) wrapPoly
;;

let example6 : type a. a wrapPoly -> (a -> int) =
  fun w  ->
    match w with
    | WrapPoly ATag -> intA
    | WrapPoly _ -> intA (* This should not be allowed *)
;;

let _ =  example6 (WrapPoly AandBTags) `TagB (* This causes a seg fault *)
;;
module F(S : sig type 'a t end) = struct
  type _ ab =
      A : int S.t ab
    | B : float S.t ab

  let f : int S.t ab -> float S.t ab -> string =
    fun (l : int S.t ab) (r : float S.t ab) -> match l, r with
    | A, B -> "f A B"
end;;

module F(S : sig type 'a t end) = struct
  type a = int * int
  type b = int -> int

  type _ ab =
      A : a S.t ab
    | B : b S.t ab

  let f : a S.t ab -> b S.t ab -> string =
    fun l r -> match l, r with
    | A, B -> "f A B"
end;;
type (_, _) t =
    Any : ('a, 'b) t
  | Eq : ('a, 'a) t
;;

module M :
sig
  type s = private [> `A]
  val eq : (s, [`A | `B]) t
end =
struct
  type s = [`A | `B]
  let eq = Eq
end;;

let f : (M.s, [`A | `B]) t -> string = function
  | Any -> "Any"
;;

let () = print_endline (f M.eq) ;;

module N :
sig
  type s = private < a : int; .. >
  val eq : (s, <a : int; b : bool>) t
end =
struct
  type s = <a : int; b : bool>
  let eq = Eq
end
;;

let f : (N.s, <a : int; b : bool>) t -> string = function
  | Any -> "Any"
;;
type (_, _) comp =
  | Eq : ('a, 'a) comp
  | Diff : ('a, 'b) comp
;;

module U = struct type t = T end;;

module M : sig
  type t = T
  val comp : (U.t, t) comp
end = struct
  include U
  let comp = Eq
end;;

match M.comp with | Diff -> false;;

module U = struct type t = {x : int} end;;

module M : sig
  type t = {x : int}
  val comp : (U.t, t) comp
end = struct
  include U
  let comp = Eq
end;;

match M.comp with | Diff -> false;;
type 'a t = T of 'a
type 'a s = S of 'a

type (_, _) eq = Refl : ('a, 'a) eq;;

let f : (int s, int t) eq -> unit = function Refl -> ();;

module M (S : sig type 'a t = T of 'a type 'a s = T of 'a end) =
struct let f : ('a S.s, 'a S.t) eq -> unit = function Refl -> () end;;
type _ nat =
    Zero : [`Zero] nat
  | Succ : 'a nat -> [`Succ of 'a] nat;;
type 'a pre_nat = [`Zero | `Succ of 'a];;
type aux =
  | Aux : [`Succ of [<[<[<[`Zero] pre_nat] pre_nat] pre_nat]] nat -> aux;;

let f (Aux x) =
  match x with
  | Succ Zero -> "1"
  | Succ (Succ Zero) -> "2"
  | Succ (Succ (Succ Zero)) -> "3"
  | Succ (Succ (Succ (Succ Zero))) -> "4"
  | _ -> .  (* error *)
;;
type _ t = C : ((('a -> 'o) -> 'o) -> ('b -> 'o) -> 'o) t
let f : type a o. ((a -> o) -> o) t -> (a -> o) -> o =
 fun C k -> k (fun x -> x);;
type (_, _) t =
 A : ('a, 'a) t
| B : string -> ('a, 'b) t
;;

module M (A : sig module type T end) (B : sig module type T end) =
struct
 let f : ((module A.T), (module B.T)) t -> string = function
   | B s -> s
end;;

module A = struct module type T = sig end end;;

module N = M(A)(A);;

let x = N.f A;;
type 'a visit_action

type insert

type 'a local_visit_action

type ('a, 'result, 'visit_action) context =
  | Local : ('a, ('a * insert) as 'result, 'a local_visit_action) context
  | Global : ('a, 'a, 'a visit_action) context
;;

let vexpr (type visit_action)
    : (_, _, visit_action) context -> _ -> visit_action =
  function
  | Local -> fun _ -> raise Exit
  | Global -> fun _ -> raise Exit
;;

let vexpr (type visit_action)
    : ('a, 'result, visit_action) context -> 'a -> visit_action =
  function
  | Local -> fun _ -> raise Exit
  | Global -> fun _ -> raise Exit
;;

let vexpr (type result) (type visit_action)
    : (unit, result, visit_action) context -> unit -> visit_action =
  function
  | Local -> fun _ -> raise Exit
  | Global -> fun _ -> raise Exit
;;
module A = struct
    type nil = Cstr
  end
open A
;;

type _ s =
  | Nil : nil s
  | Cons : 't s -> ('h -> 't) s

type ('stack, 'typ) var =
  | Head : (('typ -> _) s, 'typ) var
  | Tail : ('tail s, 'typ) var -> ((_ -> 'tail) s, 'typ) var

type _ lst =
  | CNil : nil lst
  | CCons : 'h * ('t lst) -> ('h -> 't) lst
;;

let rec get_var : type stk ret. (stk s, ret) var -> stk lst -> ret = fun n s ->
  match n, s with
  | Head, CCons (h, _) -> h
  | Tail n', CCons (_, t) -> get_var n' t
;;
type 'a t = [< `Foo | `Bar] as 'a;;
type 'a s = [< `Foo | `Bar | `Baz > `Bar] as 'a;;

type 'a first = First : 'a second -> ('b t as 'a) first
and 'a second = Second : ('b s as 'a) second;;

type aux = Aux : 'a t second * ('a -> int) -> aux;;

let it : 'a. [< `Bar | `Foo > `Bar ] as 'a = `Bar;;

let g (Aux(Second, f)) = f it;;
type (_, _) eqp = Y : ('a, 'a) eqp | N : string -> ('a, 'b) eqp
let f : ('a list, 'a) eqp -> unit = function N s -> print_string s;;

module rec A :  sig type t = B.t list end =
  struct type t = B.t list end
and B : sig  type t val eq : (B.t list, t) eqp end =
  struct
    type t = A.t
    let eq = Y
  end;;

f B.eq;;
type (_, _) t =
  | Nil : ('tl, 'tl) t
  | Cons : 'a * ('b, 'tl) t -> ('a * 'b, 'tl) t;;

let get1 (Cons (x, _) : (_ * 'a, 'a) t) = x ;; (* warn, cf PR#6993 *)

let get1' = function
  | (Cons (x, _) : (_ * 'a, 'a) t) -> x
  | Nil -> assert false ;; (* ok *)
type _ t =
  Int : int -> int t | String : string -> string t | Same : 'l t -> 'l t;;
let rec f = function Int x -> x | Same s -> f s;;
type 'a tt = 'a t =
  Int : int -> int tt | String : string -> string tt | Same : 'l1 t -> 'l2 tt;;
type _ t = I : int t;;

let f (type a) (x : a t) =
  let module M = struct
    let (I : a t) = x     (* fail because of toplevel let *)
    let x = (I : a t)
  end in
  () ;;

(* extra example by Stephen Dolan, using recursive modules *)
(* Should not be allowed! *)
type (_,_) eq = Refl : ('a, 'a) eq;;

let bad (type a) =
 let module N = struct
   module rec M : sig
     val e : (int, a) eq
   end = struct
     let (Refl : (int, a) eq) = M.e  (* must fail for soundness *)
     let e : (int, a) eq = Refl
   end
 end in N.M.e
;;
type +'a n = private int
type nil = private Nil_type
type (_,_) elt =
  | Elt_fine: 'nat n -> ('l,'nat * 'l) elt
  | Elt: 'nat n -> ('l,'nat -> 'l) elt
type _ t = Nil : nil t | Cons : ('x, 'fx) elt * 'x t -> 'fx t;;

let undetected: ('a -> 'b -> nil) t -> 'a n -> 'b n -> unit = fun sh i j ->
  let Cons(Elt dim, _) = sh in ()
;;
type _ t = T : int t;;

(* Should raise Not_found *)
let _ = match (raise Not_found : float t) with _ -> .;;
type (_, _) eq = Eq : ('a, 'a) eq | Neq : int -> ('a, 'b) eq;;
type 'a t;;
let f (type a) (Neq n : (a, a t) eq) = n;;   (* warn! *)

module F (T : sig type _ t end) = struct
 let f (type a) (Neq n : (a, a T.t) eq) = n  (* warn! *)
end;;
(* First-Order Unification by Structural Recursion *)
(* Conor McBride, JFP 13(6) *)
(* http://strictlypositive.org/publications.html *)

(* This is a translation of the code part to ocaml *)
(* Of course, we do not prove other properties, not even termination *)

(* 2.2 Inductive Families *)

type zero = Zero
type _ succ = Succ
type _ nat =
  | NZ : zero nat
  | NS : 'a nat -> 'a succ nat

type _ fin =
  | FZ : 'a succ fin
  | FS : 'a fin -> 'a succ fin

(* We cannot define
     val empty : zero fin -> 'a
   because we cannot write an empty pattern matching.
   This might be useful to have *)

(* In place, prove that the parameter is 'a succ *)
type _ is_succ = IS : 'a succ is_succ

let fin_succ : type n. n fin -> n is_succ = function
  | FZ -> IS
  | FS _ -> IS
;;

(* 3 First-Order Terms, Renaming and Substitution *)

type 'a term =
  | Var of 'a fin
  | Leaf
  | Fork of 'a term * 'a term

let var x = Var x

let lift r : 'm fin -> 'n term = fun x -> Var (r x)

let rec pre_subst f = function
  | Var x -> f x
  | Leaf -> Leaf
  | Fork (t1, t2) -> Fork (pre_subst f t1, pre_subst f t2)

let comp_subst f g (x : 'a fin) = pre_subst f (g x)
(*  val comp_subst :
    ('b fin -> 'c term) -> ('a fin -> 'b term) -> 'a fin -> 'c term *)
;;

(* 4 The Occur-Check, through thick and thin *)

let rec thin : type n. n succ fin -> n fin -> n succ fin =
  fun x y -> match x, y with
  | FZ, y    -> FS y
  | FS x, FZ -> FZ
  | FS x, FS y -> FS (thin x y)

let bind t f =
  match t with
  | None   -> None
  | Some x -> f x
(* val bind : 'a option -> ('a -> 'b option) -> 'b option *)

let rec thick : type n. n succ fin -> n succ fin -> n fin option =
  fun x y -> match x, y with
  | FZ, FZ   -> None
  | FZ, FS y -> Some y
  | FS x, FZ -> let IS = fin_succ x in Some FZ
  | FS x, FS y ->
      let IS = fin_succ x in bind (thick x y) (fun x -> Some (FS x))

let rec check : type n. n succ fin -> n succ term -> n term option =
  fun x t -> match t with
  | Var y -> bind (thick x y) (fun x -> Some (Var x))
  | Leaf  -> Some Leaf
  | Fork (t1, t2) ->
      bind (check x t1) (fun t1 ->
        bind (check x t2) (fun t2 -> Some (Fork (t1, t2))))

let subst_var x t' y =
  match thick x y with
  | None -> t'
  | Some y' -> Var y'
(* val subst_var : 'a succ fin -> 'a term -> 'a succ fin -> 'a term *)

let subst x t' = pre_subst (subst_var x t')
(* val subst : 'a succ fin -> 'a term -> 'a succ term -> 'a term *)
;;

(* 5 A Refinement of Substitution *)

type (_,_) alist =
  | Anil  : ('n,'n) alist
  | Asnoc : ('m,'n) alist * 'm term * 'm succ fin -> ('m succ, 'n) alist

let rec sub : type m n. (m,n) alist -> m fin -> n term = function
  | Anil -> var
  | Asnoc (s, t, x) -> comp_subst (sub s) (subst_var x t)

let rec append : type m n l. (m,n) alist -> (l,m) alist -> (l,n) alist =
  fun r s -> match s with
  | Anil -> r
  | Asnoc (s, t, x) -> Asnoc (append r s, t, x)

type _ ealist = EAlist : ('a,'b) alist -> 'a ealist

let asnoc a t' x = EAlist (Asnoc (a, t', x))

(* Extra work: we need sub to work on ealist too, for examples *)
let rec weaken_fin : type n. n fin -> n succ fin = function
  | FZ -> FZ
  | FS x -> FS (weaken_fin x)

let weaken_term t = pre_subst (fun x -> Var (weaken_fin x)) t

let rec weaken_alist : type m n. (m, n) alist -> (m succ, n succ) alist =
  function
    | Anil -> Anil
    | Asnoc (s, t, x) -> Asnoc (weaken_alist s, weaken_term t, weaken_fin x)

let rec sub' : type m. m ealist -> m fin -> m term = function
  | EAlist Anil -> var
  | EAlist (Asnoc (s, t, x)) ->
      comp_subst (sub' (EAlist (weaken_alist s)))
        (fun t' -> weaken_term (subst_var x t t'))

let subst' d = pre_subst (sub' d)
(*  val subst' : 'a ealist -> 'a term -> 'a term *)
;;

(* 6 First-Order Unification *)

let flex_flex x y =
  match thick x y with
  | Some y' -> asnoc Anil (Var y') x
  | None -> EAlist Anil
(* val flex_flex : 'a succ fin -> 'a succ fin -> 'a succ ealist *)

let flex_rigid x t =
  bind (check x t) (fun t' -> Some (asnoc Anil t' x))
(* val flex_rigid : 'a succ fin -> 'a succ term -> 'a succ ealist option *)

let rec amgu : type m. m term -> m term -> m ealist -> m ealist option =
  fun s t acc -> match s, t, acc with
  | Leaf, Leaf, _   -> Some acc
  | Leaf, Fork _, _ -> None
  | Fork _, Leaf, _ -> None
  | Fork (s1, s2), Fork (t1, t2), _ ->
      bind (amgu s1 t1 acc) (amgu s2 t2)
  | Var x, Var y, EAlist Anil -> let IS = fin_succ x in Some (flex_flex x y)
  | Var x, t,     EAlist Anil -> let IS = fin_succ x in flex_rigid x t
  | t, Var x,     EAlist Anil -> let IS = fin_succ x in flex_rigid x t
  | s, t, EAlist(Asnoc(d,r,z)) ->
      bind (amgu (subst z r s) (subst z r t) (EAlist d))
           (fun (EAlist d) -> Some (asnoc d r z))

let mgu s t = amgu s t (EAlist Anil)
(* val mgu : 'a term -> 'a term -> 'a ealist option *)
;;

let s = Fork (Var FZ, Fork (Var (FS (FS FZ)), Leaf))
let t = Fork (Var (FS FZ), Var (FS FZ))
let d = match mgu s t with Some x -> x | None -> failwith "mgu"
let s' = subst' d s
let t' = subst' d t
;;
(* Injectivity *)

type (_, _) eq = Refl : ('a, 'a) eq

let magic : 'a 'b. 'a -> 'b =
  fun (type a b) (x : a) ->
    let module M =
      (functor (T : sig type 'a t end) ->
       struct
         let f (Refl : (a T.t, b T.t) eq) = (x :> b)
       end)
        (struct type 'a t = unit end)
    in M.f Refl
;;

(* Variance and subtyping *)

type (_, +_) eq = Refl : ('a, 'a) eq

let magic : 'a 'b. 'a -> 'b =
  fun (type a) (type b) (x : a) ->
    let bad_proof (type a) =
      (Refl : (< m : a>, <m : a>) eq :> (<m : a>, < >) eq) in
    let downcast : type a. (a, < >) eq -> < > -> a =
      fun (type a) (Refl : (a, < >) eq) (s : < >) -> (s :> a) in
    (downcast bad_proof ((object method m = x end) :> < >)) # m
;;

(* Record patterns *)

type _ t =
  | IntLit : int t
  | BoolLit : bool t

let check : type s . s t * s -> bool = function
  | BoolLit, false -> false
  | IntLit , 6 -> false
;;

type ('a, 'b) pair = { fst : 'a; snd : 'b }

let check : type s . (s t, s) pair -> bool = function
  | {fst = BoolLit; snd = false} -> false
  | {fst = IntLit ; snd =  6} -> false
;;
module type S = sig type t [@@immediate] end;;
module F (M : S) : S = M;;
[%%expect{|
module type S = sig type t [@@immediate] end
module F : functor (M : S) -> S
|}];;

(* VALID DECLARATIONS *)

module A = struct
  (* Abstract types can be immediate *)
  type t [@@immediate]

  (* [@@immediate] tag here is unnecessary but valid since t has it *)
  type s = t [@@immediate]

  (* Again, valid alias even without tag *)
  type r = s

  (* Mutually recursive declarations work as well *)
  type p = q [@@immediate]
  and q = int
end;;
[%%expect{|
module A :
  sig
    type t [@@immediate]
    type s = t [@@immediate]
    type r = s
    type p = q [@@immediate]
    and q = int
  end
|}];;

(* Valid using with constraints *)
module type X = sig type t end;;
module Y = struct type t = int end;;
module Z = ((Y : X with type t = int) : sig type t [@@immediate] end);;
[%%expect{|
module type X = sig type t end
module Y : sig type t = int end
module Z : sig type t [@@immediate] end
|}];;

(* Valid using an explicit signature *)
module M_valid : S = struct type t = int end;;
module FM_valid = F (struct type t = int end);;
[%%expect{|
module M_valid : S
module FM_valid : S
|}];;

(* Practical usage over modules *)
module Foo : sig type t val x : t ref end = struct
  type t = int
  let x = ref 0
end;;
[%%expect{|
module Foo : sig type t val x : t ref end
|}];;

module Bar : sig type t [@@immediate] val x : t ref end = struct
  type t = int
  let x = ref 0
end;;
[%%expect{|
module Bar : sig type t [@@immediate] val x : t ref end
|}];;

let test f =
  let start = Sys.time() in f ();
  (Sys.time() -. start);;
[%%expect{|
val test : (unit -> 'a) -> float = <fun>
|}];;

let test_foo () =
  for i = 0 to 100_000_000 do
    Foo.x := !Foo.x
  done;;
[%%expect{|
val test_foo : unit -> unit = <fun>
|}];;

let test_bar () =
  for i = 0 to 100_000_000 do
    Bar.x := !Bar.x
  done;;
[%%expect{|
val test_bar : unit -> unit = <fun>
|}];;

(* Uncomment these to test. Should see substantial speedup!
let () = Printf.printf "No @@immediate: %fs\n" (test test_foo)
let () = Printf.printf "With @@immediate: %fs\n" (test test_bar) *)


(* INVALID DECLARATIONS *)

(* Cannot directly declare a non-immediate type as immediate *)
module B = struct
  type t = string [@@immediate]
end;;
[%%expect{|
Line _, characters 2-31:
Error: Types marked with the immediate attribute must be
       non-pointer types like int or bool
|}];;

(* Not guaranteed that t is immediate, so this is an invalid declaration *)
module C = struct
  type t
  type s = t [@@immediate]
end;;
[%%expect{|
Line _, characters 2-26:
Error: Types marked with the immediate attribute must be
       non-pointer types like int or bool
|}];;

(* Can't ascribe to an immediate type signature with a non-immediate type *)
module D : sig type t [@@immediate] end = struct
  type t = string
end;;
[%%expect{|
Line _, characters 42-70:
Error: Signature mismatch:
       Modules do not match:
         sig type t = string end
       is not included in
         sig type t [@@immediate] end
       Type declarations do not match:
         type t = string
       is not included in
         type t [@@immediate]
       the first is not an immediate type.
|}];;

(* Same as above but with explicit signature *)
module M_invalid : S = struct type t = string end;;
module FM_invalid = F (struct type t = string end);;
[%%expect{|
Line _, characters 23-49:
Error: Signature mismatch:
       Modules do not match: sig type t = string end is not included in S
       Type declarations do not match:
         type t = string
       is not included in
         type t [@@immediate]
       the first is not an immediate type.
|}];;

(* Can't use a non-immediate type even if mutually recursive *)
module E = struct
  type t = s [@@immediate]
  and s = string
end;;
[%%expect{|
Line _, characters 2-26:
Error: Types marked with the immediate attribute must be
       non-pointer types like int or bool
|}];;
(*
   Implicit unpack allows to omit the signature in (val ...) expressions.

   It also adds (module M : S) and (module M) patterns, relying on
   implicit (val ...) for the implementation. Such patterns can only
   be used in function definition, match clauses, and let ... in.

   New: implicit pack is also supported, and you only need to be able
   to infer the the module type path from the context.
 *)
(* ocaml -principal *)

(* Use a module pattern *)
let sort (type s) (module Set : Set.S with type elt = s) l =
  Set.elements (List.fold_right Set.add l Set.empty)

(* No real improvement here? *)
let make_set (type s) cmp : (module Set.S with type elt = s) =
  (module Set.Make (struct type t = s let compare = cmp end))

(* No type annotation here *)
let sort_cmp (type s) cmp =
  sort (module Set.Make (struct type t = s let compare = cmp end))

module type S = sig type t val x : t end;;
let f (module M : S with type t = int) = M.x;;
let f (module M : S with type t = 'a) = M.x;; (* Error *)
let f (type a) (module M : S with type t = a) = M.x;;
f (module struct type t = int let x = 1 end);;

type 'a s = {s: (module S with type t = 'a)};;
{s=(module struct type t = int let x = 1 end)};;
let f {s=(module M)} = M.x;; (* Error *)
let f (type a) ({s=(module M)} : a s) = M.x;;

type s = {s: (module S with type t = int)};;
let f {s=(module M)} = M.x;;
let f {s=(module M)} {s=(module N)} = M.x + N.x;;

module type S = sig val x : int end;;
let f (module M : S) y (module N : S) = M.x + y + N.x;;
let m = (module struct let x = 3 end);; (* Error *)
let m = (module struct let x = 3 end : S);;
f m 1 m;;
f m 1 (module struct let x = 2 end);;

let (module M) = m in M.x;;
let (module M) = m;; (* Error: only allowed in [let .. in] *)
class c = let (module M) = m in object end;; (* Error again *)
module M = (val m);;

module type S' = sig val f : int -> int end;;
(* Even works with recursion, but must be fully explicit *)
let rec (module M : S') =
  (module struct let f n = if n <= 0 then 1 else n * M.f (n-1) end : S')
in M.f 3;;

(* Subtyping *)

module type S = sig type t type u val x : t * u end
let f (l : (module S with type t = int and type u = bool) list) =
  (l :> (module S with type u = bool) list)

(* GADTs from the manual *)
(* the only modification is in to_string *)

module TypEq : sig
  type ('a, 'b) t
  val apply: ('a, 'b) t -> 'a -> 'b
  val refl: ('a, 'a) t
  val sym: ('a, 'b) t -> ('b, 'a) t
end = struct
  type ('a, 'b) t = ('a -> 'b) * ('b -> 'a)
  let refl = (fun x -> x), (fun x -> x)
  let apply (f, _) x = f x
  let sym (f, g) = (g, f)
end

module rec Typ : sig
  module type PAIR = sig
    type t and t1 and t2
    val eq: (t, t1 * t2) TypEq.t
    val t1: t1 Typ.typ
    val t2: t2 Typ.typ
  end

  type 'a typ =
    | Int of ('a, int) TypEq.t
    | String of ('a, string) TypEq.t
    | Pair of (module PAIR with type t = 'a)
end = Typ

let int = Typ.Int TypEq.refl

let str = Typ.String TypEq.refl

let pair (type s1) (type s2) t1 t2 =
  let module P = struct
    type t = s1 * s2
    type t1 = s1
    type t2 = s2
    let eq = TypEq.refl
    let t1 = t1
    let t2 = t2
  end in
  Typ.Pair (module P)

open Typ
let rec to_string: 'a. 'a Typ.typ -> 'a -> string =
  fun (type s) t x ->
    match (t : s typ) with
    | Int eq -> string_of_int (TypEq.apply eq x)
    | String eq -> Printf.sprintf "%S" (TypEq.apply eq x)
    | Pair (module P) ->
        let (x1, x2) = TypEq.apply P.eq x in
        Printf.sprintf "(%s,%s)" (to_string P.t1 x1) (to_string P.t2 x2)

(* Wrapping maps *)
module type MapT = sig
  include Map.S
  type data
  type map
  val of_t : data t -> map
  val to_t : map -> data t
end

type ('k,'d,'m) map =
    (module MapT with type key = 'k and type data = 'd and type map = 'm)

let add (type k) (type d) (type m) (m:(k,d,m) map) x y s =
   let module M =
     (val m:MapT with type key = k and type data = d and type map = m) in
   M.of_t (M.add x y (M.to_t s))

module SSMap = struct
  include Map.Make(String)
  type data = string
  type map = data t
  let of_t x = x
  let to_t x = x
end

let ssmap =
  (module SSMap:
   MapT with type key = string and type data = string and type map = SSMap.map)
;;

let ssmap =
  (module struct include SSMap end :
   MapT with type key = string and type data = string and type map = SSMap.map)
;;

let ssmap =
  (let module S = struct include SSMap end in (module S) :
  (module
   MapT with type key = string and type data = string and type map = SSMap.map))
;;

let ssmap =
  (module SSMap: MapT with type key = _ and type data = _ and type map = _)
;;

let ssmap : (_,_,_) map = (module SSMap);;

add ssmap;;
open StdLabels
open MoreLabels

(* Use maps for substitutions and sets for free variables *)

module Subst = Map.Make(struct type t = string let compare = compare end)
module Names = Set.Make(struct type t = string let compare = compare end)


(* Variables are common to lambda and expr *)

type var = [`Var of string]

let subst_var ~subst : var -> _ =
  function `Var s as x ->
    try Subst.find s subst
    with Not_found -> x

let free_var : var -> _ = function `Var s -> Names.singleton s


(* The lambda language: free variables, substitutions, and evaluation *)

type 'a lambda = [`Var of string | `Abs of string * 'a | `App of 'a * 'a]

let free_lambda ~free_rec : _ lambda -> _ = function
    #var as x -> free_var x
  | `Abs (s, t) -> Names.remove s (free_rec t)
  | `App (t1, t2) -> Names.union (free_rec t1) (free_rec t2)

let map_lambda ~map_rec : _ lambda -> _ = function
    #var as x -> x
  | `Abs (s, t) as l ->
      let t' = map_rec t in
      if t == t' then l else `Abs(s, t')
  | `App (t1, t2) as l ->
      let t'1 = map_rec t1 and t'2 = map_rec t2 in
      if t'1 == t1 && t'2 == t2 then l else `App (t'1, t'2)

let next_id =
  let current = ref 3 in
  fun () -> incr current; !current

let subst_lambda ~subst_rec ~free ~subst : _ lambda -> _ = function
    #var as x -> subst_var ~subst x
  | `Abs(s, t) as l ->
      let used = free t in
      let used_expr =
        Subst.fold subst ~init:[]
          ~f:(fun ~key ~data acc ->
                if Names.mem s used then data::acc else acc) in
      if List.exists used_expr ~f:(fun t -> Names.mem s (free t)) then
        let name = s ^ string_of_int (next_id ()) in
        `Abs(name,
             subst_rec ~subst:(Subst.add ~key:s ~data:(`Var name) subst) t)
      else
        map_lambda ~map_rec:(subst_rec ~subst:(Subst.remove s subst)) l
  | `App _ as l ->
      map_lambda ~map_rec:(subst_rec ~subst) l

let eval_lambda ~eval_rec ~subst l =
  match map_lambda ~map_rec:eval_rec l with
    `App(`Abs(s,t1), t2) ->
      eval_rec (subst ~subst:(Subst.add ~key:s ~data:t2 Subst.empty) t1)
  | t -> t

(* Specialized versions to use on lambda *)

let rec free1 x = free_lambda ~free_rec:free1 x
let rec subst1 ~subst = subst_lambda ~subst_rec:subst1 ~free:free1 ~subst
let rec eval1 x = eval_lambda ~eval_rec:eval1 ~subst:subst1 x


(* The expr language of arithmetic expressions *)

type 'a expr =
    [`Var of string | `Num of int | `Add of 'a * 'a
    | `Neg of 'a | `Mult of 'a * 'a]

let free_expr ~free_rec : _ expr -> _ = function
    #var as x -> free_var x
  | `Num _ -> Names.empty
  | `Add(x, y) -> Names.union (free_rec x) (free_rec y)
  | `Neg x -> free_rec x
  | `Mult(x, y) -> Names.union (free_rec x) (free_rec y)

(* Here map_expr helps a lot *)
let map_expr ~map_rec : _ expr -> _ = function
    #var as x -> x
  | `Num _ as x -> x
  | `Add(x, y) as e ->
      let x' = map_rec x and y' = map_rec y in
      if x == x' && y == y' then e
      else `Add(x', y')
  | `Neg x as e ->
      let x' = map_rec x in
      if x == x' then e else `Neg x'
  | `Mult(x, y) as e ->
      let x' = map_rec x and y' = map_rec y in
      if x == x' && y == y' then e
      else `Mult(x', y')

let subst_expr ~subst_rec ~subst : _ expr -> _ = function
    #var as x -> subst_var ~subst x
  | #expr as e -> map_expr ~map_rec:(subst_rec ~subst) e

let eval_expr ~eval_rec e =
  match map_expr ~map_rec:eval_rec e with
    `Add(`Num m, `Num n) -> `Num (m+n)
  | `Neg(`Num n) -> `Num (-n)
  | `Mult(`Num m, `Num n) -> `Num (m*n)
  | #expr as e -> e

(* Specialized versions *)

let rec free2 x = free_expr ~free_rec:free2 x
let rec subst2 ~subst = subst_expr ~subst_rec:subst2 ~subst
let rec eval2 x = eval_expr ~eval_rec:eval2 x


(* The lexpr language, reunion of lambda and expr *)

type lexpr =
  [ `Var of string | `Abs of string * lexpr | `App of lexpr * lexpr
  | `Num of int | `Add of lexpr * lexpr | `Neg of lexpr
  | `Mult of lexpr * lexpr ]

let rec free : lexpr -> _ = function
    #lambda as x -> free_lambda ~free_rec:free x
  | #expr as x -> free_expr ~free_rec:free x

let rec subst ~subst:s : lexpr -> _ = function
    #lambda as x -> subst_lambda ~subst_rec:subst ~subst:s ~free x
  | #expr as x -> subst_expr ~subst_rec:subst ~subst:s x

let rec eval : lexpr -> _ = function
    #lambda as x -> eval_lambda ~eval_rec:eval ~subst x
  | #expr as x -> eval_expr ~eval_rec:eval x

let rec print = function
  | `Var id -> print_string id
  | `Abs (id, l) -> print_string ("\ " ^ id ^ " . "); print l
  | `App (l1, l2) -> print l1; print_string " "; print l2
  | `Num x -> print_int x
  | `Add (e1, e2) -> print e1; print_string " + "; print e2
  | `Neg e -> print_string "-"; print e
  | `Mult (e1, e2) -> print e1; print_string " * "; print e2

let () =
  let e1 = eval1 (`App(`Abs("x",`Var"x"), `Var"y")) in
  let e2 = eval2 (`Add(`Mult(`Num 3,`Neg(`Num 2)), `Var"x")) in
  let e3 = eval (`Add(`App(`Abs("x",`Mult(`Var"x",`Var"x")),`Num 2), `Num 5)) in
  print e1; print_newline ();
  print e2; print_newline ();
  print e3; print_newline ()
(* Full fledge version, using objects to structure code *)

open StdLabels
open MoreLabels

(* Use maps for substitutions and sets for free variables *)

module Subst = Map.Make(struct type t = string let compare = compare end)
module Names = Set.Make(struct type t = string let compare = compare end)

(* To build recursive objects *)

let lazy_fix make =
  let rec obj () = make (lazy (obj ()) : _ Lazy.t) in
  obj ()

let (!!) = Lazy.force

(* The basic operations *)

class type ['a, 'b] ops =
  object
    method free : x:'b -> ?y:'c -> Names.t
    method subst : sub:'a Subst.t -> 'b -> 'a
    method eval : 'b -> 'a
  end

(* Variables are common to lambda and expr *)

type var = [`Var of string]

class ['a] var_ops = object (self : ('a, var) #ops)
  constraint 'a = [> var]
  method subst ~sub (`Var s as x) =
    try Subst.find s sub with Not_found -> x
  method free (`Var s) =
    Names.singleton s
  method eval (#var as v) = v
end

(* The lambda language: free variables, substitutions, and evaluation *)

type 'a lambda = [`Var of string | `Abs of string * 'a | `App of 'a * 'a]

let next_id =
  let current = ref 3 in
  fun () -> incr current; !current

class ['a] lambda_ops (ops : ('a,'a) #ops Lazy.t) =
  let var : 'a var_ops = new var_ops
  and free = lazy !!ops#free
  and subst = lazy !!ops#subst
  and eval = lazy !!ops#eval in
  object (self : ('a, 'a lambda) #ops)
    constraint 'a = [> 'a lambda]
    method free = function
        #var as x -> var#free x
      | `Abs (s, t) -> Names.remove s (!!free t)
      | `App (t1, t2) -> Names.union (!!free t1) (!!free t2)

    method map ~f = function
        #var as x -> x
      | `Abs (s, t) as l ->
          let t' = f t in
          if t == t' then l else `Abs(s, t')
      | `App (t1, t2) as l ->
          let t'1 = f t1 and t'2 = f t2 in
          if t'1 == t1 && t'2 == t2 then l else `App (t'1, t'2)

    method subst ~sub = function
        #var as x -> var#subst ~sub x
      | `Abs(s, t) as l ->
          let used = !!free t in
          let used_expr =
            Subst.fold sub ~init:[]
              ~f:(fun ~key ~data acc ->
                if Names.mem s used then data::acc else acc) in
          if List.exists used_expr ~f:(fun t -> Names.mem s (!!free t)) then
            let name = s ^ string_of_int (next_id ()) in
            `Abs(name,
                 !!subst ~sub:(Subst.add ~key:s ~data:(`Var name) sub) t)
          else
            self#map ~f:(!!subst ~sub:(Subst.remove s sub)) l
      | `App _ as l ->
          self#map ~f:(!!subst ~sub) l

    method eval l =
      match self#map ~f:!!eval l with
        `App(`Abs(s,t1), t2) ->
          !!eval (!!subst ~sub:(Subst.add ~key:s ~data:t2 Subst.empty) t1)
      | t -> t
end

(* Operations specialized to lambda *)

let lambda = lazy_fix (new lambda_ops)

(* The expr language of arithmetic expressions *)

type 'a expr =
    [ `Var of string | `Num of int | `Add of 'a * 'a
    | `Neg of 'a | `Mult of 'a * 'a]

class ['a] expr_ops (ops : ('a,'a) #ops Lazy.t) =
  let var : 'a var_ops = new var_ops
  and free = lazy !!ops#free
  and subst = lazy !!ops#subst
  and eval = lazy !!ops#eval in
  object (self : ('a, 'a expr) #ops)
    constraint 'a = [> 'a expr]
    method free = function
        #var as x -> var#free x
      | `Num _ -> Names.empty
      | `Add(x, y) -> Names.union (!!free x) (!!free y)
      | `Neg x -> !!free x
      | `Mult(x, y) -> Names.union (!!free x) (!!free y)

    method map ~f = function
        #var as x -> x
      | `Num _ as x -> x
      | `Add(x, y) as e ->
          let x' = f x and y' = f y in
          if x == x' && y == y' then e
          else `Add(x', y')
      | `Neg x as e ->
          let x' = f x in
          if x == x' then e else `Neg x'
      | `Mult(x, y) as e ->
          let x' = f x and y' = f y in
          if x == x' && y == y' then e
          else `Mult(x', y')

    method subst ~sub = function
        #var as x -> var#subst ~sub x
      | #expr as e -> self#map ~f:(!!subst ~sub) e

    method eval (#expr as e) =
      match self#map ~f:!!eval e with
        `Add(`Num m, `Num n) -> `Num (m+n)
      | `Neg(`Num n) -> `Num (-n)
      | `Mult(`Num m, `Num n) -> `Num (m*n)
      | e -> e
  end

(* Specialized versions *)

let expr = lazy_fix (new expr_ops)

(* The lexpr language, reunion of lambda and expr *)

type 'a lexpr = [ 'a lambda | 'a expr ]

class ['a] lexpr_ops (ops : ('a,'a) #ops Lazy.t) =
  let lambda = new lambda_ops ops in
  let expr = new expr_ops ops in
  object (self : ('a, 'a lexpr) #ops)
    constraint 'a = [> 'a lexpr]
    method free = function
        #lambda as x -> lambda#free x
      | #expr as x -> expr#free x

    method subst ~sub = function
        #lambda as x -> lambda#subst ~sub x
      | #expr as x -> expr#subst ~sub x

    method eval = function
        #lambda as x -> lambda#eval x
      | #expr as x -> expr#eval x
end

let lexpr = lazy_fix (new lexpr_ops)

let rec print = function
  | `Var id -> print_string id
  | `Abs (id, l) -> print_string ("\ " ^ id ^ " . "); print l
  | `App (l1, l2) -> print l1; print_string " "; print l2
  | `Num x -> print_int x
  | `Add (e1, e2) -> print e1; print_string " + "; print e2
  | `Neg e -> print_string "-"; print e
  | `Mult (e1, e2) -> print e1; print_string " * "; print e2

let () =
  let e1 = lambda#eval (`App(`Abs("x",`Var"x"), `Var"y")) in
  let e2 = expr#eval (`Add(`Mult(`Num 3,`Neg(`Num 2)), `Var"x")) in
  let e3 =
    lexpr#eval (`Add(`App(`Abs("x",`Mult(`Var"x",`Var"x")),`Num 2), `Num 5))
  in
  print e1; print_newline ();
  print e2; print_newline ();
  print e3; print_newline ()
(* Full fledge version, using objects to structure code *)

open StdLabels
open MoreLabels

(* Use maps for substitutions and sets for free variables *)

module Subst = Map.Make(struct type t = string let compare = compare end)
module Names = Set.Make(struct type t = string let compare = compare end)

(* To build recursive objects *)

let lazy_fix make =
  let rec obj () = make (lazy (obj ()) : _ Lazy.t) in
  obj ()

let (!!) = Lazy.force

(* The basic operations *)

class type ['a, 'b] ops =
  object
    method free : 'b -> Names.t
    method subst : sub:'a Subst.t -> 'b -> 'a
    method eval : 'b -> 'a
  end

(* Variables are common to lambda and expr *)

type var = [`Var of string]

let var = object (self : ([>var], var) #ops)
  method subst ~sub (`Var s as x) =
    try Subst.find s sub with Not_found -> x
  method free (`Var s) =
    Names.singleton s
  method eval (#var as v) = v
end

(* The lambda language: free variables, substitutions, and evaluation *)

type 'a lambda = [`Var of string | `Abs of string * 'a | `App of 'a * 'a]

let next_id =
  let current = ref 3 in
  fun () -> incr current; !current

let lambda_ops (ops : ('a,'a) #ops Lazy.t) =
  let free = lazy !!ops#free
  and subst = lazy !!ops#subst
  and eval = lazy !!ops#eval in
  object (self : ([> 'a lambda], 'a lambda) #ops)
    method free = function
        #var as x -> var#free x
      | `Abs (s, t) -> Names.remove s (!!free t)
      | `App (t1, t2) -> Names.union (!!free t1) (!!free t2)

    method private map ~f = function
        #var as x -> x
      | `Abs (s, t) as l ->
          let t' = f t in
          if t == t' then l else `Abs(s, t')
      | `App (t1, t2) as l ->
          let t'1 = f t1 and t'2 = f t2 in
          if t'1 == t1 && t'2 == t2 then l else `App (t'1, t'2)

    method subst ~sub = function
        #var as x -> var#subst ~sub x
      | `Abs(s, t) as l ->
          let used = !!free t in
          let used_expr =
            Subst.fold sub ~init:[]
              ~f:(fun ~key ~data acc ->
                if Names.mem s used then data::acc else acc) in
          if List.exists used_expr ~f:(fun t -> Names.mem s (!!free t)) then
            let name = s ^ string_of_int (next_id ()) in
            `Abs(name,
                 !!subst ~sub:(Subst.add ~key:s ~data:(`Var name) sub) t)
          else
            self#map ~f:(!!subst ~sub:(Subst.remove s sub)) l
      | `App _ as l ->
          self#map ~f:(!!subst ~sub) l

    method eval l =
      match self#map ~f:!!eval l with
        `App(`Abs(s,t1), t2) ->
          !!eval (!!subst ~sub:(Subst.add ~key:s ~data:t2 Subst.empty) t1)
      | t -> t
end

(* Operations specialized to lambda *)

let lambda = lazy_fix lambda_ops

(* The expr language of arithmetic expressions *)

type 'a expr =
    [ `Var of string | `Num of int | `Add of 'a * 'a
    | `Neg of 'a | `Mult of 'a * 'a]

let expr_ops (ops : ('a,'a) #ops Lazy.t) =
  let free = lazy !!ops#free
  and subst = lazy !!ops#subst
  and eval = lazy !!ops#eval in
  object (self : ([> 'a expr], 'a expr) #ops)
    method free = function
        #var as x -> var#free x
      | `Num _ -> Names.empty
      | `Add(x, y) -> Names.union (!!free x) (!!free y)
      | `Neg x -> !!free x
      | `Mult(x, y) -> Names.union (!!free x) (!!free y)

    method private map ~f = function
        #var as x -> x
      | `Num _ as x -> x
      | `Add(x, y) as e ->
          let x' = f x and y' = f y in
          if x == x' && y == y' then e
          else `Add(x', y')
      | `Neg x as e ->
          let x' = f x in
          if x == x' then e else `Neg x'
      | `Mult(x, y) as e ->
          let x' = f x and y' = f y in
          if x == x' && y == y' then e
          else `Mult(x', y')

    method subst ~sub = function
        #var as x -> var#subst ~sub x
      | #expr as e -> self#map ~f:(!!subst ~sub) e

    method eval (#expr as e) =
      match self#map ~f:!!eval e with
        `Add(`Num m, `Num n) -> `Num (m+n)
      | `Neg(`Num n) -> `Num (-n)
      | `Mult(`Num m, `Num n) -> `Num (m*n)
      | e -> e
  end

(* Specialized versions *)

let expr = lazy_fix expr_ops

(* The lexpr language, reunion of lambda and expr *)

type 'a lexpr = [ 'a lambda | 'a expr ]

let lexpr_ops (ops : ('a,'a) #ops Lazy.t) =
  let lambda = lambda_ops ops in
  let expr = expr_ops ops in
  object (self : ([> 'a lexpr], 'a lexpr) #ops)
    method free = function
        #lambda as x -> lambda#free x
      | #expr as x -> expr#free x

    method subst ~sub = function
        #lambda as x -> lambda#subst ~sub x
      | #expr as x -> expr#subst ~sub x

    method eval = function
        #lambda as x -> lambda#eval x
      | #expr as x -> expr#eval x
end

let lexpr = lazy_fix lexpr_ops

let rec print = function
  | `Var id -> print_string id
  | `Abs (id, l) -> print_string ("\ " ^ id ^ " . "); print l
  | `App (l1, l2) -> print l1; print_string " "; print l2
  | `Num x -> print_int x
  | `Add (e1, e2) -> print e1; print_string " + "; print e2
  | `Neg e -> print_string "-"; print e
  | `Mult (e1, e2) -> print e1; print_string " * "; print e2

let () =
  let e1 = lambda#eval (`App(`Abs("x",`Var"x"), `Var"y")) in
  let e2 = expr#eval (`Add(`Mult(`Num 3,`Neg(`Num 2)), `Var"x")) in
  let e3 =
    lexpr#eval (`Add(`App(`Abs("x",`Mult(`Var"x",`Var"x")),`Num 2), `Num 5))
  in
  print e1; print_newline ();
  print e2; print_newline ();
  print e3; print_newline ()
type sexp = A of string | L of sexp list
type 'a t = 'a array
let _ = fun (_ : 'a t)  -> ()

let array_of_sexp _ _ = [| |]
let sexp_of_array _ _ = A "foo"
let sexp_of_int _ = A "42"
let int_of_sexp _ = 42

let t_of_sexp : 'a . (sexp -> 'a) -> sexp -> 'a t=
  let _tp_loc = "core_array.ml.t" in
  fun _of_a  -> fun t  -> (array_of_sexp _of_a) t
let _ = t_of_sexp
let sexp_of_t : 'a . ('a -> sexp) -> 'a t -> sexp=
  fun _of_a  -> fun v  -> (sexp_of_array _of_a) v
let _ = sexp_of_t
module T =
  struct
    module Int =
      struct
        type t_ = int array
        let _ = fun (_ : t_)  -> ()

        let t__of_sexp: sexp -> t_ =
          let _tp_loc = "core_array.ml.T.Int.t_" in
          fun t  -> (array_of_sexp int_of_sexp) t
        let _ = t__of_sexp
        let sexp_of_t_: t_ -> sexp =
          fun v  -> (sexp_of_array sexp_of_int) v
        let _ = sexp_of_t_
      end
  end
module type Permissioned  =
  sig
    type ('a,-'perms) t
  end
module Permissioned :
  sig
    type ('a,-'perms) t
    include
      sig
        val t_of_sexp :
          (sexp -> 'a) ->
            (sexp -> 'perms) -> sexp -> ('a,'perms) t
        val sexp_of_t :
          ('a -> sexp) ->
            ('perms -> sexp) -> ('a,'perms) t -> sexp
      end
    module Int :
    sig
      type nonrec -'perms t = (int,'perms) t
      include
        sig
          val t_of_sexp :
            (sexp -> 'perms) -> sexp -> 'perms t
          val sexp_of_t :
            ('perms -> sexp) -> 'perms t -> sexp
        end
    end
  end =
  struct
    type ('a,-'perms) t = 'a array
    let _ = fun (_ : ('a,'perms) t)  -> ()

    let t_of_sexp :
      'a 'perms .
        (sexp -> 'a) ->
          (sexp -> 'perms) -> sexp -> ('a,'perms) t=
      let _tp_loc = "core_array.ml.Permissioned.t" in
      fun _of_a  -> fun _of_perms  -> fun t  -> (array_of_sexp _of_a) t
    let _ = t_of_sexp
    let sexp_of_t :
      'a 'perms .
        ('a -> sexp) ->
          ('perms -> sexp) -> ('a,'perms) t -> sexp=
      fun _of_a  -> fun _of_perms  -> fun v  -> (sexp_of_array _of_a) v
    let _ = sexp_of_t
    module Int =
      struct
        include T.Int
        type -'perms t = t_
        let _ = fun (_ : 'perms t)  -> ()

        let t_of_sexp :
          'perms . (sexp -> 'perms) -> sexp -> 'perms t=
          let _tp_loc = "core_array.ml.Permissioned.Int.t" in
          fun _of_perms  -> fun t  -> t__of_sexp t
        let _ = t_of_sexp
        let sexp_of_t :
          'perms . ('perms -> sexp) -> 'perms t -> sexp=
          fun _of_perms  -> fun v  -> sexp_of_t_ v
        let _ = sexp_of_t
      end
  end
type 'a  foo = {x: 'a; y: int}
let r = {{x = 0; y = 0} with x = 0}
let r' : string foo = r
external foo : int = "%ignore";;
let _ = foo ();;
type 'a t = [`A of 'a t t] as 'a;; (* fails *)

type 'a t = [`A of 'a t t];; (* fails *)

type 'a t = [`A of 'a t t] constraint 'a = 'a t;;

type 'a t = [`A of 'a t] constraint 'a = 'a t;;

type 'a t = [`A of 'a] as 'a;;

type 'a v = [`A of u v] constraint 'a = t and t = u and u = t;; (* fails *)

type 'a t = 'a;;
let f (x : 'a t as 'a) = ();; (* fails *)

let f (x : 'a t) (y : 'a) = x = y;;

(* PR#6505 *)
module type PR6505 = sig
  type 'o is_an_object = < .. > as 'o
  and 'o abs constraint 'o = 'o is_an_object
  val abs : 'o is_an_object -> 'o abs
  val unabs : 'o abs -> 'o
end;; (* fails *)
(* PR#5835 *)
let f ~x = x + 1;;
f ?x:0;;

(* PR#6352 *)
let foo (f : unit -> unit) = ();;
let g ?x () = ();;
foo ((); g);;

(* PR#5748 *)
foo (fun ?opt () -> ()) ;; (* fails *)
(* PR#5907 *)

type 'a t = 'a;;
let f (g : 'a list -> 'a t -> 'a) s = g s s;;
let f (g : 'a * 'b -> 'a t -> 'a) s = g s s;;
type ab = [ `A | `B ];;
let f (x : [`A]) = match x with #ab -> 1;;
let f x = ignore (match x with #ab -> 1); ignore (x : [`A]);;
let f x = ignore (match x with `A|`B -> 1); ignore (x : [`A]);;

let f (x : [< `A | `B]) = match x with `A | `B | `C -> 0;; (* warn *)
let f (x : [`A | `B]) = match x with `A | `B | `C -> 0;; (* fail *)

(* PR#6787 *)
let revapply x f = f x;;

let f x (g : [< `Foo]) =
  let y = `Bar x, g in
  revapply y (fun ((`Bar i), _) -> i);;
(* f : 'a -> [< `Foo ] -> 'a *)

let rec x = [| x |]; 1.;;

let rec x = let u = [|y|] in 10. and y = 1.;;
type 'a t
type a

let f : < .. > t -> unit = fun _ -> ();;

let g : [< `b] t -> unit = fun _ -> ();;

let h : [> `b] t -> unit = fun _ -> ();;

let _ = fun (x : a t) -> f x;;

let _ = fun (x : a t) -> g x;;

let _ = fun (x : a t) -> h x;;
(* PR#7012 *)

type t = [ 'A_name | `Hi ];;

let f (x:'id_arg) = x;;

let f (x:'Id_arg) = x;;
(* undefined labels *)
type t = {x:int;y:int};;
{x=3;z=2};;
fun {x=3;z=2} -> ();;

(* mixed labels *)
{x=3; contents=2};;

(* private types *)
type u = private {mutable u:int};;
{u=3};;
fun x -> x.u <- 3;;

(* Punning and abbreviations *)
module M = struct
  type t = {x: int; y: int}
end;;

let f {M.x; y} = x+y;;
let r = {M.x=1; y=2};;
let z = f r;;

(* messages *)
type foo = { mutable y:int };;
let f (r: int) = r.y <- 3;;

(* bugs *)
type foo = { y: int; z: int };;
type bar = { x: int };;
let f (r: bar) = ({ r with z = 3 } : foo)

type foo = { x: int };;
let r : foo = { ZZZ.x = 2 };;

(ZZZ.X : int option);;

(* PR#5865 *)
let f (x : Complex.t) = x.Complex.z;;
(* PR#6394 *)

module rec X : sig
 type t = int * bool
end = struct
 type t = A | B
 let f = function A | B -> 0
end;;
(* PR#6768 *)

type _ prod = Prod : ('a * 'y) prod;;

let f : type t. t prod -> _ = function Prod ->
  let module M =
    struct
      type d = d * d
    end
  in ()
;;
let (a : M.a) = 2
let (b : M.b) = 2
let _ = A.a = B.b
module Std = struct module Hash = Hashtbl end;;

open Std;;
module Hash1 : module type of Hash = Hash;;
module Hash2 : sig include (module type of Hash) end = Hash;;
let f1 (x : (_,_) Hash1.t) = (x : (_,_) Hashtbl.t);;
let f2 (x : (_,_) Hash2.t) = (x : (_,_) Hashtbl.t);;

(* Another case, not using include *)

module Std2 = struct module M = struct type t end end;;
module Std' = Std2;;
module M' : module type of Std'.M = Std2.M;;
let f3 (x : M'.t) = (x : Std2.M.t);;

(* original report required Core_kernel:
module type S = sig
open Core_kernel.Std

module Hashtbl1 : module type of Hashtbl
module Hashtbl2 : sig
  include (module type of Hashtbl)
end

module Coverage : Core_kernel.Std.Hashable

type types = unit constraint 'a Coverage.Table.t = (Coverage.t, 'a) Hashtbl1.t
type doesnt_type = unit
  constraint 'a Coverage.Table.t = (Coverage.t, 'a) Hashtbl2.t
end
*)
module type INCLUDING = sig
  include module type of List
  include module type of ListLabels
end

module Including_typed: INCLUDING = struct
  include List
  include ListLabels
end
module X=struct
  module type SIG=sig type t=int val x:t end
  module F(Y:SIG) : SIG = struct type t=Y.t let x=Y.x end
end;;
module DUMMY=struct type t=int let x=2 end;;
let x = (3 : X.F(DUMMY).t);;

module X2=struct
  module type SIG=sig type t=int val x:t end
  module F(Y:SIG)(Z:SIG) = struct
    type t=Y.t
    let x=Y.x
    type t'=Z.t
    let x'=Z.x
  end
end;;
let x = (3 : X2.F(DUMMY)(DUMMY).t);;
let x = (3 : X2.F(DUMMY)(DUMMY).t');;
module F (M : sig
    type 'a t
    type 'a u = string
    val f : unit -> _ u t
  end) = struct
    let t = M.f ()
  end
type 't a = [ `A ]
type 't wrap = 't constraint 't = [> 't wrap a ]
type t = t a wrap

module T = struct
  let foo : 't wrap -> 't wrap -> unit = fun _ _ -> ()
  let bar : ('a a wrap as 'a) = `A
end

module Good : sig
  val bar: t
  val foo: t -> t -> unit
end = T

module Bad : sig
  val foo: t -> t -> unit
  val bar: t
end = T
module M : sig
  module type T
  module F (X : T) : sig end
end = struct
  module type T = sig end
  module F (X : T) = struct end
end

module type T = M.T

module F : functor (X : T) -> sig end = M.F
module type S = sig type t = { a : int; b : int; } end;;
let f (module M : S with type t = int) = { M.a = 0 };;
let flag = ref false
module F(S : sig module type T end) (A : S.T) (B : S.T) =
struct
  module X = (val if !flag then (module A) else (module B) : S.T)
end

(* If the above were accepted, one could break soundness *)
module type S = sig type t val x : t end
module Float = struct type t = float let x = 0.0 end
module Int = struct type t = int let x = 0 end

module M = F(struct module type T = S end)

let () = flag := false
module M1 = M(Float)(Int)

let () = flag := true
module M2 = M(Float)(Int)

let _ = [| M2.X.x; M1.X.x |]
module type PR6513 = sig
module type S = sig type u end

module type T = sig
  type 'a wrap
  type uri
end

module Make: functor (Html5 : T with type 'a wrap = 'a) ->
  S with type u = < foo : Html5.uri >
end

(* Requires -package tyxml
module type PR6513_orig = sig
module type S =
sig
        type t
        type u
end

module Make: functor (Html5: Html5_sigs.T
                             with type 'a Xml.wrap = 'a and
                             type 'a wrap = 'a and
                             type 'a list_wrap = 'a list)
                     -> S with type t = Html5_types.div Html5.elt and
                               type u = < foo: Html5.uri >
end
*)
module type S = sig
  include Set.S
  module E : sig val x : int end
end

module Make(O : Set.OrderedType) : S with type elt = O.t =
  struct
    include Set.Make(O)
    module E = struct let x = 1 end
  end

module rec A : Set.OrderedType = struct
 type t = int
  let compare = Pervasives.compare
end
and B : S = struct
 module C = Make(A)
 include C
end
module type S = sig
  module type T
  module X : T
end

module F (X : S) = X.X

module M = struct
  module type T = sig type t end
  module X = struct type t = int end
end

type t = F(M).t
module Common0 =
 struct
   type msg = Msg

   let handle_msg = ref (function _ -> failwith "Unable to handle message")
   let extend_handle f =
   let old = !handle_msg in
   handle_msg := f old

   let q : _ Queue.t = Queue.create ()
   let add msg = Queue.add msg q
   let handle_queue_messages () = Queue.iter !handle_msg q
 end

let q' : Common0.msg Queue.t = Common0.q

module Common =
 struct
   type msg = ..

   let handle_msg = ref (function _ -> failwith "Unable to handle message")
   let extend_handle f =
   let old = !handle_msg in
   handle_msg := f old

   let q : _ Queue.t = Queue.create ()
   let add msg = Queue.add msg q
   let handle_queue_messages () = Queue.iter !handle_msg q
 end

module M1 =
 struct
   type Common.msg += Reload of string | Alert of string

   let handle fallback = function
     Reload s -> print_endline ("Reload "^s)
   | Alert s -> print_endline ("Alert "^s)
   | x -> fallback x

   let () = Common.extend_handle handle
   let () = Common.add (Reload "config.file")
   let () = Common.add (Alert "Initialisation done")
 end
let should_reject =
  let table = Hashtbl.create 1 in
  fun x y -> Hashtbl.add table x y
type 'a t = 'a option
let is_some = function
  | None -> false
  | Some _ -> true

let should_accept ?x () = is_some x
include struct
  let foo `Test = ()
  let wrap f `Test = f
  let bar = wrap ()
end
let f () =
   let module S = String in
   let module N = Map.Make(S) in
   N.add "sum" 41 N.empty;;
module X = struct module Y = struct module type S = sig type t end end end

(* open X  (* works! *) *)
module Y = X.Y

type 'a arg_t = 'at constraint 'a = (module Y.S with type t = 'at)
type t = (module X.Y.S with type t = unit)

let f (x : t arg_t) = ()

let () = f ()
module type S =
sig
  type a
  type b
end
module Foo
    (Bar : S with type a = private [> `A])
    (Baz : S with type b = private < b : Bar.b ; .. >) =
struct
end
module A = struct
 module type A_S = sig
 end

 type t = (module A_S)
end

module type S = sig type t end

let f (type a) (module X : S with type t = a) = ()

let _ = f (module A) (* ok *)

module A_annotated_alias : S with type t = (module A.A_S) = A

let _ = f (module A_annotated_alias) (* ok *)
let _ = f (module A_annotated_alias : S with type t = (module A.A_S)) (* ok *)

module A_alias = A
module A_alias_expanded = struct include A_alias end

let _ = f (module A_alias_expanded : S with type t = (module A.A_S)) (* ok *)
let _ = f (module A_alias_expanded) (* ok *)

let _ = f (module A_alias : S with type t = (module A.A_S)) (* doesn't type *)
let _ = f (module A_alias) (* doesn't type either *)
module Foo
 (Bar : sig type a = private [> `A ] end)
 (Baz : module type of struct include Bar end) =
struct
end
module Bazoinks = struct type a = [ `A ] end
module Bug = Foo(Bazoinks)(Bazoinks)
(* PR#6992, reported by Stephen Dolan *)

type (_, _) eq = Eq : ('a, 'a) eq
let cast : type a b . (a, b) eq -> a -> b = fun Eq x -> x

module Fix (F : sig type 'a f end) = struct
  type 'a fix = ('a, 'a F.f) eq
  let uniq (type a) (type b) (Eq : a fix) (Eq : b fix) : (a, b) eq = Eq
end

(* This would allow:
module FixId = Fix (struct type 'a f = 'a end)
 let bad : (int, string) eq = FixId.uniq Eq Eq
 let _ = Printf.printf "Oh dear: %s" (cast bad 42)
*)
module M = struct
 module type S = sig type a val v : a end
 type 'a s = (module S with type a = 'a)
end

module B = struct
 class type a = object method a : 'a. 'a M.s -> 'a end
end

module M' = M
module B' = B

class b : B.a = object
 method a : 'a. 'a M.s -> 'a = fun (type a) (module X : M.S with type a = a) -> X.v
 method a : 'a. 'a M.s -> 'a = fun (type a) ((module X) : (module M.S with type
a = a)) -> X.v
end

class b' : B.a = object
 method a : 'a. 'a M'.s -> 'a = fun (type a) (module X : M'.S with type a = a) -> X.v
 method a : 'a. 'a M'.s -> 'a = fun (type a) ((module X) : (module M'.S with
type a = a)) -> X.v
end
module type FOO = sig type t end
module type BAR =
sig
  (* Works: module rec A : (sig include FOO with type t = < b:B.t > end) *)
  module rec A : (FOO with type t = < b:B.t >)
         and B : FOO
end
module A = struct module type S module S = struct end end
module F (_ : sig end) = struct module type S module S = A.S end
module M = struct end
module N = M
module G (X : F(N).S) : A.S = X
module F (_ : sig end) = struct module type S end
module M = struct end
module N = M
module G (X : F(N).S) : F(M).S = X
module M :  sig
  type make_dec
  val add_dec: make_dec -> unit
end = struct
  type u

  module Fast: sig
    type 'd t
    val create: unit -> 'd t
    module type S = sig
      module Data: sig type t end
      val key: Data.t t
    end
    module Register (D:S): sig end
    val attach: 'd t -> 'd -> unit
  end = struct
    type 'd t = unit
    let create () = ()
    module type S = sig
      module Data: sig type t end
      val key: Data.t t
    end
    module Register (D:S) = struct end
    let attach _ _ = ()
  end

  type make_dec

  module Dem = struct
    module Data = struct
      type t = make_dec
    end
    let key = Fast.create ()
  end

  module EDem = Fast.Register(Dem)

  let add_dec dec =
    Fast.attach Dem.key dec
end

(* simpler version *)

module Simple = struct
  type 'a t
  module type S = sig
    module Data: sig type t end
    val key: Data.t t
  end
  module Register (D:S) = struct let key = D.key end
  module M = struct
    module Data = struct type t = int end
    let key : _ t = Obj.magic ()
  end
end;;
module EM = Simple.Register(Simple.M);;
Simple.M.key;;

module Simple2 = struct
  type 'a t
  module type S = sig
    module Data: sig type t end
    val key: Data.t t
  end
  module M = struct
    module Data = struct type t = int end
    let key : _ t = Obj.magic ()
  end
  module Register (D:S) = struct let key = D.key end
  module EM = Simple.Register(Simple.M)
  let k : M.Data.t t = M.key
end;;
module rec M
    : sig external f : int -> int = "%identity" end
    = struct external f : int -> int = "%identity" end
(* with module *)

module type S = sig type t and s = t end;;
module type S' = S with type t := int;;

module type S = sig module rec M : sig end and N : sig end end;;
module type S' = S with module M := String;;

(* with module type *)
(*
module type S = sig module type T module F(X:T) : T end;;
module type T0 = sig type t end;;
module type S1 = S with module type T = T0;;
module type S2 = S with module type T := T0;;
module type S3 = S with module type T := sig type t = int end;;
module H = struct
  include (Hashtbl : module type of Hashtbl with
           type statistics := Hashtbl.statistics
           and module type S := Hashtbl.S
           and module Make := Hashtbl.Make
           and module MakeSeeded := Hashtbl.MakeSeeded
           and module type SeededS := Hashtbl.SeededS
           and module type HashedType := Hashtbl.HashedType
           and module type SeededHashedType := Hashtbl.SeededHashedType)
end;;
*)

(* A subtle problem appearing with -principal *)
type -'a t
class type c = object method m : [ `A ] t end;;
module M : sig val v : (#c as 'a) -> 'a end =
  struct let v x = ignore (x :> c); x end;;

(* PR#4838 *)

let id = let module M = struct end in fun x -> x;;

(* PR#4511 *)

let ko = let module M = struct end in fun _ -> ();;

(* PR#5993 *)

module M : sig type -'a t = private int end =
  struct type +'a t = private int end
;;

(* PR#6005 *)

module type A = sig type t = X of int end;;
type u = X of bool;;
module type B = A with type t = u;; (* fail *)

(* PR#5815 *)
(* ---> duplicated exception name is now an error *)

module type S = sig exception Foo of int  exception Foo of bool end;;

(* PR#6410 *)

module F(X : sig end) = struct let x = 3 end;;
F.x;; (* fail *)
module C = Char;;
C.chr 66;;

module C' : module type of Char = C;;
C'.chr 66;;

module C3 = struct include Char end;;
C3.chr 66;;

let f x = let module M = struct module L = List end in M.L.length x;;
let g x = let module L = List in L.length (L.map succ x);;

module F(X:sig end) = Char;;
module C4 = F(struct end);;
C4.chr 66;;

module G(X:sig end) = struct module M = X end;; (* does not alias X *)
module M = G(struct end);;

module M' = struct
  module N = struct let x = 1 end
  module N' = N
end;;
M'.N'.x;;

module M'' : sig module N' : sig val x : int end end = M';;
M''.N'.x;;
module M2 = struct include M' end;;
module M3 : sig module N' : sig val x : int end end = struct include M' end;;
M3.N'.x;;
module M3' : sig module N' : sig val x : int end end = M2;;
M3'.N'.x;;

module M4 : sig module N' : sig val x : int end end = struct
  module N = struct let x = 1 end
  module N' = N
end;;
M4.N'.x;;

module F(X:sig end) = struct
  module N = struct let x = 1 end
  module N' = N
end;;
module G : functor(X:sig end) -> sig module N' : sig val x : int end end = F;;
module M5 = G(struct end);;
M5.N'.x;;

module M = struct
  module D = struct let y = 3 end
  module N = struct let x = 1 end
  module N' = N
end;;

module M1 : sig module N : sig val x : int end module N' = N end = M;;
M1.N'.x;;
module M2 : sig module N' : sig val x : int end end =
  (M : sig module N : sig val x : int end module N' = N end);;
M2.N'.x;;

open M;;
N'.x;;

module M = struct
  module C = Char
  module C' = C
end;;
module M1
  : sig module C : sig val escaped : char -> string end module C' = C end
  = M;; (* sound, but should probably fail *)
M1.C'.escaped 'A';;
module M2 : sig module C' : sig val chr : int -> char end end =
  (M : sig module C : sig val chr : int -> char end module C' = C end);;
M2.C'.chr 66;;

StdLabels.List.map;;

module Q = Queue;;
exception QE = Q.Empty;;
try Q.pop (Q.create ()) with QE -> "Ok";;

module type Complex = module type of Complex with type t = Complex.t;;
module M : sig module C : Complex end = struct module C = Complex end;;

module C = Complex;;
C.one.Complex.re;;
include C;;

module F(X:sig module C = Char end) = struct module C = X.C end;;

(* Applicative functors *)
module S = String
module StringSet = Set.Make(String)
module SSet = Set.Make(S);;
let f (x : StringSet.t) = (x : SSet.t);;

(* Also using include (cf. Leo's mail 2013-11-16) *)
module F (M : sig end) : sig type t end = struct type t = int end
module T = struct
  module M = struct end
  include F(M)
end;;
include T;;
let f (x : t) : T.t = x ;;

(* PR#4049 *)
(* This works thanks to abbreviations *)
module A = struct
  module B = struct type t let compare x y = 0 end
  module S = Set.Make(B)
  let empty = S.empty
end
module A1 = A;;
A1.empty = A.empty;;

(* PR#3476 *)
(* Does not work yet *)
module FF(X : sig end) = struct type t end
module M = struct
  module X = struct end
  module Y = FF (X) (* XXX *)
  type t = Y.t
end
module F (Y : sig type t end) (M : sig type t = Y.t end) = struct end;;

module G = F (M.Y);;
(*module N = G (M);;
module N = F (M.Y) (M);;*)

(* PR#6307 *)

module A1 = struct end
module A2 = struct end
module L1 = struct module X = A1 end
module L2 = struct module X = A2 end;;

module F (L : (module type of L1)) = struct end;;

module F1 = F(L1);; (* ok *)
module F2 = F(L2);; (* should succeed too *)

(* Counter example: why we need to be careful with PR#6307 *)
module Int = struct type t = int let compare = compare end
module SInt = Set.Make(Int)
type (_,_) eq = Eq : ('a,'a) eq
type wrap = W of (SInt.t, SInt.t) eq

module M = struct
  module I = Int
  type wrap' = wrap = W of (Set.Make(Int).t, Set.Make(I).t) eq
end;;
module type S = module type of M;; (* keep alias *)

module Int2 = struct type t = int let compare x y = compare y x end;;
module type S' = sig
  module I = Int2
  include S with module I := I
end;; (* fail *)

(* (* if the above succeeded, one could break invariants *)
module rec M2 : S' = M2;; (* should succeed! (but this is bad) *)

let M2.W eq = W Eq;;

let s = List.fold_right SInt.add [1;2;3] SInt.empty;;
module SInt2 = Set.Make(Int2);;
let conv : type a b. (a,b) eq -> a -> b = fun Eq x -> x;;
let s' : SInt2.t = conv eq s;;
SInt2.elements s';;
SInt2.mem 2 s';; (* invariants are broken *)
*)

(* Check behavior with submodules *)
module M = struct
  module N = struct module I = Int end
  module P = struct module I = N.I end
  module Q = struct
    type wrap' = wrap = W of (Set.Make(Int).t, Set.Make(P.I).t) eq
  end
end;;
module type S = module type of M ;;

module M = struct
  module N = struct module I = Int end
  module P = struct module I = N.I end
  module Q = struct
    type wrap' = wrap = W of (Set.Make(Int).t, Set.Make(N.I).t) eq
  end
end;;
module type S = module type of M ;;

(* PR#6365 *)
module type S = sig module M : sig type t val x : t end end;;
module H = struct type t = A let x = A end;;
module H' = H;;
module type S' = S with module M = H';; (* shouldn't introduce an alias *)

(* PR#6376 *)
module type Alias = sig module N : sig end module M = N end;;
module F (X : sig end) = struct type t end;;
module type A = Alias with module N := F(List);;
module rec Bad : A = Bad;;

(* Shinwell 2014-04-23 *)
module B = struct
 module R = struct
   type t = string
 end

 module O = R
end

module K = struct
 module E = B
 module N = E.O
end;;

let x : K.N.t = "foo";;

(* PR#6465 *)

module M = struct type t = A module B = struct type u = B end end;;
module P : sig type t = M.t = A module B = M.B end = M;; (* should be ok *)
module P : sig type t = M.t = A module B = M.B end = struct include M end;;

module type S = sig
  module M : sig module P : sig end end
  module Q = M
end;;
module type S = sig
  module M : sig module N : sig end module P : sig end end
  module Q : sig module N = M.N module P = M.P end
end;;
module R = struct
  module M = struct module N = struct end module P = struct end end
  module Q = M
end;;
module R' : S = R;; (* should be ok *)

(* PR#6578 *)

module M = struct let f x = x end
module rec R : sig module M : sig val f : 'a -> 'a end end =
  struct module M = M end;;
R.M.f 3;;
module rec R : sig module M = M end = struct module M = M end;;
R.M.f 3;;
open A
let f =
  L.map S.capitalize

let () =
  L.iter print_endline (f ["jacques"; "garrigue"])

module C : sig module L : module type of List end = struct include A end

(* The following introduces a (useless) dependency on A:
module C : sig module L : module type of List end = A
*)

include D'
(*
let () =
  print_endline (string_of_int D'.M.y)
*)
open A
let f =
  L.map S.capitalize

let () =
  L.iter print_endline (f ["jacques"; "garrigue"])

module C : sig module L : module type of List end = struct include A end

(* The following introduces a (useless) dependency on A:
module C : sig module L : module type of List end = A
*)

(* No dependency on D *)
let x = 3
module M = struct let y = 5 end
module type S = sig type u type t end;;
module type S' = sig type t = int type u = bool end;;

(* ok to convert between structurally equal signatures, and parameters
   are inferred *)
let f (x : (module S with type t = 'a and type u = 'b)) = (x : (module S'));;
let g x = (x : (module S with type t = 'a and type u = 'b) :> (module S'));;

(* with subtyping it is also ok to forget some types *)
module type S2 = sig type u type t type w end;;
let g2 x = (x : (module S2 with type t = 'a and type u = 'b) :> (module S'));;
let h x = (x : (module S2 with type t = 'a) :> (module S with type t = 'a));;
let f2 (x : (module S2 with type t = 'a and type u = 'b)) =
  (x : (module S'));; (* fail *)
let k (x : (module S2 with type t = 'a)) =
  (x : (module S with type t = 'a));; (* fail *)

(* but you cannot forget values (no physical coercions) *)
module type S3 = sig type u type t val x : int end;;
let g3 x =
  (x : (module S3 with type t = 'a and type u = 'b) :> (module S'));; (* fail *)
(* Using generative functors *)

(* Without type *)
module type S = sig val x : int end;;
let v = (module struct let x = 3 end : S);;
module F() = (val v);; (* ok *)
module G (X : sig end) : S = F ();; (* ok *)
module H (X : sig end) = (val v);; (* ok *)

(* With type *)
module type S = sig type t val x : t end;;
let v = (module struct type t = int let x = 3 end : S);;
module F() = (val v);; (* ok *)
module G (X : sig end) : S = F ();; (* fail *)
module H() = F();; (* ok *)

(* Alias *)
module U = struct end;;
module M = F(struct end);; (* ok *)
module M = F(U);; (* fail *)

(* Cannot coerce between applicative and generative *)
module F1 (X : sig end) = struct end;;
module F2 : functor () -> sig end = F1;; (* fail *)
module F3 () = struct end;;
module F4 : functor (X : sig end) -> sig end = F3;; (* fail *)

(* tests for shortened functor notation () *)
module X (X: sig end) (Y: sig end) = functor (Z: sig end) -> struct end;;
module Y = functor (X: sig end) (Y:sig end) -> functor (Z: sig end) ->
  struct end;;
module Z = functor (_: sig end) (_:sig end) (_: sig end) -> struct end;;
module GZ : functor (X: sig end) () (Z: sig end) -> sig end
          = functor (X: sig end) () (Z: sig end) -> struct end;;
module F (X : sig end) = struct type t = int end;;
type t = F(Does_not_exist).t;;
type expr =
  [ `Abs of string * expr
  | `App of expr * expr
  ]

class type exp =
object
  method eval : (string, exp) Hashtbl.t -> expr
end;;

class app e1 e2 : exp =
object
  val l = e1
  val r = e2
  method eval env =
      match l with
    | `Abs(var,body) ->
        Hashtbl.add env var r;
        body
    | _ -> `App(l,r);
end

class virtual ['subject, 'event] observer =
   object
     method virtual notify : 'subject ->  'event -> unit
   end

class ['event] subject =
   object (self : 'subject)
     val mutable observers = ([]: (('subject, 'event) observer) list)
     method add_observer obs = observers <- (obs :: observers)
     method notify_observers (e : 'event) =
         List.iter (fun x -> x#notify self e) observers
   end

type id = int

class entity (id : id) =
  object
    val ent_destroy_subject = new subject
    method destroy_subject : (id) subject = ent_destroy_subject

    method entity_id = id
  end

class ['entity] entity_container =
  object (self)
    inherit ['entity, id] observer as observer

    method add_entity (e : 'entity) =
      e#destroy_subject#add_observer (self)

    method notify _ id = ()
  end

let f (x : entity entity_container) = ()

(*
class world =
  object
    val entity_container : entity entity_container = new entity_container

    method add_entity (s : entity) =
      entity_container#add_entity (s :> entity)

  end
*)
(* Two v's in the same class *)
class c v = object initializer  print_endline v val v = 42 end;;
new c "42";;

(* Two hidden v's in the same class! *)
class c (v : int) =
  object
    method v0 = v
    inherit ((fun v -> object method v : string = v end) "42")
  end;;
(new c 42)#v0;;
class virtual ['a] c =
object (s : 'a)
  method virtual m : 'b
end

let o =
    object (s :'a)
      inherit ['a] c
      method m = 42
    end
module M :
   sig
     class x : int -> object method m : int end
  end
=
struct
  class x _ = object
    method m = 42
  end
end;;
module M : sig class c : 'a -> object val x : 'b end end =
  struct class c x = object val x = x end end

class c (x : int) = object inherit M.c x method x : bool = x end

let r = (new c 2)#x;;
(* test.ml *)
class alfa = object(_:'self)
  method x: 'a. ('a, out_channel, unit) format -> 'a = Printf.printf
end

class bravo a = object
  val y = (a :> alfa)
  initializer y#x "bravo initialized"
end

class charlie a = object
  inherit bravo a
  initializer y#x "charlie initialized"
end
(* The module begins *)
exception Out_of_range

class type ['a] cursor =
  object
    method get : 'a
    method incr : unit -> unit
    method is_last : bool
  end

class type ['a] storage =
  object ('self)
    method first : 'a cursor
    method len : int
    method nth : int -> 'a cursor
    method copy : 'self
    method sub : int -> int -> 'self
    method concat : 'a storage -> 'self
    method fold : 'b. ('a -> int -> 'b -> 'b) -> 'b -> 'b
    method iter : ('a -> unit) -> unit
  end

class virtual ['a, 'cursor] storage_base =
  object (self : 'self)
    constraint 'cursor = 'a #cursor
    method virtual first : 'cursor
    method virtual len : int
    method virtual copy : 'self
    method virtual sub : int -> int -> 'self
    method virtual concat : 'a storage -> 'self
    method fold : 'b. ('a -> int -> 'b -> 'b) -> 'b -> 'b = fun f a0 ->
      let cur = self#first in
      let rec loop count a =
        if count >= self#len then a else
        let a' = f cur#get count a in
        cur#incr (); loop (count + 1) a'
      in
      loop 0 a0
    method iter proc =
      let p = self#first in
      for i = 0 to self#len - 2 do proc p#get; p#incr () done;
      if self#len > 0 then proc p#get else ()
  end

class type ['a] obj_input_channel =
  object
    method get : unit -> 'a
    method close : unit -> unit
  end

class type ['a] obj_output_channel =
  object
    method put : 'a -> unit
    method flush : unit -> unit
    method close : unit -> unit
  end

module UChar =
struct

  type t = int

  let highest_bit = 1 lsl 30
  let lower_bits = highest_bit - 1

  let char_of c =
    try Char.chr c with Invalid_argument _ ->  raise Out_of_range

  let of_char = Char.code

  let code c =
    if c lsr 30 = 0
    then c
    else raise Out_of_range

  let chr n =
    if n >= 0 && (n lsr 31 = 0) then n else raise Out_of_range

  let uint_code c = c
  let chr_of_uint n = n

end

type uchar = UChar.t

let int_of_uchar u = UChar.uint_code u
let uchar_of_int n = UChar.chr_of_uint n

class type ucursor = [uchar] cursor

class type ustorage = [uchar] storage

class virtual ['ucursor] ustorage_base = [uchar, 'ucursor] storage_base

module UText =
struct

(* the internal representation is UCS4 with big endian*)
(* The most significant digit appears first. *)
let get_buf s i =
  let n = Char.code s.[i] in
  let n = (n lsl 8) lor (Char.code s.[i + 1]) in
  let n = (n lsl 8) lor (Char.code s.[i + 2]) in
  let n = (n lsl 8) lor (Char.code s.[i + 3]) in
  UChar.chr_of_uint n

let set_buf s i u =
  let n = UChar.uint_code u in
  begin
    s.[i] <- Char.chr (n lsr 24);
    s.[i + 1] <- Char.chr (n lsr 16 lor 0xff);
    s.[i + 2] <- Char.chr (n lsr 8 lor 0xff);
    s.[i + 3] <- Char.chr (n lor 0xff);
  end

let init_buf buf pos init =
  if init#len = 0 then () else
  let cur = init#first in
  for i = 0 to init#len - 2 do
    set_buf buf (pos + i lsl 2) (cur#get); cur#incr ()
  done;
  set_buf buf (pos + (init#len - 1) lsl 2) (cur#get)

let make_buf init =
  let s = String.create (init#len lsl 2) in
  init_buf s 0 init; s

class text_raw buf =
  object (self : 'self)
    inherit [cursor] ustorage_base
    val contents = buf
    method first = new cursor (self :> text_raw) 0
    method len = (String.length contents) / 4
    method get i = get_buf contents (4 * i)
    method nth i = new cursor (self :> text_raw) i
    method copy = {< contents = String.copy contents >}
    method sub pos len =
      {< contents = String.sub contents (pos * 4) (len * 4) >}
    method concat (text : ustorage) =
      let buf = String.create (String.length contents + 4 * text#len) in
      String.blit contents 0 buf 0 (String.length contents);
      init_buf buf (String.length contents) text;
      {< contents = buf >}
  end
and cursor text i =
  object
    val contents = text
    val mutable pos = i
    method get = contents#get pos
    method incr () = pos <- pos + 1
    method is_last = (pos + 1 >= contents#len)
  end

class string_raw buf =
  object
    inherit text_raw buf
    method set i u = set_buf contents (4 * i) u
  end

class text init = text_raw (make_buf init)
class string init = string_raw (make_buf init)

let of_string s =
  let buf = String.make (4 * String.length s) '\000' in
  for i = 0 to String.length s - 1 do
    buf.[4 * i] <- s.[i]
  done;
  new text_raw buf

let make len u =
  let s = String.create (4 * len) in
  for i = 0 to len - 1 do set_buf s (4 * i) u done;
  new string_raw s

let create len = make len (UChar.chr 0)

let copy s = s#copy

let sub s start len = s#sub start len

let fill s start len u =
  for i = start to start + len - 1 do s#set i u done

let blit src srcoff dst dstoff len =
  for i = 0 to len - 1 do
    let u = src#get (srcoff + i) in
    dst#set (dstoff + i) u
  done

let concat s1 s2 = s1#concat (s2 (* : #ustorage *) :> uchar storage)

let iter proc s = s#iter proc
end
class type foo_t =
  object
    method foo: string
  end

type 'a name =
    Foo: foo_t name
  | Int: int name
;;

class foo =
  object(self)
    method foo = "foo"
    method cast =
      function
          Foo -> (self :> <foo : string>)
  end
;;

class foo: foo_t =
  object(self)
    method foo = "foo"
    method cast: type a. a name -> a =
      function
          Foo -> (self :> foo_t)
        | _ -> raise Exit
  end
;;
class type c = object end;;
module type S = sig class c: c end;;
class virtual name =
object
end

and func (args_ty, ret_ty) =
object(self)
  inherit name

  val mutable memo_args = None

  method arguments =
    match memo_args with
    | Some xs -> xs
    | None ->
      let args = List.map (fun ty -> new argument(self, ty)) args_ty in
        memo_args <- Some args; args
end

and argument (func, ty) =
object
  inherit name
end
;;
let f (x: #M.foo) = 0;;
class type ['e] t = object('s)
  method update : 'e -> 's
end;;

module type S = sig
  class base : 'e -> ['e] t
end;;
type 'par t = 'par
module M : sig val x : <m : 'a. 'a> end =
  struct let x : <m : 'a. 'a t> = Obj.magic () end

let ident v = v
class alias = object method alias : 'a . 'a t -> 'a = ident end
module Classdef = struct
  class virtual ['a, 'b, 'c] cl0 =
    object
      constraint 'c = < m : 'a -> 'b -> int; .. >
    end

  class virtual ['a, 'b] cl1 =
    object
      method virtual raise_trouble : int -> 'a
      method virtual m : 'a -> 'b -> int
    end

  class virtual ['a, 'b] cl2 =
    object
      method virtual as_cl0 : ('a, 'b, ('a, 'b) cl1) cl0
    end
end

type refer1 = < poly : 'a 'b 'c . (('b, 'c) #Classdef.cl2 as 'a) >
type refer2 = < poly : 'a 'b 'c . (('b, 'c) #Classdef.cl2 as 'a) >

(* Actually this should succeed ... *)
let f (x : refer1) = (x : refer2)
module Classdef = struct
  class virtual ['a, 'b, 'c] cl0 =
    object
      constraint 'c = < m : 'a -> 'b -> int; .. >
    end

  class virtual ['a, 'b] cl1 =
    object
      method virtual raise_trouble : int -> 'a
      method virtual m : 'a -> 'b -> int
    end

  class virtual ['a, 'b] cl2 =
    object
      method virtual as_cl0 : ('a, 'b, ('a, 'b) cl1) cl0
    end
end

module M : sig
  type refer = { poly : 'a 'b 'c . (('b, 'c) #Classdef.cl2 as 'a) }
end = struct
  type refer = { poly : 'a 'b 'c . (('b, 'c) #Classdef.cl2 as 'a) }
end
(*
  ocamlc -c pr3918a.mli pr3918b.mli
  rm -f pr3918a.cmi
  ocamlc -c pr3918c.ml
*)

open Pr3918b

let f x = (x : 'a vlist :> 'b vlist)
let f (x : 'a vlist) = (x : 'b vlist)
module type Poly = sig
  type 'a t = 'a constraint 'a = [> ]
end

module Combine (A : Poly) (B : Poly) = struct
  type ('a, 'b) t = 'a A.t constraint 'a = 'b B.t
end

module C = Combine
  (struct type 'a t = 'a constraint 'a = [> ] end)
  (struct type 'a t = 'a constraint 'a = [> ] end)
module type Priv = sig
  type t = private int
end

module Make (Unit:sig end): Priv = struct type t = int end

module A = Make (struct end)

module type Priv' = sig
  type t = private [> `A]
end

module Make' (Unit:sig end): Priv' = struct type t = [`A] end

module A' = Make' (struct end)
(* PR5057 *)

module TT = struct
  module IntSet = Set.Make(struct type t = int let compare = compare end)
end

let () =
  let f flag =
    let module T = TT in
    let _ = match flag with `A -> 0 | `B r -> r in
    let _ = match flag with `A -> T.IntSet.mem | `B r -> r in
    ()
  in
  f `A
(* This one should fail *)

let f flag =
  let module T = Set.Make(struct type t = int let compare = compare end) in
  let _ = match flag with `A -> 0 | `B r -> r in
  let _ = match flag with `A -> T.mem | `B r -> r in
  ()
module type S = sig
 type +'a t

 val foo : [`A] t -> unit
 val bar : [< `A | `B] t -> unit
end

module Make(T : S) = struct
 let f x =
   T.foo x;
   T.bar x;
   (x :> [`A | `C] T.t)
end
type 'a termpc =
    [`And of 'a * 'a
    |`Or of 'a * 'a
    |`Not of 'a
    |`Atom of string
    ]

type 'a termk =
    [`Dia of 'a
    |`Box of 'a
    |'a termpc
    ]

module type T = sig
  type term
  val map : (term -> term) -> term -> term
  val nnf : term -> term
  val nnf_not : term -> term
end

module Fpc(X : T with type term = private [> 'a termpc] as 'a) =
  struct
    type term = X.term termpc
    let nnf = function
      |`Not(`Atom _) as x -> x
      |`Not x     -> X.nnf_not x
      | x         -> X.map X.nnf x
    let map f : term -> X.term = function
      |`Not x    -> `Not (f x)
      |`And(x,y) -> `And (f x, f y)
      |`Or (x,y) -> `Or  (f x, f y)
      |`Atom _ as x -> x
    let nnf_not : term -> _ = function
      |`Not x    -> X.nnf x
      |`And(x,y) -> `Or  (X.nnf_not x, X.nnf_not y)
      |`Or (x,y) -> `And (X.nnf_not x, X.nnf_not y)
      |`Atom _ as x -> `Not x
  end

module Fk(X : T with type term = private [> 'a termk] as 'a) =
  struct
    type term = X.term termk
    module Pc = Fpc(X)
    let map f : term -> _ = function
      |`Dia x -> `Dia (f x)
      |`Box x -> `Box (f x)
      |#termpc as x -> Pc.map f x
    let nnf = Pc.nnf
    let nnf_not : term -> _ = function
      |`Dia x -> `Box (X.nnf_not x)
      |`Box x -> `Dia (X.nnf_not x)
      |#termpc as x -> Pc.nnf_not x
  end
type untyped;;
type -'a typed = private untyped;;
type -'typing wrapped = private sexp
and +'a t = 'a typed wrapped
and sexp = private untyped wrapped;;
class type ['a] s3 = object
  val underlying : 'a t
end;;
class ['a] s3object r : ['a] s3 = object
  val underlying = r
end;;
module M (T:sig type t end)
 = struct type t = private { t : T.t } end
module P
 = struct
       module T = struct type t end
       module R = M(T)
 end
module Foobar : sig
  type t = private int
end = struct
  type t = int
end;;

module F0 : sig type t = private int end = Foobar;;

let f (x : F0.t) = (x : Foobar.t);; (* fails *)

module F = Foobar;;

let f (x : F.t) = (x : Foobar.t);;

module M = struct type t = <m:int> end;;
module M1 : sig type t = private <m:int; ..> end = M;;
module M2 :  sig type t = private <m:int; ..> end = M1;;
fun (x : M1.t) -> (x : M2.t);; (* fails *)

module M3 : sig type t = private M1.t end = M1;;
fun x -> (x : M3.t :> M1.t);;
fun x -> (x : M3.t :> M.t);;
module M4 : sig type t = private M3.t end = M2;; (* fails *)
module M4 : sig type t = private M3.t end = M;; (* fails *)
module M4 : sig type t = private M3.t end = M1;; (* might be ok *)
module M5 : sig type t = private M1.t end = M3;;
module M6 : sig type t = private < n:int; .. > end = M1;; (* fails *)

module Bar : sig type t = private Foobar.t val f : int -> t end =
  struct type t = int let f (x : int) = (x : t) end;; (* must fail *)

module M : sig
  type t = private T of int
  val mk : int -> t
end = struct
  type t = T of int
  let mk x = T(x)
end;;

module M1 : sig
  type t = M.t
  val mk : int -> t
end = struct
  type t = M.t
  let mk = M.mk
end;;

module M2 : sig
  type t = M.t
  val mk : int -> t
end = struct
  include M
end;;

module M3 : sig
  type t = M.t
  val mk : int -> t
end = M;;

module M4 : sig
    type t = M.t = T of int
    val mk : int -> t
  end = M;;
(* Error: The variant or record definition does not match that of type M.t *)

module M5 : sig
  type t = M.t = private T of int
  val mk : int -> t
end = M;;

module M6 : sig
  type t = private T of int
  val mk : int -> t
end = M;;

module M' : sig
  type t_priv = private T of int
  type t = t_priv
  val mk : int -> t
end = struct
  type t_priv = T of int
  type t = t_priv
  let mk x = T(x)
end;;

module M3' : sig
  type t = M'.t
  val mk : int -> t
end = M';;

module M : sig type 'a t = private T of 'a end =
  struct type 'a t = T of 'a end;;

module M1 : sig type 'a t = 'a M.t = private T of 'a end =
  struct type 'a t = 'a M.t = private T of 'a end;;

(* PR#6090 *)
module Test = struct type t = private A end
module Test2 : module type of Test with type t = Test.t = Test;;
let f (x : Test.t) = (x : Test2.t);;
let f Test2.A = ();;
let a = Test2.A;; (* fail *)
(* The following should fail from a semantical point of view,
   but allow it for backward compatibility *)
module Test2 : module type of Test with type t = private Test.t = Test;;

(* PR#6331 *)
type t = private < x : int; .. > as 'a;;
type t = private (< x : int; .. > as 'a) as 'a;;
type t = private < x : int > as 'a;;
type t = private (< x : int > as 'a) as 'b;;
type 'a t = private < x : int; .. > as 'a;;
type 'a t = private 'a constraint 'a = < x : int; .. >;;
(* Bad (t = t) *)
module rec A : sig type t = A.t end = struct type t = A.t end;;
(* Bad (t = t) *)
module rec A : sig type t = B.t end = struct type t = B.t end
       and B : sig type t = A.t end = struct type t = A.t end;;
(* OK (t = int) *)
module rec A : sig type t = B.t end = struct type t = B.t end
       and B : sig type t = int end = struct type t = int end;;
(* Bad (t = int * t) *)
module rec A : sig type t = int * A.t end = struct type t = int * A.t end;;
(* Bad (t = t -> int) *)
module rec A : sig type t = B.t -> int end = struct type t = B.t -> int end
       and B : sig type t = A.t end = struct type t = A.t end;;
(* OK (t = <m:t>) *)
module rec A : sig type t = <m:B.t> end = struct type t = <m:B.t> end
       and B : sig type t = A.t end = struct type t = A.t end;;
(* Bad (not regular) *)
module rec A : sig type 'a t = <m: 'a list A.t> end
             = struct type 'a t = <m: 'a list A.t> end;;
(* Bad (not regular) *)
module rec A : sig type 'a t = <m: 'a list B.t; n: 'a array B.t> end
             = struct type 'a t = <m: 'a list B.t; n: 'a array B.t> end
       and B : sig type 'a t = 'a A.t end = struct type 'a t = 'a A.t end;;
(* Bad (not regular) *)
module rec A : sig type 'a t = 'a B.t end
             = struct type 'a t = 'a B.t end
       and B : sig type 'a t = <m: 'a list A.t; n: 'a array A.t> end
             = struct type 'a t = <m: 'a list A.t; n: 'a array A.t> end;;
(* OK *)
module rec A : sig type 'a t = 'a array B.t * 'a list B.t end
             = struct type 'a t = 'a array B.t * 'a list B.t end
       and B : sig type 'a t = <m: 'a B.t> end
             = struct type 'a t = <m: 'a B.t> end;;
(* Bad (not regular) *)
module rec A : sig type 'a t = 'a list B.t end
             = struct type 'a t = 'a list B.t end
       and B : sig type 'a t = <m: 'a array B.t> end
             = struct type 'a t = <m: 'a array B.t> end;;
(* Bad (not regular) *)
module rec M :
    sig
      class ['a] c : 'a -> object
        method map : ('a -> 'b) -> 'b M.c
      end
    end
  = struct
      class ['a] c (x : 'a) = object
        method map : 'b. ('a -> 'b) -> 'b M.c
          = fun f -> new M.c (f x)
      end
    end;;
(* OK *)
class type [ 'node ] extension = object method node : 'node end
and [ 'ext ] node = object constraint 'ext = 'ext node #extension [@id] end
class x = object method node : x node = assert false end
type t = x node;;
(* Bad - PR 4261 *)

module PR_4261 = struct
  module type S =
  sig
    type t
  end

  module type T =
  sig
    module D : S
    type t = D.t
  end

  module rec U : T with module D = U' = U
  and U' : S with type t = U'.t = U
end;;
(* Bad - PR 4512 *)
module type S' = sig type t = int end
module rec M : S' with type t = M.t = struct type t = M.t end;;
(* PR#4450 *)

module PR_4450_1 = struct
  module type MyT = sig type 'a t = Succ of 'a t end
  module MyMap(X : MyT) = X
  module rec MyList : MyT = MyMap(MyList)
end;;

module PR_4450_2 = struct
  module type MyT = sig
    type 'a wrap = My of 'a t
    and 'a t = private < map : 'b. ('a -> 'b) ->'b wrap; .. >
    val create : 'a list -> 'a t
  end
  module MyMap(X : MyT) = struct
    include X
    class ['a] c l = object (self)
      method map : 'b. ('a -> 'b) -> 'b wrap =
        fun f -> My (create (List.map f l))
    end
  end
  module rec MyList : sig
    type 'a wrap = My of 'a t
    and 'a t = < map : 'b. ('a -> 'b) ->'b wrap >
    val create : 'a list -> 'a t
  end = struct
    include MyMap(MyList)
    let create l = new c l
  end
end;;
(* A synthetic example of bootstrapped data structure
   (suggested by J-C Filliatre) *)

module type ORD = sig
  type t
  val compare : t -> t -> int
end

module type SET = sig
  type elt
  type t
  val iter : (elt -> unit) -> t -> unit
end

type 'a tree = E | N of 'a tree * 'a * 'a tree

module Bootstrap2
  (MakeDiet : functor (X: ORD) -> SET with type t = X.t tree and type elt = X.t)
  : SET with type elt = int =
struct

  type elt = int

  module rec Elt : sig
    type t = I of int * int | D of int * Diet.t * int
    val compare : t -> t -> int
    val iter : (int -> unit) -> t -> unit
  end =
  struct
    type t = I of int * int | D of int * Diet.t * int
    let compare x1 x2 = 0
    let rec iter f = function
      | I (l, r) -> for i = l to r do f i done
      | D (_, d, _) -> Diet.iter (iter f) d
  end

  and Diet : SET with type t = Elt.t tree and type elt = Elt.t = MakeDiet(Elt)

  type t = Diet.t
  let iter f = Diet.iter (Elt.iter f)
end
(* PR 4470: simplified from OMake's sources *)

module rec DirElt
  : sig
      type t = DirRoot | DirSub of DirHash.t
    end
  = struct
      type t = DirRoot | DirSub of DirHash.t
    end

and DirCompare
  : sig
      type t = DirElt.t
    end
  = struct
      type t = DirElt.t
    end

and DirHash
  : sig
      type t = DirElt.t list
    end
  = struct
      type t = DirCompare.t list
    end
(* PR 4758, PR 4266 *)

module PR_4758 = struct
  module type S = sig end
  module type Mod = sig
    module Other : S
  end
  module rec A : S = struct end
  and C : sig include Mod with module Other = A end = struct
    module Other = A
  end
  module C' = C  (* check that we can take an alias *)
  module F(X:sig end) = struct type t end
  let f (x : F(C).t) = (x : F(C').t)
end
(* PR 4557 *)
module PR_4557 = struct
  module F ( X : Set.OrderedType ) = struct
    module rec Mod : sig
      module XSet :
        sig
          type elt = X.t
          type t = Set.Make( X ).t
        end
      module XMap :
        sig
          type key = X.t
          type 'a t = 'a Map.Make(X).t
        end
      type elt = X.t
      type t = XSet.t XMap.t
      val compare: t -> t -> int
    end
       =
    struct
      module XSet = Set.Make( X )
      module XMap = Map.Make( X )

      type elt = X.t
      type t = XSet.t XMap.t
      let compare = (fun x y -> 0)
    end
    and ModSet : Set.S with type elt = Mod.t = Set.Make( Mod )
  end
end
module F ( X : Set.OrderedType ) = struct
  module rec Mod : sig
    module XSet :
      sig
        type elt = X.t
        type t = Set.Make( X ).t
      end
    module XMap :
      sig
        type key = X.t
        type 'a t = 'a Map.Make(X).t
      end
    type elt = X.t
    type t = XSet.t XMap.t
    val compare: t -> t -> int
  end
     =
  struct
    module XSet = Set.Make( X )
    module XMap = Map.Make( X )

    type elt = X.t
    type t = XSet.t XMap.t
    let compare = (fun x y -> 0)
  end
  and ModSet : Set.S with type elt = Mod.t = Set.Make( Mod )
end
(* Tests for recursive modules *)

let test number result expected =
  if result = expected
  then Printf.printf "Test %d passed.\n" number
  else Printf.printf "Test %d FAILED.\n" number;
  flush stdout

(* Tree of sets *)

module rec A
 : sig
     type t = Leaf of int | Node of ASet.t
     val compare: t -> t -> int
   end
 = struct
     type t = Leaf of int | Node of ASet.t
     let compare x y =
       match (x,y) with
         (Leaf i, Leaf j) -> Pervasives.compare i j
       | (Leaf i, Node t) -> -1
       | (Node s, Leaf j) -> 1
       | (Node s, Node t) -> ASet.compare s t
   end

and ASet : Set.S with type elt = A.t = Set.Make(A)
;;

let _ =
  let x = A.Node (ASet.add (A.Leaf 3) (ASet.singleton (A.Leaf 2))) in
  let y = A.Node (ASet.add (A.Leaf 1) (ASet.singleton x)) in
  test 10 (A.compare x x) 0;
  test 11 (A.compare x (A.Leaf 3)) 1;
  test 12 (A.compare (A.Leaf 0) x) (-1);
  test 13 (A.compare y y) 0;
  test 14 (A.compare x y) 1
;;

(* Simple value recursion *)

module rec Fib
  : sig val f : int -> int end
  = struct let f x = if x < 2 then 1 else Fib.f(x-1) + Fib.f(x-2) end
;;

let _ =
  test 20 (Fib.f 10) 89
;;

(* Update function by infix *)

module rec Fib2
  : sig val f : int -> int end
  = struct let rec g x = Fib2.f(x-1) + Fib2.f(x-2)
               and f x = if x < 2 then 1 else g x
    end
;;

let _ =
  test 21 (Fib2.f 10) 89
;;

(* Early application *)

let _ =
  let res =
    try
      let module A =
        struct
          module rec Bad
            : sig val f : int -> int end
            = struct let f = let y = Bad.f 5 in fun x -> x+y end
          end in
      false
    with Undefined_recursive_module _ ->
      true in
  test 30 res true
;;

(* Early strict evaluation *)

(*
module rec Cyclic
  : sig val x : int end
  = struct let x = Cyclic.x + 1 end
;;
*)

(* Reordering of evaluation based on dependencies *)

module rec After
  : sig val x : int end
  = struct let x = Before.x + 1 end
and Before
  : sig val x : int end
  = struct let x = 3 end
;;

let _ =
  test 40 After.x 4
;;

(* Type identity between A.t and t within A's definition *)

module rec Strengthen
  : sig type t val f : t -> t end
  = struct
      type t = A | B
      let _ = (A : Strengthen.t)
      let f x = if true then A else Strengthen.f B
    end
;;

module rec Strengthen2
  : sig type t
        val f : t -> t
        module M : sig type u end
        module R : sig type v end
    end
  = struct
      type t = A | B
      let _ = (A : Strengthen2.t)
      let f x = if true then A else Strengthen2.f B
      module M =
        struct
          type u = C
          let _ = (C: Strengthen2.M.u)
        end
      module rec R : sig type v  = Strengthen2.R.v end =
        struct
          type v = D
          let _ = (D : R.v)
          let _ = (D : Strengthen2.R.v)
        end
    end
;;

(* Polymorphic recursion *)

module rec PolyRec
  : sig
      type 'a t = Leaf of 'a | Node of 'a list t * 'a list t
      val depth: 'a t -> int
    end
  = struct
      type 'a t = Leaf of 'a | Node of 'a list t * 'a list t
      let x = (PolyRec.Leaf 1 : int t)
      let depth = function
        Leaf x -> 0
      | Node(l,r) -> 1 + max (PolyRec.depth l) (PolyRec.depth r)
    end
;;

(* Wrong LHS signatures (PR#4336) *)

(*
module type ASig = sig type a val a:a val print:a -> unit end
module type BSig = sig type b val b:b val print:b -> unit end

module A = struct type a = int let a = 0 let print = print_int end
module B = struct type b = float let b = 0.0 let print = print_float end

module MakeA (Empty:sig end) : ASig = A
module MakeB (Empty:sig end) : BSig = B

module
   rec NewA : ASig = MakeA (struct end)
   and NewB : BSig with type b = NewA.a = MakeB (struct end);;

*)

(* Expressions and bindings *)

module StringSet = Set.Make(String);;

module rec Expr
  : sig
      type t =
        Var of string
      | Const of int
      | Add of t * t
      | Binding of Binding.t * t
      val make_let: string -> t -> t -> t
      val fv: t -> StringSet.t
      val simpl: t -> t
    end
  = struct
      type t =
        Var of string
      | Const of int
      | Add of t * t
      | Binding of Binding.t * t
      let make_let id e1 e2 = Binding([id, e1], e2)
      let rec fv = function
        Var s -> StringSet.singleton s
      | Const n -> StringSet.empty
      | Add(t1,t2) -> StringSet.union (fv t1) (fv t2)
      | Binding(b,t) ->
          StringSet.union (Binding.fv b)
            (StringSet.diff (fv t) (Binding.bv b))
      let rec simpl = function
        Var s -> Var s
      | Const n -> Const n
      | Add(Const i, Const j) -> Const (i+j)
      | Add(Const 0, t) -> simpl t
      | Add(t, Const 0) -> simpl t
      | Add(t1,t2) -> Add(simpl t1, simpl t2)
      | Binding(b, t) -> Binding(Binding.simpl b, simpl t)
    end

and Binding
  : sig
      type t = (string * Expr.t) list
      val fv: t -> StringSet.t
      val bv: t -> StringSet.t
      val simpl: t -> t
    end
  = struct
      type t = (string * Expr.t) list
      let fv b =
        List.fold_left (fun v (id,e) -> StringSet.union v (Expr.fv e))
                       StringSet.empty b
      let bv b =
        List.fold_left (fun v (id,e) -> StringSet.add id v)
                       StringSet.empty b
      let simpl b =
        List.map (fun (id,e) -> (id, Expr.simpl e)) b
    end
;;

let _ =
  let e = Expr.make_let "x" (Expr.Add (Expr.Var "y", Expr.Const 0))
                            (Expr.Var "x") in
  let e' = Expr.make_let "x" (Expr.Var "y") (Expr.Var "x") in
  test 50 (StringSet.elements (Expr.fv e)) ["y"];
  test 51 (Expr.simpl e) e'
;;

(* Okasaki's bootstrapping *)

module type ORDERED =
  sig
    type t
    val eq: t -> t -> bool
    val lt: t -> t -> bool
    val leq: t -> t -> bool
  end

module type HEAP =
  sig
    module Elem: ORDERED
    type heap
    val empty: heap
    val isEmpty: heap -> bool
    val insert: Elem.t -> heap -> heap
    val merge: heap -> heap -> heap
    val findMin: heap -> Elem.t
    val deleteMin: heap -> heap
  end

module Bootstrap (MakeH: functor (Element:ORDERED) ->
                                    HEAP with module Elem = Element)
                 (Element: ORDERED) : HEAP with module Elem = Element =
  struct
    module Elem = Element
    module rec BE
    : sig type t = E | H of Elem.t * PrimH.heap
          val eq: t -> t -> bool
          val lt: t -> t -> bool
          val leq: t -> t -> bool
      end
    = struct
        type t = E | H of Elem.t * PrimH.heap
        let leq t1 t2 =
          match t1, t2 with
          | (H(x, _)), (H(y, _)) -> Elem.leq x y
          | H _, E -> false
          | E, H _ -> true
          | E, E -> true
        let eq t1 t2 =
          match t1, t2 with
          | (H(x, _)), (H(y, _)) -> Elem.eq x y
          | H _, E -> false
          | E, H _ -> false
          | E, E -> true
        let lt t1 t2 =
          match t1, t2 with
          | (H(x, _)), (H(y, _)) -> Elem.lt x y
          | H _, E -> false
          | E, H _ -> true
          | E, E -> false
      end
    and PrimH
    : HEAP with type Elem.t = BE.t
    = MakeH(BE)
    type heap = BE.t
    let empty = BE.E
    let isEmpty = function BE.E -> true | _ -> false
    let rec merge x y =
      match (x,y) with
        (BE.E, _) -> y
      | (_, BE.E) -> x
      | (BE.H(e1,p1) as h1), (BE.H(e2,p2) as h2) ->
          if Elem.leq e1 e2
          then BE.H(e1, PrimH.insert h2 p1)
          else BE.H(e2, PrimH.insert h1 p2)
    let insert x h =
      merge (BE.H(x, PrimH.empty)) h
    let findMin = function
        BE.E -> raise Not_found
      | BE.H(x, _) -> x
    let deleteMin = function
        BE.E -> raise Not_found
      | BE.H(x, p) ->
          if PrimH.isEmpty p then BE.E else begin
            match PrimH.findMin p with
            | (BE.H(y, p1)) ->
              let p2 = PrimH.deleteMin p in
              BE.H(y, PrimH.merge p1 p2)
            | BE.E -> assert false
          end
  end
;;

module LeftistHeap(Element: ORDERED): HEAP with module Elem = Element =
  struct
    module Elem = Element
    type heap = E | T of int * Elem.t * heap * heap
    let rank = function E -> 0 | T(r,_,_,_) -> r
    let make x a b =
      if rank a >= rank b
      then T(rank b + 1, x, a, b)
      else T(rank a + 1, x, b, a)
    let empty = E
    let isEmpty = function E -> true | _ -> false
    let rec merge h1 h2 =
      match (h1, h2) with
        (_, E) -> h1
      | (E, _) -> h2
      | (T(_, x1, a1, b1), T(_, x2, a2, b2)) ->
          if Elem.leq x1 x2
          then make x1 a1 (merge b1 h2)
          else make x2 a2 (merge h1 b2)
    let insert x h = merge (T(1, x, E, E)) h
    let findMin = function
      E -> raise Not_found
    | T(_, x, _, _) -> x
    let deleteMin = function
      E -> raise Not_found
    | T(_, x, a, b) -> merge a b
  end
;;

module Ints =
  struct
    type t = int
    let eq = (=)
    let lt = (<)
    let leq = (<=)
  end
;;

module C = Bootstrap(LeftistHeap)(Ints);;

let _ =
  let h = List.fold_right C.insert [6;4;8;7;3;1] C.empty in
  test 60 (C.findMin h) 1;
  test 61 (C.findMin (C.deleteMin h)) 3;
  test 62 (C.findMin (C.deleteMin (C.deleteMin h))) 4
;;

(* Classes *)

module rec Class1
  : sig
      class c : object method m : int -> int end
    end
  = struct
      class c =
        object
          method m x = if x <= 0 then x else (new Class2.d)#m x
        end
    end
and Class2
  : sig
      class d : object method m : int -> int end
    end
  = struct
      class d =
        object(self)
          inherit Class1.c as super
          method m (x:int) = super#m 0
        end
    end
;;

let _ =
  test 70 ((new Class1.c)#m 7) 0
;;

let _ =
  try
    let module A = struct
       module rec BadClass1
         : sig
             class c : object method m : int end
           end
         = struct
             class c = object method m = 123 end
           end
       and BadClass2
         : sig
             val x: int
           end
         = struct
             let x = (new BadClass1.c)#m
           end
    end in
      test 71 true false
  with Undefined_recursive_module _ ->
    test 71 true true
;;

(* Coercions *)

module rec Coerce1
  : sig
      val g: int -> int
      val f: int -> int
    end
  = struct
      module A = (Coerce1: sig val f: int -> int end)
      let g x = x
      let f x = if x <= 0 then 1 else A.f (x-1) * x
    end
;;

let _ =
  test 80 (Coerce1.f 10) 3628800
;;

module CoerceF(S: sig end) = struct
  let f1 () = 1
  let f2 () = 2
  let f3 () = 3
  let f4 () = 4
  let f5 () = 5
end

module rec Coerce2: sig val f1: unit -> int end = CoerceF(Coerce3)
       and Coerce3: sig end = struct end
;;

let _ =
  test 81 (Coerce2.f1 ()) 1
;;

module Coerce4(A : sig val f : int -> int end) = struct
  let x = 0
  let at a = A.f a
end

module rec Coerce5
  : sig val blabla: int -> int val f: int -> int end
  = struct let blabla x = 0 let f x = 5 end
and Coerce6
  : sig val at: int -> int end
  = Coerce4(Coerce5)

let _ =
  test 82 (Coerce6.at 100) 5
;;

(* Miscellaneous bug reports *)

module rec F
  : sig type t = X of int | Y of int
        val f: t -> bool
    end
  = struct
      type t = X of int | Y of int
      let f = function
        | X _ -> false
        | _ -> true
    end;;

let _ =
  test 100 (F.f (F.X 1)) false;
  test 101 (F.f (F.Y 2)) true

(* PR#4316 *)
module G(S : sig val x : int Lazy.t end) = struct include S end

module M1 = struct let x = lazy 3 end

let _ = Lazy.force M1.x

module rec M2 : sig val x : int Lazy.t end = G(M1)

let _ =
  test 102 (Lazy.force M2.x) 3

let _ = Gc.full_major()   (* will shortcut forwarding in M1.x *)

module rec M3 : sig val x : int Lazy.t end = G(M1)

let _ =
  test 103 (Lazy.force M3.x) 3


(** Pure type-checking tests: see recmod/*.ml  *)
type t = A of {x:int; mutable y:int};;
let f (A r) = r;;  (* -> escape *)
let f (A r) = r.x;; (* ok *)
let f x = A {x; y = x};; (* ok *)
let f (A r) = A {r with y = r.x + 1};; (* ok *)
let f () = A {a = 1};; (* customized error message *)
let f () = A {x = 1; y = 3};; (* ok *)

type _ t = A: {x : 'a; y : 'b} -> 'a t;;
let f (A {x; y}) = A {x; y = ()};;  (* ok *)
let f (A ({x; y} as r)) = A {x = r.x; y = r.y};; (* ok *)

module M = struct
  type 'a t =
    | A of {x : 'a}
    | B: {u : 'b} -> unit t;;

  exception Foo of {x : int};;
end;;

module N : sig
  type 'b t = 'b M.t =
    | A of {x : 'b}
    | B: {u : 'bla} -> unit t

  exception Foo of {x : int}
end = struct
  type 'b t = 'b M.t =
    | A of {x : 'b}
    | B: {u : 'z} -> unit t

  exception Foo = M.Foo
end;;


module type S = sig exception A of {x:int}  end;;

module F (X : sig val x : (module S) end) = struct
  module A = (val X.x)
end;;  (* -> this expression creates fresh types (not really!) *)


module type S = sig
  exception A of {x : int}
  exception A of {x : string}
end;;

module M = struct
  exception A of {x : int}
  exception A of {x : string}
end;;


module M1 = struct
  exception A of {x : int}
end;;

module M = struct
  include M1
  include M1
end;;


module type S1 = sig
  exception A of {x : int}
end;;

module type S = sig
  include S1
  include S1
end;;

module M = struct
  exception A = M1.A
end;;

module X1 = struct
  type t = ..
end;;
module X2 = struct
  type t = ..
end;;
module Z = struct
  type X1.t += A of {x: int}
  type X2.t += A of {x: int}
end;;

(* PR#6716 *)

type _ c = C : [`A] c
type t = T : {x:[<`A] c} -> t;;
let f (T { x = C }) = ();;
module M : sig
  type 'a t
  type u = u t and v = v t
  val f : int -> u
  val g : v -> bool
end = struct
  type 'a t = 'a
  type u = int and v = bool
  let f x = x
  let g x = x
end;;

let h (x : int) : bool = M.g (M.f x);;
type _ t = C : ((('a -> 'o) -> 'o) -> ('b -> 'o) -> 'o) t
let f : type a o. ((a -> o) -> o) t -> (a -> o) -> o =
 fun C k -> k (fun x -> x);;
module type T = sig type 'a t end
module Fix (T : T) = struct type r = ('r T.t as 'r) end
 type _ t =
     X of string
   | Y : bytes t

let y : string t = Y
let f : string A.t -> unit = function
    A.X s -> print_endline s

let () = f A.y
module rec A : sig
 type t
end = struct
 type t = { a : unit; b : unit }
 let _ = { a = () }
end
;;
type t = [`A | `B];;
type 'a u = t;;
let a : [< int u] = `A;;

type 'a s = 'a;;
let b : [< t s] = `B;;
module Core = struct
  module Int = struct
    module T = struct
      type t = int
      let compare = compare
      let (+) x y = x + y
    end
    include T
    module Map = Map.Make(T)
  end

  module Std = struct
    module Int = Int
  end
end
;;

open Core.Std
;;

let x = Int.Map.empty ;;
let y = x + x ;;

(* Avoid ambiguity *)

module M = struct type t = A type u = C end
module N = struct type t = B end
open M open N;;
A;;
B;;
C;;

include M open M;;
C;;

module L = struct type v = V end
open L;;
V;;
module L = struct type v = V end
open L;;
V;;


type t1 = A;;
module M1 = struct type u = v and v = t1 end;;
module N1 = struct type u = v and v = M1.v end;;
type t1 = B;;
module N2 = struct type u = v and v = M1.v end;;


(* PR#6566 *)
module type PR6566 = sig type t = string end;;
module PR6566 = struct type t = int end;;
module PR6566' : PR6566 = PR6566;;

module A = struct module B = struct type t = T end end;;
module M2 = struct type u = A.B.t type foo = int type v = A.B.t end;;
(* Adapted from: An Expressive Language of Signatures
   by Norman Ramsey, Kathleen Fisher and Paul Govereau *)

module type VALUE = sig
  type value (* a Lua value *)
  type state (* the state of a Lua interpreter *)
  type usert (* a user-defined value *)
end;;

module type CORE0 = sig
  module V : VALUE
  val setglobal : V.state -> string -> V.value -> unit
  (* five more functions common to core and evaluator *)
end;;

module type CORE = sig
  include CORE0
  val apply : V.value -> V.state -> V.value list -> V.value
  (* apply function f in state s to list of args *)
end;;

module type AST = sig
  module Value : VALUE
  type chunk
  type program
  val get_value : chunk -> Value.value
end;;

module type EVALUATOR = sig
  module Value : VALUE
  module Ast : (AST with module Value := Value)
  type state = Value.state
  type value = Value.value
  exception Error of string
  val compile : Ast.program -> string
  include CORE0 with module V := Value
end;;

module type PARSER = sig
  type chunk
  val parse : string -> chunk
end;;

module type INTERP = sig
  include EVALUATOR
  module Parser : PARSER with type chunk = Ast.chunk
  val dostring : state -> string -> value list
  val mk : unit -> state
end;;

module type USERTYPE = sig
  type t
  val eq : t -> t -> bool
  val to_string : t -> string
end;;

module type TYPEVIEW = sig
  type combined
  type t
  val map : (combined -> t) * (t -> combined)
end;;

module type COMBINED_COMMON = sig
  module T : sig type t end
  module TV1 : TYPEVIEW with type combined := T.t
  module TV2 : TYPEVIEW with type combined := T.t
end;;

module type COMBINED_TYPE = sig
  module T : USERTYPE
  include COMBINED_COMMON with module T := T
end;;

module type BARECODE = sig
  type state
  val init : state -> unit
end;;

module USERCODE(X : TYPEVIEW) = struct
  module type F =
      functor (C : CORE with type V.usert = X.combined) ->
        BARECODE with type state := C.V.state
end;;

module Weapon = struct type t end;;

module type WEAPON_LIB = sig
  type t = Weapon.t
  module T : USERTYPE with type t = t
  module Make :
    functor (TV : TYPEVIEW with type t = t) -> USERCODE(TV).F
end;;

module type X = functor (X: CORE) -> BARECODE;;
module type X = functor (_: CORE) -> BARECODE;;
module M = struct
  type t = int * (< m : 'a > as 'a)
end;;

module type S =
    sig module M : sig type t end end with module M = M
;;
module type Printable = sig
  type t
  val print : Format.formatter -> t -> unit
end;;
module type Comparable = sig
  type t
  val compare : t -> t -> int
end;;
module type PrintableComparable = sig
  include Printable
  include Comparable with type t = t
end;; (* Fails *)
module type PrintableComparable = sig
  type t
  include Printable with type t := t
  include Comparable with type t := t
end;;
module type PrintableComparable = sig
  include Printable
  include Comparable with type t := t
end;;
module type ComparableInt = Comparable with type t := int;;
module type S = sig type t val f : t -> t end;;
module type S' = S with type t := int;;

module type S = sig type 'a t val map : ('a -> 'b) -> 'a t -> 'b t end;;
module type S1 = S with type 'a t := 'a list;;
module type S2 = sig
  type 'a dict = (string * 'a) list
  include S with type 'a t := 'a dict
end;;


module type S =
  sig module T : sig type exp type arg end val f : T.exp -> T.arg end;;
module M = struct type exp = string type arg = int end;;
module type S' = S with module T := M;;


module type S = sig type 'a t end with type 'a t := unit;; (* Fails *)
let property (type t) () =
  let module M = struct exception E of t end in
  (fun x -> M.E x), (function M.E x -> Some x | _ -> None)
;;

let () =
  let (int_inj, int_proj) = property () in
  let (string_inj, string_proj) = property () in

  let i = int_inj 3 in
  let s = string_inj "abc" in

  Printf.printf "%B\n%!" (int_proj i = None);
  Printf.printf "%B\n%!" (int_proj s = None);
  Printf.printf "%B\n%!" (string_proj i = None);
  Printf.printf "%B\n%!" (string_proj s = None)
;;

let sort_uniq (type s) cmp l =
  let module S = Set.Make(struct type t = s let compare = cmp end) in
  S.elements (List.fold_right S.add l S.empty)
;;

let () =
  print_endline (String.concat "," (sort_uniq compare [ "abc"; "xyz"; "abc" ]))
;;

let f x (type a) (y : a) = (x = y);; (* Fails *)
class ['a] c = object (self)
  method m : 'a -> 'a = fun x -> x
  method n : 'a -> 'a = fun (type g) (x:g) -> self#m x
end;; (* Fails *)

external a : (int [@untagged]) -> unit = "a" "a_nat"
external b : (int32 [@unboxed]) -> unit = "b" "b_nat"
external c : (int64 [@unboxed]) -> unit = "c" "c_nat"
external d : (nativeint [@unboxed]) -> unit = "d" "d_nat"
external e : (float [@unboxed]) -> unit = "e" "e_nat"

type t = private int

external f : (t [@untagged]) -> unit = "f" "f_nat"

module M : sig
  external a : int -> (int [@untagged]) = "a" "a_nat"
  external b : (int [@untagged]) -> int = "b" "b_nat"
end = struct
  external a : int -> (int [@untagged]) = "a" "a_nat"
  external b : (int [@untagged]) -> int = "b" "b_nat"
end;;

module Global_attributes = struct
  [@@@ocaml.warning "-3"]

  external a : float -> float = "a" "noalloc" "a_nat" "float"
  external b : float -> float = "b" "noalloc" "b_nat"
  external c : float -> float = "c" "c_nat" "float"
  external d : float -> float = "d" "noalloc"
  external e : float -> float = "e"

  (* Should output a warning: no native implementation provided *)
  external f : (int32 [@unboxed]) -> (int32 [@unboxed]) = "f" "noalloc"
  external g : int32 -> int32 = "g" "g_nat" [@@unboxed] [@@noalloc]

  external h : (int [@untagged]) -> (int [@untagged]) = "h" "h_nat" "noalloc"
  external i : int -> int = "i" "i_nat" [@@untagged] [@@noalloc]
end;;

module Old_style_warning = struct
  [@@@ocaml.warning "+3"]
  external a : float -> float = "a" "noalloc" "a_nat" "float"
  external b : float -> float = "b" "noalloc" "b_nat"
  external c : float -> float = "c" "c_nat" "float"
  external d : float -> float = "d" "noalloc"
  external e : float -> float = "c" "float"
end

(* Bad: attributes not reported in the interface *)

module Bad1 : sig
  external f : int -> int = "f" "f_nat"
end = struct
  external f : int -> (int [@untagged]) = "f" "f_nat"
end;;

module Bad2 : sig
  external f : int -> int = "a" "a_nat"
end = struct
  external f : (int [@untagged]) -> int = "f" "f_nat"
end;;

module Bad3 : sig
  external f : float -> float = "f" "f_nat"
end = struct
  external f : float -> (float [@unboxed]) = "f" "f_nat"
end;;

module Bad4 : sig
  external f : float -> float = "a" "a_nat"
end = struct
  external f : (float [@unboxed]) -> float = "f" "f_nat"
end;;

(* Bad: attributes in the interface but not in the implementation *)

module Bad5 : sig
  external f : int -> (int [@untagged]) = "f" "f_nat"
end = struct
  external f : int -> int = "f" "f_nat"
end;;

module Bad6 : sig
  external f : (int [@untagged]) -> int = "f" "f_nat"
end = struct
  external f : int -> int = "a" "a_nat"
end;;

module Bad7 : sig
  external f : float -> (float [@unboxed]) = "f" "f_nat"
end = struct
  external f : float -> float = "f" "f_nat"
end;;

module Bad8 : sig
  external f : (float [@unboxed]) -> float = "f" "f_nat"
end = struct
  external f : float -> float = "a" "a_nat"
end;;

(* Bad: unboxed or untagged with the wrong type *)

external g : (float [@untagged]) -> float = "g" "g_nat";;
external h : (int [@unboxed]) -> float = "h" "h_nat";;

(* Bad: unboxing the function type *)
external i : int -> float [@unboxed] = "i" "i_nat";;

(* Bad: unboxing a "deep" sub-type. *)
external j : int -> (float [@unboxed]) * float = "j" "j_nat";;

(* This should be rejected, but it is quite complicated to do
   in the current state of things *)

external k : int -> (float [@unboxd]) = "k" "k_nat";;

(* Bad: old style annotations + new style attributes *)

external l : float -> float = "l" "l_nat" "float" [@@unboxed];;
external m : (float [@unboxed]) -> float = "m" "m_nat" "float";;
external n : float -> float = "n" "noalloc" [@@noalloc];;

(* Warnings: unboxed / untagged without any native implementation *)
external o : (float[@unboxed]) -> float = "o";;
external p : float -> (float[@unboxed]) = "p";;
external q : (int[@untagged]) -> float = "q";;
external r : int -> (int[@untagged]) = "r";;
external s : int -> int = "s" [@@untagged];;
external t : float -> float = "t" [@@unboxed];;
let _ = ignore (+);;
let _ = raise Exit 3;;
(* comment 9644 of PR#6000 *)

fun b -> if b then format_of_string "x" else "y";;
fun b -> if b then "x" else format_of_string "y";;
fun b : (_,_,_) format -> if b then "x" else "y";;

(* PR#7135 *)

module PR7135 = struct
  module M : sig type t = private int end =  struct type t = int end
  include M

  let lift2 (f : int -> int -> int) (x : t) (y : t) =
    f (x :> int) (y :> int)
end;;

(* exemple of non-ground coercion *)

module Test1 = struct
  type t = private int
  let f x = let y = if true then x else (x:t) in (y :> int)
end;;
(* Warn about all relevant cases when possible *)
let f = function
    None, None -> 1
  | Some _, Some _ -> 2;;

(* Exhaustiveness check is very slow *)
type _ t =
  A : int t | B : bool t | C : char t | D : float t
type (_,_,_,_) u = U : (int, int, int, int) u
type v = E | F | G
;;

let f : type a b c d e f g.
      a t * b t * c t * d t * e t * f t * g t * v
       * (a,b,c,d) u * (e,f,g,g) u -> int =
 function A, A, A, A, A, A, A, _, U, U -> 1
   | _, _, _, _, _, _, _, G, _, _ -> 1
   (*| _ -> _ *)
;;

(* Unused cases *)
let f (x : int t) = match x with A -> 1 | _ -> 2;; (* warn *)
let f (x : unit t option) = match x with None -> 1 | _ -> 2 ;; (* warn? *)
let f (x : unit t option) = match x with None -> 1 | Some _ -> 2 ;; (* warn *)
let f (x : int t option) = match x with None -> 1 | _ -> 2;;
let f (x : int t option) = match x with None -> 1;; (* warn *)

(* Example with record, type, single case *)

type 'a box = Box of 'a
type 'a pair = {left: 'a; right: 'a};;

let f : (int t box pair * bool) option -> unit = function None -> ();;
let f : (string t box pair * bool) option -> unit = function None -> ();;


(* Examples from ML2015 paper *)

type _ t =
  | Int : int t
  | Bool : bool t
;;

let f : type a. a t -> a = function
  | Int -> 1
  | Bool -> true
;;
let g : int t -> int = function
  | Int -> 1
;;
let h : type a. a t -> a t -> bool =
  fun x y -> match x, y with
  | Int, Int -> true
  | Bool, Bool -> true
;;
type (_, _) cmp =
 | Eq : ('a, 'a) cmp
 | Any: ('a, 'b) cmp
module A : sig type a type b val eq : (a, b) cmp end
  = struct type a type b = a let eq = Eq end
;;
let f : (A.a, A.b) cmp -> unit = function Any -> ()
;;
let deep : char t option -> char =
  function None -> 'c'
;;
type zero = Zero
type _ succ = Succ
;;
type (_,_,_) plus =
  | Plus0 : (zero, 'a, 'a) plus
  | PlusS : ('a, 'b, 'c) plus ->
       ('a succ, 'b, 'c succ) plus
;;
let trivial : (zero succ, zero, zero) plus option -> bool =
  function None -> false
;;
let easy : (zero, zero succ, zero) plus option -> bool =
  function None -> false
;;
let harder : (zero succ, zero succ, zero succ) plus option -> bool =
  function None -> false
;;
let harder : (zero succ, zero succ, zero succ) plus option  -> bool =
  function None -> false | Some (PlusS _) -> .
;;
let inv_zero : type a b c d. (a,b,c) plus -> (c,d,zero) plus -> bool =
  fun p1 p2 ->
    match p1, p2 with
    | Plus0, Plus0 -> true
;;


(* Empty match *)

type _ t = Int : int t;;
let f (x : bool t) = match x with _ -> . ;; (* ok *)


(* trefis in PR#6437 *)

let f () = match None with _ -> .;; (* error *)
let g () = match None with _ -> () | exception _ -> .;; (* error *)
let h () = match None with _ -> .  | exception _ -> .;; (* error *)
let f x = match x with _ -> () | None -> .;; (* do not warn *)

(* #7059, all clauses guarded *)

let f x y = match 1 with 1 when x = y -> 1;;
open CamlinternalOO;;
type _ choice = Left : label choice | Right : tag choice;;
let f : label choice -> bool = function Left -> true;; (* warn *)
exception A;;
type a = A;;

A;;
raise A;;
fun (A : a) -> ();;
function Not_found -> 1 | A -> 2 | _ -> 3;;
try raise A with A -> 2;;
module TypEq = struct
 type (_, _) t = Eq : ('a, 'a) t
end

module type T = sig
 type _ is_t = Is : ('a, 'b) TypEq.t -> 'a is_t
 val is_t : unit -> unit is_t option
end

module Make (M : T) =
 struct
   let _ =
     match M.is_t () with
     | None -> 0
     | Some _ -> 0
   let f () =
     match M.is_t () with None -> 0
end;;

module Make2 (M : T) = struct
  type t = T of unit M.is_t
  let g : t -> int = function _ -> .
end;;
type t = A : t;;

module X1 : sig end = struct
  let _f ~x (* x unused argument *) = function
    | A -> let x = () in x
end;;

module X2 : sig end = struct
  let x = 42 (* unused value *)
  let _f = function
    | A -> let x = () in x
end;;

module X3 : sig end = struct
  module O = struct let x = 42 (* unused *) end
  open O (* unused open *)

  let _f = function
    | A -> let x = () in x
end;;
(* Use type information *)
module M1 = struct
  type t = {x: int; y: int}
  type u = {x: bool; y: bool}
end;;

module OK = struct
  open M1
  let f1 (r:t) = r.x (* ok *)
  let f2 r = ignore (r:t); r.x (* non principal *)

  let f3 (r: t) =
    match r with {x; y} -> y + y (* ok *)
end;;

module F1 = struct
  open M1
  let f r = match r with {x; y} -> y + y
end;; (* fails *)

module F2 = struct
  open M1
  let f r =
    ignore (r: t);
    match r with
       {x; y} -> y + y
end;; (* fails for -principal *)

(* Use type information with modules*)
module M = struct
  type t = {x:int}
  type u = {x:bool}
end;;
let f (r:M.t) = r.M.x;; (* ok *)
let f (r:M.t) = r.x;; (* warning *)
let f ({x}:M.t) = x;; (* warning *)

module M = struct
  type t = {x: int; y: int}
end;;
module N = struct
  type u = {x: bool; y: bool}
end;;
module OK = struct
  open M
  open N
  let f (r:M.t) = r.x
end;;

module M = struct
  type t = {x:int}
  module N = struct type s = t = {x:int} end
  type u = {x:bool}
end;;
module OK = struct
  open M.N
  let f (r:M.t) = r.x
end;;

(* Use field information *)
module M = struct
  type u = {x:bool;y:int;z:char}
  type t = {x:int;y:bool}
end;;
module OK = struct
  open M
  let f {x;z} = x,z
end;; (* ok *)
module F3 = struct
  open M
  let r = {x=true;z='z'}
end;; (* fail for missing label *)

module OK = struct
  type u = {x:int;y:bool}
  type t = {x:bool;y:int;z:char}
  let r = {x=3; y=true}
end;; (* ok *)

(* Corner cases *)

module F4 = struct
  type foo = {x:int; y:int}
  type bar = {x:int}
  let b : bar = {x=3; y=4}
end;; (* fail but don't warn *)

module M = struct type foo = {x:int;y:int} end;;
module N = struct type bar = {x:int;y:int} end;;
let r = { M.x = 3; N.y = 4; };; (* error: different definitions *)

module MN = struct include M include N end
module NM = struct include N include M end;;
let r = {MN.x = 3; NM.y = 4};; (* error: type would change with order *)

(* Lpw25 *)

module M = struct
  type foo = { x: int; y: int }
  type bar = { x:int; y: int; z: int}
end;;
module F5 = struct
  open M
  let f r = ignore (r: foo); {r with x = 2; z = 3}
end;;
module M = struct
  include M
  type other = { a: int; b: int }
end;;
module F6 = struct
  open M
  let f r = ignore (r: foo); { r with x = 3; a = 4 }
end;;
module F7 = struct
  open M
  let r = {x=1; y=2}
  let r: other = {x=1; y=2}
end;;

module A = struct type t = {x: int} end
module B = struct type t = {x: int} end;;
let f (r : B.t) = r.A.x;; (* fail *)

(* Spellchecking *)

module F8 = struct
  type t = {x:int; yyy:int}
  let a : t = {x=1;yyz=2}
end;;

(* PR#6004 *)

type t = A
type s = A

class f (_ : t) = object end;;
class g = f A;; (* ok *)

class f (_ : 'a) (_ : 'a) = object end;;
class g = f (A : t) A;; (* warn with -principal *)


(* PR#5980 *)

module Shadow1 = struct
  type t = {x: int}
  module M = struct
    type s = {x: string}
  end
  open M  (* this open is unused, it isn't reported as shadowing 'x' *)
  let y : t = {x = 0}
end;;
module Shadow2 = struct
  type t = {x: int}
  module M = struct
    type s = {x: string}
  end
  open M  (* this open shadows label 'x' *)
  let y = {x = ""}
end;;

(* PR#6235 *)

module P6235 = struct
  type t = { loc : string; }
  type v = { loc : string; x : int; }
  type u = [ `Key of t ]
  let f (u : u) = match u with `Key {loc} -> loc
end;;

(* Remove interaction between branches *)

module P6235' = struct
  type t = { loc : string; }
  type v = { loc : string; x : int; }
  type u = [ `Key of t ]
  let f = function
    | (_ : u) when false -> ""
    |`Key {loc} -> loc
end;;
module Unused : sig
end = struct
  type unused = int
end
;;

module Unused_nonrec : sig
end = struct
  type nonrec used = int
  type nonrec unused = used
end
;;

module Unused_rec : sig
end = struct
  type unused = A of unused
end
;;

module Unused_exception : sig
end = struct
  exception Nobody_uses_me
end
;;

module Unused_extension_constructor : sig
  type t = ..
end = struct
  type t = ..
  type t += Nobody_uses_me
end
;;

module Unused_exception_outside_patterns : sig
  val falsity : exn -> bool
end = struct
  exception Nobody_constructs_me
  let falsity = function
    | Nobody_constructs_me -> true
    | _ -> false
end
;;

module Unused_extension_outside_patterns : sig
  type t = ..
  val falsity : t -> bool
end = struct
  type t = ..
  type t += Nobody_constructs_me
  let falsity = function
    | Nobody_constructs_me -> true
    | _ -> false
end
;;

module Unused_private_exception : sig
  type exn += private Private_exn
end = struct
  exception Private_exn
end
;;

module Unused_private_extension : sig
  type t = ..
  type t += private Private_ext
end = struct
  type t = ..
  type t += Private_ext
end
;;

for i = 10 downto 0 do () done

type t = < foo: int [@foo] >

let _ = [%foo: < foo : t > ]

type foo += private A of int

let f : 'a 'b 'c. < .. > = assert false

let () =
  let module M = (functor (T : sig end) -> struct end)(struct end) in ()

class c = object inherit ((fun () -> object end [@wee]: object end) ()) end


let f = function x[@wee] -> ()
let f = function
  | '1'..'9' | '1' .. '8'-> ()
  | 'a'..'z' -> ()

let f = function
  | [| x1; x2 |] -> ()
  | [| |] -> ()
  | [|x|][@foo] -> ()
  | _ -> ()

let g = function
  | {l=x} -> ()
  | {l1=x; l2=y}[@foo] -> ()
  | {l1=x; l2=y; _} -> ()

let h = fun ?l:(p=1) ?y:u ?x:(x=3) -> 2

let _ = function
  | a, s, ba1, ba2, ba3, bg -> begin
      ignore (Array.get x 1 + Array.get [| |] 0 +
              Array.get [| 1 |] 1 + Array.get [|1; 2|] 2);
      ignore ([String.get s 1; String.get "" 2; String.get "123" 3]);
      ignore (ba1.{0} + ba2.{1, 2} + ba3.{3, 4, 5})
      ignore (bg.{1, 2, 3, 4})
    end
  | b, s, ba1, ba2, ba3, bg -> begin
      y.(0) <- 1; s.[1] <- 'c';
      ba1.{1} <- 2; ba2.{1, 2} <- 3; ba3.{1, 2, 3} <- 4;
      bg.{1, 2, 3, 4, 5} <- 0
    end

let f (type t) () =
  let exception F of t in ();
  let exception G of t in ();
  let exception E of t in
  (fun x -> E x), (function E _ -> print_endline "OK" | _ -> print_endline "KO")

let inj1, proj1 = f ()
let inj2, proj2 = f ()

let () = proj1 (inj1 42)
let () = proj1 (inj2 42)

let _ = ~-1

class id = [%exp]
(* checkpoint *)

(* Subtyping is "syntactic" *)
let _ = fun (x : < x : int >) y z -> (y :> 'a), (x :> 'a), (z :> 'a);;
(* - : (< x : int > as 'a) -> 'a -> 'a * 'a = <fun> *)

class ['a] c () = object
  method f = (new c (): int c)
end and ['a] d () = object
  inherit ['a] c ()
end;;

(* PR#7329 Pattern open *)
let _ =
  let module M = struct type t = { x : int } end in
  let f M.(x) = () in
  let g M.{x} = () in
  let h = function M.[] | M.[a] | M.(a::q) -> () in
  let i = function M.[||] | M.[|x|]  -> true | _ -> false in
  ()

class ['a] c () = object
  constraint 'a = < .. > -> unit
  method m  = (fun x -> () : 'a)
end

let f: type a'.a' = assert false
let foo : type a' b'. a' -> b' = fun a -> assert false
let foo : type t' . t' = fun (type t') -> (assert false : t')
let foo : 't . 't = fun (type t) -> (assert false : t)
let foo : type a' b' c' t. a' -> b' -> c' -> t = fun a b c -> assert false

let f x =
  x.contents <- (print_string "coucou" ; x.contents)

let ( ~$ ) x = Some x
let g x =
  ~$ (x.contents)

let ( ~$ ) x y = (x, y)
let g x y =
  ~$ (x.contents) (y.contents)



(* PR#7506: attributes on list tail *)

let tail1 = ([1; 2])[@hello]
let tail2 = 0::(([1; 2])[@hello])
let tail3 = 0::(([])[@hello])

let f ~l:(l[@foo]) = l;;
let test x y = ((+)[@foo]) x y;;
let test x = ((~-)[@foo]) x;;
let test contents = { contents = contents[@foo] };;
class type t = object(_[@foo]) end;;
class t = object(_[@foo]) end;;
let test f x = f ~x:(x[@foo]);;
let f = function ((`A|`B)[@bar]) | `C -> ();;
let f = function _::(_::_ [@foo]) -> () | _ -> ();;
function {contents=contents[@foo]} -> ();;
fun contents -> {contents=contents[@foo]};;
((); (((); ())[@foo]));;

(* https://github.com/LexiFi/gen_js_api/issues/61 *)

let () = foo##.bar := ();;

(* "let open" in classes and class types *)

class c =
  let open M in
  object
    method f : t = x
  end
;;
class type ct =
  let open M in
  object
    method f : t
  end
;;

(* M.(::) notation *)
module Exotic_list = struct
  module Inner = struct
    type ('a,'b) t = [] | (::) of 'a * 'b *  ('a,'b) t
  end

  let Inner.(::)(x,y, Inner.[]) = Inner.(::)(1,"one",Inner.[])
end

(** Extended index operators *)
module Indexop = struct
  module Def = struct
    let ( .%[] ) = Hashtbl.find
    let ( .%[] <- ) = Hashtbl.add
    let ( .%() ) = Hashtbl.find
    let ( .%() <- ) = Hashtbl.add
    let ( .%{} ) = Hashtbl.find
    let ( .%{} <- ) = Hashtbl.add
  end
  ;;
  let h = Hashtbl.create 17 in
  h.Def.%["one"] <- 1;
  h.Def.%("two") <- 2;
  h.Def.%{"three"} <- 3
  let x,y,z = Def.(h.%["one"], h.%("two"), h.%{"three"})
end

type t = |

include struct
  let%test_module "as" =
    (module struct
       let%expect_test "xx xx xxxxxx xxxxxxx xxxxxx xxxxxx xxxxxxxx xx xxxxx xxx xx xxxxx"
         =
         ()
       ;;
    end)
  ;;
end

;;
if fffffffffffffff aaaaa bb
then (if b then aaaaaaaaaaaaaaaa ffff)
else aaaaaaaaaaaa qqqqqqqqqqq

include Base.Fn  (** @open *)

let ssmap
    : (module MapT with type key = string and type data = string and type map = SSMap.map)
  =
  ()
;;

let ssmap
    :  (module MapT with type key = string and type data = string and type map = SSMap.map)
    -> unit
  =
  ()
;;

let _ = match x with | A -> [%expr match y with | e -> e]

let _ = match x with | A -> [%expr match y with | e -> match e with x -> x]

let _ =
  List.map rows ~f:(fun row ->
      Or_error.try_with (fun () -> fffffffffffffffffffffffff row))
;;

module type T = sig

  val find : t -> key -> value option (** @raise if not found. *)

  val f
   :  a_few : params
   -> with_long_names : to_break
   -> the_line : before_the_comment
   -> unit
   (** @param blablabla *)

end

open! Core

(** First documentation comment. *)
exception First_exception

(** Second documentation comment. *)
exception Second_exception

module M = struct
  type t
  [@@immediate]
  (* ______________________________________ *)
  [@@deriving variants, sexp_of]
end

module type Basic3 = sig
  type ('a, 'd, 'e) t

  val return : 'a -> ('a, _, _) t
  val apply : ('a -> 'b, 'd, 'e) t -> ('a, 'd, 'e) t -> ('b, 'd, 'e) t

  val map
    : [ `Define_using_apply
      | `Custom of ('a, 'd, 'e) t -> f:('a -> 'b) -> ('b, 'd, 'e) t
      ]
end

let _ =
  aa
    (bbbbbbbbb cccccccccccc dddddddddddddddddddddddddddddddddddddddddddddddddddddddddddddd)
;;

let _ =
  "_______________________________________________________ _______________________________"
;;

let _ = [ very_long_function_name____________________ very_long_argument_name____________ ]


(* FIX: exceed 90 columns *)
let _ =
  [%str
    let () = very_long_function_name__________________ very_long_argument_name____________]
;;

let _ =
  { long_field_name = 9999999999999999999999999999999999999999999999999999999999999999999 }
;;

(* FIX: exceed 90 columns *)
let _ =
  match () with
  | _ ->
    (match () with
    | _ -> long_function_name long_argument_name__________________________________________)
;;

let _ =
  aaaaaaa
  (* __________________________________________________________________________________ *)
  := bbbbbbbbbbbbbbbbbbbbbbbbbbbbbbbbbbbbbbbbbbbbbbbbbbbbbbbbbb
;;

let g = f ~x (* this is a multiple-line-spanning
                comment *) ~y

let f =
  very_long_function_name
    ~x:very_long_variable_name (* this is a multiple-line-spanning
       comment *)
    ~y
;;

let _ =
  match x with
  | { y =
        (* _____________________________________________________________________ *)
        ( X _ | Y _ )
    } -> ()
;;

let _ =
  match x with
  | { y =
        Z |
        (* _____________________________________________________________________ *)
        ( X _ | Y _ )
    } -> ()
;;

type t = [
  | `XXXX (* __________________________________________________________________________________ *)
  | `XXXX (* __________________________________________________________________ *)
  | `XXXX (* _____________________________________________________ *)
  | `XXXX (* ___________________________________________________ *)
  | `XXXX (* ___________________________________________________ *)
  | `XXXX (* ________________________________________________ *)
  | `XXXX (* __________________________________________ *)
  | `XXXX (* _________________________________________ *)
  | `XXXX (* ______________________________________ *)
  | `XXXX (* ____________________________________ *)
]

type t =
  { field : ty
  (* Here is some verbatim formatted text:
     {v
       starting at column 7
     v}*)
  }

module Intro_sort = struct
  let foo_fooo_foooo fooo ~foooo m1 m2 m3 m4 m5 =
    (* Fooooooooooooooooooooooooooo:
       {v
          1--o-----o-----o--------------1
             |     |     |
          2--o-----|--o--|-----o--o-----2
                   |  |  |     |  |
          3--------o--o--|--o--|--o-----3
                         |  |  |
          4-----o--------o--o--|-----o--4
                |              |     |
          5-----o--------------o-----o--5
        v} *)
    foooooooooo fooooo fooo;
    foooooooooo fooooo fooo;
    foooooooooo fooooo fooo;
  ;;
end

let _ =
  "_ _____________________ ___________ ________ _____________ ________ _____________ _____\n\n\
  \ ___________________"
;;

let nullsafe_optimistic_third_party_params_in_non_strict =
  CLOpt.mk_bool
    ~long:
      "nullsafe-optimistic-third-party-params-in-non-strict"
      (* Turned on for compatibility reasons. Historically this is because
         there was no actionable way to change third party annotations. Now
         that we have such a support, this behavior should be reconsidered,
         provided our tooling and error reporting is friendly enough to be
         smoothly used by developers. *)
    ~default:true
    "Nullsafe: in this mode we treat non annotated third party method \
     params as if they were annotated as nullable."

let foo () =
  if%bind
    (* this is a medium length comment of some sort *)
    this is a medium length expression of_some sort
  then x
  else y

let xxxxxx =
  let%map (* _____________________________
             __________ *)()            = yyyyyyyy in
  { zzzzzzzzzzzzz }

let _ =
  match x with
  | _
    when f ~f:((function
      | _ -> .) [@ocaml.warning (* ....................................... *) "-4"]) -> y
;;

let[@a (* .............................................. ........................... .......................... ...................... *) foo (* ....................... *) (* ................................. *) (* ...................... *)] _ =
  match[@ocaml.warning (* ....................................... *) "-4"] x[@attr (* .......................... .................. *) some_attr] with
  | _
    when f
        ~f:((function
            | _ -> .) [@ocaml.warning (* ....................................... *) "-4"])
        ~f:((function
            | _ -> .) [@ocaml.warning (* ....................................... *)  (* ....................................... *) "foooooooooooooooooooooooooooo fooooooooooooooooooooooooooooooooooooo"])
        ~f:((function
            | _ -> .) [@ocaml.warning (* ....................................... *) let x = a and y = b in x + y])
    -> y[@attr (* ... *) (* ... *) attr (* ... *)]
;;

let x =
  foo (`A b) ~f:(fun thing ->
    something that reaaaaaaaaaaaaaaaaaaaaaaaaaaaaaaaaaaaaaaaaaaally needs wrapping)
;;

let x =
  foo
    (`A `b)
    ~f:(fun thing ->
      something that reaaaaaaaaaaaaaaaaaaaaaaaaaaaaaaaaaaaaaaaaaaally needs wrapping)
;;

let x =
  foo [ A; B ] ~f:(fun thing ->
    something that reaaaaaaaaaaaaaaaaaaaaaaaaaaaaaaaaaaaaaaaaaaally needs wrapping)
;;

let x =
  foo
    [ [ A ]; B ]
    ~f:(fun thing ->
      something that reaaaaaaaaaaaaaaaaaaaaaaaaaaaaaaaaaaaaaaaaaaally needs wrapping)
;;

let x =
  f
    ("A string _____________________"
    ^ "Another string _____________"
    ^ "Yet another string _________")
;;

let bind t ~f =
  unfold_step
    ~f:(function
      | Sequence { state = seed; next }, rest ->
        (match next seed with
         | Done ->
           (match rest with
            | Sequence { state = seed; next } ->
              (match next seed with
               | Done -> Done
               | Skip { state = s } -> Skip { state = empty, Sequence { state = s; next } }
               | Yield { value = a; state = s } ->
                 Skip { state = f a, Sequence { state = s; next } }))
         | Skip { state = s } -> Skip { state = Sequence { state = s; next }, rest }
         | Yield { value = a; state = s } ->
           Yield { value = a; state = Sequence { state = s; next }, rest }))
    ~init:(empty, t)

let () =
  very_long_function_name
    ~very_long_argument_label:(fun
                                very_long_argument_name_one
                                very_long_argument_name_two
                                very_long_argument_name_three
                              -> () )

let () = ((one_mississippi, two_mississippi, three_mississippi, four_mississippi) : Mississippi.t * Mississippi.t * Mississippi.t * Mississippi.t)

let _ = ((match foo with | Bar -> bar | Baz -> baz) : string)
let _ = ((match foo with | Bar -> bar | Baz -> baz) :> string)

let _ =
  aaaaaaaaaaaaaaaaaaaaaaaaaaaaaaaaaaaaaaaaaaaaaa
    ~bbbbbbbbbbbbbbbbbbbbbbbbbbbb:(fun (_ :
                                         (ccccccccccccc * ddddddddddddddddddddddddddddd)
                                         eeee) -> FFFFFFFFF gg)
    ~h
;;

type t
[@@deriving
  some_deriver_name
, another_deriver_name
, another_deriver_name
, another_deriver_name
, yet_another_such_name
, such_that_they_line_wrap]

type t
[@@deriving
  some_deriver_name another_deriver_name another_deriver_name
    another_deriver_name yet_another_such_name such_that_they_line_wrap]

let pat =
  String.Search_pattern.create
    (String.init len ~f:(function
        | 0 -> '\n'
        | n when n < len - 1 -> ' '
        | _ -> '*'))
;;

type t =
  { break_separators: [`Before | `After]
  ; break_sequences: bool
  ; break_string_literals: [`Auto | `Never]
        (** How to potentially break string literals into new lines. *)
  ; break_struct: bool
  ; cases_exp_indent: int
  ; cases_matching_exp_indent: [`Normal | `Compact] }

let rec collect_files ~enable_outside_detected_project ~root ~segs ~ignores
    ~enables ~files =
  match segs with [] | [""] -> (ignores, enables, files, None)

let _ =
  fooooooooooooooooooooooooooooooooooooooo
    fooooooooooooooooooooooooooooooooooooooo
    fooooooooooooooooooooooooooooooooooooooo
    ~f:(fun (type a) foooooooooooooooooooooooooooooooooo : 'a ->
      match fooooooooooooooooooooooooooooooooooooooo with
      | Fooooooooooooooooooooooooooooooooooooooo -> x
      | Fooooooooooooooooooooooooooooooooooooooo -> x )

let _ =
  foo
  |> List.map ~f:(fun x ->
    do_something ();
    do_something ();
    do_something ();
    do_something ();
    do_something_else ())

let _ =
  foo
  |> List.map ~f:(fun x ->
    do_something ();
    do_something ();
    do_something ();
    do_something ();
    do_something_else ())
  |> bar

let _ =
  foo
  |> List.map
    fooooooooooo
    fooooooooooo
    fooooooooooo
    fooooooooooo
    fooooooooooo
    fooooooooooo
    fooooooooooo
    fooooooooooo

let _ =
  foo
  |> List.map (function A -> do_something ())

let _ =
  foo
  |> List.map (function
      | A -> do_something ();
      | A -> do_something ();
      | A -> do_something ();
      | A -> do_something ();
      | A -> do_something_else ())
  |> bar

let _ =
  foo
  |> List.double_map ~f1:(fun x ->
      do_something ();
      do_something ();
      do_something ();
      do_something ();
      do_something_else ())
      ~f2:(fun x ->
          do_something ();
          do_something ();
          do_something ();
          do_something ();
          do_something_else ())
  |> bar

<<<<<<< HEAD
let _ =
  let module M = struct
    include ( val foooooooooooooooooooooooooooooooooooooooo
                : fooooooooooooooooooooooooooooooooooooooooo )
  end in
  ()
=======
module Stritem_attributes_indent : sig
  val f : int -> int -> int -> int -> int
  [@@cold] [@@inline never] [@@local never] [@@specialise never]

  external unsafe_memset : t -> pos:int -> len:int -> char -> unit
    = "bigstring_memset_stub"
  [@@noalloc]

end = struct
  let raise_length_mismatch name n1 n2 =
    invalid_argf "length mismatch in %s: %d <> %d" name n1 n2 ()
  [@@cold] [@@inline never] [@@local never] [@@specialise never]

  external unsafe_memset : t -> pos:int -> len:int -> char -> unit = "bigstring_memset_stub"
  [@@noalloc]
end

let _ =
  foo
  $$ ( match group with [] -> impossible "previous match"
    | [cmt] -> fmt_cmt t conf cmt ~fmt_code $ maybe_newline ~next cmt )
  $$ bar

let _ =
  foo
  $$ ( try group with [] -> impossible "previous match"
    | [cmt] -> fmt_cmt t conf cmt ~fmt_code $ maybe_newline ~next cmt )
  $$ bar

let _ =
  x == exp
  ||
  match x with
  | {pexp_desc= Pexp_constraint (e, _); _} -> loop e
  | _ -> false
>>>>>>> 9f601009
<|MERGE_RESOLUTION|>--- conflicted
+++ resolved
@@ -7769,14 +7769,6 @@
           do_something_else ())
   |> bar
 
-<<<<<<< HEAD
-let _ =
-  let module M = struct
-    include ( val foooooooooooooooooooooooooooooooooooooooo
-                : fooooooooooooooooooooooooooooooooooooooooo )
-  end in
-  ()
-=======
 module Stritem_attributes_indent : sig
   val f : int -> int -> int -> int -> int
   [@@cold] [@@inline never] [@@local never] [@@specialise never]
@@ -7812,4 +7804,10 @@
   match x with
   | {pexp_desc= Pexp_constraint (e, _); _} -> loop e
   | _ -> false
->>>>>>> 9f601009
+
+let _ =
+  let module M = struct
+    include ( val foooooooooooooooooooooooooooooooooooooooo
+                : fooooooooooooooooooooooooooooooooooooooooo )
+  end in
+  ()