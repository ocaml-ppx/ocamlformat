[@@@foo]

let (x[@foo]) : unit [@foo] = ()[@foo]
  [@@foo]

type t =
  | Foo of (t[@foo]) [@foo]
[@@foo]

[@@@foo]


module M = struct
  type t = {
    l : (t [@foo]) [@foo]
  }
    [@@foo]
    [@@foo]

  [@@@foo]
end[@foo]
[@@foo]

module type S = sig

  include (module type of (M[@foo]))[@foo] with type t := M.t[@foo]
    [@@foo]

  [@@@foo]

end[@foo]
[@@foo]

[@@@foo]
type 'a with_default
  =  ?size:int       (** default [42] *)
  -> ?resizable:bool (** default [true] *)
  -> 'a

type obj = <
  meth1 : int -> int;
  (** method 1 *)

  meth2: unit -> float (** method 2 *);
>

type var = [
  | `Foo (** foo *)
  | `Bar of int * string (** bar *)
]

[%%foo let x = 1 in x]
let [%foo 2+1] : [%foo bar.baz] = [%foo "foo"]

[%%foo module M = [%bar] ]
let [%foo let () = () ] : [%foo type t = t ] = [%foo class c = object end]

[%%foo: 'a list]
let [%foo: [`Foo] ] : [%foo: t -> t ] = [%foo: < foo : t > ]

[%%foo? _ ]
[%%foo? Some y when y > 0]
let [%foo? (Bar x | Baz x) ] : [%foo? #bar ] = [%foo? { x }]

[%%foo: module M : [%baz]]
let [%foo: include S with type t = t ]
  : [%foo: val x : t  val y : t]
  = [%foo: type t = t ]
let int_with_custom_modifier =
  1234567890_1234567890_1234567890_1234567890_1234567890z
let float_with_custom_modifier =
  1234567890_1234567890_1234567890_1234567890_1234567890.z

let int32     = 1234l
let int64     = 1234L
let nativeint = 1234n

let hex_without_modifier = 0x32f
let hex_with_modifier    = 0x32g

let float_without_modifer = 1.2e3
let float_with_modifer    = 1.2g
let%foo x = 42
let%foo _ = () and _ = ()
let%foo _ = ()

(* Expressions *)
let () =
  let%foo[@foo] x = 3
  and[@foo] y = 4 in
  (let module%foo[@foo] M = M in ()) ;
  (let open%foo[@foo] M in ()) ;
  (fun%foo[@foo] x -> ()) ;
  (function%foo[@foo] x -> ()) ;
  (try%foo[@foo] () with _ -> ()) ;
  (if%foo[@foo] () then () else ()) ;
  while%foo[@foo] () do () done ;
  for%foo[@foo] x = () to () do () done ;
  assert%foo[@foo] true ;
  lazy%foo[@foo] x ;
  object%foo[@foo] end ;
  begin%foo[@foo] 3 end ;
  new%foo[@foo] x ;

  match%foo[@foo] () with
  (* Pattern expressions *)
  | lazy%foo[@foo] x -> ()
  | exception%foo[@foo] x -> ()

(* Class expressions *)
class x =
  fun[@foo] x ->
  let[@foo] x = 3 in
  object[@foo]
    inherit[@foo] x
    val[@foo] x = 3
    val[@foo] virtual x : t
    val![@foo] mutable x = 3
    method[@foo] x = 3
    method[@foo] virtual x : t
    method![@foo] private x = 3
    initializer[@foo] x
  end

(* Class type expressions *)
class type t =
  object[@foo]
    inherit[@foo] t
    val[@foo] x : t
    val[@foo] mutable x : t
    method[@foo] x : t
    method[@foo] private x : t
    constraint[@foo] t = t'
    [@@@abc]
    [%%id]
    [@@@aaa]
  end

(* Type expressions *)
type t =
  (module%foo[@foo] M)

(* Module expressions *)
module M =
  functor[@foo] (M : S) ->
    (val[@foo] x)
    (struct[@foo] end)

(* Module type expression *)
module type S =
  functor[@foo] (M:S) ->
    (module type of[@foo] M) ->
    (sig[@foo] end)

module type S = S -> S -> S
module type S = (S -> S) -> S
module type S = functor (M : S) -> S -> S
module type S = (functor (M : S) -> S) -> S
module type S = (S -> S)[@foo] -> S
module type S = (functor[@foo] (M : S) -> S) -> S

module type S = sig
  module rec A : (S with type t = t)
  and B : (S with type t = t)
end

(* Structure items *)
let%foo[@foo] x = 4
and[@foo] y = x

type%foo[@foo] t = int
and[@foo] t = int
type%foo[@foo] t += T

class%foo[@foo] x = x
class type%foo[@foo] x = x
external%foo[@foo] x : _  = ""
exception%foo[@foo] X

module%foo[@foo] M = M
module%foo[@foo] rec M : S = M
and[@foo] M : S = M
module type%foo[@foo] S = S

include%foo[@foo] M
open%foo[@foo] M

(* Signature items *)
module type S = sig
  val%foo[@foo] x : t
  external%foo[@foo] x : t = ""

  type%foo[@foo] t = int
  and[@foo] t' = int
  type%foo[@foo] t += T

  exception%foo[@foo] X

  module%foo[@foo] M : S
  module%foo[@foo] rec M : S
  and[@foo] M : S
  module%foo[@foo] M = M

  module type%foo[@foo] S = S

  include%foo[@foo] M
  open%foo[@foo] M

  class%foo[@foo] x : t
  class type%foo[@foo] x = x

end

type t = ..;;
type t += A;;

[%extension_constructor A];;
([%extension_constructor A] : extension_constructor);;

module M = struct
  type extension_constructor = int
end;;

open M;;

([%extension_constructor A] : extension_constructor);;

(* By using two types we can have a recursive constraint *)
type 'a class_name = .. constraint 'a = < cast: 'a. 'a name -> 'a; ..>
and 'a name =
  Class : 'a class_name -> (< cast: 'a. 'a name -> 'a; ..> as 'a) name
;;

exception Bad_cast
;;

class type castable =
object
  method cast: 'a.'a name -> 'a
end
;;

(* Lets create a castable class with a name*)

class type foo_t =
object
  inherit castable
  method foo: string
end
;;

type 'a class_name += Foo: foo_t class_name
;;

class foo: foo_t =
object(self)
  method cast: type a. a name -> a =
    function
        Class Foo -> (self :> foo_t)
      | _ -> ((raise Bad_cast) : a)
  method foo = "foo"
end
;;

(* Now we can create a subclass of foo *)

class type bar_t =
object
  inherit foo
  method bar: string
end
;;

type 'a class_name += Bar: bar_t class_name
;;

class bar: bar_t =
object(self)
  inherit foo as super
  method cast: type a. a name -> a =
    function
        Class Bar -> (self :> bar_t)
      | other -> super#cast other
  method bar = "bar"
  [@@@id]
  [%%id]
end
;;

(* Now lets create a mutable list of castable objects *)

let clist :castable list ref = ref []
;;

let push_castable (c: #castable) =
  clist := (c :> castable) :: !clist
;;

let pop_castable () =
  match !clist with
      c :: rest ->
        clist := rest;
        c
    | [] -> raise Not_found
;;

(* We can add foos and bars to this list, and retrive them *)

push_castable (new foo);;
push_castable (new bar);;
push_castable (new foo);;

let c1: castable = pop_castable ();;
let c2: castable = pop_castable ();;
let c3: castable = pop_castable ();;

(* We can also downcast these values to foos and bars *)

let f1: foo = c1#cast (Class Foo);; (* Ok *)
let f2: foo = c2#cast (Class Foo);; (* Ok *)
let f3: foo = c3#cast (Class Foo);; (* Ok *)

let b1: bar = c1#cast (Class Bar);; (* Exception Bad_cast *)
let b2: bar = c2#cast (Class Bar);; (* Ok *)
let b3: bar = c3#cast (Class Bar);; (* Exception Bad_cast *)

type foo = ..
;;

type foo +=
    A
  | B of int
;;

let is_a x =
  match x with
    A -> true
  | _ -> false
;;

(* The type must be open to create extension *)

type foo
;;

type foo += A of int (* Error type is not open *)
;;

(* The type parameters must match *)

type 'a foo = ..
;;

type ('a, 'b) foo += A of int (* Error: type parameter mismatch *)
;;

(* In a signature the type does not have to be open *)

module type S =
sig
  type foo
  type foo += A of float
end
;;

(* But it must still be extensible *)

module type S =
sig
  type foo = A of int
  type foo += B of float (* Error foo does not have an extensible type *)
end
;;

(* Signatures can change the grouping of extensions *)

type foo = ..
;;

module M = struct
  type foo +=
      A of int
    | B of string

  type foo +=
      C of int
    | D of float
end
;;

module type S = sig
  type foo +=
      B of string
    | C of int

  type foo += D of float

  type foo += A of int
end
;;

module M_S = (M : S)
;;

(* Extensions can be GADTs *)

type 'a foo = ..
;;

type _ foo +=
    A : int -> int foo
  | B : int foo
;;

let get_num : type a. a foo -> a -> a option = fun f i1 ->
    match f with
        A i2 -> Some (i1 + i2)
     |  _ -> None
;;

(* Extensions must obey constraints *)

type 'a foo = .. constraint 'a = [> `Var ]
;;

type 'a foo += A of 'a
;;

let a = A 9 (* ERROR: Constraints not met *)
;;

type 'a foo += B : int foo (* ERROR: Constraints not met *)
;;

(* Signatures can make an extension private *)

type foo = ..
;;

module M = struct type foo += A of int end
;;

let a1 = M.A 10
;;

module type S = sig type foo += private A of int end
;;

module M_S = (M : S)
;;

let is_s x =
  match x with
    M_S.A _ -> true
  | _ -> false
;;

let a2 = M_S.A 20 (* ERROR: Cannot create a value using a private constructor *)
;;

(* Extensions can be rebound *)

type foo = ..
;;

module M = struct type foo += A1 of int end
;;

type foo += A2 = M.A1
;;

type bar = ..
;;

type bar += A3 = M.A1    (* Error: rebind wrong type *)
;;

module M = struct type foo += private B1 of int end
;;

type foo += private B2 = M.B1
;;

type foo += B3 = M.B1  (* Error: rebind private extension *)
;;

type foo += C = Unknown  (* Error: unbound extension *)
;;

(* Extensions can be rebound even if type is closed *)

module M : sig type foo type foo += A1 of int end
  = struct type foo = .. type foo += A1 of int end

type M.foo += A2 = M.A1

(* Rebinding handles abbreviations *)

type 'a foo = ..
;;

type 'a foo1 = 'a foo = ..
;;

type 'a foo2 = 'a foo = ..
;;

type 'a foo1 +=
    A of int
  | B of 'a
  | C : int foo1
;;

type 'a foo2 +=
    D = A
  | E = B
  | F = C
;;

(* Extensions must obey variances *)

type +'a foo = ..
;;

type 'a foo += A of (int -> 'a)
;;

type 'a foo += B of ('a -> int)
    (* ERROR: Parameter variances are not satisfied *)
;;

type _ foo += C : ('a -> int) -> 'a foo
    (* ERROR: Parameter variances are not satisfied *)
;;

type 'a bar = ..
;;

type +'a bar += D of (int -> 'a) (* ERROR: type variances do not match *)
;;

(* Exceptions are compatible with extensions *)

module M : sig
  type exn +=
      Foo of int * float
    | Bar : 'a list -> exn
end = struct
  exception Bar : 'a list -> exn
  exception Foo of int * float
end
;;

module M : sig
  exception Bar : 'a list -> exn
  exception Foo of int * float
end = struct
  type exn +=
      Foo of int * float
    | Bar : 'a list -> exn
end
;;

exception Foo of int * float
;;

exception Bar : 'a list -> exn
;;

module M : sig
  type exn +=
      Foo of int * float
    | Bar : 'a list -> exn
end = struct
  exception Bar = Bar
  exception Foo = Foo
end
;;

(* Test toplevel printing *)

type foo = ..
;;

type foo +=
    Foo of int * int option
  | Bar of int option
;;

let x = Foo(3, Some 4), Bar(Some 5) (* Prints Foo and Bar successfully *)
;;

type foo += Foo of string
;;

let y = x (* Prints Bar but not Foo (which has been shadowed) *)
;;

exception Foo of int * int option
;;

exception Bar of int option
;;

let x = Foo(3, Some 4), Bar(Some 5) (* Prints Foo and Bar successfully *)
;;

type foo += Foo of string
;;

let y = x (* Prints Bar and part of Foo (which has been shadowed) *)
;;

(* Test Obj functions *)

type foo = ..
;;

type foo +=
    Foo
  | Bar of int
;;

let extension_name e = Obj.extension_name (Obj.extension_constructor e);;
let extension_id e = Obj.extension_id (Obj.extension_constructor e);;

let n1 = extension_name Foo
;;

let n2 = extension_name (Bar 1)
;;

let t = (extension_id (Bar 2)) = (extension_id (Bar 3)) (* true *)
;;

let f = (extension_id (Bar 2)) = (extension_id Foo) (* false *)
;;

let is_foo x = (extension_id Foo) = (extension_id x)

type foo += Foo
;;

let f = is_foo Foo
;;

let _ = Obj.extension_constructor 7 (* Invald_arg *)
;;

let _ = Obj.extension_constructor (object method m = 3 end) (* Invald_arg *)
;;
(* Typed names *)

module Msg : sig

  type 'a tag

  type result = Result : 'a tag * 'a -> result

  val write : 'a tag -> 'a -> unit

  val read : unit -> result

  type 'a tag += Int : int tag

  module type Desc = sig
    type t
    val label : string
    val write : t -> string
    val read : string -> t
  end

  module Define (D : Desc) : sig
    type 'a tag += C : D.t tag
  end

end = struct

  type 'a tag = ..

  type ktag = T : 'a tag -> ktag

  type 'a kind =
  { tag : 'a tag;
    label : string;
    write : 'a -> string;
    read : string -> 'a; }

  type rkind = K : 'a kind -> rkind

  type wkind = { f : 'a . 'a tag -> 'a kind }

  let readTbl : (string, rkind) Hashtbl.t = Hashtbl.create 13

  let writeTbl : (ktag, wkind) Hashtbl.t = Hashtbl.create 13

  let read_raw () : string * string = raise (Failure "Not implemented")

  type result = Result : 'a tag * 'a -> result

  let read () =
    let label, content = read_raw () in
      let K k = Hashtbl.find readTbl label in
        let body = k.read content in
          Result(k.tag, body)

  let write_raw (label : string) (content : string) =
    raise (Failure "Not implemented")

  let write (tag : 'a tag) (body : 'a) =
    let {f} = Hashtbl.find writeTbl (T tag) in
    let k = f tag in
    let content = k.write body in
      write_raw k.label content

  (* Add int kind *)

  type 'a tag += Int : int tag

  let ik =
    { tag = Int;
      label = "int";
      write = string_of_int;
      read = int_of_string }

  let () = Hashtbl.add readTbl "int" (K ik)

  let () =
    let f (type t) (i : t tag) : t kind =
      match i with
        Int -> ik
      | _ -> assert false
    in
      Hashtbl.add writeTbl (T Int) {f}

  (* Support user defined kinds *)

  module type Desc = sig
    type t
    val label : string
    val write : t -> string
    val read : string -> t
  end

  module Define (D : Desc) = struct
    type 'a tag += C : D.t tag
    let k =
      { tag = C;
        label = D.label;
        write = D.write;
        read = D.read }
    let () = Hashtbl.add readTbl D.label (K k)
    let () =
      let f (type t) (c : t tag) : t kind =
        match c with
          C -> k
        | _ -> assert false
      in
        Hashtbl.add writeTbl (T C) {f}
  end

end;;

let write_int i = Msg.write Msg.Int i;;

module StrM = Msg.Define(struct
  type t = string
  let label = "string"
  let read s = s
  let write s = s
end);;

type 'a Msg.tag += String = StrM.C;;

let write_string s = Msg.write String s;;

let read_one () =
  let Msg.Result(tag, body) = Msg.read () in
  match tag with
    Msg.Int -> print_int body
  | String -> print_string body
  | _ -> print_string "Unknown";;
(* Example of algorithm parametrized with modules *)

let sort (type s) set l =
  let module Set = (val set : Set.S with type elt = s) in
  Set.elements (List.fold_right Set.add l Set.empty)

let make_set (type s) cmp =
  let module S = Set.Make(struct
    type t = s
    let compare = cmp
  end) in
  (module S : Set.S with type elt = s)

let both l =
  List.map
    (fun set -> sort set l)
    [ make_set compare; make_set (fun x y -> compare y x) ]

let () =
  print_endline (String.concat "  " (List.map (String.concat "/")
                                              (both ["abc";"xyz";"def"])))


(* Hiding the internal representation *)

module type S = sig
  type t
  val to_string: t -> string
  val apply: t -> t
  val x: t
end

let create (type s) to_string apply x =
  let module M = struct
    type t = s
    let to_string = to_string
    let apply = apply
    let x = x
  end in
  (module M : S with type t = s)

let forget (type s) x =
  let module M = (val x : S with type t = s) in
  (module M : S)

let print x =
  let module M = (val x : S) in
  print_endline (M.to_string M.x)

let apply x =
  let module M = (val x : S) in
  let module N = struct
    include M
    let x = apply x
  end in
  (module N : S)

let () =
  let int = forget (create string_of_int succ 0) in
  let str = forget (create (fun s -> s) (fun s -> s ^ s) "X") in
  List.iter print (List.map apply [int; apply int; apply (apply str)])


(* Existential types + type equality witnesses -> pseudo GADT *)

module TypEq : sig
  type ('a, 'b) t
  val apply: ('a, 'b) t -> 'a -> 'b
  val refl: ('a, 'a) t
  val sym: ('a, 'b) t -> ('b, 'a) t
end = struct
  type ('a, 'b) t = unit
  let apply _ = Obj.magic
  let refl = ()
  let sym () = ()
end


module rec Typ : sig
  module type PAIR = sig
    type t
    type t1
    type t2
    val eq: (t, t1 * t2) TypEq.t
    val t1: t1 Typ.typ
    val t2: t2 Typ.typ
  end

  type 'a typ =
    | Int of ('a, int) TypEq.t
    | String of ('a, string) TypEq.t
    | Pair of (module PAIR with type t = 'a)
end = struct
  module type PAIR = sig
    type t
    type t1
    type t2
    val eq: (t, t1 * t2) TypEq.t
    val t1: t1 Typ.typ
    val t2: t2 Typ.typ
  end

  type 'a typ =
    | Int of ('a, int) TypEq.t
    | String of ('a, string) TypEq.t
    | Pair of (module PAIR with type t = 'a)
end

open Typ

let int = Int TypEq.refl

let str = String TypEq.refl

let pair (type s1) (type s2) t1 t2 =
  let module P = struct
    type t = s1 * s2
    type t1 = s1
    type t2 = s2
    let eq = TypEq.refl
    let t1 = t1
    let t2 = t2
  end in
  let pair = (module P : PAIR with type t = s1 * s2) in
  Pair pair

module rec Print : sig
  val to_string: 'a Typ.typ -> 'a -> string
end = struct
  let to_string (type s) t x =
    match t with
    | Int eq -> string_of_int (TypEq.apply eq x)
    | String eq -> Printf.sprintf "%S" (TypEq.apply eq x)
    | Pair p ->
        let module P = (val p : PAIR with type t = s) in
        let (x1, x2) = TypEq.apply P.eq x in
        Printf.sprintf "(%s,%s)" (Print.to_string P.t1 x1)
                       (Print.to_string P.t2 x2)
end

let () =
  print_endline (Print.to_string int 10);
  print_endline (Print.to_string (pair int (pair str int)) (123, ("A", 456)))


(* #6262: first-class modules and module type aliases *)

module type S1 = sig end
module type S2 = S1

let _f (x : (module S1)) : (module S2) = x

module X = struct
  module type S
end
module Y = struct include X end

let _f (x : (module X.S)) : (module Y.S) = x

(* PR#6194, main example *)
module type S3 = sig val x : bool end;;
let f = function
  | Some (module M : S3) when M.x ->1
  | Some _ [@foooo]-> 2
  | None -> 3
;;
print_endline (string_of_int (f (Some (module struct let x = false end))));;
type 'a ty =
  | Int : int ty
  | Bool : bool ty

let fbool (type t) (x : t) (tag : t ty) =
  match tag with
  | Bool -> x
;;
(* val fbool : 'a -> 'a ty -> 'a = <fun> *)

(** OK: the return value is x of type t **)

let fint (type t) (x : t) (tag : t ty) =
  match tag with
  | Int -> x > 0
;;
(* val fint : 'a -> 'a ty -> bool = <fun> *)

(** OK: the return value is x > 0 of type bool;
This has used the equation t = bool, not visible in the return type **)

let f (type t) (x : t) (tag : t ty) =
  match tag with
  | Int -> x > 0
  | Bool -> x
(* val f : 'a -> 'a ty -> bool = <fun> *)


let g (type t) (x : t) (tag : t ty) =
  match tag with
  | Bool -> x
  | Int -> x > 0
(* Error: This expression has type bool but an expression was expected of type
t = int *)

let id x = x;;
let idb1 = (fun id -> let _ = id true in id) id;;
let idb2 : bool -> bool = id;;
let idb3 ( _ : bool ) = false;;

let g (type t) (x : t) (tag : t ty) =
  match tag with
  | Bool -> idb3 x
  | Int -> x > 0

let g (type t) (x : t) (tag : t ty) =
  match tag with
  | Bool -> idb2 x
  | Int -> x > 0
(* Encoding generics using GADTs *)
(* (c) Alain Frisch / Lexifi *)
(* cf. http://www.lexifi.com/blog/dynamic-types *)

(* Basic tag *)

type 'a ty =
  | Int: int ty
  | String: string ty
  | List: 'a ty -> 'a list ty
  | Pair: ('a ty * 'b ty) -> ('a * 'b) ty
;;

(* Tagging data *)

type variant =
  | VInt of int
  | VString of string
  | VList of variant list
  | VPair of variant * variant

let rec variantize: type t. t ty -> t -> variant =
  fun ty x ->
    (* type t is abstract here *)
    match ty with
    | Int -> VInt x  (* in this branch: t = int *)
    | String -> VString x (* t = string *)
    | List ty1 ->
        VList (List.map (variantize ty1) x)
        (* t = 'a list for some 'a *)
    | Pair (ty1, ty2) ->
        VPair (variantize ty1 (fst x), variantize ty2 (snd x))
        (* t = ('a, 'b) for some 'a and 'b *)

exception VariantMismatch

let rec devariantize: type t. t ty -> variant -> t =
  fun ty v ->
    match ty, v with
    | Int, VInt x -> x
    | String, VString x -> x
    | List ty1, VList vl ->
        List.map (devariantize ty1) vl
    | Pair (ty1, ty2), VPair (x1, x2) ->
        (devariantize ty1 x1, devariantize ty2 x2)
    | _ -> raise VariantMismatch
;;

(* Handling records *)

type 'a ty =
  | Int: int ty
  | String: string ty
  | List: 'a ty -> 'a list ty
  | Pair: ('a ty * 'b ty) -> ('a * 'b) ty
  | Record: 'a record -> 'a ty

and 'a record =
    {
     path: string;
     fields: 'a field_ list;
    }

and 'a field_ =
  | Field: ('a, 'b) field -> 'a field_

and ('a, 'b) field =
    {
     label: string;
     field_type: 'b ty;
     get: ('a -> 'b);
    }
;;

(* Again *)

type variant =
  | VInt of int
  | VString of string
  | VList of variant list
  | VPair of variant * variant
  | VRecord of (string * variant) list

let rec variantize: type t. t ty -> t -> variant =
  fun ty x ->
    (* type t is abstract here *)
    match ty with
    | Int -> VInt x  (* in this branch: t = int *)
    | String -> VString x (* t = string *)
    | List ty1 ->
        VList (List.map (variantize ty1) x)
        (* t = 'a list for some 'a *)
    | Pair (ty1, ty2) ->
        VPair (variantize ty1 (fst x), variantize ty2 (snd x))
        (* t = ('a, 'b) for some 'a and 'b *)
    | Record {fields} ->
        VRecord
          (List.map (fun (Field{field_type; label; get}) ->
                       (label, variantize field_type (get x))) fields)
;;

(* Extraction *)

type 'a ty =
  | Int: int ty
  | String: string ty
  | List: 'a ty -> 'a list ty
  | Pair: ('a ty * 'b ty) -> ('a * 'b) ty
  | Record: ('a, 'builder) record -> 'a ty

and ('a, 'builder) record =
    {
     path: string;
     fields: ('a, 'builder) field list;
     create_builder: (unit -> 'builder);
     of_builder: ('builder -> 'a);
    }

and ('a, 'builder) field =
  | Field: ('a, 'builder, 'b) field_ -> ('a, 'builder) field

and ('a, 'builder, 'b) field_ =
  {
   label: string;
   field_type: 'b ty;
   get: ('a -> 'b);
   set: ('builder -> 'b -> unit);
  }

let rec devariantize: type t. t ty -> variant -> t =
  fun ty v ->
    match ty, v with
    | Int, VInt x -> x
    | String, VString x -> x
    | List ty1, VList vl ->
        List.map (devariantize ty1) vl
    | Pair (ty1, ty2), VPair (x1, x2) ->
        (devariantize ty1 x1, devariantize ty2 x2)
    | Record {fields; create_builder; of_builder}, VRecord fl ->
        if List.length fields <> List.length fl then raise VariantMismatch;
        let builder = create_builder () in
        List.iter2
          (fun (Field {label; field_type; set}) (lab, v) ->
            if label <> lab then raise VariantMismatch;
            set builder (devariantize field_type v)
          )
          fields fl;
        of_builder builder
    | _ -> raise VariantMismatch
;;

type my_record  =
    {
     a: int;
     b: string list;
    }

let my_record =
  let fields =
    [
     Field {label = "a"; field_type = Int;
            get = (fun {a} -> a);
            set = (fun (r, _) x -> r := Some x)};
     Field {label = "b"; field_type = List String;
            get = (fun {b} -> b);
            set = (fun (_, r) x -> r := Some x)};
    ]
  in
  let create_builder () = (ref None, ref None) in
  let of_builder (a, b) =
    match !a, !b with
    | Some a, Some b -> {a; b}
    | _ -> failwith "Some fields are missing in record of type my_record"
  in
  Record {path = "My_module.my_record"; fields; create_builder; of_builder}
;;

(* Extension to recursive types and polymorphic variants *)
(* by Jacques Garrigue *)

type noarg = Noarg

type (_,_) ty =
  | Int: (int,_) ty
  | String: (string,_) ty
  | List: ('a,'e) ty -> ('a list, 'e) ty
  | Option: ('a,'e) ty -> ('a option, 'e) ty
  | Pair: (('a,'e) ty * ('b,'e) ty) -> ('a * 'b,'e) ty
  (* Support for type variables and recursive types *)
  | Var: ('a, 'a -> 'e) ty
  | Rec: ('a, 'a -> 'e) ty -> ('a,'e) ty
  | Pop: ('a, 'e) ty -> ('a, 'b -> 'e) ty
  (* Change the representation of a type *)
  | Conv: string * ('a -> 'b) * ('b -> 'a) * ('b, 'e) ty -> ('a, 'e) ty
  (* Sum types (both normal sums and polymorphic variants) *)
  | Sum: ('a, 'e, 'b) ty_sum -> ('a, 'e) ty

and ('a, 'e, 'b) ty_sum =
    { sum_proj: 'a -> string * 'e ty_dyn option;
      sum_cases: (string * ('e,'b) ty_case) list;
      sum_inj: 'c. ('b,'c) ty_sel * 'c -> 'a; }

and 'e ty_dyn =              (* dynamic type *)
  | Tdyn : ('a,'e) ty * 'a -> 'e ty_dyn

and (_,_) ty_sel =           (* selector from a list of types *)
  | Thd : ('a -> 'b, 'a) ty_sel
  | Ttl : ('b -> 'c, 'd) ty_sel -> ('a -> 'b -> 'c, 'd) ty_sel

and (_,_) ty_case =          (* type a sum case *)
  | TCarg : ('b,'a) ty_sel * ('a,'e) ty -> ('e,'b) ty_case
  | TCnoarg : ('b,noarg) ty_sel -> ('e,'b) ty_case
;;

type _ ty_env =              (* type variable substitution *)
  | Enil : unit ty_env
  | Econs : ('a,'e) ty * 'e ty_env -> ('a -> 'e) ty_env
;;

(* Comparing selectors *)
type (_,_) eq = Eq: ('a,'a) eq

let rec eq_sel : type a b c. (a,b) ty_sel -> (a,c) ty_sel -> (b,c) eq option =
  fun s1 s2 ->
    match s1, s2 with
    | Thd, Thd -> Some Eq
    | Ttl s1, Ttl s2 ->
        (match eq_sel s1 s2 with None -> None | Some Eq -> Some Eq)
    | _ -> None

(* Auxiliary function to get the type of a case from its selector *)
let rec get_case : type a b e.
  (b, a) ty_sel -> (string * (e,b) ty_case) list -> string * (a, e) ty option =
  fun sel cases ->
  match cases with
  | (name, TCnoarg sel') :: rem ->
      begin match eq_sel sel sel' with
      | None -> get_case sel rem
      | Some Eq -> name, None
      end
  | (name, TCarg (sel', ty)) :: rem ->
      begin match eq_sel sel sel' with
      | None -> get_case sel rem
      | Some Eq -> name, Some ty
      end
  | [] -> raise Not_found
;;

(* Untyped representation of values *)
type variant =
  | VInt of int
  | VString of string
  | VList of variant list
  | VOption of variant option
  | VPair of variant * variant
  | VConv of string * variant
  | VSum of string * variant option

let may_map f = function Some x -> Some (f x) | None -> None

let rec variantize : type a e. e ty_env -> (a,e) ty -> a -> variant =
  fun e ty v ->
  match ty with
  | Int -> VInt v
  | String -> VString v
  | List t -> VList (List.map (variantize e t) v)
  | Option t -> VOption (may_map (variantize e t) v)
  | Pair (t1, t2) -> VPair (variantize e t1 (fst v), variantize e t2 (snd v))
  | Rec t -> variantize (Econs (ty, e)) t v
  | Pop t -> (match e with Econs (_, e') -> variantize e' t v)
  | Var -> (match e with Econs (t, e') -> variantize e' t v)
  | Conv (s, proj, inj, t) -> VConv (s, variantize e t (proj v))
  | Sum ops ->
      let tag, arg = ops.sum_proj v in
      VSum (tag, may_map (function Tdyn (ty,arg) -> variantize e ty arg) arg)
;;

let rec devariantize : type t e. e ty_env -> (t, e) ty -> variant -> t =
  fun e ty v ->
  match ty, v with
  | Int, VInt x -> x
  | String, VString x -> x
  | List ty1, VList vl ->
      List.map (devariantize e ty1) vl
  | Pair (ty1, ty2), VPair (x1, x2) ->
      (devariantize e ty1 x1, devariantize e ty2 x2)
  | Rec t, _ -> devariantize (Econs (ty, e)) t v
  | Pop t, _ -> (match e with Econs (_, e') -> devariantize e' t v)
  | Var, _ -> (match e with Econs (t, e') -> devariantize e' t v)
  | Conv (s, proj, inj, t), VConv (s', v) when s = s' ->
      inj (devariantize e t v)
  | Sum ops, VSum (tag, a) ->
      begin try match List.assoc tag ops.sum_cases, a with
      | TCarg (sel, t), Some a -> ops.sum_inj (sel, devariantize e t a)
      | TCnoarg sel, None -> ops.sum_inj (sel, Noarg)
      | _ -> raise VariantMismatch
      with Not_found -> raise VariantMismatch
      end
  | _ -> raise VariantMismatch
;;

(* First attempt: represent 1-constructor variants using Conv *)
let wrap_A t = Conv ("`A", (fun (`A x) -> x), (fun x -> `A x), t);;

let ty a = Rec (wrap_A (Option (Pair (a, Var)))) ;;
let v = variantize Enil (ty Int);;
let x = v (`A (Some (1, `A (Some (2, `A None))))) ;;

(* Can also use it to decompose a tuple *)

let triple t1 t2 t3 =
  Conv ("Triple", (fun (a,b,c) -> (a,(b,c))),
        (fun (a,(b,c)) -> (a,b,c)), Pair (t1, Pair (t2, t3)))

let v = variantize Enil (triple String Int Int) ("A", 2, 3) ;;

(* Second attempt: introduce a real sum construct *)
let ty_abc =
  (* Could also use [get_case] for proj, but direct definition is shorter *)
  let proj = function
      `A n -> "A", Some (Tdyn (Int, n))
    | `B s -> "B", Some (Tdyn (String, s))
    | `C   -> "C", None
  (* Define inj in advance to be able to write the type annotation easily *)
  and inj : type c. (int -> string -> noarg -> unit, c) ty_sel * c ->
    [`A of int | `B of string | `C] = function
        Thd, v -> `A v
      | Ttl Thd, v -> `B v
      | Ttl (Ttl Thd), Noarg -> `C
  in
  (* Coherence of sum_inj and sum_cases is checked by the typing *)
  Sum { sum_proj = proj; sum_inj = inj; sum_cases =
        [ "A", TCarg (Thd, Int); "B", TCarg (Ttl Thd, String);
          "C", TCnoarg (Ttl (Ttl Thd)) ] }
;;

let v = variantize Enil ty_abc (`A 3)
let a = devariantize Enil ty_abc v

(* And an example with recursion... *)
type 'a vlist = [`Nil | `Cons of 'a * 'a vlist]

let ty_list : type a e. (a, e) ty -> (a vlist, e) ty = fun t ->
  let tcons = Pair (Pop t, Var) in
  Rec (Sum {
       sum_proj = (function
           `Nil -> "Nil", None
         | `Cons p -> "Cons", Some (Tdyn (tcons, p)));
       sum_cases = ["Nil", TCnoarg Thd; "Cons", TCarg (Ttl Thd, tcons)];
       sum_inj = fun (type c) ->
         (function
         | Thd, Noarg -> `Nil
         | Ttl Thd, v -> `Cons v
         : (noarg -> a * a vlist -> unit, c) ty_sel * c -> a vlist)
         (* One can also write the type annotation directly *)
     })

let v = variantize Enil (ty_list Int) (`Cons (1, `Cons (2, `Nil))) ;;


(* Simpler but weaker approach *)

type (_,_) ty =
  | Int: (int,_) ty
  | String: (string,_) ty
  | List: ('a,'e) ty -> ('a list, 'e) ty
  | Option: ('a,'e) ty -> ('a option, 'e) ty
  | Pair: (('a,'e) ty * ('b,'e) ty) -> ('a * 'b,'e) ty
  | Var: ('a, 'a -> 'e) ty
  | Rec: ('a, 'a -> 'e) ty -> ('a,'e) ty
  | Pop: ('a, 'e) ty -> ('a, 'b -> 'e) ty
  | Conv: string * ('a -> 'b) * ('b -> 'a) * ('b, 'e) ty -> ('a, 'e) ty
  | Sum: ('a -> string * 'e ty_dyn option) * (string * 'e ty_dyn option -> 'a)
             -> ('a, 'e) ty
and 'e ty_dyn =
  | Tdyn : ('a,'e) ty * 'a -> 'e ty_dyn

let ty_abc : ([`A of int | `B of string | `C],'e) ty =
  (* Could also use [get_case] for proj, but direct definition is shorter *)
  Sum (
  (function
      `A n -> "A", Some (Tdyn (Int, n))
    | `B s -> "B", Some (Tdyn (String, s))
    | `C   -> "C", None),
  (function
      "A", Some (Tdyn (Int, n)) -> `A n
    | "B", Some (Tdyn (String, s)) -> `B s
    | "C", None -> `C
    | _ -> invalid_arg "ty_abc"))
;;

(* Breaks: no way to pattern-match on a full recursive type *)
let ty_list : type a e. (a,e) ty -> (a vlist,e) ty = fun t ->
  let targ = Pair (Pop t, Var) in
  Rec (Sum (
  (function `Nil -> "Nil", None
    | `Cons p -> "Cons", Some (Tdyn (targ, p))),
  (function "Nil", None -> `Nil
    | "Cons", Some (Tdyn (Pair (_, Var), (p : a * a vlist))) -> `Cons p)))
;;

(* Define Sum using object instead of record for first-class polymorphism *)

type (_,_) ty =
  | Int: (int,_) ty
  | String: (string,_) ty
  | List: ('a,'e) ty -> ('a list, 'e) ty
  | Option: ('a,'e) ty -> ('a option, 'e) ty
  | Pair: (('a,'e) ty * ('b,'e) ty) -> ('a * 'b,'e) ty
  | Var: ('a, 'a -> 'e) ty
  | Rec: ('a, 'a -> 'e) ty -> ('a,'e) ty
  | Pop: ('a, 'e) ty -> ('a, 'b -> 'e) ty
  | Conv: string * ('a -> 'b) * ('b -> 'a) * ('b, 'e) ty -> ('a, 'e) ty
  | Sum: < proj: 'a -> string * 'e ty_dyn option;
           cases: (string * ('e,'b) ty_case) list;
           inj: 'c. ('b,'c) ty_sel * 'c -> 'a >
          -> ('a, 'e) ty

and 'e ty_dyn =
  | Tdyn : ('a,'e) ty * 'a -> 'e ty_dyn

and (_,_) ty_sel =
  | Thd : ('a -> 'b, 'a) ty_sel
  | Ttl : ('b -> 'c, 'd) ty_sel -> ('a -> 'b -> 'c, 'd) ty_sel

and (_,_) ty_case =
  | TCarg : ('b,'a) ty_sel * ('a,'e) ty -> ('e,'b) ty_case
  | TCnoarg : ('b,noarg) ty_sel -> ('e,'b) ty_case
;;

let ty_abc : ([`A of int | `B of string | `C] as 'a, 'e) ty =
  Sum (object
    method proj = function
        `A n -> "A", Some (Tdyn (Int, n))
      | `B s -> "B", Some (Tdyn (String, s))
      | `C -> "C", None
    method cases =
      [ "A", TCarg (Thd, Int); "B", TCarg (Ttl Thd, String);
        "C", TCnoarg (Ttl (Ttl Thd)) ];
    method inj : type c.
        (int -> string -> noarg -> unit, c) ty_sel * c ->
          [`A of int | `B of string | `C] =
      function
        Thd, v -> `A v
      | Ttl Thd, v -> `B v
      | Ttl (Ttl Thd), Noarg -> `C
  end)

type 'a vlist = [`Nil | `Cons of 'a * 'a vlist]

let ty_list : type a e. (a, e) ty -> (a vlist, e) ty = fun t ->
  let tcons = Pair (Pop t, Var) in
  Rec (Sum (object
    method proj = function
        `Nil -> "Nil", None
      | `Cons p -> "Cons", Some (Tdyn (tcons, p))
    method cases = ["Nil", TCnoarg Thd; "Cons", TCarg (Ttl Thd, tcons)]
    method inj : type c.(noarg -> a * a vlist -> unit, c) ty_sel * c -> a vlist
    = function
      | Thd, Noarg -> `Nil
      | Ttl Thd, v -> `Cons v
  end))
;;

(*
type (_,_) ty_assoc =
  | Anil : (unit,'e) ty_assoc
  | Acons : string * ('a,'e) ty * ('b,'e) ty_assoc -> ('a -> 'b, 'e) ty_assoc

and (_,_) ty_pvar =
  | Pnil : ('a,'e) ty_pvar
  | Pconst : 't * ('b,'e) ty_pvar -> ('t -> 'b, 'e) ty_pvar
  | Parg : 't * ('a,'e) ty * ('b,'e) ty_pvar -> ('t * 'a -> 'b, 'e) ty_pvar
*)
(*
   An attempt at encoding omega examples from the 2nd Central European
   Functional Programming School:
     Generic Programming in Omega, by Tim Sheard and Nathan Linger
          http://web.cecs.pdx.edu/~sheard/
*)

(* Basic types *)

type ('a,'b) sum = Inl of 'a | Inr of 'b

type zero = Zero
type 'a succ = Succ of 'a
type _ nat =
  | NZ : zero nat
  | NS : 'a nat -> 'a succ nat
;;

(* 2: A simple example *)

type (_,_) seq =
  | Snil  : ('a,zero) seq
  | Scons : 'a * ('a,'n) seq -> ('a, 'n succ) seq
;;

let l1 = Scons (3, Scons (5, Snil)) ;;

(* We do not have type level functions, so we need to use witnesses. *)
(* We copy here the definitions from section 3.9 *)
(* Note the addition of the ['a nat] argument to PlusZ, since we do not
   have kinds *)
type (_,_,_) plus =
  | PlusZ : 'a nat -> (zero, 'a, 'a) plus
  | PlusS : ('a,'b,'c) plus -> ('a succ, 'b, 'c succ) plus
;;

let rec length : type a n. (a,n) seq -> n nat = function
  | Snil -> NZ
  | Scons (_, s) -> NS (length s)
;;

(* app returns the catenated lists with a witness proving that
   the size is the sum of its two inputs *)
type (_,_,_) app = App : ('a,'p) seq * ('n,'m,'p) plus -> ('a,'n,'m) app

let rec app : type a n m. (a,n) seq -> (a,m) seq -> (a,n,m) app =
  fun xs ys ->
  match xs with
  | Snil -> App (ys, PlusZ (length ys))
  | Scons (x, xs') ->
      let App (xs'', pl) = app xs' ys in
      App (Scons (x, xs''), PlusS pl)
;;

(* 3.1 Feature: kinds *)

(* We do not have kinds, but we can encode them as predicates *)

type tp = TP
type nd = ND
type ('a,'b) fk = FK
type _ shape =
  | Tp : tp shape
  | Nd : nd shape
  | Fk : 'a shape * 'b shape -> ('a,'b) fk shape
;;
type tt = TT
type ff = FF
type _ boolean =
  | BT : tt boolean
  | BF : ff boolean
;;

(* 3.3 Feature : GADTs *)

type (_,_) path =
  | Pnone : 'a -> (tp,'a) path
  | Phere : (nd,'a) path
  | Pleft : ('x,'a) path -> (('x,'y) fk, 'a) path
  | Pright : ('y,'a) path -> (('x,'y) fk, 'a) path
;;
type (_,_) tree =
  | Ttip  : (tp,'a) tree
  | Tnode : 'a -> (nd,'a) tree
  | Tfork : ('x,'a) tree * ('y,'a) tree -> (('x,'y)fk, 'a) tree
;;
let tree1 = Tfork (Tfork (Ttip, Tnode 4), Tfork (Tnode 4, Tnode 3))
;;
let rec find : type sh.
    ('a -> 'a -> bool) -> 'a -> (sh,'a) tree -> (sh,'a) path list
  = fun eq n t ->
    match t with
    | Ttip -> []
    | Tnode m ->
        if eq n m then [Phere] else []
    | Tfork (x, y) ->
        List.map (fun x -> Pleft x) (find eq n x) @
        List.map (fun x -> Pright x) (find eq n y)
;;
let rec extract : type sh. (sh,'a) path -> (sh,'a) tree -> 'a = fun p t ->
  match (p, t) with
  | Pnone x, Ttip -> x
  | Phere, Tnode y -> y
  | Pleft p, Tfork(l,_) -> extract p l
  | Pright p, Tfork(_,r) -> extract p r
;;

(* 3.4 Pattern : Witness *)

type (_,_) le =
  | LeZ : 'a nat -> (zero, 'a) le
  | LeS : ('n, 'm) le -> ('n succ, 'm succ) le
;;
type _ even =
  | EvenZ : zero even
  | EvenSS : 'n even -> 'n succ succ even
;;
type one = zero succ
type two = one succ
type three = two succ
type four = three succ
;;
let even0 : zero even = EvenZ
let even2 : two even = EvenSS EvenZ
let even4 : four even = EvenSS (EvenSS EvenZ)
;;
let p1 : (two, one, three) plus = PlusS (PlusS (PlusZ (NS NZ)))
;;
let rec summandLessThanSum : type a b c. (a,b,c) plus -> (a,c) le = fun p ->
  match p with
  | PlusZ n -> LeZ n
  | PlusS p' -> LeS (summandLessThanSum p')
;;

(* 3.8 Pattern: Leibniz Equality *)

type (_,_) equal = Eq : ('a,'a) equal

let convert : type a b. (a,b) equal -> a -> b = fun Eq x -> x

let rec sameNat : type a b. a nat -> b nat -> (a,b) equal option = fun a b ->
  match a, b with
  | NZ, NZ -> Some Eq
  | NS a', NS b' ->
      begin match sameNat a' b' with
      | Some Eq -> Some Eq
      | None -> None
      end
  | _ -> None
;;

(* Extra: associativity of addition *)

let rec plus_func : type a b m n.
  (a,b,m) plus -> (a,b,n) plus -> (m,n) equal =
  fun p1 p2 ->
  match p1, p2 with
  | PlusZ _, PlusZ _ -> Eq
  | PlusS p1', PlusS p2' ->
      let Eq = plus_func p1' p2' in Eq

let rec plus_assoc : type a b c ab bc m n.
  (a,b,ab) plus -> (ab,c,m) plus ->
  (b,c,bc) plus -> (a,bc,n) plus -> (m,n) equal = fun p1 p2 p3 p4 ->
  match p1, p4 with
  | PlusZ b, PlusZ bc ->
      let Eq = plus_func p2 p3 in Eq
  | PlusS p1', PlusS p4' ->
      let PlusS p2' = p2 in
      let Eq = plus_assoc p1' p2' p3 p4' in Eq
;;

(* 3.9 Computing Programs and Properties Simultaneously *)

(* Plus and app1 are moved to section 2 *)

let smaller : type a b. (a succ, b succ) le -> (a,b) le =
  function LeS x -> x ;;

type (_,_) diff = Diff : 'c nat * ('a,'c,'b) plus -> ('a,'b) diff ;;

(*
let rec diff : type a b. (a,b) le -> a nat -> b nat -> (a,b) diff =
  fun le a b ->
  match a, b, le with
  | NZ, m, _ -> Diff (m, PlusZ m)
  | NS x, NZ, _ -> assert false
  | NS x, NS y, q ->
      match diff (smaller q) x y with Diff (m, p) -> Diff (m, PlusS p)
;;
*)

let rec diff : type a b. (a,b) le -> a nat -> b nat -> (a,b) diff =
  fun le a b ->
  match le, a, b with
  | LeZ _, _, m -> Diff (m, PlusZ m)
  | LeS q, NS x, NS y ->
      match diff q x y with Diff (m, p) -> Diff (m, PlusS p)
;;

let rec diff : type a b. (a,b) le -> a nat -> b nat -> (a,b) diff =
  fun le a b ->
  match a, b,le with (* warning *)
  | NZ, m, LeZ _ -> Diff (m, PlusZ m)
  | NS x, NS y, LeS q ->
      (match diff q x y with Diff (m, p) -> Diff (m, PlusS p))
  | _ -> .
;;

let rec diff : type a b. (a,b) le -> b nat -> (a,b) diff =
  fun le b ->
  match b,le with
  | m, LeZ _ -> Diff (m, PlusZ m)
  | NS y, LeS q ->
      match diff q y with Diff (m, p) -> Diff (m, PlusS p)
;;

type (_,_) filter = Filter : ('m,'n) le * ('a,'m) seq -> ('a,'n) filter

let rec leS' : type m n. (m,n) le -> (m,n succ) le = function
  | LeZ n -> LeZ (NS n)
  | LeS le -> LeS (leS' le)
;;

let rec filter : type a n. (a -> bool) -> (a,n) seq -> (a,n) filter =
  fun f s ->
  match s with
  | Snil -> Filter (LeZ NZ, Snil)
  | Scons (a,l) ->
      match filter f l with Filter (le, l') ->
        if f a then Filter (LeS le, Scons (a, l'))
        else Filter (leS' le, l')
;;

(* 4.1 AVL trees *)

type (_,_,_) balance =
  | Less : ('h, 'h succ, 'h succ) balance
  | Same : ('h, 'h, 'h) balance
  | More : ('h succ, 'h, 'h succ) balance

type _ avl =
  | Leaf : zero avl
  | Node :
      ('hL, 'hR, 'hMax) balance * 'hL avl * int * 'hR avl -> 'hMax succ avl

type avl' = Avl : 'h avl -> avl'
;;

let empty = Avl Leaf

let rec elem : type h. int -> h avl -> bool = fun x t ->
  match t with
  | Leaf -> false
  | Node (_, l, y, r) ->
      x = y || if x < y then elem x l else elem x r
;;

let rec rotr : type n. (n succ succ) avl -> int -> n avl ->
  ((n succ succ) avl, (n succ succ succ) avl) sum =
  fun tL y tR ->
  match tL with
  | Node (Same, a, x, b) -> Inr (Node (Less, a, x, Node (More, b, y, tR)))
  | Node (More, a, x, b) -> Inl (Node (Same, a, x, Node (Same, b, y, tR)))
  | Node (Less, a, x, Node (Same, b, z, c)) ->
      Inl (Node (Same, Node (Same, a, x, b), z, Node (Same, c, y, tR)))
  | Node (Less, a, x, Node (Less, b, z, c)) ->
      Inl (Node (Same, Node (More, a, x, b), z, Node (Same, c, y, tR)))
  | Node (Less, a, x, Node (More, b, z, c)) ->
      Inl (Node (Same, Node (Same, a, x, b), z, Node (Less, c, y, tR)))
;;
let rec rotl : type n. n avl -> int -> (n succ succ) avl ->
  ((n succ succ) avl, (n succ succ succ) avl) sum =
  fun tL u tR ->
  match tR with
  | Node (Same, a, x, b) -> Inr (Node (More, Node (Less, tL, u, a), x, b))
  | Node (Less, a, x, b) -> Inl (Node (Same, Node (Same, tL, u, a), x, b))
  | Node (More, Node (Same, a, x, b), y, c) ->
      Inl (Node (Same, Node (Same, tL, u, a), x, Node (Same, b, y, c)))
  | Node (More, Node (Less, a, x, b), y, c) ->
      Inl (Node (Same, Node (More, tL, u, a), x, Node (Same, b, y, c)))
  | Node (More, Node (More, a, x, b), y, c) ->
      Inl (Node (Same, Node (Same, tL, u, a), x, Node (Less, b, y, c)))
;;
let rec ins : type n. int -> n avl -> (n avl, (n succ) avl) sum =
  fun x t ->
  match t with
  | Leaf -> Inr (Node (Same, Leaf, x, Leaf))
  | Node (bal, a, y, b) ->
      if x = y then Inl t else
      if x < y then begin
        match ins x a with
        | Inl a -> Inl (Node (bal, a, y, b))
        | Inr a ->
            match bal with
            | Less -> Inl (Node (Same, a, y, b))
            | Same -> Inr (Node (More, a, y, b))
            | More -> rotr a y b
      end else begin
        match ins x b with
        | Inl b -> Inl (Node (bal, a, y, b) : n avl)
        | Inr b ->
            match bal with
            | More -> Inl (Node (Same, a, y, b) : n avl)
            | Same -> Inr (Node (Less, a, y, b) : n succ avl)
            | Less -> rotl a y b
      end
;;

let insert x (Avl t) =
  match ins x t with
  | Inl t -> Avl t
  | Inr t -> Avl t
;;

let rec del_min : type n. (n succ) avl -> int * (n avl, (n succ) avl) sum =
  function
  | Node (Less, Leaf, x, r) -> (x, Inl r)
  | Node (Same, Leaf, x, r) -> (x, Inl r)
  | Node (bal, (Node _ as l) , x, r) ->
      match del_min l with
      | y, Inr l -> (y, Inr (Node (bal, l, x, r)))
      | y, Inl l ->
          (y, match bal with
          | Same -> Inr (Node (Less, l, x, r))
          | More -> Inl (Node (Same, l, x, r))
          | Less -> rotl l x r)

type _ avl_del =
  | Dsame : 'n avl -> 'n avl_del
  | Ddecr : ('m succ, 'n) equal * 'm avl -> 'n avl_del

let rec del : type n. int -> n avl -> n avl_del = fun y t ->
  match t with
  | Leaf -> Dsame Leaf
  | Node (bal, l, x, r) ->
      if x = y then begin
        match r with
        | Leaf ->
            begin match bal with
            | Same -> Ddecr (Eq, l)
            | More -> Ddecr (Eq, l)
            end
        | Node _ ->
            begin match bal, del_min r with
            | _, (z, Inr r) -> Dsame (Node (bal, l, z, r))
            | Same, (z, Inl r) -> Dsame (Node (More, l, z, r))
            | Less, (z, Inl r) -> Ddecr (Eq, Node (Same, l, z, r))
            | More, (z, Inl r) ->
                match rotr l z r with
                | Inl t -> Ddecr (Eq, t)
                | Inr t -> Dsame t
            end
      end else if y < x then begin
        match del y l with
        | Dsame l -> Dsame (Node (bal, l, x, r))
        | Ddecr(Eq,l) ->
            begin match bal with
            | Same -> Dsame (Node (Less, l, x, r))
            | More -> Ddecr (Eq, Node (Same, l, x, r))
            | Less ->
                match rotl l x r with
                | Inl t -> Ddecr (Eq, t)
                | Inr t -> Dsame t
            end
      end else begin
        match del y r with
        | Dsame r -> Dsame (Node (bal, l, x, r))
        | Ddecr(Eq,r) ->
            begin match bal with
            | Same -> Dsame (Node (More, l, x, r))
            | Less -> Ddecr (Eq, Node (Same, l, x, r))
            | More ->
                match rotr l x r with
                | Inl t -> Ddecr (Eq, t)
                | Inr t -> Dsame t
            end
      end
;;

let delete x (Avl t) =
  match del x t with
  | Dsame t -> Avl t
  | Ddecr (_, t) -> Avl t
;;


(* Exercise 22: Red-black trees *)

type red = RED
type black = BLACK
type (_,_) sub_tree =
  | Bleaf : (black, zero) sub_tree
  | Rnode :
      (black, 'n) sub_tree * int * (black, 'n) sub_tree -> (red, 'n) sub_tree
  | Bnode :
      ('cL, 'n) sub_tree * int * ('cR, 'n) sub_tree -> (black, 'n succ) sub_tree

type rb_tree = Root : (black, 'n) sub_tree -> rb_tree
;;

type dir = LeftD | RightD

type (_,_) ctxt =
  | CNil : (black,'n) ctxt
  | CRed : int * dir * (black,'n) sub_tree * (red,'n) ctxt -> (black,'n) ctxt
  | CBlk : int * dir * ('c1,'n) sub_tree * (black, 'n succ) ctxt -> ('c,'n) ctxt
;;

let blacken = function
    Rnode (l, e, r) -> Bnode (l, e, r)

type _ crep =
  | Red : red crep
  | Black : black crep

let color : type c n. (c,n) sub_tree -> c crep = function
  | Bleaf -> Black
  | Rnode _ -> Red
  | Bnode _ -> Black
;;

let rec fill : type c n. (c,n) ctxt -> (c,n) sub_tree -> rb_tree =
  fun ct t ->
  match ct with
  | CNil -> Root t
  | CRed (e, LeftD, uncle, c) -> fill c (Rnode (uncle, e, t))
  | CRed (e, RightD, uncle, c) -> fill c (Rnode (t, e, uncle))
  | CBlk (e, LeftD, uncle, c) -> fill c (Bnode (uncle, e, t))
  | CBlk (e, RightD, uncle, c) -> fill c (Bnode (t, e, uncle))
;;
let recolor d1 pE sib d2 gE uncle t =
  match d1, d2 with
  | LeftD, RightD -> Rnode (Bnode (sib, pE, t), gE, uncle)
  | RightD, RightD -> Rnode (Bnode (t, pE, sib), gE, uncle)
  | LeftD, LeftD -> Rnode (uncle, gE, Bnode (sib, pE, t))
  | RightD, LeftD -> Rnode (uncle, gE, Bnode (t, pE, sib))
;;
let rotate d1 pE sib d2 gE uncle (Rnode (x, e, y)) =
  match d1, d2 with
  | RightD, RightD -> Bnode (Rnode (x,e,y), pE, Rnode (sib, gE, uncle))
  | LeftD,  RightD -> Bnode (Rnode (sib, pE, x), e, Rnode (y, gE, uncle))
  | LeftD,  LeftD  -> Bnode (Rnode (uncle, gE, sib), pE, Rnode (x,e,y))
  | RightD, LeftD  -> Bnode (Rnode (uncle, gE, x), e, Rnode (y, pE, sib))
;;
let rec repair : type c n. (red,n) sub_tree -> (c,n) ctxt -> rb_tree =
  fun t ct ->
  match ct with
  | CNil -> Root (blacken t)
  | CBlk (e, LeftD, sib, c) -> fill c (Bnode (sib, e, t))
  | CBlk (e, RightD, sib, c) -> fill c (Bnode (t, e, sib))
  | CRed (e, dir, sib, CBlk (e', dir', uncle, ct)) ->
      match color uncle with
      | Red -> repair (recolor dir e sib dir' e' (blacken uncle) t) ct
      | Black -> fill ct (rotate dir e sib dir' e' uncle t)
;;
let rec ins : type c n. int -> (c,n) sub_tree -> (c,n) ctxt -> rb_tree =
  fun e t ct ->
  match t with
  | Rnode (l, e', r) ->
      if e < e' then ins e l (CRed (e', RightD, r, ct))
                else ins e r (CRed (e', LeftD, l, ct))
  | Bnode (l, e', r) ->
      if e < e' then ins e l (CBlk (e', RightD, r, ct))
                else ins e r (CBlk (e', LeftD, l, ct))
  | Bleaf -> repair (Rnode (Bleaf, e, Bleaf)) ct
;;
let insert e (Root t) = ins e t CNil
;;

(* 5.7 typed object languages using GADTs *)

type _ term =
  | Const : int -> int term
  | Add   : (int * int -> int) term
  | LT    : (int * int -> bool) term
  | Ap    : ('a -> 'b) term * 'a term -> 'b term
  | Pair  : 'a term * 'b term -> ('a * 'b) term

let ex1 = Ap (Add, Pair (Const 3, Const 5))
let ex2 = Pair (ex1, Const 1)

let rec eval_term : type a. a term -> a = function
  | Const x -> x
  | Add -> fun (x,y) -> x+y
  | LT  -> fun (x,y) -> x<y
  | Ap(f,x) -> eval_term f (eval_term x)
  | Pair(x,y) -> (eval_term x, eval_term y)

type _ rep =
  | Rint  : int rep
  | Rbool : bool rep
  | Rpair : 'a rep * 'b rep -> ('a * 'b) rep
  | Rfun  : 'a rep * 'b rep -> ('a -> 'b) rep

type (_,_) equal = Eq : ('a,'a) equal

let rec rep_equal : type a b. a rep -> b rep -> (a, b) equal option =
  fun ra rb ->
  match ra, rb with
  | Rint, Rint -> Some Eq
  | Rbool, Rbool -> Some Eq
  | Rpair (a1, a2), Rpair (b1, b2) ->
      begin match rep_equal a1 b1 with
      | None -> None
      | Some Eq -> match rep_equal a2 b2 with
        | None -> None
        | Some Eq -> Some Eq
      end
  | Rfun (a1, a2), Rfun (b1, b2) ->
      begin match rep_equal a1 b1 with
      | None -> None
      | Some Eq -> match rep_equal a2 b2 with
        | None -> None
        | Some Eq -> Some Eq
      end
  | _ -> None
;;

type assoc = Assoc : string * 'a rep * 'a -> assoc

let rec assoc : type a. string -> a rep -> assoc list -> a =
  fun x r -> function
  | [] -> raise Not_found
  | Assoc (x', r', v) :: env ->
      if x = x' then
        match rep_equal r r' with
        | None -> failwith ("Wrong type for " ^ x)
        | Some Eq -> v
      else assoc x r env

type _ term =
  | Var   : string * 'a rep -> 'a term
  | Abs   : string * 'a rep * 'b term -> ('a -> 'b) term
  | Const : int -> int term
  | Add   : (int * int -> int) term
  | LT    : (int * int -> bool) term
  | Ap    : ('a -> 'b) term * 'a term -> 'b term
  | Pair  : 'a term * 'b term -> ('a * 'b) term

let rec eval_term : type a. assoc list -> a term -> a =
  fun env -> function
  | Var (x, r) -> assoc x r env
  | Abs (x, r, e) -> fun v -> eval_term (Assoc (x, r, v) :: env) e
  | Const x -> x
  | Add -> fun (x,y) -> x+y
  | LT  -> fun (x,y) -> x<y
  | Ap(f,x) -> eval_term env f (eval_term env x)
  | Pair(x,y) -> (eval_term env x, eval_term env y)
;;

let ex3 = Abs ("x", Rint, Ap (Add, Pair (Var("x",Rint), Var("x",Rint))))
let ex4 = Ap (ex3, Const 3)

let v4 = eval_term [] ex4
;;

(* 5.9/5.10 Language with binding *)

type rnil = RNIL
type ('a,'b,'c) rcons = RCons of 'a * 'b * 'c

type _ is_row =
  | Rnil  : rnil is_row
  | Rcons : 'c is_row -> ('a,'b,'c) rcons is_row

type (_,_) lam =
  | Const : int -> ('e, int) lam
  | Var : 'a -> (('a,'t,'e) rcons, 't) lam
  | Shift : ('e,'t) lam -> (('a,'q,'e) rcons, 't) lam
  | Abs : 'a * (('a,'s,'e) rcons, 't) lam -> ('e, 's -> 't) lam
  | App : ('e, 's -> 't) lam * ('e, 's) lam -> ('e, 't) lam

type x = X
type y = Y

let ex1 = App (Var X, Shift (Var Y))
let ex2 = Abs (X, Abs (Y, App (Shift (Var X), Var Y)))
;;

type _ env =
  | Enil : rnil env
  | Econs : 'a * 't * 'e env -> ('a, 't, 'e) rcons env

let rec eval_lam : type e t. e env -> (e, t) lam -> t =
  fun env m ->
  match env, m with
  | _, Const n -> n
  | Econs (_, v, r), Var _ -> v
  | Econs (_, _, r), Shift e -> eval_lam r e
  | _, Abs (n, body) -> fun x -> eval_lam (Econs (n, x, env)) body
  | _, App (f, x)    -> eval_lam env f (eval_lam env x)
;;

type add = Add
type suc = Suc

let env0 = Econs (Zero, 0, Econs (Suc, succ, Econs (Add, (+), Enil)))

let _0 : (_, int) lam = Var Zero
let suc x = App (Shift (Var Suc : (_, int -> int) lam), x)
let _1 = suc _0
let _2 = suc _1
let _3 = suc _2
let add = Shift (Shift (Var Add : (_, int -> int -> int) lam))

let double = Abs (X, App (App (Shift add, Var X), Var X))
let ex3 = App (double, _3)
;;

let v3 = eval_lam env0 ex3
;;

(* 5.13: Constructing typing derivations at runtime *)

(* Modified slightly to use the language of 5.10, since this is more fun.
   Of course this works also with the language of 5.12. *)

type _ rep =
  | I : int rep
  | Ar : 'a rep * 'b rep -> ('a -> 'b) rep

let rec compare : type a b. a rep -> b rep -> (string, (a,b) equal) sum =
  fun a b ->
  match a, b with
  | I, I -> Inr Eq
  | Ar(x,y), Ar(s,t) ->
      begin match compare x s with
      | Inl _ as e -> e
      | Inr Eq -> match compare y t with
        | Inl _ as e -> e
        | Inr Eq as e -> e
      end
  | I, Ar _ -> Inl "I <> Ar _"
  | Ar _, I -> Inl "Ar _ <> I"
;;

type term =
  | C of int
  | Ab : string * 'a rep * term -> term
  | Ap of term * term
  | V of string

type _ ctx =
  | Cnil : rnil ctx
  | Ccons : 't * string * 'x rep * 'e ctx -> ('t,'x,'e) rcons ctx
;;

type _ checked =
  | Cerror of string
  | Cok : ('e,'t) lam * 't rep -> 'e checked

let rec lookup : type e. string -> e ctx -> e checked =
  fun name ctx ->
  match ctx with
  | Cnil -> Cerror ("Name not found: " ^ name)
  | Ccons (l,s,t,rs) ->
      if s = name then Cok (Var l,t) else
      match lookup name rs with
      | Cerror m -> Cerror m
      | Cok (v, t) -> Cok (Shift v, t)
;;

let rec tc : type n e. n nat -> e ctx -> term -> e checked =
  fun n ctx t ->
  match t with
  | V s -> lookup s ctx
  | Ap(f,x) ->
      begin match tc n ctx f with
      | Cerror _ as e -> e
      | Cok (f', ft) -> match tc n ctx x with
        | Cerror _ as e -> e
        | Cok (x', xt) ->
            match ft with
            | Ar (a, b) ->
                begin match compare a xt with
                | Inl s -> Cerror s
                | Inr Eq -> Cok (App (f',x'), b)
                end
            | _ -> Cerror "Non fun in Ap"
      end
  | Ab(s,t,body) ->
      begin match tc (NS n) (Ccons (n, s, t, ctx)) body with
      | Cerror _ as e -> e
      | Cok (body', et) -> Cok (Abs (n, body'), Ar (t, et))
      end
  | C m -> Cok (Const m, I)
;;

let ctx0 =
  Ccons (Zero, "0", I,
         Ccons (Suc, "S", Ar(I,I),
                Ccons (Add, "+", Ar(I,Ar(I,I)), Cnil)))

let ex1 = Ab ("x", I, Ap(Ap(V"+",V"x"),V"x"));;
let c1 = tc NZ ctx0 ex1;;
let ex2 = Ap (ex1, C 3);;
let c2 = tc NZ ctx0 ex2;;

let eval_checked env = function
  | Cerror s -> failwith s
  | Cok (e, I) -> (eval_lam env e : int)
  | Cok _ -> failwith "Can only evaluate expressions of type I"
;;

let v2 = eval_checked env0 c2 ;;

(* 5.12 Soundness *)

type pexp = PEXP
type pval = PVAL
type _ mode =
  | Pexp : pexp mode
  | Pval : pval mode

type ('a,'b) tarr = TARR
type tint = TINT

type (_,_) rel =
  | IntR : (tint, int) rel
  | IntTo : ('b, 's) rel -> ((tint, 'b) tarr, int -> 's) rel

type (_,_,_) lam =
  | Const : ('a,'b) rel * 'b -> (pval, 'env, 'a) lam
  | Var : 'a -> (pval, ('a,'t,'e) rcons, 't) lam
  | Shift : ('m,'e,'t) lam -> ('m, ('a,'q,'e) rcons, 't) lam
  | Lam : 'a * ('m, ('a,'s,'e) rcons, 't) lam -> (pval, 'e, ('s,'t) tarr) lam
  | App : ('m1, 'e, ('s,'t) tarr) lam * ('m2, 'e, 's) lam -> (pexp, 'e, 't) lam
;;

let ex1 = App (Lam (X, Var X), Const (IntR, 3))

let rec mode : type m e t. (m,e,t) lam -> m mode = function
  | Lam (v, body) -> Pval
  | Var v -> Pval
  | Const (r, v) -> Pval
  | Shift e -> mode e
  | App _ -> Pexp
;;

type (_,_) sub =
  | Id : ('r,'r) sub
  | Bind : 't * ('m,'r2,'x) lam * ('r,'r2) sub -> (('t,'x,'r) rcons, 'r2) sub
  | Push : ('r1,'r2) sub -> (('a,'b,'r1) rcons, ('a,'b,'r2) rcons) sub

type (_,_) lam' = Ex : ('m, 's, 't) lam -> ('s,'t) lam'
;;

let rec subst : type m1 r t s. (m1,r,t) lam -> (r,s) sub -> (s,t) lam' =
  fun t s ->
  match t, s with
  | _, Id -> Ex t
  | Const(r,c), sub -> Ex (Const (r,c))
  | Var v, Bind (x, e, r) -> Ex e
  | Var v, Push sub -> Ex (Var v)
  | Shift e, Bind (_, _, r) -> subst e r
  | Shift e, Push sub ->
      (match subst e sub with Ex a -> Ex (Shift a))
  | App(f,x), sub ->
      (match subst f sub, subst x sub with Ex g, Ex y -> Ex (App (g,y)))
  | Lam(v,x), sub ->
      (match subst x (Push sub) with Ex body -> Ex (Lam (v, body)))
;;

type closed = rnil

type 'a rlam = ((pexp,closed,'a) lam, (pval,closed,'a) lam) sum ;;

let rec rule : type a b.
  (pval, closed, (a,b) tarr) lam -> (pval, closed, a) lam -> b rlam =
  fun v1 v2 ->
  match v1, v2 with
  | Lam(x,body), v ->
      begin
        match subst body (Bind (x, v, Id)) with Ex term ->
        match mode term with
        | Pexp -> Inl term
        | Pval -> Inr term
      end
  | Const (IntTo b, f), Const (IntR, x) ->
      Inr (Const (b, f x))
;;
let rec onestep : type m t. (m,closed,t) lam -> t rlam = function
  | Lam (v, body) -> Inr (Lam (v, body))
  | Const (r, v)  -> Inr (Const (r, v))
  | App (e1, e2) ->
      match mode e1, mode e2 with
      | Pexp, _->
          begin match onestep e1 with
          | Inl e -> Inl(App(e,e2))
          | Inr v -> Inl(App(v,e2))
          end
      | Pval, Pexp ->
          begin match onestep e2 with
          | Inl e -> Inl(App(e1,e))
          | Inr v -> Inl(App(e1,v))
          end
      | Pval, Pval -> rule e1 e2
;;
type ('env, 'a) var =
 | Zero : ('a * 'env, 'a) var
 | Succ : ('env, 'a) var -> ('b * 'env, 'a) var
;;
type ('env, 'a) typ =
 | Tint : ('env, int) typ
 | Tbool : ('env, bool) typ
 | Tvar : ('env, 'a) var -> ('env, 'a) typ
;;
let f : type env a. (env, a) typ -> (env, a) typ -> int = fun ta tb ->
 match ta, tb with
   | Tint, Tint -> 0
   | Tbool, Tbool -> 1
   | Tvar var, tb -> 2
   | _ -> .   (* error *)
;;
(* let x = f Tint (Tvar Zero) ;; *)
type inkind = [ `Link | `Nonlink ]

type _ inline_t =
   | Text: string -> [< inkind > `Nonlink ] inline_t
   | Bold: 'a inline_t list -> 'a inline_t
   | Link: string -> [< inkind > `Link ] inline_t
   | Mref: string * [ `Nonlink ] inline_t list -> [< inkind > `Link ] inline_t
;;

let uppercase seq =
   let rec process: type a. a inline_t -> a inline_t = function
       | Text txt       -> Text (String.uppercase_ascii txt)
       | Bold xs        -> Bold (List.map process xs)
       | Link lnk       -> Link lnk
       | Mref (lnk, xs) -> Mref (lnk, List.map process xs)
   in List.map process seq
;;

type ast_t =
   | Ast_Text of string
   | Ast_Bold of ast_t list
   | Ast_Link of string
   | Ast_Mref of string * ast_t list
;;

let inlineseq_from_astseq seq =
   let rec process_nonlink = function
       | Ast_Text txt  -> Text txt
       | Ast_Bold xs   -> Bold (List.map process_nonlink xs)
       | _             -> assert false in
   let rec process_any = function
       | Ast_Text txt       -> Text txt
       | Ast_Bold xs        -> Bold (List.map process_any xs)
       | Ast_Link lnk       -> Link lnk
       | Ast_Mref (lnk, xs) -> Mref (lnk, List.map process_nonlink xs)
   in List.map process_any seq
;;

(* OK *)
type _ linkp =
 | Nonlink : [ `Nonlink ] linkp
 | Maylink : inkind linkp
;;
let inlineseq_from_astseq seq =
 let rec process : type a. a linkp -> ast_t -> a inline_t =
   fun allow_link ast ->
     match (allow_link, ast) with
     | (Maylink, Ast_Text txt)    -> Text txt
     | (Nonlink, Ast_Text txt)    -> Text txt
     | (x, Ast_Bold xs)           -> Bold (List.map (process x) xs)
     | (Maylink, Ast_Link lnk)    -> Link lnk
     | (Nonlink, Ast_Link _)      -> assert false
     | (Maylink, Ast_Mref (lnk, xs)) ->
         Mref (lnk, List.map (process Nonlink) xs)
     | (Nonlink, Ast_Mref _)      -> assert false
   in List.map (process Maylink) seq
;;

(* Bad *)
type _ linkp2 = Kind : 'a linkp -> ([< inkind ] as 'a) linkp2
;;
let inlineseq_from_astseq seq =
let rec process : type a. a linkp2 -> ast_t -> a inline_t =
  fun allow_link ast ->
    match (allow_link, ast) with
    | (Kind _, Ast_Text txt)    -> Text txt
    | (x, Ast_Bold xs)           -> Bold (List.map (process x) xs)
    | (Kind Maylink, Ast_Link lnk)    -> Link lnk
    | (Kind Nonlink, Ast_Link _)      -> assert false
    | (Kind Maylink, Ast_Mref (lnk, xs)) ->
        Mref (lnk, List.map (process (Kind Nonlink)) xs)
    | (Kind Nonlink, Ast_Mref _)      -> assert false
  in List.map (process (Kind Maylink)) seq
;;
module Add (T : sig type two end) =
struct
  type _ t =
  | One : [`One] t
  | Two : T.two t

  let add (type a) : a t * a t -> string = function
    | One, One -> "two"
    | Two, Two -> "four"
end;;
module B : sig
 type (_, _) t = Eq: ('a, 'a) t
 val f: 'a -> 'b -> ('a, 'b) t
end
=
struct
 type (_, _) t = Eq: ('a, 'a) t
 let f t1 t2 = Obj.magic Eq
end;;

let of_type: type a. a -> a = fun x ->
  match B.f x 4 with
  | Eq -> 5
;;
type _ constant =
  | Int: int -> int constant
  | Bool: bool -> bool constant

type (_, _, _) binop =
  | Eq: ('a, 'a, bool) binop
  | Leq: ('a, 'a, bool) binop
  | Add: (int, int, int) binop

let eval (type a) (type b) (type c) (bop:(a,b,c) binop) (x:a constant)
         (y:b constant) : c constant =
  match bop, x, y with
  | Eq, Bool x, Bool y -> Bool (if x then y else not y)
  | Leq, Int x, Int y -> Bool (x <= y)
  | Leq, Bool x, Bool y -> Bool (x <= y)
  | Add, Int x, Int y -> Int (x + y)

let _ = eval Eq (Int 2) (Int 3)
type tag = [`TagA | `TagB | `TagC];;

type 'a poly =
    AandBTags : [< `TagA of int | `TagB ] poly
  | ATag : [< `TagA of int] poly
(* constraint 'a = [< `TagA of int | `TagB] *)
;;

let intA = function `TagA i -> i
let intB = function `TagB -> 4
;;

let intAorB = function
    `TagA i -> i
  | `TagB -> 4
;;

type _ wrapPoly =
    WrapPoly : 'a poly -> ([< `TagA of int | `TagB] as 'a) wrapPoly
;;

let example6 : type a. a wrapPoly -> (a -> int) =
  fun w  ->
    match w with
    | WrapPoly ATag -> intA
    | WrapPoly _ -> intA (* This should not be allowed *)
;;

let _ =  example6 (WrapPoly AandBTags) `TagB (* This causes a seg fault *)
;;
module F(S : sig type 'a t end) = struct
  type _ ab =
      A : int S.t ab
    | B : float S.t ab

  let f : int S.t ab -> float S.t ab -> string =
    fun (l : int S.t ab) (r : float S.t ab) -> match l, r with
    | A, B -> "f A B"
end;;

module F(S : sig type 'a t end) = struct
  type a = int * int
  type b = int -> int

  type _ ab =
      A : a S.t ab
    | B : b S.t ab

  let f : a S.t ab -> b S.t ab -> string =
    fun l r -> match l, r with
    | A, B -> "f A B"
end;;
type (_, _) t =
    Any : ('a, 'b) t
  | Eq : ('a, 'a) t
;;

module M :
sig
  type s = private [> `A]
  val eq : (s, [`A | `B]) t
end =
struct
  type s = [`A | `B]
  let eq = Eq
end;;

let f : (M.s, [`A | `B]) t -> string = function
  | Any -> "Any"
;;

let () = print_endline (f M.eq) ;;

module N :
sig
  type s = private < a : int; .. >
  val eq : (s, <a : int; b : bool>) t
end =
struct
  type s = <a : int; b : bool>
  let eq = Eq
end
;;

let f : (N.s, <a : int; b : bool>) t -> string = function
  | Any -> "Any"
;;
type (_, _) comp =
  | Eq : ('a, 'a) comp
  | Diff : ('a, 'b) comp
;;

module U = struct type t = T end;;

module M : sig
  type t = T
  val comp : (U.t, t) comp
end = struct
  include U
  let comp = Eq
end;;

match M.comp with | Diff -> false;;

module U = struct type t = {x : int} end;;

module M : sig
  type t = {x : int}
  val comp : (U.t, t) comp
end = struct
  include U
  let comp = Eq
end;;

match M.comp with | Diff -> false;;
type 'a t = T of 'a
type 'a s = S of 'a

type (_, _) eq = Refl : ('a, 'a) eq;;

let f : (int s, int t) eq -> unit = function Refl -> ();;

module M (S : sig type 'a t = T of 'a type 'a s = T of 'a end) =
struct let f : ('a S.s, 'a S.t) eq -> unit = function Refl -> () end;;
type _ nat =
    Zero : [`Zero] nat
  | Succ : 'a nat -> [`Succ of 'a] nat;;
type 'a pre_nat = [`Zero | `Succ of 'a];;
type aux =
  | Aux : [`Succ of [<[<[<[`Zero] pre_nat] pre_nat] pre_nat]] nat -> aux;;

let f (Aux x) =
  match x with
  | Succ Zero -> "1"
  | Succ (Succ Zero) -> "2"
  | Succ (Succ (Succ Zero)) -> "3"
  | Succ (Succ (Succ (Succ Zero))) -> "4"
  | _ -> .  (* error *)
;;
type _ t = C : ((('a -> 'o) -> 'o) -> ('b -> 'o) -> 'o) t
let f : type a o. ((a -> o) -> o) t -> (a -> o) -> o =
 fun C k -> k (fun x -> x);;
type (_, _) t =
 A : ('a, 'a) t
| B : string -> ('a, 'b) t
;;

module M (A : sig module type T end) (B : sig module type T end) =
struct
 let f : ((module A.T), (module B.T)) t -> string = function
   | B s -> s
end;;

module A = struct module type T = sig end end;;

module N = M(A)(A);;

let x = N.f A;;
type 'a visit_action

type insert

type 'a local_visit_action

type ('a, 'result, 'visit_action) context =
  | Local : ('a, ('a * insert) as 'result, 'a local_visit_action) context
  | Global : ('a, 'a, 'a visit_action) context
;;

let vexpr (type visit_action)
    : (_, _, visit_action) context -> _ -> visit_action =
  function
  | Local -> fun _ -> raise Exit
  | Global -> fun _ -> raise Exit
;;

let vexpr (type visit_action)
    : ('a, 'result, visit_action) context -> 'a -> visit_action =
  function
  | Local -> fun _ -> raise Exit
  | Global -> fun _ -> raise Exit
;;

let vexpr (type result) (type visit_action)
    : (unit, result, visit_action) context -> unit -> visit_action =
  function
  | Local -> fun _ -> raise Exit
  | Global -> fun _ -> raise Exit
;;
module A = struct
    type nil = Cstr
  end
open A
;;

type _ s =
  | Nil : nil s
  | Cons : 't s -> ('h -> 't) s

type ('stack, 'typ) var =
  | Head : (('typ -> _) s, 'typ) var
  | Tail : ('tail s, 'typ) var -> ((_ -> 'tail) s, 'typ) var

type _ lst =
  | CNil : nil lst
  | CCons : 'h * ('t lst) -> ('h -> 't) lst
;;

let rec get_var : type stk ret. (stk s, ret) var -> stk lst -> ret = fun n s ->
  match n, s with
  | Head, CCons (h, _) -> h
  | Tail n', CCons (_, t) -> get_var n' t
;;
type 'a t = [< `Foo | `Bar] as 'a;;
type 'a s = [< `Foo | `Bar | `Baz > `Bar] as 'a;;

type 'a first = First : 'a second -> ('b t as 'a) first
and 'a second = Second : ('b s as 'a) second;;

type aux = Aux : 'a t second * ('a -> int) -> aux;;

let it : 'a. [< `Bar | `Foo > `Bar ] as 'a = `Bar;;

let g (Aux(Second, f)) = f it;;
type (_, _) eqp = Y : ('a, 'a) eqp | N : string -> ('a, 'b) eqp
let f : ('a list, 'a) eqp -> unit = function N s -> print_string s;;

module rec A :  sig type t = B.t list end =
  struct type t = B.t list end
and B : sig  type t val eq : (B.t list, t) eqp end =
  struct
    type t = A.t
    let eq = Y
  end;;

f B.eq;;
type (_, _) t =
  | Nil : ('tl, 'tl) t
  | Cons : 'a * ('b, 'tl) t -> ('a * 'b, 'tl) t;;

let get1 (Cons (x, _) : (_ * 'a, 'a) t) = x ;; (* warn, cf PR#6993 *)

let get1' = function
  | (Cons (x, _) : (_ * 'a, 'a) t) -> x
  | Nil -> assert false ;; (* ok *)
type _ t =
  Int : int -> int t | String : string -> string t | Same : 'l t -> 'l t;;
let rec f = function Int x -> x | Same s -> f s;;
type 'a tt = 'a t =
  Int : int -> int tt | String : string -> string tt | Same : 'l1 t -> 'l2 tt;;
type _ t = I : int t;;

let f (type a) (x : a t) =
  let module M = struct
    let (I : a t) = x     (* fail because of toplevel let *)
    let x = (I : a t)
  end in
  () ;;

(* extra example by Stephen Dolan, using recursive modules *)
(* Should not be allowed! *)
type (_,_) eq = Refl : ('a, 'a) eq;;

let bad (type a) =
 let module N = struct
   module rec M : sig
     val e : (int, a) eq
   end = struct
     let (Refl : (int, a) eq) = M.e  (* must fail for soundness *)
     let e : (int, a) eq = Refl
   end
 end in N.M.e
;;
type +'a n = private int
type nil = private Nil_type
type (_,_) elt =
  | Elt_fine: 'nat n -> ('l,'nat * 'l) elt
  | Elt: 'nat n -> ('l,'nat -> 'l) elt
type _ t = Nil : nil t | Cons : ('x, 'fx) elt * 'x t -> 'fx t;;

let undetected: ('a -> 'b -> nil) t -> 'a n -> 'b n -> unit = fun sh i j ->
  let Cons(Elt dim, _) = sh in ()
;;
type _ t = T : int t;;

(* Should raise Not_found *)
let _ = match (raise Not_found : float t) with _ -> .;;
type (_, _) eq = Eq : ('a, 'a) eq | Neq : int -> ('a, 'b) eq;;
type 'a t;;
let f (type a) (Neq n : (a, a t) eq) = n;;   (* warn! *)

module F (T : sig type _ t end) = struct
 let f (type a) (Neq n : (a, a T.t) eq) = n  (* warn! *)
end;;
(* First-Order Unification by Structural Recursion *)
(* Conor McBride, JFP 13(6) *)
(* http://strictlypositive.org/publications.html *)

(* This is a translation of the code part to ocaml *)
(* Of course, we do not prove other properties, not even termination *)

(* 2.2 Inductive Families *)

type zero = Zero
type _ succ = Succ
type _ nat =
  | NZ : zero nat
  | NS : 'a nat -> 'a succ nat

type _ fin =
  | FZ : 'a succ fin
  | FS : 'a fin -> 'a succ fin

(* We cannot define
     val empty : zero fin -> 'a
   because we cannot write an empty pattern matching.
   This might be useful to have *)

(* In place, prove that the parameter is 'a succ *)
type _ is_succ = IS : 'a succ is_succ

let fin_succ : type n. n fin -> n is_succ = function
  | FZ -> IS
  | FS _ -> IS
;;

(* 3 First-Order Terms, Renaming and Substitution *)

type 'a term =
  | Var of 'a fin
  | Leaf
  | Fork of 'a term * 'a term

let var x = Var x

let lift r : 'm fin -> 'n term = fun x -> Var (r x)

let rec pre_subst f = function
  | Var x -> f x
  | Leaf -> Leaf
  | Fork (t1, t2) -> Fork (pre_subst f t1, pre_subst f t2)

let comp_subst f g (x : 'a fin) = pre_subst f (g x)
(*  val comp_subst :
    ('b fin -> 'c term) -> ('a fin -> 'b term) -> 'a fin -> 'c term *)
;;

(* 4 The Occur-Check, through thick and thin *)

let rec thin : type n. n succ fin -> n fin -> n succ fin =
  fun x y -> match x, y with
  | FZ, y    -> FS y
  | FS x, FZ -> FZ
  | FS x, FS y -> FS (thin x y)

let bind t f =
  match t with
  | None   -> None
  | Some x -> f x
(* val bind : 'a option -> ('a -> 'b option) -> 'b option *)

let rec thick : type n. n succ fin -> n succ fin -> n fin option =
  fun x y -> match x, y with
  | FZ, FZ   -> None
  | FZ, FS y -> Some y
  | FS x, FZ -> let IS = fin_succ x in Some FZ
  | FS x, FS y ->
      let IS = fin_succ x in bind (thick x y) (fun x -> Some (FS x))

let rec check : type n. n succ fin -> n succ term -> n term option =
  fun x t -> match t with
  | Var y -> bind (thick x y) (fun x -> Some (Var x))
  | Leaf  -> Some Leaf
  | Fork (t1, t2) ->
      bind (check x t1) (fun t1 ->
        bind (check x t2) (fun t2 -> Some (Fork (t1, t2))))

let subst_var x t' y =
  match thick x y with
  | None -> t'
  | Some y' -> Var y'
(* val subst_var : 'a succ fin -> 'a term -> 'a succ fin -> 'a term *)

let subst x t' = pre_subst (subst_var x t')
(* val subst : 'a succ fin -> 'a term -> 'a succ term -> 'a term *)
;;

(* 5 A Refinement of Substitution *)

type (_,_) alist =
  | Anil  : ('n,'n) alist
  | Asnoc : ('m,'n) alist * 'm term * 'm succ fin -> ('m succ, 'n) alist

let rec sub : type m n. (m,n) alist -> m fin -> n term = function
  | Anil -> var
  | Asnoc (s, t, x) -> comp_subst (sub s) (subst_var x t)

let rec append : type m n l. (m,n) alist -> (l,m) alist -> (l,n) alist =
  fun r s -> match s with
  | Anil -> r
  | Asnoc (s, t, x) -> Asnoc (append r s, t, x)

type _ ealist = EAlist : ('a,'b) alist -> 'a ealist

let asnoc a t' x = EAlist (Asnoc (a, t', x))

(* Extra work: we need sub to work on ealist too, for examples *)
let rec weaken_fin : type n. n fin -> n succ fin = function
  | FZ -> FZ
  | FS x -> FS (weaken_fin x)

let weaken_term t = pre_subst (fun x -> Var (weaken_fin x)) t

let rec weaken_alist : type m n. (m, n) alist -> (m succ, n succ) alist =
  function
    | Anil -> Anil
    | Asnoc (s, t, x) -> Asnoc (weaken_alist s, weaken_term t, weaken_fin x)

let rec sub' : type m. m ealist -> m fin -> m term = function
  | EAlist Anil -> var
  | EAlist (Asnoc (s, t, x)) ->
      comp_subst (sub' (EAlist (weaken_alist s)))
        (fun t' -> weaken_term (subst_var x t t'))

let subst' d = pre_subst (sub' d)
(*  val subst' : 'a ealist -> 'a term -> 'a term *)
;;

(* 6 First-Order Unification *)

let flex_flex x y =
  match thick x y with
  | Some y' -> asnoc Anil (Var y') x
  | None -> EAlist Anil
(* val flex_flex : 'a succ fin -> 'a succ fin -> 'a succ ealist *)

let flex_rigid x t =
  bind (check x t) (fun t' -> Some (asnoc Anil t' x))
(* val flex_rigid : 'a succ fin -> 'a succ term -> 'a succ ealist option *)

let rec amgu : type m. m term -> m term -> m ealist -> m ealist option =
  fun s t acc -> match s, t, acc with
  | Leaf, Leaf, _   -> Some acc
  | Leaf, Fork _, _ -> None
  | Fork _, Leaf, _ -> None
  | Fork (s1, s2), Fork (t1, t2), _ ->
      bind (amgu s1 t1 acc) (amgu s2 t2)
  | Var x, Var y, EAlist Anil -> let IS = fin_succ x in Some (flex_flex x y)
  | Var x, t,     EAlist Anil -> let IS = fin_succ x in flex_rigid x t
  | t, Var x,     EAlist Anil -> let IS = fin_succ x in flex_rigid x t
  | s, t, EAlist(Asnoc(d,r,z)) ->
      bind (amgu (subst z r s) (subst z r t) (EAlist d))
           (fun (EAlist d) -> Some (asnoc d r z))

let mgu s t = amgu s t (EAlist Anil)
(* val mgu : 'a term -> 'a term -> 'a ealist option *)
;;

let s = Fork (Var FZ, Fork (Var (FS (FS FZ)), Leaf))
let t = Fork (Var (FS FZ), Var (FS FZ))
let d = match mgu s t with Some x -> x | None -> failwith "mgu"
let s' = subst' d s
let t' = subst' d t
;;
(* Injectivity *)

type (_, _) eq = Refl : ('a, 'a) eq

let magic : 'a 'b. 'a -> 'b =
  fun (type a b) (x : a) ->
    let module M =
      (functor (T : sig type 'a t end) ->
       struct
         let f (Refl : (a T.t, b T.t) eq) = (x :> b)
       end)
        (struct type 'a t = unit end)
    in M.f Refl
;;

(* Variance and subtyping *)

type (_, +_) eq = Refl : ('a, 'a) eq

let magic : 'a 'b. 'a -> 'b =
  fun (type a) (type b) (x : a) ->
    let bad_proof (type a) =
      (Refl : (< m : a>, <m : a>) eq :> (<m : a>, < >) eq) in
    let downcast : type a. (a, < >) eq -> < > -> a =
      fun (type a) (Refl : (a, < >) eq) (s : < >) -> (s :> a) in
    (downcast bad_proof ((object method m = x end) :> < >)) # m
;;

(* Record patterns *)

type _ t =
  | IntLit : int t
  | BoolLit : bool t

let check : type s . s t * s -> bool = function
  | BoolLit, false -> false
  | IntLit , 6 -> false
;;

type ('a, 'b) pair = { fst : 'a; snd : 'b }

let check : type s . (s t, s) pair -> bool = function
  | {fst = BoolLit; snd = false} -> false
  | {fst = IntLit ; snd =  6} -> false
;;
module type S = sig type t [@@immediate] end;;
module F (M : S) : S = M;;
[%%expect{|
module type S = sig type t [@@immediate] end
module F : functor (M : S) -> S
|}];;

(* VALID DECLARATIONS *)

module A = struct
  (* Abstract types can be immediate *)
  type t [@@immediate]

  (* [@@immediate] tag here is unnecessary but valid since t has it *)
  type s = t [@@immediate]

  (* Again, valid alias even without tag *)
  type r = s

  (* Mutually recursive declarations work as well *)
  type p = q [@@immediate]
  and q = int
end;;
[%%expect{|
module A :
  sig
    type t [@@immediate]
    type s = t [@@immediate]
    type r = s
    type p = q [@@immediate]
    and q = int
  end
|}];;

(* Valid using with constraints *)
module type X = sig type t end;;
module Y = struct type t = int end;;
module Z = ((Y : X with type t = int) : sig type t [@@immediate] end);;
[%%expect{|
module type X = sig type t end
module Y : sig type t = int end
module Z : sig type t [@@immediate] end
|}];;

(* Valid using an explicit signature *)
module M_valid : S = struct type t = int end;;
module FM_valid = F (struct type t = int end);;
[%%expect{|
module M_valid : S
module FM_valid : S
|}];;

(* Practical usage over modules *)
module Foo : sig type t val x : t ref end = struct
  type t = int
  let x = ref 0
end;;
[%%expect{|
module Foo : sig type t val x : t ref end
|}];;

module Bar : sig type t [@@immediate] val x : t ref end = struct
  type t = int
  let x = ref 0
end;;
[%%expect{|
module Bar : sig type t [@@immediate] val x : t ref end
|}];;

let test f =
  let start = Sys.time() in f ();
  (Sys.time() -. start);;
[%%expect{|
val test : (unit -> 'a) -> float = <fun>
|}];;

let test_foo () =
  for i = 0 to 100_000_000 do
    Foo.x := !Foo.x
  done;;
[%%expect{|
val test_foo : unit -> unit = <fun>
|}];;

let test_bar () =
  for i = 0 to 100_000_000 do
    Bar.x := !Bar.x
  done;;
[%%expect{|
val test_bar : unit -> unit = <fun>
|}];;

(* Uncomment these to test. Should see substantial speedup!
let () = Printf.printf "No @@immediate: %fs\n" (test test_foo)
let () = Printf.printf "With @@immediate: %fs\n" (test test_bar) *)


(* INVALID DECLARATIONS *)

(* Cannot directly declare a non-immediate type as immediate *)
module B = struct
  type t = string [@@immediate]
end;;
[%%expect{|
Line _, characters 2-31:
Error: Types marked with the immediate attribute must be
       non-pointer types like int or bool
|}];;

(* Not guaranteed that t is immediate, so this is an invalid declaration *)
module C = struct
  type t
  type s = t [@@immediate]
end;;
[%%expect{|
Line _, characters 2-26:
Error: Types marked with the immediate attribute must be
       non-pointer types like int or bool
|}];;

(* Can't ascribe to an immediate type signature with a non-immediate type *)
module D : sig type t [@@immediate] end = struct
  type t = string
end;;
[%%expect{|
Line _, characters 42-70:
Error: Signature mismatch:
       Modules do not match:
         sig type t = string end
       is not included in
         sig type t [@@immediate] end
       Type declarations do not match:
         type t = string
       is not included in
         type t [@@immediate]
       the first is not an immediate type.
|}];;

(* Same as above but with explicit signature *)
module M_invalid : S = struct type t = string end;;
module FM_invalid = F (struct type t = string end);;
[%%expect{|
Line _, characters 23-49:
Error: Signature mismatch:
       Modules do not match: sig type t = string end is not included in S
       Type declarations do not match:
         type t = string
       is not included in
         type t [@@immediate]
       the first is not an immediate type.
|}];;

(* Can't use a non-immediate type even if mutually recursive *)
module E = struct
  type t = s [@@immediate]
  and s = string
end;;
[%%expect{|
Line _, characters 2-26:
Error: Types marked with the immediate attribute must be
       non-pointer types like int or bool
|}];;
(*
   Implicit unpack allows to omit the signature in (val ...) expressions.

   It also adds (module M : S) and (module M) patterns, relying on
   implicit (val ...) for the implementation. Such patterns can only
   be used in function definition, match clauses, and let ... in.

   New: implicit pack is also supported, and you only need to be able
   to infer the the module type path from the context.
 *)
(* ocaml -principal *)

(* Use a module pattern *)
let sort (type s) (module Set : Set.S with type elt = s) l =
  Set.elements (List.fold_right Set.add l Set.empty)

(* No real improvement here? *)
let make_set (type s) cmp : (module Set.S with type elt = s) =
  (module Set.Make (struct type t = s let compare = cmp end))

(* No type annotation here *)
let sort_cmp (type s) cmp =
  sort (module Set.Make (struct type t = s let compare = cmp end))

module type S = sig type t val x : t end;;
let f (module M : S with type t = int) = M.x;;
let f (module M : S with type t = 'a) = M.x;; (* Error *)
let f (type a) (module M : S with type t = a) = M.x;;
f (module struct type t = int let x = 1 end);;

type 'a s = {s: (module S with type t = 'a)};;
{s=(module struct type t = int let x = 1 end)};;
let f {s=(module M)} = M.x;; (* Error *)
let f (type a) ({s=(module M)} : a s) = M.x;;

type s = {s: (module S with type t = int)};;
let f {s=(module M)} = M.x;;
let f {s=(module M)} {s=(module N)} = M.x + N.x;;

module type S = sig val x : int end;;
let f (module M : S) y (module N : S) = M.x + y + N.x;;
let m = (module struct let x = 3 end);; (* Error *)
let m = (module struct let x = 3 end : S);;
f m 1 m;;
f m 1 (module struct let x = 2 end);;

let (module M) = m in M.x;;
let (module M) = m;; (* Error: only allowed in [let .. in] *)
class c = let (module M) = m in object end;; (* Error again *)
module M = (val m);;

module type S' = sig val f : int -> int end;;
(* Even works with recursion, but must be fully explicit *)
let rec (module M : S') =
  (module struct let f n = if n <= 0 then 1 else n * M.f (n-1) end : S')
in M.f 3;;

(* Subtyping *)

module type S = sig type t type u val x : t * u end
let f (l : (module S with type t = int and type u = bool) list) =
  (l :> (module S with type u = bool) list)

(* GADTs from the manual *)
(* the only modification is in to_string *)

module TypEq : sig
  type ('a, 'b) t
  val apply: ('a, 'b) t -> 'a -> 'b
  val refl: ('a, 'a) t
  val sym: ('a, 'b) t -> ('b, 'a) t
end = struct
  type ('a, 'b) t = ('a -> 'b) * ('b -> 'a)
  let refl = (fun x -> x), (fun x -> x)
  let apply (f, _) x = f x
  let sym (f, g) = (g, f)
end

module rec Typ : sig
  module type PAIR = sig
    type t and t1 and t2
    val eq: (t, t1 * t2) TypEq.t
    val t1: t1 Typ.typ
    val t2: t2 Typ.typ
  end

  type 'a typ =
    | Int of ('a, int) TypEq.t
    | String of ('a, string) TypEq.t
    | Pair of (module PAIR with type t = 'a)
end = Typ

let int = Typ.Int TypEq.refl

let str = Typ.String TypEq.refl

let pair (type s1) (type s2) t1 t2 =
  let module P = struct
    type t = s1 * s2
    type t1 = s1
    type t2 = s2
    let eq = TypEq.refl
    let t1 = t1
    let t2 = t2
  end in
  Typ.Pair (module P)

open Typ
let rec to_string: 'a. 'a Typ.typ -> 'a -> string =
  fun (type s) t x ->
    match (t : s typ) with
    | Int eq -> string_of_int (TypEq.apply eq x)
    | String eq -> Printf.sprintf "%S" (TypEq.apply eq x)
    | Pair (module P) ->
        let (x1, x2) = TypEq.apply P.eq x in
        Printf.sprintf "(%s,%s)" (to_string P.t1 x1) (to_string P.t2 x2)

(* Wrapping maps *)
module type MapT = sig
  include Map.S
  type data
  type map
  val of_t : data t -> map
  val to_t : map -> data t
end

type ('k,'d,'m) map =
    (module MapT with type key = 'k and type data = 'd and type map = 'm)

let add (type k) (type d) (type m) (m:(k,d,m) map) x y s =
   let module M =
     (val m:MapT with type key = k and type data = d and type map = m) in
   M.of_t (M.add x y (M.to_t s))

module SSMap = struct
  include Map.Make(String)
  type data = string
  type map = data t
  let of_t x = x
  let to_t x = x
end

let ssmap =
  (module SSMap:
   MapT with type key = string and type data = string and type map = SSMap.map)
;;

let ssmap =
  (module struct include SSMap end :
   MapT with type key = string and type data = string and type map = SSMap.map)
;;

let ssmap =
  (let module S = struct include SSMap end in (module S) :
  (module
   MapT with type key = string and type data = string and type map = SSMap.map))
;;

let ssmap =
  (module SSMap: MapT with type key = _ and type data = _ and type map = _)
;;

let ssmap : (_,_,_) map = (module SSMap);;

add ssmap;;
open StdLabels
open MoreLabels

(* Use maps for substitutions and sets for free variables *)

module Subst = Map.Make(struct type t = string let compare = compare end)
module Names = Set.Make(struct type t = string let compare = compare end)


(* Variables are common to lambda and expr *)

type var = [`Var of string]

let subst_var ~subst : var -> _ =
  function `Var s as x ->
    try Subst.find s subst
    with Not_found -> x

let free_var : var -> _ = function `Var s -> Names.singleton s


(* The lambda language: free variables, substitutions, and evaluation *)

type 'a lambda = [`Var of string | `Abs of string * 'a | `App of 'a * 'a]

let free_lambda ~free_rec : _ lambda -> _ = function
    #var as x -> free_var x
  | `Abs (s, t) -> Names.remove s (free_rec t)
  | `App (t1, t2) -> Names.union (free_rec t1) (free_rec t2)

let map_lambda ~map_rec : _ lambda -> _ = function
    #var as x -> x
  | `Abs (s, t) as l ->
      let t' = map_rec t in
      if t == t' then l else `Abs(s, t')
  | `App (t1, t2) as l ->
      let t'1 = map_rec t1 and t'2 = map_rec t2 in
      if t'1 == t1 && t'2 == t2 then l else `App (t'1, t'2)

let next_id =
  let current = ref 3 in
  fun () -> incr current; !current

let subst_lambda ~subst_rec ~free ~subst : _ lambda -> _ = function
    #var as x -> subst_var ~subst x
  | `Abs(s, t) as l ->
      let used = free t in
      let used_expr =
        Subst.fold subst ~init:[]
          ~f:(fun ~key ~data acc ->
                if Names.mem s used then data::acc else acc) in
      if List.exists used_expr ~f:(fun t -> Names.mem s (free t)) then
        let name = s ^ string_of_int (next_id ()) in
        `Abs(name,
             subst_rec ~subst:(Subst.add ~key:s ~data:(`Var name) subst) t)
      else
        map_lambda ~map_rec:(subst_rec ~subst:(Subst.remove s subst)) l
  | `App _ as l ->
      map_lambda ~map_rec:(subst_rec ~subst) l

let eval_lambda ~eval_rec ~subst l =
  match map_lambda ~map_rec:eval_rec l with
    `App(`Abs(s,t1), t2) ->
      eval_rec (subst ~subst:(Subst.add ~key:s ~data:t2 Subst.empty) t1)
  | t -> t

(* Specialized versions to use on lambda *)

let rec free1 x = free_lambda ~free_rec:free1 x
let rec subst1 ~subst = subst_lambda ~subst_rec:subst1 ~free:free1 ~subst
let rec eval1 x = eval_lambda ~eval_rec:eval1 ~subst:subst1 x


(* The expr language of arithmetic expressions *)

type 'a expr =
    [`Var of string | `Num of int | `Add of 'a * 'a
    | `Neg of 'a | `Mult of 'a * 'a]

let free_expr ~free_rec : _ expr -> _ = function
    #var as x -> free_var x
  | `Num _ -> Names.empty
  | `Add(x, y) -> Names.union (free_rec x) (free_rec y)
  | `Neg x -> free_rec x
  | `Mult(x, y) -> Names.union (free_rec x) (free_rec y)

(* Here map_expr helps a lot *)
let map_expr ~map_rec : _ expr -> _ = function
    #var as x -> x
  | `Num _ as x -> x
  | `Add(x, y) as e ->
      let x' = map_rec x and y' = map_rec y in
      if x == x' && y == y' then e
      else `Add(x', y')
  | `Neg x as e ->
      let x' = map_rec x in
      if x == x' then e else `Neg x'
  | `Mult(x, y) as e ->
      let x' = map_rec x and y' = map_rec y in
      if x == x' && y == y' then e
      else `Mult(x', y')

let subst_expr ~subst_rec ~subst : _ expr -> _ = function
    #var as x -> subst_var ~subst x
  | #expr as e -> map_expr ~map_rec:(subst_rec ~subst) e

let eval_expr ~eval_rec e =
  match map_expr ~map_rec:eval_rec e with
    `Add(`Num m, `Num n) -> `Num (m+n)
  | `Neg(`Num n) -> `Num (-n)
  | `Mult(`Num m, `Num n) -> `Num (m*n)
  | #expr as e -> e

(* Specialized versions *)

let rec free2 x = free_expr ~free_rec:free2 x
let rec subst2 ~subst = subst_expr ~subst_rec:subst2 ~subst
let rec eval2 x = eval_expr ~eval_rec:eval2 x


(* The lexpr language, reunion of lambda and expr *)

type lexpr =
  [ `Var of string | `Abs of string * lexpr | `App of lexpr * lexpr
  | `Num of int | `Add of lexpr * lexpr | `Neg of lexpr
  | `Mult of lexpr * lexpr ]

let rec free : lexpr -> _ = function
    #lambda as x -> free_lambda ~free_rec:free x
  | #expr as x -> free_expr ~free_rec:free x

let rec subst ~subst:s : lexpr -> _ = function
    #lambda as x -> subst_lambda ~subst_rec:subst ~subst:s ~free x
  | #expr as x -> subst_expr ~subst_rec:subst ~subst:s x

let rec eval : lexpr -> _ = function
    #lambda as x -> eval_lambda ~eval_rec:eval ~subst x
  | #expr as x -> eval_expr ~eval_rec:eval x

let rec print = function
  | `Var id -> print_string id
  | `Abs (id, l) -> print_string ("\ " ^ id ^ " . "); print l
  | `App (l1, l2) -> print l1; print_string " "; print l2
  | `Num x -> print_int x
  | `Add (e1, e2) -> print e1; print_string " + "; print e2
  | `Neg e -> print_string "-"; print e
  | `Mult (e1, e2) -> print e1; print_string " * "; print e2

let () =
  let e1 = eval1 (`App(`Abs("x",`Var"x"), `Var"y")) in
  let e2 = eval2 (`Add(`Mult(`Num 3,`Neg(`Num 2)), `Var"x")) in
  let e3 = eval (`Add(`App(`Abs("x",`Mult(`Var"x",`Var"x")),`Num 2), `Num 5)) in
  print e1; print_newline ();
  print e2; print_newline ();
  print e3; print_newline ()
(* Full fledge version, using objects to structure code *)

open StdLabels
open MoreLabels

(* Use maps for substitutions and sets for free variables *)

module Subst = Map.Make(struct type t = string let compare = compare end)
module Names = Set.Make(struct type t = string let compare = compare end)

(* To build recursive objects *)

let lazy_fix make =
  let rec obj () = make (lazy (obj ()) : _ Lazy.t) in
  obj ()

let (!!) = Lazy.force

(* The basic operations *)

class type ['a, 'b] ops =
  object
    method free : x:'b -> ?y:'c -> Names.t
    method subst : sub:'a Subst.t -> 'b -> 'a
    method eval : 'b -> 'a
  end

(* Variables are common to lambda and expr *)

type var = [`Var of string]

class ['a] var_ops = object (self : ('a, var) #ops)
  constraint 'a = [> var]
  method subst ~sub (`Var s as x) =
    try Subst.find s sub with Not_found -> x
  method free (`Var s) =
    Names.singleton s
  method eval (#var as v) = v
end

(* The lambda language: free variables, substitutions, and evaluation *)

type 'a lambda = [`Var of string | `Abs of string * 'a | `App of 'a * 'a]

let next_id =
  let current = ref 3 in
  fun () -> incr current; !current

class ['a] lambda_ops (ops : ('a,'a) #ops Lazy.t) =
  let var : 'a var_ops = new var_ops
  and free = lazy !!ops#free
  and subst = lazy !!ops#subst
  and eval = lazy !!ops#eval in
  object (self : ('a, 'a lambda) #ops)
    constraint 'a = [> 'a lambda]
    method free = function
        #var as x -> var#free x
      | `Abs (s, t) -> Names.remove s (!!free t)
      | `App (t1, t2) -> Names.union (!!free t1) (!!free t2)

    method map ~f = function
        #var as x -> x
      | `Abs (s, t) as l ->
          let t' = f t in
          if t == t' then l else `Abs(s, t')
      | `App (t1, t2) as l ->
          let t'1 = f t1 and t'2 = f t2 in
          if t'1 == t1 && t'2 == t2 then l else `App (t'1, t'2)

    method subst ~sub = function
        #var as x -> var#subst ~sub x
      | `Abs(s, t) as l ->
          let used = !!free t in
          let used_expr =
            Subst.fold sub ~init:[]
              ~f:(fun ~key ~data acc ->
                if Names.mem s used then data::acc else acc) in
          if List.exists used_expr ~f:(fun t -> Names.mem s (!!free t)) then
            let name = s ^ string_of_int (next_id ()) in
            `Abs(name,
                 !!subst ~sub:(Subst.add ~key:s ~data:(`Var name) sub) t)
          else
            self#map ~f:(!!subst ~sub:(Subst.remove s sub)) l
      | `App _ as l ->
          self#map ~f:(!!subst ~sub) l

    method eval l =
      match self#map ~f:!!eval l with
        `App(`Abs(s,t1), t2) ->
          !!eval (!!subst ~sub:(Subst.add ~key:s ~data:t2 Subst.empty) t1)
      | t -> t
end

(* Operations specialized to lambda *)

let lambda = lazy_fix (new lambda_ops)

(* The expr language of arithmetic expressions *)

type 'a expr =
    [ `Var of string | `Num of int | `Add of 'a * 'a
    | `Neg of 'a | `Mult of 'a * 'a]

class ['a] expr_ops (ops : ('a,'a) #ops Lazy.t) =
  let var : 'a var_ops = new var_ops
  and free = lazy !!ops#free
  and subst = lazy !!ops#subst
  and eval = lazy !!ops#eval in
  object (self : ('a, 'a expr) #ops)
    constraint 'a = [> 'a expr]
    method free = function
        #var as x -> var#free x
      | `Num _ -> Names.empty
      | `Add(x, y) -> Names.union (!!free x) (!!free y)
      | `Neg x -> !!free x
      | `Mult(x, y) -> Names.union (!!free x) (!!free y)

    method map ~f = function
        #var as x -> x
      | `Num _ as x -> x
      | `Add(x, y) as e ->
          let x' = f x and y' = f y in
          if x == x' && y == y' then e
          else `Add(x', y')
      | `Neg x as e ->
          let x' = f x in
          if x == x' then e else `Neg x'
      | `Mult(x, y) as e ->
          let x' = f x and y' = f y in
          if x == x' && y == y' then e
          else `Mult(x', y')

    method subst ~sub = function
        #var as x -> var#subst ~sub x
      | #expr as e -> self#map ~f:(!!subst ~sub) e

    method eval (#expr as e) =
      match self#map ~f:!!eval e with
        `Add(`Num m, `Num n) -> `Num (m+n)
      | `Neg(`Num n) -> `Num (-n)
      | `Mult(`Num m, `Num n) -> `Num (m*n)
      | e -> e
  end

(* Specialized versions *)

let expr = lazy_fix (new expr_ops)

(* The lexpr language, reunion of lambda and expr *)

type 'a lexpr = [ 'a lambda | 'a expr ]

class ['a] lexpr_ops (ops : ('a,'a) #ops Lazy.t) =
  let lambda = new lambda_ops ops in
  let expr = new expr_ops ops in
  object (self : ('a, 'a lexpr) #ops)
    constraint 'a = [> 'a lexpr]
    method free = function
        #lambda as x -> lambda#free x
      | #expr as x -> expr#free x

    method subst ~sub = function
        #lambda as x -> lambda#subst ~sub x
      | #expr as x -> expr#subst ~sub x

    method eval = function
        #lambda as x -> lambda#eval x
      | #expr as x -> expr#eval x
end

let lexpr = lazy_fix (new lexpr_ops)

let rec print = function
  | `Var id -> print_string id
  | `Abs (id, l) -> print_string ("\ " ^ id ^ " . "); print l
  | `App (l1, l2) -> print l1; print_string " "; print l2
  | `Num x -> print_int x
  | `Add (e1, e2) -> print e1; print_string " + "; print e2
  | `Neg e -> print_string "-"; print e
  | `Mult (e1, e2) -> print e1; print_string " * "; print e2

let () =
  let e1 = lambda#eval (`App(`Abs("x",`Var"x"), `Var"y")) in
  let e2 = expr#eval (`Add(`Mult(`Num 3,`Neg(`Num 2)), `Var"x")) in
  let e3 =
    lexpr#eval (`Add(`App(`Abs("x",`Mult(`Var"x",`Var"x")),`Num 2), `Num 5))
  in
  print e1; print_newline ();
  print e2; print_newline ();
  print e3; print_newline ()
(* Full fledge version, using objects to structure code *)

open StdLabels
open MoreLabels

(* Use maps for substitutions and sets for free variables *)

module Subst = Map.Make(struct type t = string let compare = compare end)
module Names = Set.Make(struct type t = string let compare = compare end)

(* To build recursive objects *)

let lazy_fix make =
  let rec obj () = make (lazy (obj ()) : _ Lazy.t) in
  obj ()

let (!!) = Lazy.force

(* The basic operations *)

class type ['a, 'b] ops =
  object
    method free : 'b -> Names.t
    method subst : sub:'a Subst.t -> 'b -> 'a
    method eval : 'b -> 'a
  end

(* Variables are common to lambda and expr *)

type var = [`Var of string]

let var = object (self : ([>var], var) #ops)
  method subst ~sub (`Var s as x) =
    try Subst.find s sub with Not_found -> x
  method free (`Var s) =
    Names.singleton s
  method eval (#var as v) = v
end

(* The lambda language: free variables, substitutions, and evaluation *)

type 'a lambda = [`Var of string | `Abs of string * 'a | `App of 'a * 'a]

let next_id =
  let current = ref 3 in
  fun () -> incr current; !current

let lambda_ops (ops : ('a,'a) #ops Lazy.t) =
  let free = lazy !!ops#free
  and subst = lazy !!ops#subst
  and eval = lazy !!ops#eval in
  object (self : ([> 'a lambda], 'a lambda) #ops)
    method free = function
        #var as x -> var#free x
      | `Abs (s, t) -> Names.remove s (!!free t)
      | `App (t1, t2) -> Names.union (!!free t1) (!!free t2)

    method private map ~f = function
        #var as x -> x
      | `Abs (s, t) as l ->
          let t' = f t in
          if t == t' then l else `Abs(s, t')
      | `App (t1, t2) as l ->
          let t'1 = f t1 and t'2 = f t2 in
          if t'1 == t1 && t'2 == t2 then l else `App (t'1, t'2)

    method subst ~sub = function
        #var as x -> var#subst ~sub x
      | `Abs(s, t) as l ->
          let used = !!free t in
          let used_expr =
            Subst.fold sub ~init:[]
              ~f:(fun ~key ~data acc ->
                if Names.mem s used then data::acc else acc) in
          if List.exists used_expr ~f:(fun t -> Names.mem s (!!free t)) then
            let name = s ^ string_of_int (next_id ()) in
            `Abs(name,
                 !!subst ~sub:(Subst.add ~key:s ~data:(`Var name) sub) t)
          else
            self#map ~f:(!!subst ~sub:(Subst.remove s sub)) l
      | `App _ as l ->
          self#map ~f:(!!subst ~sub) l

    method eval l =
      match self#map ~f:!!eval l with
        `App(`Abs(s,t1), t2) ->
          !!eval (!!subst ~sub:(Subst.add ~key:s ~data:t2 Subst.empty) t1)
      | t -> t
end

(* Operations specialized to lambda *)

let lambda = lazy_fix lambda_ops

(* The expr language of arithmetic expressions *)

type 'a expr =
    [ `Var of string | `Num of int | `Add of 'a * 'a
    | `Neg of 'a | `Mult of 'a * 'a]

let expr_ops (ops : ('a,'a) #ops Lazy.t) =
  let free = lazy !!ops#free
  and subst = lazy !!ops#subst
  and eval = lazy !!ops#eval in
  object (self : ([> 'a expr], 'a expr) #ops)
    method free = function
        #var as x -> var#free x
      | `Num _ -> Names.empty
      | `Add(x, y) -> Names.union (!!free x) (!!free y)
      | `Neg x -> !!free x
      | `Mult(x, y) -> Names.union (!!free x) (!!free y)

    method private map ~f = function
        #var as x -> x
      | `Num _ as x -> x
      | `Add(x, y) as e ->
          let x' = f x and y' = f y in
          if x == x' && y == y' then e
          else `Add(x', y')
      | `Neg x as e ->
          let x' = f x in
          if x == x' then e else `Neg x'
      | `Mult(x, y) as e ->
          let x' = f x and y' = f y in
          if x == x' && y == y' then e
          else `Mult(x', y')

    method subst ~sub = function
        #var as x -> var#subst ~sub x
      | #expr as e -> self#map ~f:(!!subst ~sub) e

    method eval (#expr as e) =
      match self#map ~f:!!eval e with
        `Add(`Num m, `Num n) -> `Num (m+n)
      | `Neg(`Num n) -> `Num (-n)
      | `Mult(`Num m, `Num n) -> `Num (m*n)
      | e -> e
  end

(* Specialized versions *)

let expr = lazy_fix expr_ops

(* The lexpr language, reunion of lambda and expr *)

type 'a lexpr = [ 'a lambda | 'a expr ]

let lexpr_ops (ops : ('a,'a) #ops Lazy.t) =
  let lambda = lambda_ops ops in
  let expr = expr_ops ops in
  object (self : ([> 'a lexpr], 'a lexpr) #ops)
    method free = function
        #lambda as x -> lambda#free x
      | #expr as x -> expr#free x

    method subst ~sub = function
        #lambda as x -> lambda#subst ~sub x
      | #expr as x -> expr#subst ~sub x

    method eval = function
        #lambda as x -> lambda#eval x
      | #expr as x -> expr#eval x
end

let lexpr = lazy_fix lexpr_ops

let rec print = function
  | `Var id -> print_string id
  | `Abs (id, l) -> print_string ("\ " ^ id ^ " . "); print l
  | `App (l1, l2) -> print l1; print_string " "; print l2
  | `Num x -> print_int x
  | `Add (e1, e2) -> print e1; print_string " + "; print e2
  | `Neg e -> print_string "-"; print e
  | `Mult (e1, e2) -> print e1; print_string " * "; print e2

let () =
  let e1 = lambda#eval (`App(`Abs("x",`Var"x"), `Var"y")) in
  let e2 = expr#eval (`Add(`Mult(`Num 3,`Neg(`Num 2)), `Var"x")) in
  let e3 =
    lexpr#eval (`Add(`App(`Abs("x",`Mult(`Var"x",`Var"x")),`Num 2), `Num 5))
  in
  print e1; print_newline ();
  print e2; print_newline ();
  print e3; print_newline ()
type sexp = A of string | L of sexp list
type 'a t = 'a array
let _ = fun (_ : 'a t)  -> ()

let array_of_sexp _ _ = [| |]
let sexp_of_array _ _ = A "foo"
let sexp_of_int _ = A "42"
let int_of_sexp _ = 42

let t_of_sexp : 'a . (sexp -> 'a) -> sexp -> 'a t=
  let _tp_loc = "core_array.ml.t" in
  fun _of_a  -> fun t  -> (array_of_sexp _of_a) t
let _ = t_of_sexp
let sexp_of_t : 'a . ('a -> sexp) -> 'a t -> sexp=
  fun _of_a  -> fun v  -> (sexp_of_array _of_a) v
let _ = sexp_of_t
module T =
  struct
    module Int =
      struct
        type t_ = int array
        let _ = fun (_ : t_)  -> ()

        let t__of_sexp: sexp -> t_ =
          let _tp_loc = "core_array.ml.T.Int.t_" in
          fun t  -> (array_of_sexp int_of_sexp) t
        let _ = t__of_sexp
        let sexp_of_t_: t_ -> sexp =
          fun v  -> (sexp_of_array sexp_of_int) v
        let _ = sexp_of_t_
      end
  end
module type Permissioned  =
  sig
    type ('a,-'perms) t
  end
module Permissioned :
  sig
    type ('a,-'perms) t
    include
      sig
        val t_of_sexp :
          (sexp -> 'a) ->
            (sexp -> 'perms) -> sexp -> ('a,'perms) t
        val sexp_of_t :
          ('a -> sexp) ->
            ('perms -> sexp) -> ('a,'perms) t -> sexp
      end
    module Int :
    sig
      type nonrec -'perms t = (int,'perms) t
      include
        sig
          val t_of_sexp :
            (sexp -> 'perms) -> sexp -> 'perms t
          val sexp_of_t :
            ('perms -> sexp) -> 'perms t -> sexp
        end
    end
  end =
  struct
    type ('a,-'perms) t = 'a array
    let _ = fun (_ : ('a,'perms) t)  -> ()

    let t_of_sexp :
      'a 'perms .
        (sexp -> 'a) ->
          (sexp -> 'perms) -> sexp -> ('a,'perms) t=
      let _tp_loc = "core_array.ml.Permissioned.t" in
      fun _of_a  -> fun _of_perms  -> fun t  -> (array_of_sexp _of_a) t
    let _ = t_of_sexp
    let sexp_of_t :
      'a 'perms .
        ('a -> sexp) ->
          ('perms -> sexp) -> ('a,'perms) t -> sexp=
      fun _of_a  -> fun _of_perms  -> fun v  -> (sexp_of_array _of_a) v
    let _ = sexp_of_t
    module Int =
      struct
        include T.Int
        type -'perms t = t_
        let _ = fun (_ : 'perms t)  -> ()

        let t_of_sexp :
          'perms . (sexp -> 'perms) -> sexp -> 'perms t=
          let _tp_loc = "core_array.ml.Permissioned.Int.t" in
          fun _of_perms  -> fun t  -> t__of_sexp t
        let _ = t_of_sexp
        let sexp_of_t :
          'perms . ('perms -> sexp) -> 'perms t -> sexp=
          fun _of_perms  -> fun v  -> sexp_of_t_ v
        let _ = sexp_of_t
      end
  end
type 'a  foo = {x: 'a; y: int}
let r = {{x = 0; y = 0} with x = 0}
let r' : string foo = r
external foo : int = "%ignore";;
let _ = foo ();;
type 'a t = [`A of 'a t t] as 'a;; (* fails *)

type 'a t = [`A of 'a t t];; (* fails *)

type 'a t = [`A of 'a t t] constraint 'a = 'a t;;

type 'a t = [`A of 'a t] constraint 'a = 'a t;;

type 'a t = [`A of 'a] as 'a;;

type 'a v = [`A of u v] constraint 'a = t and t = u and u = t;; (* fails *)

type 'a t = 'a;;
let f (x : 'a t as 'a) = ();; (* fails *)

let f (x : 'a t) (y : 'a) = x = y;;

(* PR#6505 *)
module type PR6505 = sig
  type 'o is_an_object = < .. > as 'o
  and 'o abs constraint 'o = 'o is_an_object
  val abs : 'o is_an_object -> 'o abs
  val unabs : 'o abs -> 'o
end;; (* fails *)
(* PR#5835 *)
let f ~x = x + 1;;
f ?x:0;;

(* PR#6352 *)
let foo (f : unit -> unit) = ();;
let g ?x () = ();;
foo ((); g);;

(* PR#5748 *)
foo (fun ?opt () -> ()) ;; (* fails *)
(* PR#5907 *)

type 'a t = 'a;;
let f (g : 'a list -> 'a t -> 'a) s = g s s;;
let f (g : 'a * 'b -> 'a t -> 'a) s = g s s;;
type ab = [ `A | `B ];;
let f (x : [`A]) = match x with #ab -> 1;;
let f x = ignore (match x with #ab -> 1); ignore (x : [`A]);;
let f x = ignore (match x with `A|`B -> 1); ignore (x : [`A]);;

let f (x : [< `A | `B]) = match x with `A | `B | `C -> 0;; (* warn *)
let f (x : [`A | `B]) = match x with `A | `B | `C -> 0;; (* fail *)

(* PR#6787 *)
let revapply x f = f x;;

let f x (g : [< `Foo]) =
  let y = `Bar x, g in
  revapply y (fun ((`Bar i), _) -> i);;
(* f : 'a -> [< `Foo ] -> 'a *)

let rec x = [| x |]; 1.;;

let rec x = let u = [|y|] in 10. and y = 1.;;
type 'a t
type a

let f : < .. > t -> unit = fun _ -> ();;

let g : [< `b] t -> unit = fun _ -> ();;

let h : [> `b] t -> unit = fun _ -> ();;

let _ = fun (x : a t) -> f x;;

let _ = fun (x : a t) -> g x;;

let _ = fun (x : a t) -> h x;;
(* PR#7012 *)

type t = [ 'A_name | `Hi ];;

let f (x:'id_arg) = x;;

let f (x:'Id_arg) = x;;
(* undefined labels *)
type t = {x:int;y:int};;
{x=3;z=2};;
fun {x=3;z=2} -> ();;

(* mixed labels *)
{x=3; contents=2};;

(* private types *)
type u = private {mutable u:int};;
{u=3};;
fun x -> x.u <- 3;;

(* Punning and abbreviations *)
module M = struct
  type t = {x: int; y: int}
end;;

let f {M.x; y} = x+y;;
let r = {M.x=1; y=2};;
let z = f r;;

(* messages *)
type foo = { mutable y:int };;
let f (r: int) = r.y <- 3;;

(* bugs *)
type foo = { y: int; z: int };;
type bar = { x: int };;
let f (r: bar) = ({ r with z = 3 } : foo)

type foo = { x: int };;
let r : foo = { ZZZ.x = 2 };;

(ZZZ.X : int option);;

(* PR#5865 *)
let f (x : Complex.t) = x.Complex.z;;
(* PR#6394 *)

module rec X : sig
 type t = int * bool
end = struct
 type t = A | B
 let f = function A | B -> 0
end;;
(* PR#6768 *)

type _ prod = Prod : ('a * 'y) prod;;

let f : type t. t prod -> _ = function Prod ->
  let module M =
    struct
      type d = d * d
    end
  in ()
;;
let (a : M.a) = 2
let (b : M.b) = 2
let _ = A.a = B.b
module Std = struct module Hash = Hashtbl end;;

open Std;;
module Hash1 : module type of Hash = Hash;;
module Hash2 : sig include (module type of Hash) end = Hash;;
let f1 (x : (_,_) Hash1.t) = (x : (_,_) Hashtbl.t);;
let f2 (x : (_,_) Hash2.t) = (x : (_,_) Hashtbl.t);;

(* Another case, not using include *)

module Std2 = struct module M = struct type t end end;;
module Std' = Std2;;
module M' : module type of Std'.M = Std2.M;;
let f3 (x : M'.t) = (x : Std2.M.t);;

(* original report required Core_kernel:
module type S = sig
open Core_kernel.Std

module Hashtbl1 : module type of Hashtbl
module Hashtbl2 : sig
  include (module type of Hashtbl)
end

module Coverage : Core_kernel.Std.Hashable

type types = unit constraint 'a Coverage.Table.t = (Coverage.t, 'a) Hashtbl1.t
type doesnt_type = unit
  constraint 'a Coverage.Table.t = (Coverage.t, 'a) Hashtbl2.t
end
*)
module type INCLUDING = sig
  include module type of List
  include module type of ListLabels
end

module Including_typed: INCLUDING = struct
  include List
  include ListLabels
end
module X=struct
  module type SIG=sig type t=int val x:t end
  module F(Y:SIG) : SIG = struct type t=Y.t let x=Y.x end
end;;
module DUMMY=struct type t=int let x=2 end;;
let x = (3 : X.F(DUMMY).t);;

module X2=struct
  module type SIG=sig type t=int val x:t end
  module F(Y:SIG)(Z:SIG) = struct
    type t=Y.t
    let x=Y.x
    type t'=Z.t
    let x'=Z.x
  end
end;;
let x = (3 : X2.F(DUMMY)(DUMMY).t);;
let x = (3 : X2.F(DUMMY)(DUMMY).t');;
module F (M : sig
    type 'a t
    type 'a u = string
    val f : unit -> _ u t
  end) = struct
    let t = M.f ()
  end
type 't a = [ `A ]
type 't wrap = 't constraint 't = [> 't wrap a ]
type t = t a wrap

module T = struct
  let foo : 't wrap -> 't wrap -> unit = fun _ _ -> ()
  let bar : ('a a wrap as 'a) = `A
end

module Good : sig
  val bar: t
  val foo: t -> t -> unit
end = T

module Bad : sig
  val foo: t -> t -> unit
  val bar: t
end = T
module M : sig
  module type T
  module F (X : T) : sig end
end = struct
  module type T = sig end
  module F (X : T) = struct end
end

module type T = M.T

module F : functor (X : T) -> sig end = M.F
module type S = sig type t = { a : int; b : int; } end;;
let f (module M : S with type t = int) = { M.a = 0 };;
let flag = ref false
module F(S : sig module type T end) (A : S.T) (B : S.T) =
struct
  module X = (val if !flag then (module A) else (module B) : S.T)
end

(* If the above were accepted, one could break soundness *)
module type S = sig type t val x : t end
module Float = struct type t = float let x = 0.0 end
module Int = struct type t = int let x = 0 end

module M = F(struct module type T = S end)

let () = flag := false
module M1 = M(Float)(Int)

let () = flag := true
module M2 = M(Float)(Int)

let _ = [| M2.X.x; M1.X.x |]
module type PR6513 = sig
module type S = sig type u end

module type T = sig
  type 'a wrap
  type uri
end

module Make: functor (Html5 : T with type 'a wrap = 'a) ->
  S with type u = < foo : Html5.uri >
end

(* Requires -package tyxml
module type PR6513_orig = sig
module type S =
sig
        type t
        type u
end

module Make: functor (Html5: Html5_sigs.T
                             with type 'a Xml.wrap = 'a and
                             type 'a wrap = 'a and
                             type 'a list_wrap = 'a list)
                     -> S with type t = Html5_types.div Html5.elt and
                               type u = < foo: Html5.uri >
end
*)
module type S = sig
  include Set.S
  module E : sig val x : int end
end

module Make(O : Set.OrderedType) : S with type elt = O.t =
  struct
    include Set.Make(O)
    module E = struct let x = 1 end
  end

module rec A : Set.OrderedType = struct
 type t = int
  let compare = Pervasives.compare
end
and B : S = struct
 module C = Make(A)
 include C
end
module type S = sig
  module type T
  module X : T
end

module F (X : S) = X.X

module M = struct
  module type T = sig type t end
  module X = struct type t = int end
end

type t = F(M).t
module Common0 =
 struct
   type msg = Msg

   let handle_msg = ref (function _ -> failwith "Unable to handle message")
   let extend_handle f =
   let old = !handle_msg in
   handle_msg := f old

   let q : _ Queue.t = Queue.create ()
   let add msg = Queue.add msg q
   let handle_queue_messages () = Queue.iter !handle_msg q
 end

let q' : Common0.msg Queue.t = Common0.q

module Common =
 struct
   type msg = ..

   let handle_msg = ref (function _ -> failwith "Unable to handle message")
   let extend_handle f =
   let old = !handle_msg in
   handle_msg := f old

   let q : _ Queue.t = Queue.create ()
   let add msg = Queue.add msg q
   let handle_queue_messages () = Queue.iter !handle_msg q
 end

module M1 =
 struct
   type Common.msg += Reload of string | Alert of string

   let handle fallback = function
     Reload s -> print_endline ("Reload "^s)
   | Alert s -> print_endline ("Alert "^s)
   | x -> fallback x

   let () = Common.extend_handle handle
   let () = Common.add (Reload "config.file")
   let () = Common.add (Alert "Initialisation done")
 end
let should_reject =
  let table = Hashtbl.create 1 in
  fun x y -> Hashtbl.add table x y
type 'a t = 'a option
let is_some = function
  | None -> false
  | Some _ -> true

let should_accept ?x () = is_some x
include struct
  let foo `Test = ()
  let wrap f `Test = f
  let bar = wrap ()
end
let f () =
   let module S = String in
   let module N = Map.Make(S) in
   N.add "sum" 41 N.empty;;
module X = struct module Y = struct module type S = sig type t end end end

(* open X  (* works! *) *)
module Y = X.Y

type 'a arg_t = 'at constraint 'a = (module Y.S with type t = 'at)
type t = (module X.Y.S with type t = unit)

let f (x : t arg_t) = ()

let () = f ()
module type S =
sig
  type a
  type b
end
module Foo
    (Bar : S with type a = private [> `A])
    (Baz : S with type b = private < b : Bar.b ; .. >) =
struct
end
module A = struct
 module type A_S = sig
 end

 type t = (module A_S)
end

module type S = sig type t end

let f (type a) (module X : S with type t = a) = ()

let _ = f (module A) (* ok *)

module A_annotated_alias : S with type t = (module A.A_S) = A

let _ = f (module A_annotated_alias) (* ok *)
let _ = f (module A_annotated_alias : S with type t = (module A.A_S)) (* ok *)

module A_alias = A
module A_alias_expanded = struct include A_alias end

let _ = f (module A_alias_expanded : S with type t = (module A.A_S)) (* ok *)
let _ = f (module A_alias_expanded) (* ok *)

let _ = f (module A_alias : S with type t = (module A.A_S)) (* doesn't type *)
let _ = f (module A_alias) (* doesn't type either *)
module Foo
 (Bar : sig type a = private [> `A ] end)
 (Baz : module type of struct include Bar end) =
struct
end
module Bazoinks = struct type a = [ `A ] end
module Bug = Foo(Bazoinks)(Bazoinks)
(* PR#6992, reported by Stephen Dolan *)

type (_, _) eq = Eq : ('a, 'a) eq
let cast : type a b . (a, b) eq -> a -> b = fun Eq x -> x

module Fix (F : sig type 'a f end) = struct
  type 'a fix = ('a, 'a F.f) eq
  let uniq (type a) (type b) (Eq : a fix) (Eq : b fix) : (a, b) eq = Eq
end

(* This would allow:
module FixId = Fix (struct type 'a f = 'a end)
 let bad : (int, string) eq = FixId.uniq Eq Eq
 let _ = Printf.printf "Oh dear: %s" (cast bad 42)
*)
module M = struct
 module type S = sig type a val v : a end
 type 'a s = (module S with type a = 'a)
end

module B = struct
 class type a = object method a : 'a. 'a M.s -> 'a end
end

module M' = M
module B' = B

class b : B.a = object
 method a : 'a. 'a M.s -> 'a = fun (type a) (module X : M.S with type a = a) -> X.v
 method a : 'a. 'a M.s -> 'a = fun (type a) ((module X) : (module M.S with type
a = a)) -> X.v
end

class b' : B.a = object
 method a : 'a. 'a M'.s -> 'a = fun (type a) (module X : M'.S with type a = a) -> X.v
 method a : 'a. 'a M'.s -> 'a = fun (type a) ((module X) : (module M'.S with
type a = a)) -> X.v
end
module type FOO = sig type t end
module type BAR =
sig
  (* Works: module rec A : (sig include FOO with type t = < b:B.t > end) *)
  module rec A : (FOO with type t = < b:B.t >)
         and B : FOO
end
module A = struct module type S module S = struct end end
module F (_ : sig end) = struct module type S module S = A.S end
module M = struct end
module N = M
module G (X : F(N).S) : A.S = X
module F (_ : sig end) = struct module type S end
module M = struct end
module N = M
module G (X : F(N).S) : F(M).S = X
module M :  sig
  type make_dec
  val add_dec: make_dec -> unit
end = struct
  type u

  module Fast: sig
    type 'd t
    val create: unit -> 'd t
    module type S = sig
      module Data: sig type t end
      val key: Data.t t
    end
    module Register (D:S): sig end
    val attach: 'd t -> 'd -> unit
  end = struct
    type 'd t = unit
    let create () = ()
    module type S = sig
      module Data: sig type t end
      val key: Data.t t
    end
    module Register (D:S) = struct end
    let attach _ _ = ()
  end

  type make_dec

  module Dem = struct
    module Data = struct
      type t = make_dec
    end
    let key = Fast.create ()
  end

  module EDem = Fast.Register(Dem)

  let add_dec dec =
    Fast.attach Dem.key dec
end

(* simpler version *)

module Simple = struct
  type 'a t
  module type S = sig
    module Data: sig type t end
    val key: Data.t t
  end
  module Register (D:S) = struct let key = D.key end
  module M = struct
    module Data = struct type t = int end
    let key : _ t = Obj.magic ()
  end
end;;
module EM = Simple.Register(Simple.M);;
Simple.M.key;;

module Simple2 = struct
  type 'a t
  module type S = sig
    module Data: sig type t end
    val key: Data.t t
  end
  module M = struct
    module Data = struct type t = int end
    let key : _ t = Obj.magic ()
  end
  module Register (D:S) = struct let key = D.key end
  module EM = Simple.Register(Simple.M)
  let k : M.Data.t t = M.key
end;;
module rec M
    : sig external f : int -> int = "%identity" end
    = struct external f : int -> int = "%identity" end
(* with module *)

module type S = sig type t and s = t end;;
module type S' = S with type t := int;;

module type S = sig module rec M : sig end and N : sig end end;;
module type S' = S with module M := String;;

(* with module type *)
(*
module type S = sig module type T module F(X:T) : T end;;
module type T0 = sig type t end;;
module type S1 = S with module type T = T0;;
module type S2 = S with module type T := T0;;
module type S3 = S with module type T := sig type t = int end;;
module H = struct
  include (Hashtbl : module type of Hashtbl with
           type statistics := Hashtbl.statistics
           and module type S := Hashtbl.S
           and module Make := Hashtbl.Make
           and module MakeSeeded := Hashtbl.MakeSeeded
           and module type SeededS := Hashtbl.SeededS
           and module type HashedType := Hashtbl.HashedType
           and module type SeededHashedType := Hashtbl.SeededHashedType)
end;;
*)

(* A subtle problem appearing with -principal *)
type -'a t
class type c = object method m : [ `A ] t end;;
module M : sig val v : (#c as 'a) -> 'a end =
  struct let v x = ignore (x :> c); x end;;

(* PR#4838 *)

let id = let module M = struct end in fun x -> x;;

(* PR#4511 *)

let ko = let module M = struct end in fun _ -> ();;

(* PR#5993 *)

module M : sig type -'a t = private int end =
  struct type +'a t = private int end
;;

(* PR#6005 *)

module type A = sig type t = X of int end;;
type u = X of bool;;
module type B = A with type t = u;; (* fail *)

(* PR#5815 *)
(* ---> duplicated exception name is now an error *)

module type S = sig exception Foo of int  exception Foo of bool end;;

(* PR#6410 *)

module F(X : sig end) = struct let x = 3 end;;
F.x;; (* fail *)
module C = Char;;
C.chr 66;;

module C' : module type of Char = C;;
C'.chr 66;;

module C3 = struct include Char end;;
C3.chr 66;;

let f x = let module M = struct module L = List end in M.L.length x;;
let g x = let module L = List in L.length (L.map succ x);;

module F(X:sig end) = Char;;
module C4 = F(struct end);;
C4.chr 66;;

module G(X:sig end) = struct module M = X end;; (* does not alias X *)
module M = G(struct end);;

module M' = struct
  module N = struct let x = 1 end
  module N' = N
end;;
M'.N'.x;;

module M'' : sig module N' : sig val x : int end end = M';;
M''.N'.x;;
module M2 = struct include M' end;;
module M3 : sig module N' : sig val x : int end end = struct include M' end;;
M3.N'.x;;
module M3' : sig module N' : sig val x : int end end = M2;;
M3'.N'.x;;

module M4 : sig module N' : sig val x : int end end = struct
  module N = struct let x = 1 end
  module N' = N
end;;
M4.N'.x;;

module F(X:sig end) = struct
  module N = struct let x = 1 end
  module N' = N
end;;
module G : functor(X:sig end) -> sig module N' : sig val x : int end end = F;;
module M5 = G(struct end);;
M5.N'.x;;

module M = struct
  module D = struct let y = 3 end
  module N = struct let x = 1 end
  module N' = N
end;;

module M1 : sig module N : sig val x : int end module N' = N end = M;;
M1.N'.x;;
module M2 : sig module N' : sig val x : int end end =
  (M : sig module N : sig val x : int end module N' = N end);;
M2.N'.x;;

open M;;
N'.x;;

module M = struct
  module C = Char
  module C' = C
end;;
module M1
  : sig module C : sig val escaped : char -> string end module C' = C end
  = M;; (* sound, but should probably fail *)
M1.C'.escaped 'A';;
module M2 : sig module C' : sig val chr : int -> char end end =
  (M : sig module C : sig val chr : int -> char end module C' = C end);;
M2.C'.chr 66;;

StdLabels.List.map;;

module Q = Queue;;
exception QE = Q.Empty;;
try Q.pop (Q.create ()) with QE -> "Ok";;

module type Complex = module type of Complex with type t = Complex.t;;
module M : sig module C : Complex end = struct module C = Complex end;;

module C = Complex;;
C.one.Complex.re;;
include C;;

module F(X:sig module C = Char end) = struct module C = X.C end;;

(* Applicative functors *)
module S = String
module StringSet = Set.Make(String)
module SSet = Set.Make(S);;
let f (x : StringSet.t) = (x : SSet.t);;

(* Also using include (cf. Leo's mail 2013-11-16) *)
module F (M : sig end) : sig type t end = struct type t = int end
module T = struct
  module M = struct end
  include F(M)
end;;
include T;;
let f (x : t) : T.t = x ;;

(* PR#4049 *)
(* This works thanks to abbreviations *)
module A = struct
  module B = struct type t let compare x y = 0 end
  module S = Set.Make(B)
  let empty = S.empty
end
module A1 = A;;
A1.empty = A.empty;;

(* PR#3476 *)
(* Does not work yet *)
module FF(X : sig end) = struct type t end
module M = struct
  module X = struct end
  module Y = FF (X) (* XXX *)
  type t = Y.t
end
module F (Y : sig type t end) (M : sig type t = Y.t end) = struct end;;

module G = F (M.Y);;
(*module N = G (M);;
module N = F (M.Y) (M);;*)

(* PR#6307 *)

module A1 = struct end
module A2 = struct end
module L1 = struct module X = A1 end
module L2 = struct module X = A2 end;;

module F (L : (module type of L1)) = struct end;;

module F1 = F(L1);; (* ok *)
module F2 = F(L2);; (* should succeed too *)

(* Counter example: why we need to be careful with PR#6307 *)
module Int = struct type t = int let compare = compare end
module SInt = Set.Make(Int)
type (_,_) eq = Eq : ('a,'a) eq
type wrap = W of (SInt.t, SInt.t) eq

module M = struct
  module I = Int
  type wrap' = wrap = W of (Set.Make(Int).t, Set.Make(I).t) eq
end;;
module type S = module type of M;; (* keep alias *)

module Int2 = struct type t = int let compare x y = compare y x end;;
module type S' = sig
  module I = Int2
  include S with module I := I
end;; (* fail *)

(* (* if the above succeeded, one could break invariants *)
module rec M2 : S' = M2;; (* should succeed! (but this is bad) *)

let M2.W eq = W Eq;;

let s = List.fold_right SInt.add [1;2;3] SInt.empty;;
module SInt2 = Set.Make(Int2);;
let conv : type a b. (a,b) eq -> a -> b = fun Eq x -> x;;
let s' : SInt2.t = conv eq s;;
SInt2.elements s';;
SInt2.mem 2 s';; (* invariants are broken *)
*)

(* Check behavior with submodules *)
module M = struct
  module N = struct module I = Int end
  module P = struct module I = N.I end
  module Q = struct
    type wrap' = wrap = W of (Set.Make(Int).t, Set.Make(P.I).t) eq
  end
end;;
module type S = module type of M ;;

module M = struct
  module N = struct module I = Int end
  module P = struct module I = N.I end
  module Q = struct
    type wrap' = wrap = W of (Set.Make(Int).t, Set.Make(N.I).t) eq
  end
end;;
module type S = module type of M ;;

(* PR#6365 *)
module type S = sig module M : sig type t val x : t end end;;
module H = struct type t = A let x = A end;;
module H' = H;;
module type S' = S with module M = H';; (* shouldn't introduce an alias *)

(* PR#6376 *)
module type Alias = sig module N : sig end module M = N end;;
module F (X : sig end) = struct type t end;;
module type A = Alias with module N := F(List);;
module rec Bad : A = Bad;;

(* Shinwell 2014-04-23 *)
module B = struct
 module R = struct
   type t = string
 end

 module O = R
end

module K = struct
 module E = B
 module N = E.O
end;;

let x : K.N.t = "foo";;

(* PR#6465 *)

module M = struct type t = A module B = struct type u = B end end;;
module P : sig type t = M.t = A module B = M.B end = M;; (* should be ok *)
module P : sig type t = M.t = A module B = M.B end = struct include M end;;

module type S = sig
  module M : sig module P : sig end end
  module Q = M
end;;
module type S = sig
  module M : sig module N : sig end module P : sig end end
  module Q : sig module N = M.N module P = M.P end
end;;
module R = struct
  module M = struct module N = struct end module P = struct end end
  module Q = M
end;;
module R' : S = R;; (* should be ok *)

(* PR#6578 *)

module M = struct let f x = x end
module rec R : sig module M : sig val f : 'a -> 'a end end =
  struct module M = M end;;
R.M.f 3;;
module rec R : sig module M = M end = struct module M = M end;;
R.M.f 3;;
open A
let f =
  L.map S.capitalize

let () =
  L.iter print_endline (f ["jacques"; "garrigue"])

module C : sig module L : module type of List end = struct include A end

(* The following introduces a (useless) dependency on A:
module C : sig module L : module type of List end = A
*)

include D'
(*
let () =
  print_endline (string_of_int D'.M.y)
*)
open A
let f =
  L.map S.capitalize

let () =
  L.iter print_endline (f ["jacques"; "garrigue"])

module C : sig module L : module type of List end = struct include A end

(* The following introduces a (useless) dependency on A:
module C : sig module L : module type of List end = A
*)

(* No dependency on D *)
let x = 3
module M = struct let y = 5 end
module type S = sig type u type t end;;
module type S' = sig type t = int type u = bool end;;

(* ok to convert between structurally equal signatures, and parameters
   are inferred *)
let f (x : (module S with type t = 'a and type u = 'b)) = (x : (module S'));;
let g x = (x : (module S with type t = 'a and type u = 'b) :> (module S'));;

(* with subtyping it is also ok to forget some types *)
module type S2 = sig type u type t type w end;;
let g2 x = (x : (module S2 with type t = 'a and type u = 'b) :> (module S'));;
let h x = (x : (module S2 with type t = 'a) :> (module S with type t = 'a));;
let f2 (x : (module S2 with type t = 'a and type u = 'b)) =
  (x : (module S'));; (* fail *)
let k (x : (module S2 with type t = 'a)) =
  (x : (module S with type t = 'a));; (* fail *)

(* but you cannot forget values (no physical coercions) *)
module type S3 = sig type u type t val x : int end;;
let g3 x =
  (x : (module S3 with type t = 'a and type u = 'b) :> (module S'));; (* fail *)
(* Using generative functors *)

(* Without type *)
module type S = sig val x : int end;;
let v = (module struct let x = 3 end : S);;
module F() = (val v);; (* ok *)
module G (X : sig end) : S = F ();; (* ok *)
module H (X : sig end) = (val v);; (* ok *)

(* With type *)
module type S = sig type t val x : t end;;
let v = (module struct type t = int let x = 3 end : S);;
module F() = (val v);; (* ok *)
module G (X : sig end) : S = F ();; (* fail *)
module H() = F();; (* ok *)

(* Alias *)
module U = struct end;;
module M = F(struct end);; (* ok *)
module M = F(U);; (* fail *)

(* Cannot coerce between applicative and generative *)
module F1 (X : sig end) = struct end;;
module F2 : functor () -> sig end = F1;; (* fail *)
module F3 () = struct end;;
module F4 : functor (X : sig end) -> sig end = F3;; (* fail *)

(* tests for shortened functor notation () *)
module X (X: sig end) (Y: sig end) = functor (Z: sig end) -> struct end;;
module Y = functor (X: sig end) (Y:sig end) -> functor (Z: sig end) ->
  struct end;;
module Z = functor (_: sig end) (_:sig end) (_: sig end) -> struct end;;
module GZ : functor (X: sig end) () (Z: sig end) -> sig end
          = functor (X: sig end) () (Z: sig end) -> struct end;;
module F (X : sig end) = struct type t = int end;;
type t = F(Does_not_exist).t;;
type expr =
  [ `Abs of string * expr
  | `App of expr * expr
  ]

class type exp =
object
  method eval : (string, exp) Hashtbl.t -> expr
end;;

class app e1 e2 : exp =
object
  val l = e1
  val r = e2
  method eval env =
      match l with
    | `Abs(var,body) ->
        Hashtbl.add env var r;
        body
    | _ -> `App(l,r);
end

class virtual ['subject, 'event] observer =
   object
     method virtual notify : 'subject ->  'event -> unit
   end

class ['event] subject =
   object (self : 'subject)
     val mutable observers = ([]: (('subject, 'event) observer) list)
     method add_observer obs = observers <- (obs :: observers)
     method notify_observers (e : 'event) =
         List.iter (fun x -> x#notify self e) observers
   end

type id = int

class entity (id : id) =
  object
    val ent_destroy_subject = new subject
    method destroy_subject : (id) subject = ent_destroy_subject

    method entity_id = id
  end

class ['entity] entity_container =
  object (self)
    inherit ['entity, id] observer as observer

    method add_entity (e : 'entity) =
      e#destroy_subject#add_observer (self)

    method notify _ id = ()
  end

let f (x : entity entity_container) = ()

(*
class world =
  object
    val entity_container : entity entity_container = new entity_container

    method add_entity (s : entity) =
      entity_container#add_entity (s :> entity)

  end
*)
(* Two v's in the same class *)
class c v = object initializer  print_endline v val v = 42 end;;
new c "42";;

(* Two hidden v's in the same class! *)
class c (v : int) =
  object
    method v0 = v
    inherit ((fun v -> object method v : string = v end) "42")
  end;;
(new c 42)#v0;;
class virtual ['a] c =
object (s : 'a)
  method virtual m : 'b
end

let o =
    object (s :'a)
      inherit ['a] c
      method m = 42
    end
module M :
   sig
     class x : int -> object method m : int end
  end
=
struct
  class x _ = object
    method m = 42
  end
end;;
module M : sig class c : 'a -> object val x : 'b end end =
  struct class c x = object val x = x end end

class c (x : int) = object inherit M.c x method x : bool = x end

let r = (new c 2)#x;;
(* test.ml *)
class alfa = object(_:'self)
  method x: 'a. ('a, out_channel, unit) format -> 'a = Printf.printf
end

class bravo a = object
  val y = (a :> alfa)
  initializer y#x "bravo initialized"
end

class charlie a = object
  inherit bravo a
  initializer y#x "charlie initialized"
end
(* The module begins *)
exception Out_of_range

class type ['a] cursor =
  object
    method get : 'a
    method incr : unit -> unit
    method is_last : bool
  end

class type ['a] storage =
  object ('self)
    method first : 'a cursor
    method len : int
    method nth : int -> 'a cursor
    method copy : 'self
    method sub : int -> int -> 'self
    method concat : 'a storage -> 'self
    method fold : 'b. ('a -> int -> 'b -> 'b) -> 'b -> 'b
    method iter : ('a -> unit) -> unit
  end

class virtual ['a, 'cursor] storage_base =
  object (self : 'self)
    constraint 'cursor = 'a #cursor
    method virtual first : 'cursor
    method virtual len : int
    method virtual copy : 'self
    method virtual sub : int -> int -> 'self
    method virtual concat : 'a storage -> 'self
    method fold : 'b. ('a -> int -> 'b -> 'b) -> 'b -> 'b = fun f a0 ->
      let cur = self#first in
      let rec loop count a =
        if count >= self#len then a else
        let a' = f cur#get count a in
        cur#incr (); loop (count + 1) a'
      in
      loop 0 a0
    method iter proc =
      let p = self#first in
      for i = 0 to self#len - 2 do proc p#get; p#incr () done;
      if self#len > 0 then proc p#get else ()
  end

class type ['a] obj_input_channel =
  object
    method get : unit -> 'a
    method close : unit -> unit
  end

class type ['a] obj_output_channel =
  object
    method put : 'a -> unit
    method flush : unit -> unit
    method close : unit -> unit
  end

module UChar =
struct

  type t = int

  let highest_bit = 1 lsl 30
  let lower_bits = highest_bit - 1

  let char_of c =
    try Char.chr c with Invalid_argument _ ->  raise Out_of_range

  let of_char = Char.code

  let code c =
    if c lsr 30 = 0
    then c
    else raise Out_of_range

  let chr n =
    if n >= 0 && (n lsr 31 = 0) then n else raise Out_of_range

  let uint_code c = c
  let chr_of_uint n = n

end

type uchar = UChar.t

let int_of_uchar u = UChar.uint_code u
let uchar_of_int n = UChar.chr_of_uint n

class type ucursor = [uchar] cursor

class type ustorage = [uchar] storage

class virtual ['ucursor] ustorage_base = [uchar, 'ucursor] storage_base

module UText =
struct

(* the internal representation is UCS4 with big endian*)
(* The most significant digit appears first. *)
let get_buf s i =
  let n = Char.code s.[i] in
  let n = (n lsl 8) lor (Char.code s.[i + 1]) in
  let n = (n lsl 8) lor (Char.code s.[i + 2]) in
  let n = (n lsl 8) lor (Char.code s.[i + 3]) in
  UChar.chr_of_uint n

let set_buf s i u =
  let n = UChar.uint_code u in
  begin
    s.[i] <- Char.chr (n lsr 24);
    s.[i + 1] <- Char.chr (n lsr 16 lor 0xff);
    s.[i + 2] <- Char.chr (n lsr 8 lor 0xff);
    s.[i + 3] <- Char.chr (n lor 0xff);
  end

let init_buf buf pos init =
  if init#len = 0 then () else
  let cur = init#first in
  for i = 0 to init#len - 2 do
    set_buf buf (pos + i lsl 2) (cur#get); cur#incr ()
  done;
  set_buf buf (pos + (init#len - 1) lsl 2) (cur#get)

let make_buf init =
  let s = String.create (init#len lsl 2) in
  init_buf s 0 init; s

class text_raw buf =
  object (self : 'self)
    inherit [cursor] ustorage_base
    val contents = buf
    method first = new cursor (self :> text_raw) 0
    method len = (String.length contents) / 4
    method get i = get_buf contents (4 * i)
    method nth i = new cursor (self :> text_raw) i
    method copy = {< contents = String.copy contents >}
    method sub pos len =
      {< contents = String.sub contents (pos * 4) (len * 4) >}
    method concat (text : ustorage) =
      let buf = String.create (String.length contents + 4 * text#len) in
      String.blit contents 0 buf 0 (String.length contents);
      init_buf buf (String.length contents) text;
      {< contents = buf >}
  end
and cursor text i =
  object
    val contents = text
    val mutable pos = i
    method get = contents#get pos
    method incr () = pos <- pos + 1
    method is_last = (pos + 1 >= contents#len)
  end

class string_raw buf =
  object
    inherit text_raw buf
    method set i u = set_buf contents (4 * i) u
  end

class text init = text_raw (make_buf init)
class string init = string_raw (make_buf init)

let of_string s =
  let buf = String.make (4 * String.length s) '\000' in
  for i = 0 to String.length s - 1 do
    buf.[4 * i] <- s.[i]
  done;
  new text_raw buf

let make len u =
  let s = String.create (4 * len) in
  for i = 0 to len - 1 do set_buf s (4 * i) u done;
  new string_raw s

let create len = make len (UChar.chr 0)

let copy s = s#copy

let sub s start len = s#sub start len

let fill s start len u =
  for i = start to start + len - 1 do s#set i u done

let blit src srcoff dst dstoff len =
  for i = 0 to len - 1 do
    let u = src#get (srcoff + i) in
    dst#set (dstoff + i) u
  done

let concat s1 s2 = s1#concat (s2 (* : #ustorage *) :> uchar storage)

let iter proc s = s#iter proc
end
class type foo_t =
  object
    method foo: string
  end

type 'a name =
    Foo: foo_t name
  | Int: int name
;;

class foo =
  object(self)
    method foo = "foo"
    method cast =
      function
          Foo -> (self :> <foo : string>)
  end
;;

class foo: foo_t =
  object(self)
    method foo = "foo"
    method cast: type a. a name -> a =
      function
          Foo -> (self :> foo_t)
        | _ -> raise Exit
  end
;;
class type c = object end;;
module type S = sig class c: c end;;
class virtual name =
object
end

and func (args_ty, ret_ty) =
object(self)
  inherit name

  val mutable memo_args = None

  method arguments =
    match memo_args with
    | Some xs -> xs
    | None ->
      let args = List.map (fun ty -> new argument(self, ty)) args_ty in
        memo_args <- Some args; args
end

and argument (func, ty) =
object
  inherit name
end
;;
let f (x: #M.foo) = 0;;
class type ['e] t = object('s)
  method update : 'e -> 's
end;;

module type S = sig
  class base : 'e -> ['e] t
end;;
type 'par t = 'par
module M : sig val x : <m : 'a. 'a> end =
  struct let x : <m : 'a. 'a t> = Obj.magic () end

let ident v = v
class alias = object method alias : 'a . 'a t -> 'a = ident end
module Classdef = struct
  class virtual ['a, 'b, 'c] cl0 =
    object
      constraint 'c = < m : 'a -> 'b -> int; .. >
    end

  class virtual ['a, 'b] cl1 =
    object
      method virtual raise_trouble : int -> 'a
      method virtual m : 'a -> 'b -> int
    end

  class virtual ['a, 'b] cl2 =
    object
      method virtual as_cl0 : ('a, 'b, ('a, 'b) cl1) cl0
    end
end

type refer1 = < poly : 'a 'b 'c . (('b, 'c) #Classdef.cl2 as 'a) >
type refer2 = < poly : 'a 'b 'c . (('b, 'c) #Classdef.cl2 as 'a) >

(* Actually this should succeed ... *)
let f (x : refer1) = (x : refer2)
module Classdef = struct
  class virtual ['a, 'b, 'c] cl0 =
    object
      constraint 'c = < m : 'a -> 'b -> int; .. >
    end

  class virtual ['a, 'b] cl1 =
    object
      method virtual raise_trouble : int -> 'a
      method virtual m : 'a -> 'b -> int
    end

  class virtual ['a, 'b] cl2 =
    object
      method virtual as_cl0 : ('a, 'b, ('a, 'b) cl1) cl0
    end
end

module M : sig
  type refer = { poly : 'a 'b 'c . (('b, 'c) #Classdef.cl2 as 'a) }
end = struct
  type refer = { poly : 'a 'b 'c . (('b, 'c) #Classdef.cl2 as 'a) }
end
(*
  ocamlc -c pr3918a.mli pr3918b.mli
  rm -f pr3918a.cmi
  ocamlc -c pr3918c.ml
*)

open Pr3918b

let f x = (x : 'a vlist :> 'b vlist)
let f (x : 'a vlist) = (x : 'b vlist)
module type Poly = sig
  type 'a t = 'a constraint 'a = [> ]
end

module Combine (A : Poly) (B : Poly) = struct
  type ('a, 'b) t = 'a A.t constraint 'a = 'b B.t
end

module C = Combine
  (struct type 'a t = 'a constraint 'a = [> ] end)
  (struct type 'a t = 'a constraint 'a = [> ] end)
module type Priv = sig
  type t = private int
end

module Make (Unit:sig end): Priv = struct type t = int end

module A = Make (struct end)

module type Priv' = sig
  type t = private [> `A]
end

module Make' (Unit:sig end): Priv' = struct type t = [`A] end

module A' = Make' (struct end)
(* PR5057 *)

module TT = struct
  module IntSet = Set.Make(struct type t = int let compare = compare end)
end

let () =
  let f flag =
    let module T = TT in
    let _ = match flag with `A -> 0 | `B r -> r in
    let _ = match flag with `A -> T.IntSet.mem | `B r -> r in
    ()
  in
  f `A
(* This one should fail *)

let f flag =
  let module T = Set.Make(struct type t = int let compare = compare end) in
  let _ = match flag with `A -> 0 | `B r -> r in
  let _ = match flag with `A -> T.mem | `B r -> r in
  ()
module type S = sig
 type +'a t

 val foo : [`A] t -> unit
 val bar : [< `A | `B] t -> unit
end

module Make(T : S) = struct
 let f x =
   T.foo x;
   T.bar x;
   (x :> [`A | `C] T.t)
end
type 'a termpc =
    [`And of 'a * 'a
    |`Or of 'a * 'a
    |`Not of 'a
    |`Atom of string
    ]

type 'a termk =
    [`Dia of 'a
    |`Box of 'a
    |'a termpc
    ]

module type T = sig
  type term
  val map : (term -> term) -> term -> term
  val nnf : term -> term
  val nnf_not : term -> term
end

module Fpc(X : T with type term = private [> 'a termpc] as 'a) =
  struct
    type term = X.term termpc
    let nnf = function
      |`Not(`Atom _) as x -> x
      |`Not x     -> X.nnf_not x
      | x         -> X.map X.nnf x
    let map f : term -> X.term = function
      |`Not x    -> `Not (f x)
      |`And(x,y) -> `And (f x, f y)
      |`Or (x,y) -> `Or  (f x, f y)
      |`Atom _ as x -> x
    let nnf_not : term -> _ = function
      |`Not x    -> X.nnf x
      |`And(x,y) -> `Or  (X.nnf_not x, X.nnf_not y)
      |`Or (x,y) -> `And (X.nnf_not x, X.nnf_not y)
      |`Atom _ as x -> `Not x
  end

module Fk(X : T with type term = private [> 'a termk] as 'a) =
  struct
    type term = X.term termk
    module Pc = Fpc(X)
    let map f : term -> _ = function
      |`Dia x -> `Dia (f x)
      |`Box x -> `Box (f x)
      |#termpc as x -> Pc.map f x
    let nnf = Pc.nnf
    let nnf_not : term -> _ = function
      |`Dia x -> `Box (X.nnf_not x)
      |`Box x -> `Dia (X.nnf_not x)
      |#termpc as x -> Pc.nnf_not x
  end
type untyped;;
type -'a typed = private untyped;;
type -'typing wrapped = private sexp
and +'a t = 'a typed wrapped
and sexp = private untyped wrapped;;
class type ['a] s3 = object
  val underlying : 'a t
end;;
class ['a] s3object r : ['a] s3 = object
  val underlying = r
end;;
module M (T:sig type t end)
 = struct type t = private { t : T.t } end
module P
 = struct
       module T = struct type t end
       module R = M(T)
 end
module Foobar : sig
  type t = private int
end = struct
  type t = int
end;;

module F0 : sig type t = private int end = Foobar;;

let f (x : F0.t) = (x : Foobar.t);; (* fails *)

module F = Foobar;;

let f (x : F.t) = (x : Foobar.t);;

module M = struct type t = <m:int> end;;
module M1 : sig type t = private <m:int; ..> end = M;;
module M2 :  sig type t = private <m:int; ..> end = M1;;
fun (x : M1.t) -> (x : M2.t);; (* fails *)

module M3 : sig type t = private M1.t end = M1;;
fun x -> (x : M3.t :> M1.t);;
fun x -> (x : M3.t :> M.t);;
module M4 : sig type t = private M3.t end = M2;; (* fails *)
module M4 : sig type t = private M3.t end = M;; (* fails *)
module M4 : sig type t = private M3.t end = M1;; (* might be ok *)
module M5 : sig type t = private M1.t end = M3;;
module M6 : sig type t = private < n:int; .. > end = M1;; (* fails *)

module Bar : sig type t = private Foobar.t val f : int -> t end =
  struct type t = int let f (x : int) = (x : t) end;; (* must fail *)

module M : sig
  type t = private T of int
  val mk : int -> t
end = struct
  type t = T of int
  let mk x = T(x)
end;;

module M1 : sig
  type t = M.t
  val mk : int -> t
end = struct
  type t = M.t
  let mk = M.mk
end;;

module M2 : sig
  type t = M.t
  val mk : int -> t
end = struct
  include M
end;;

module M3 : sig
  type t = M.t
  val mk : int -> t
end = M;;

module M4 : sig
    type t = M.t = T of int
    val mk : int -> t
  end = M;;
(* Error: The variant or record definition does not match that of type M.t *)

module M5 : sig
  type t = M.t = private T of int
  val mk : int -> t
end = M;;

module M6 : sig
  type t = private T of int
  val mk : int -> t
end = M;;

module M' : sig
  type t_priv = private T of int
  type t = t_priv
  val mk : int -> t
end = struct
  type t_priv = T of int
  type t = t_priv
  let mk x = T(x)
end;;

module M3' : sig
  type t = M'.t
  val mk : int -> t
end = M';;

module M : sig type 'a t = private T of 'a end =
  struct type 'a t = T of 'a end;;

module M1 : sig type 'a t = 'a M.t = private T of 'a end =
  struct type 'a t = 'a M.t = private T of 'a end;;

(* PR#6090 *)
module Test = struct type t = private A end
module Test2 : module type of Test with type t = Test.t = Test;;
let f (x : Test.t) = (x : Test2.t);;
let f Test2.A = ();;
let a = Test2.A;; (* fail *)
(* The following should fail from a semantical point of view,
   but allow it for backward compatibility *)
module Test2 : module type of Test with type t = private Test.t = Test;;

(* PR#6331 *)
type t = private < x : int; .. > as 'a;;
type t = private (< x : int; .. > as 'a) as 'a;;
type t = private < x : int > as 'a;;
type t = private (< x : int > as 'a) as 'b;;
type 'a t = private < x : int; .. > as 'a;;
type 'a t = private 'a constraint 'a = < x : int; .. >;;
(* Bad (t = t) *)
module rec A : sig type t = A.t end = struct type t = A.t end;;
(* Bad (t = t) *)
module rec A : sig type t = B.t end = struct type t = B.t end
       and B : sig type t = A.t end = struct type t = A.t end;;
(* OK (t = int) *)
module rec A : sig type t = B.t end = struct type t = B.t end
       and B : sig type t = int end = struct type t = int end;;
(* Bad (t = int * t) *)
module rec A : sig type t = int * A.t end = struct type t = int * A.t end;;
(* Bad (t = t -> int) *)
module rec A : sig type t = B.t -> int end = struct type t = B.t -> int end
       and B : sig type t = A.t end = struct type t = A.t end;;
(* OK (t = <m:t>) *)
module rec A : sig type t = <m:B.t> end = struct type t = <m:B.t> end
       and B : sig type t = A.t end = struct type t = A.t end;;
(* Bad (not regular) *)
module rec A : sig type 'a t = <m: 'a list A.t> end
             = struct type 'a t = <m: 'a list A.t> end;;
(* Bad (not regular) *)
module rec A : sig type 'a t = <m: 'a list B.t; n: 'a array B.t> end
             = struct type 'a t = <m: 'a list B.t; n: 'a array B.t> end
       and B : sig type 'a t = 'a A.t end = struct type 'a t = 'a A.t end;;
(* Bad (not regular) *)
module rec A : sig type 'a t = 'a B.t end
             = struct type 'a t = 'a B.t end
       and B : sig type 'a t = <m: 'a list A.t; n: 'a array A.t> end
             = struct type 'a t = <m: 'a list A.t; n: 'a array A.t> end;;
(* OK *)
module rec A : sig type 'a t = 'a array B.t * 'a list B.t end
             = struct type 'a t = 'a array B.t * 'a list B.t end
       and B : sig type 'a t = <m: 'a B.t> end
             = struct type 'a t = <m: 'a B.t> end;;
(* Bad (not regular) *)
module rec A : sig type 'a t = 'a list B.t end
             = struct type 'a t = 'a list B.t end
       and B : sig type 'a t = <m: 'a array B.t> end
             = struct type 'a t = <m: 'a array B.t> end;;
(* Bad (not regular) *)
module rec M :
    sig
      class ['a] c : 'a -> object
        method map : ('a -> 'b) -> 'b M.c
      end
    end
  = struct
      class ['a] c (x : 'a) = object
        method map : 'b. ('a -> 'b) -> 'b M.c
          = fun f -> new M.c (f x)
      end
    end;;
(* OK *)
class type [ 'node ] extension = object method node : 'node end
and [ 'ext ] node = object constraint 'ext = 'ext node #extension [@id] end
class x = object method node : x node = assert false end
type t = x node;;
(* Bad - PR 4261 *)

module PR_4261 = struct
  module type S =
  sig
    type t
  end

  module type T =
  sig
    module D : S
    type t = D.t
  end

  module rec U : T with module D = U' = U
  and U' : S with type t = U'.t = U
end;;
(* Bad - PR 4512 *)
module type S' = sig type t = int end
module rec M : S' with type t = M.t = struct type t = M.t end;;
(* PR#4450 *)

module PR_4450_1 = struct
  module type MyT = sig type 'a t = Succ of 'a t end
  module MyMap(X : MyT) = X
  module rec MyList : MyT = MyMap(MyList)
end;;

module PR_4450_2 = struct
  module type MyT = sig
    type 'a wrap = My of 'a t
    and 'a t = private < map : 'b. ('a -> 'b) ->'b wrap; .. >
    val create : 'a list -> 'a t
  end
  module MyMap(X : MyT) = struct
    include X
    class ['a] c l = object (self)
      method map : 'b. ('a -> 'b) -> 'b wrap =
        fun f -> My (create (List.map f l))
    end
  end
  module rec MyList : sig
    type 'a wrap = My of 'a t
    and 'a t = < map : 'b. ('a -> 'b) ->'b wrap >
    val create : 'a list -> 'a t
  end = struct
    include MyMap(MyList)
    let create l = new c l
  end
end;;
(* A synthetic example of bootstrapped data structure
   (suggested by J-C Filliatre) *)

module type ORD = sig
  type t
  val compare : t -> t -> int
end

module type SET = sig
  type elt
  type t
  val iter : (elt -> unit) -> t -> unit
end

type 'a tree = E | N of 'a tree * 'a * 'a tree

module Bootstrap2
  (MakeDiet : functor (X: ORD) -> SET with type t = X.t tree and type elt = X.t)
  : SET with type elt = int =
struct

  type elt = int

  module rec Elt : sig
    type t = I of int * int | D of int * Diet.t * int
    val compare : t -> t -> int
    val iter : (int -> unit) -> t -> unit
  end =
  struct
    type t = I of int * int | D of int * Diet.t * int
    let compare x1 x2 = 0
    let rec iter f = function
      | I (l, r) -> for i = l to r do f i done
      | D (_, d, _) -> Diet.iter (iter f) d
  end

  and Diet : SET with type t = Elt.t tree and type elt = Elt.t = MakeDiet(Elt)

  type t = Diet.t
  let iter f = Diet.iter (Elt.iter f)
end
(* PR 4470: simplified from OMake's sources *)

module rec DirElt
  : sig
      type t = DirRoot | DirSub of DirHash.t
    end
  = struct
      type t = DirRoot | DirSub of DirHash.t
    end

and DirCompare
  : sig
      type t = DirElt.t
    end
  = struct
      type t = DirElt.t
    end

and DirHash
  : sig
      type t = DirElt.t list
    end
  = struct
      type t = DirCompare.t list
    end
(* PR 4758, PR 4266 *)

module PR_4758 = struct
  module type S = sig end
  module type Mod = sig
    module Other : S
  end
  module rec A : S = struct end
  and C : sig include Mod with module Other = A end = struct
    module Other = A
  end
  module C' = C  (* check that we can take an alias *)
  module F(X:sig end) = struct type t end
  let f (x : F(C).t) = (x : F(C').t)
end
(* PR 4557 *)
module PR_4557 = struct
  module F ( X : Set.OrderedType ) = struct
    module rec Mod : sig
      module XSet :
        sig
          type elt = X.t
          type t = Set.Make( X ).t
        end
      module XMap :
        sig
          type key = X.t
          type 'a t = 'a Map.Make(X).t
        end
      type elt = X.t
      type t = XSet.t XMap.t
      val compare: t -> t -> int
    end
       =
    struct
      module XSet = Set.Make( X )
      module XMap = Map.Make( X )

      type elt = X.t
      type t = XSet.t XMap.t
      let compare = (fun x y -> 0)
    end
    and ModSet : Set.S with type elt = Mod.t = Set.Make( Mod )
  end
end
module F ( X : Set.OrderedType ) = struct
  module rec Mod : sig
    module XSet :
      sig
        type elt = X.t
        type t = Set.Make( X ).t
      end
    module XMap :
      sig
        type key = X.t
        type 'a t = 'a Map.Make(X).t
      end
    type elt = X.t
    type t = XSet.t XMap.t
    val compare: t -> t -> int
  end
     =
  struct
    module XSet = Set.Make( X )
    module XMap = Map.Make( X )

    type elt = X.t
    type t = XSet.t XMap.t
    let compare = (fun x y -> 0)
  end
  and ModSet : Set.S with type elt = Mod.t = Set.Make( Mod )
end
(* Tests for recursive modules *)

let test number result expected =
  if result = expected
  then Printf.printf "Test %d passed.\n" number
  else Printf.printf "Test %d FAILED.\n" number;
  flush stdout

(* Tree of sets *)

module rec A
 : sig
     type t = Leaf of int | Node of ASet.t
     val compare: t -> t -> int
   end
 = struct
     type t = Leaf of int | Node of ASet.t
     let compare x y =
       match (x,y) with
         (Leaf i, Leaf j) -> Pervasives.compare i j
       | (Leaf i, Node t) -> -1
       | (Node s, Leaf j) -> 1
       | (Node s, Node t) -> ASet.compare s t
   end

and ASet : Set.S with type elt = A.t = Set.Make(A)
;;

let _ =
  let x = A.Node (ASet.add (A.Leaf 3) (ASet.singleton (A.Leaf 2))) in
  let y = A.Node (ASet.add (A.Leaf 1) (ASet.singleton x)) in
  test 10 (A.compare x x) 0;
  test 11 (A.compare x (A.Leaf 3)) 1;
  test 12 (A.compare (A.Leaf 0) x) (-1);
  test 13 (A.compare y y) 0;
  test 14 (A.compare x y) 1
;;

(* Simple value recursion *)

module rec Fib
  : sig val f : int -> int end
  = struct let f x = if x < 2 then 1 else Fib.f(x-1) + Fib.f(x-2) end
;;

let _ =
  test 20 (Fib.f 10) 89
;;

(* Update function by infix *)

module rec Fib2
  : sig val f : int -> int end
  = struct let rec g x = Fib2.f(x-1) + Fib2.f(x-2)
               and f x = if x < 2 then 1 else g x
    end
;;

let _ =
  test 21 (Fib2.f 10) 89
;;

(* Early application *)

let _ =
  let res =
    try
      let module A =
        struct
          module rec Bad
            : sig val f : int -> int end
            = struct let f = let y = Bad.f 5 in fun x -> x+y end
          end in
      false
    with Undefined_recursive_module _ ->
      true in
  test 30 res true
;;

(* Early strict evaluation *)

(*
module rec Cyclic
  : sig val x : int end
  = struct let x = Cyclic.x + 1 end
;;
*)

(* Reordering of evaluation based on dependencies *)

module rec After
  : sig val x : int end
  = struct let x = Before.x + 1 end
and Before
  : sig val x : int end
  = struct let x = 3 end
;;

let _ =
  test 40 After.x 4
;;

(* Type identity between A.t and t within A's definition *)

module rec Strengthen
  : sig type t val f : t -> t end
  = struct
      type t = A | B
      let _ = (A : Strengthen.t)
      let f x = if true then A else Strengthen.f B
    end
;;

module rec Strengthen2
  : sig type t
        val f : t -> t
        module M : sig type u end
        module R : sig type v end
    end
  = struct
      type t = A | B
      let _ = (A : Strengthen2.t)
      let f x = if true then A else Strengthen2.f B
      module M =
        struct
          type u = C
          let _ = (C: Strengthen2.M.u)
        end
      module rec R : sig type v  = Strengthen2.R.v end =
        struct
          type v = D
          let _ = (D : R.v)
          let _ = (D : Strengthen2.R.v)
        end
    end
;;

(* Polymorphic recursion *)

module rec PolyRec
  : sig
      type 'a t = Leaf of 'a | Node of 'a list t * 'a list t
      val depth: 'a t -> int
    end
  = struct
      type 'a t = Leaf of 'a | Node of 'a list t * 'a list t
      let x = (PolyRec.Leaf 1 : int t)
      let depth = function
        Leaf x -> 0
      | Node(l,r) -> 1 + max (PolyRec.depth l) (PolyRec.depth r)
    end
;;

(* Wrong LHS signatures (PR#4336) *)

(*
module type ASig = sig type a val a:a val print:a -> unit end
module type BSig = sig type b val b:b val print:b -> unit end

module A = struct type a = int let a = 0 let print = print_int end
module B = struct type b = float let b = 0.0 let print = print_float end

module MakeA (Empty:sig end) : ASig = A
module MakeB (Empty:sig end) : BSig = B

module
   rec NewA : ASig = MakeA (struct end)
   and NewB : BSig with type b = NewA.a = MakeB (struct end);;

*)

(* Expressions and bindings *)

module StringSet = Set.Make(String);;

module rec Expr
  : sig
      type t =
        Var of string
      | Const of int
      | Add of t * t
      | Binding of Binding.t * t
      val make_let: string -> t -> t -> t
      val fv: t -> StringSet.t
      val simpl: t -> t
    end
  = struct
      type t =
        Var of string
      | Const of int
      | Add of t * t
      | Binding of Binding.t * t
      let make_let id e1 e2 = Binding([id, e1], e2)
      let rec fv = function
        Var s -> StringSet.singleton s
      | Const n -> StringSet.empty
      | Add(t1,t2) -> StringSet.union (fv t1) (fv t2)
      | Binding(b,t) ->
          StringSet.union (Binding.fv b)
            (StringSet.diff (fv t) (Binding.bv b))
      let rec simpl = function
        Var s -> Var s
      | Const n -> Const n
      | Add(Const i, Const j) -> Const (i+j)
      | Add(Const 0, t) -> simpl t
      | Add(t, Const 0) -> simpl t
      | Add(t1,t2) -> Add(simpl t1, simpl t2)
      | Binding(b, t) -> Binding(Binding.simpl b, simpl t)
    end

and Binding
  : sig
      type t = (string * Expr.t) list
      val fv: t -> StringSet.t
      val bv: t -> StringSet.t
      val simpl: t -> t
    end
  = struct
      type t = (string * Expr.t) list
      let fv b =
        List.fold_left (fun v (id,e) -> StringSet.union v (Expr.fv e))
                       StringSet.empty b
      let bv b =
        List.fold_left (fun v (id,e) -> StringSet.add id v)
                       StringSet.empty b
      let simpl b =
        List.map (fun (id,e) -> (id, Expr.simpl e)) b
    end
;;

let _ =
  let e = Expr.make_let "x" (Expr.Add (Expr.Var "y", Expr.Const 0))
                            (Expr.Var "x") in
  let e' = Expr.make_let "x" (Expr.Var "y") (Expr.Var "x") in
  test 50 (StringSet.elements (Expr.fv e)) ["y"];
  test 51 (Expr.simpl e) e'
;;

(* Okasaki's bootstrapping *)

module type ORDERED =
  sig
    type t
    val eq: t -> t -> bool
    val lt: t -> t -> bool
    val leq: t -> t -> bool
  end

module type HEAP =
  sig
    module Elem: ORDERED
    type heap
    val empty: heap
    val isEmpty: heap -> bool
    val insert: Elem.t -> heap -> heap
    val merge: heap -> heap -> heap
    val findMin: heap -> Elem.t
    val deleteMin: heap -> heap
  end

module Bootstrap (MakeH: functor (Element:ORDERED) ->
                                    HEAP with module Elem = Element)
                 (Element: ORDERED) : HEAP with module Elem = Element =
  struct
    module Elem = Element
    module rec BE
    : sig type t = E | H of Elem.t * PrimH.heap
          val eq: t -> t -> bool
          val lt: t -> t -> bool
          val leq: t -> t -> bool
      end
    = struct
        type t = E | H of Elem.t * PrimH.heap
        let leq t1 t2 =
          match t1, t2 with
          | (H(x, _)), (H(y, _)) -> Elem.leq x y
          | H _, E -> false
          | E, H _ -> true
          | E, E -> true
        let eq t1 t2 =
          match t1, t2 with
          | (H(x, _)), (H(y, _)) -> Elem.eq x y
          | H _, E -> false
          | E, H _ -> false
          | E, E -> true
        let lt t1 t2 =
          match t1, t2 with
          | (H(x, _)), (H(y, _)) -> Elem.lt x y
          | H _, E -> false
          | E, H _ -> true
          | E, E -> false
      end
    and PrimH
    : HEAP with type Elem.t = BE.t
    = MakeH(BE)
    type heap = BE.t
    let empty = BE.E
    let isEmpty = function BE.E -> true | _ -> false
    let rec merge x y =
      match (x,y) with
        (BE.E, _) -> y
      | (_, BE.E) -> x
      | (BE.H(e1,p1) as h1), (BE.H(e2,p2) as h2) ->
          if Elem.leq e1 e2
          then BE.H(e1, PrimH.insert h2 p1)
          else BE.H(e2, PrimH.insert h1 p2)
    let insert x h =
      merge (BE.H(x, PrimH.empty)) h
    let findMin = function
        BE.E -> raise Not_found
      | BE.H(x, _) -> x
    let deleteMin = function
        BE.E -> raise Not_found
      | BE.H(x, p) ->
          if PrimH.isEmpty p then BE.E else begin
            match PrimH.findMin p with
            | (BE.H(y, p1)) ->
              let p2 = PrimH.deleteMin p in
              BE.H(y, PrimH.merge p1 p2)
            | BE.E -> assert false
          end
  end
;;

module LeftistHeap(Element: ORDERED): HEAP with module Elem = Element =
  struct
    module Elem = Element
    type heap = E | T of int * Elem.t * heap * heap
    let rank = function E -> 0 | T(r,_,_,_) -> r
    let make x a b =
      if rank a >= rank b
      then T(rank b + 1, x, a, b)
      else T(rank a + 1, x, b, a)
    let empty = E
    let isEmpty = function E -> true | _ -> false
    let rec merge h1 h2 =
      match (h1, h2) with
        (_, E) -> h1
      | (E, _) -> h2
      | (T(_, x1, a1, b1), T(_, x2, a2, b2)) ->
          if Elem.leq x1 x2
          then make x1 a1 (merge b1 h2)
          else make x2 a2 (merge h1 b2)
    let insert x h = merge (T(1, x, E, E)) h
    let findMin = function
      E -> raise Not_found
    | T(_, x, _, _) -> x
    let deleteMin = function
      E -> raise Not_found
    | T(_, x, a, b) -> merge a b
  end
;;

module Ints =
  struct
    type t = int
    let eq = (=)
    let lt = (<)
    let leq = (<=)
  end
;;

module C = Bootstrap(LeftistHeap)(Ints);;

let _ =
  let h = List.fold_right C.insert [6;4;8;7;3;1] C.empty in
  test 60 (C.findMin h) 1;
  test 61 (C.findMin (C.deleteMin h)) 3;
  test 62 (C.findMin (C.deleteMin (C.deleteMin h))) 4
;;

(* Classes *)

module rec Class1
  : sig
      class c : object method m : int -> int end
    end
  = struct
      class c =
        object
          method m x = if x <= 0 then x else (new Class2.d)#m x
        end
    end
and Class2
  : sig
      class d : object method m : int -> int end
    end
  = struct
      class d =
        object(self)
          inherit Class1.c as super
          method m (x:int) = super#m 0
        end
    end
;;

let _ =
  test 70 ((new Class1.c)#m 7) 0
;;

let _ =
  try
    let module A = struct
       module rec BadClass1
         : sig
             class c : object method m : int end
           end
         = struct
             class c = object method m = 123 end
           end
       and BadClass2
         : sig
             val x: int
           end
         = struct
             let x = (new BadClass1.c)#m
           end
    end in
      test 71 true false
  with Undefined_recursive_module _ ->
    test 71 true true
;;

(* Coercions *)

module rec Coerce1
  : sig
      val g: int -> int
      val f: int -> int
    end
  = struct
      module A = (Coerce1: sig val f: int -> int end)
      let g x = x
      let f x = if x <= 0 then 1 else A.f (x-1) * x
    end
;;

let _ =
  test 80 (Coerce1.f 10) 3628800
;;

module CoerceF(S: sig end) = struct
  let f1 () = 1
  let f2 () = 2
  let f3 () = 3
  let f4 () = 4
  let f5 () = 5
end

module rec Coerce2: sig val f1: unit -> int end = CoerceF(Coerce3)
       and Coerce3: sig end = struct end
;;

let _ =
  test 81 (Coerce2.f1 ()) 1
;;

module Coerce4(A : sig val f : int -> int end) = struct
  let x = 0
  let at a = A.f a
end

module rec Coerce5
  : sig val blabla: int -> int val f: int -> int end
  = struct let blabla x = 0 let f x = 5 end
and Coerce6
  : sig val at: int -> int end
  = Coerce4(Coerce5)

let _ =
  test 82 (Coerce6.at 100) 5
;;

(* Miscellaneous bug reports *)

module rec F
  : sig type t = X of int | Y of int
        val f: t -> bool
    end
  = struct
      type t = X of int | Y of int
      let f = function
        | X _ -> false
        | _ -> true
    end;;

let _ =
  test 100 (F.f (F.X 1)) false;
  test 101 (F.f (F.Y 2)) true

(* PR#4316 *)
module G(S : sig val x : int Lazy.t end) = struct include S end

module M1 = struct let x = lazy 3 end

let _ = Lazy.force M1.x

module rec M2 : sig val x : int Lazy.t end = G(M1)

let _ =
  test 102 (Lazy.force M2.x) 3

let _ = Gc.full_major()   (* will shortcut forwarding in M1.x *)

module rec M3 : sig val x : int Lazy.t end = G(M1)

let _ =
  test 103 (Lazy.force M3.x) 3


(** Pure type-checking tests: see recmod/*.ml  *)
type t = A of {x:int; mutable y:int};;
let f (A r) = r;;  (* -> escape *)
let f (A r) = r.x;; (* ok *)
let f x = A {x; y = x};; (* ok *)
let f (A r) = A {r with y = r.x + 1};; (* ok *)
let f () = A {a = 1};; (* customized error message *)
let f () = A {x = 1; y = 3};; (* ok *)

type _ t = A: {x : 'a; y : 'b} -> 'a t;;
let f (A {x; y}) = A {x; y = ()};;  (* ok *)
let f (A ({x; y} as r)) = A {x = r.x; y = r.y};; (* ok *)

module M = struct
  type 'a t =
    | A of {x : 'a}
    | B: {u : 'b} -> unit t;;

  exception Foo of {x : int};;
end;;

module N : sig
  type 'b t = 'b M.t =
    | A of {x : 'b}
    | B: {u : 'bla} -> unit t

  exception Foo of {x : int}
end = struct
  type 'b t = 'b M.t =
    | A of {x : 'b}
    | B: {u : 'z} -> unit t

  exception Foo = M.Foo
end;;


module type S = sig exception A of {x:int}  end;;

module F (X : sig val x : (module S) end) = struct
  module A = (val X.x)
end;;  (* -> this expression creates fresh types (not really!) *)


module type S = sig
  exception A of {x : int}
  exception A of {x : string}
end;;

module M = struct
  exception A of {x : int}
  exception A of {x : string}
end;;


module M1 = struct
  exception A of {x : int}
end;;

module M = struct
  include M1
  include M1
end;;


module type S1 = sig
  exception A of {x : int}
end;;

module type S = sig
  include S1
  include S1
end;;

module M = struct
  exception A = M1.A
end;;

module X1 = struct
  type t = ..
end;;
module X2 = struct
  type t = ..
end;;
module Z = struct
  type X1.t += A of {x: int}
  type X2.t += A of {x: int}
end;;

(* PR#6716 *)

type _ c = C : [`A] c
type t = T : {x:[<`A] c} -> t;;
let f (T { x = C }) = ();;
module M : sig
  type 'a t
  type u = u t and v = v t
  val f : int -> u
  val g : v -> bool
end = struct
  type 'a t = 'a
  type u = int and v = bool
  let f x = x
  let g x = x
end;;

let h (x : int) : bool = M.g (M.f x);;
type _ t = C : ((('a -> 'o) -> 'o) -> ('b -> 'o) -> 'o) t
let f : type a o. ((a -> o) -> o) t -> (a -> o) -> o =
 fun C k -> k (fun x -> x);;
module type T = sig type 'a t end
module Fix (T : T) = struct type r = ('r T.t as 'r) end
 type _ t =
     X of string
   | Y : bytes t

let y : string t = Y
let f : string A.t -> unit = function
    A.X s -> print_endline s

let () = f A.y
module rec A : sig
 type t
end = struct
 type t = { a : unit; b : unit }
 let _ = { a = () }
end
;;
type t = [`A | `B];;
type 'a u = t;;
let a : [< int u] = `A;;

type 'a s = 'a;;
let b : [< t s] = `B;;
module Core = struct
  module Int = struct
    module T = struct
      type t = int
      let compare = compare
      let (+) x y = x + y
    end
    include T
    module Map = Map.Make(T)
  end

  module Std = struct
    module Int = Int
  end
end
;;

open Core.Std
;;

let x = Int.Map.empty ;;
let y = x + x ;;

(* Avoid ambiguity *)

module M = struct type t = A type u = C end
module N = struct type t = B end
open M open N;;
A;;
B;;
C;;

include M open M;;
C;;

module L = struct type v = V end
open L;;
V;;
module L = struct type v = V end
open L;;
V;;


type t1 = A;;
module M1 = struct type u = v and v = t1 end;;
module N1 = struct type u = v and v = M1.v end;;
type t1 = B;;
module N2 = struct type u = v and v = M1.v end;;


(* PR#6566 *)
module type PR6566 = sig type t = string end;;
module PR6566 = struct type t = int end;;
module PR6566' : PR6566 = PR6566;;

module A = struct module B = struct type t = T end end;;
module M2 = struct type u = A.B.t type foo = int type v = A.B.t end;;
(* Adapted from: An Expressive Language of Signatures
   by Norman Ramsey, Kathleen Fisher and Paul Govereau *)

module type VALUE = sig
  type value (* a Lua value *)
  type state (* the state of a Lua interpreter *)
  type usert (* a user-defined value *)
end;;

module type CORE0 = sig
  module V : VALUE
  val setglobal : V.state -> string -> V.value -> unit
  (* five more functions common to core and evaluator *)
end;;

module type CORE = sig
  include CORE0
  val apply : V.value -> V.state -> V.value list -> V.value
  (* apply function f in state s to list of args *)
end;;

module type AST = sig
  module Value : VALUE
  type chunk
  type program
  val get_value : chunk -> Value.value
end;;

module type EVALUATOR = sig
  module Value : VALUE
  module Ast : (AST with module Value := Value)
  type state = Value.state
  type value = Value.value
  exception Error of string
  val compile : Ast.program -> string
  include CORE0 with module V := Value
end;;

module type PARSER = sig
  type chunk
  val parse : string -> chunk
end;;

module type INTERP = sig
  include EVALUATOR
  module Parser : PARSER with type chunk = Ast.chunk
  val dostring : state -> string -> value list
  val mk : unit -> state
end;;

module type USERTYPE = sig
  type t
  val eq : t -> t -> bool
  val to_string : t -> string
end;;

module type TYPEVIEW = sig
  type combined
  type t
  val map : (combined -> t) * (t -> combined)
end;;

module type COMBINED_COMMON = sig
  module T : sig type t end
  module TV1 : TYPEVIEW with type combined := T.t
  module TV2 : TYPEVIEW with type combined := T.t
end;;

module type COMBINED_TYPE = sig
  module T : USERTYPE
  include COMBINED_COMMON with module T := T
end;;

module type BARECODE = sig
  type state
  val init : state -> unit
end;;

module USERCODE(X : TYPEVIEW) = struct
  module type F =
      functor (C : CORE with type V.usert = X.combined) ->
        BARECODE with type state := C.V.state
end;;

module Weapon = struct type t end;;

module type WEAPON_LIB = sig
  type t = Weapon.t
  module T : USERTYPE with type t = t
  module Make :
    functor (TV : TYPEVIEW with type t = t) -> USERCODE(TV).F
end;;

module type X = functor (X: CORE) -> BARECODE;;
module type X = functor (_: CORE) -> BARECODE;;
module M = struct
  type t = int * (< m : 'a > as 'a)
end;;

module type S =
    sig module M : sig type t end end with module M = M
;;
module type Printable = sig
  type t
  val print : Format.formatter -> t -> unit
end;;
module type Comparable = sig
  type t
  val compare : t -> t -> int
end;;
module type PrintableComparable = sig
  include Printable
  include Comparable with type t = t
end;; (* Fails *)
module type PrintableComparable = sig
  type t
  include Printable with type t := t
  include Comparable with type t := t
end;;
module type PrintableComparable = sig
  include Printable
  include Comparable with type t := t
end;;
module type ComparableInt = Comparable with type t := int;;
module type S = sig type t val f : t -> t end;;
module type S' = S with type t := int;;

module type S = sig type 'a t val map : ('a -> 'b) -> 'a t -> 'b t end;;
module type S1 = S with type 'a t := 'a list;;
module type S2 = sig
  type 'a dict = (string * 'a) list
  include S with type 'a t := 'a dict
end;;


module type S =
  sig module T : sig type exp type arg end val f : T.exp -> T.arg end;;
module M = struct type exp = string type arg = int end;;
module type S' = S with module T := M;;


module type S = sig type 'a t end with type 'a t := unit;; (* Fails *)
let property (type t) () =
  let module M = struct exception E of t end in
  (fun x -> M.E x), (function M.E x -> Some x | _ -> None)
;;

let () =
  let (int_inj, int_proj) = property () in
  let (string_inj, string_proj) = property () in

  let i = int_inj 3 in
  let s = string_inj "abc" in

  Printf.printf "%B\n%!" (int_proj i = None);
  Printf.printf "%B\n%!" (int_proj s = None);
  Printf.printf "%B\n%!" (string_proj i = None);
  Printf.printf "%B\n%!" (string_proj s = None)
;;

let sort_uniq (type s) cmp l =
  let module S = Set.Make(struct type t = s let compare = cmp end) in
  S.elements (List.fold_right S.add l S.empty)
;;

let () =
  print_endline (String.concat "," (sort_uniq compare [ "abc"; "xyz"; "abc" ]))
;;

let f x (type a) (y : a) = (x = y);; (* Fails *)
class ['a] c = object (self)
  method m : 'a -> 'a = fun x -> x
  method n : 'a -> 'a = fun (type g) (x:g) -> self#m x
end;; (* Fails *)

external a : (int [@untagged]) -> unit = "a" "a_nat"
external b : (int32 [@unboxed]) -> unit = "b" "b_nat"
external c : (int64 [@unboxed]) -> unit = "c" "c_nat"
external d : (nativeint [@unboxed]) -> unit = "d" "d_nat"
external e : (float [@unboxed]) -> unit = "e" "e_nat"

type t = private int

external f : (t [@untagged]) -> unit = "f" "f_nat"

module M : sig
  external a : int -> (int [@untagged]) = "a" "a_nat"
  external b : (int [@untagged]) -> int = "b" "b_nat"
end = struct
  external a : int -> (int [@untagged]) = "a" "a_nat"
  external b : (int [@untagged]) -> int = "b" "b_nat"
end;;

module Global_attributes = struct
  [@@@ocaml.warning "-3"]

  external a : float -> float = "a" "noalloc" "a_nat" "float"
  external b : float -> float = "b" "noalloc" "b_nat"
  external c : float -> float = "c" "c_nat" "float"
  external d : float -> float = "d" "noalloc"
  external e : float -> float = "e"

  (* Should output a warning: no native implementation provided *)
  external f : (int32 [@unboxed]) -> (int32 [@unboxed]) = "f" "noalloc"
  external g : int32 -> int32 = "g" "g_nat" [@@unboxed] [@@noalloc]

  external h : (int [@untagged]) -> (int [@untagged]) = "h" "h_nat" "noalloc"
  external i : int -> int = "i" "i_nat" [@@untagged] [@@noalloc]
end;;

module Old_style_warning = struct
  [@@@ocaml.warning "+3"]
  external a : float -> float = "a" "noalloc" "a_nat" "float"
  external b : float -> float = "b" "noalloc" "b_nat"
  external c : float -> float = "c" "c_nat" "float"
  external d : float -> float = "d" "noalloc"
  external e : float -> float = "c" "float"
end

(* Bad: attributes not reported in the interface *)

module Bad1 : sig
  external f : int -> int = "f" "f_nat"
end = struct
  external f : int -> (int [@untagged]) = "f" "f_nat"
end;;

module Bad2 : sig
  external f : int -> int = "a" "a_nat"
end = struct
  external f : (int [@untagged]) -> int = "f" "f_nat"
end;;

module Bad3 : sig
  external f : float -> float = "f" "f_nat"
end = struct
  external f : float -> (float [@unboxed]) = "f" "f_nat"
end;;

module Bad4 : sig
  external f : float -> float = "a" "a_nat"
end = struct
  external f : (float [@unboxed]) -> float = "f" "f_nat"
end;;

(* Bad: attributes in the interface but not in the implementation *)

module Bad5 : sig
  external f : int -> (int [@untagged]) = "f" "f_nat"
end = struct
  external f : int -> int = "f" "f_nat"
end;;

module Bad6 : sig
  external f : (int [@untagged]) -> int = "f" "f_nat"
end = struct
  external f : int -> int = "a" "a_nat"
end;;

module Bad7 : sig
  external f : float -> (float [@unboxed]) = "f" "f_nat"
end = struct
  external f : float -> float = "f" "f_nat"
end;;

module Bad8 : sig
  external f : (float [@unboxed]) -> float = "f" "f_nat"
end = struct
  external f : float -> float = "a" "a_nat"
end;;

(* Bad: unboxed or untagged with the wrong type *)

external g : (float [@untagged]) -> float = "g" "g_nat";;
external h : (int [@unboxed]) -> float = "h" "h_nat";;

(* Bad: unboxing the function type *)
external i : int -> float [@unboxed] = "i" "i_nat";;

(* Bad: unboxing a "deep" sub-type. *)
external j : int -> (float [@unboxed]) * float = "j" "j_nat";;

(* This should be rejected, but it is quite complicated to do
   in the current state of things *)

external k : int -> (float [@unboxd]) = "k" "k_nat";;

(* Bad: old style annotations + new style attributes *)

external l : float -> float = "l" "l_nat" "float" [@@unboxed];;
external m : (float [@unboxed]) -> float = "m" "m_nat" "float";;
external n : float -> float = "n" "noalloc" [@@noalloc];;

(* Warnings: unboxed / untagged without any native implementation *)
external o : (float[@unboxed]) -> float = "o";;
external p : float -> (float[@unboxed]) = "p";;
external q : (int[@untagged]) -> float = "q";;
external r : int -> (int[@untagged]) = "r";;
external s : int -> int = "s" [@@untagged];;
external t : float -> float = "t" [@@unboxed];;
let _ = ignore (+);;
let _ = raise Exit 3;;
(* comment 9644 of PR#6000 *)

fun b -> if b then format_of_string "x" else "y";;
fun b -> if b then "x" else format_of_string "y";;
fun b : (_,_,_) format -> if b then "x" else "y";;

(* PR#7135 *)

module PR7135 = struct
  module M : sig type t = private int end =  struct type t = int end
  include M

  let lift2 (f : int -> int -> int) (x : t) (y : t) =
    f (x :> int) (y :> int)
end;;

(* exemple of non-ground coercion *)

module Test1 = struct
  type t = private int
  let f x = let y = if true then x else (x:t) in (y :> int)
end;;
(* Warn about all relevant cases when possible *)
let f = function
    None, None -> 1
  | Some _, Some _ -> 2;;

(* Exhaustiveness check is very slow *)
type _ t =
  A : int t | B : bool t | C : char t | D : float t
type (_,_,_,_) u = U : (int, int, int, int) u
type v = E | F | G
;;

let f : type a b c d e f g.
      a t * b t * c t * d t * e t * f t * g t * v
       * (a,b,c,d) u * (e,f,g,g) u -> int =
 function A, A, A, A, A, A, A, _, U, U -> 1
   | _, _, _, _, _, _, _, G, _, _ -> 1
   (*| _ -> _ *)
;;

(* Unused cases *)
let f (x : int t) = match x with A -> 1 | _ -> 2;; (* warn *)
let f (x : unit t option) = match x with None -> 1 | _ -> 2 ;; (* warn? *)
let f (x : unit t option) = match x with None -> 1 | Some _ -> 2 ;; (* warn *)
let f (x : int t option) = match x with None -> 1 | _ -> 2;;
let f (x : int t option) = match x with None -> 1;; (* warn *)

(* Example with record, type, single case *)

type 'a box = Box of 'a
type 'a pair = {left: 'a; right: 'a};;

let f : (int t box pair * bool) option -> unit = function None -> ();;
let f : (string t box pair * bool) option -> unit = function None -> ();;


(* Examples from ML2015 paper *)

type _ t =
  | Int : int t
  | Bool : bool t
;;

let f : type a. a t -> a = function
  | Int -> 1
  | Bool -> true
;;
let g : int t -> int = function
  | Int -> 1
;;
let h : type a. a t -> a t -> bool =
  fun x y -> match x, y with
  | Int, Int -> true
  | Bool, Bool -> true
;;
type (_, _) cmp =
 | Eq : ('a, 'a) cmp
 | Any: ('a, 'b) cmp
module A : sig type a type b val eq : (a, b) cmp end
  = struct type a type b = a let eq = Eq end
;;
let f : (A.a, A.b) cmp -> unit = function Any -> ()
;;
let deep : char t option -> char =
  function None -> 'c'
;;
type zero = Zero
type _ succ = Succ
;;
type (_,_,_) plus =
  | Plus0 : (zero, 'a, 'a) plus
  | PlusS : ('a, 'b, 'c) plus ->
       ('a succ, 'b, 'c succ) plus
;;
let trivial : (zero succ, zero, zero) plus option -> bool =
  function None -> false
;;
let easy : (zero, zero succ, zero) plus option -> bool =
  function None -> false
;;
let harder : (zero succ, zero succ, zero succ) plus option -> bool =
  function None -> false
;;
let harder : (zero succ, zero succ, zero succ) plus option  -> bool =
  function None -> false | Some (PlusS _) -> .
;;
let inv_zero : type a b c d. (a,b,c) plus -> (c,d,zero) plus -> bool =
  fun p1 p2 ->
    match p1, p2 with
    | Plus0, Plus0 -> true
;;


(* Empty match *)

type _ t = Int : int t;;
let f (x : bool t) = match x with _ -> . ;; (* ok *)


(* trefis in PR#6437 *)

let f () = match None with _ -> .;; (* error *)
let g () = match None with _ -> () | exception _ -> .;; (* error *)
let h () = match None with _ -> .  | exception _ -> .;; (* error *)
let f x = match x with _ -> () | None -> .;; (* do not warn *)

(* #7059, all clauses guarded *)

let f x y = match 1 with 1 when x = y -> 1;;
open CamlinternalOO;;
type _ choice = Left : label choice | Right : tag choice;;
let f : label choice -> bool = function Left -> true;; (* warn *)
exception A;;
type a = A;;

A;;
raise A;;
fun (A : a) -> ();;
function Not_found -> 1 | A -> 2 | _ -> 3;;
try raise A with A -> 2;;
module TypEq = struct
 type (_, _) t = Eq : ('a, 'a) t
end

module type T = sig
 type _ is_t = Is : ('a, 'b) TypEq.t -> 'a is_t
 val is_t : unit -> unit is_t option
end

module Make (M : T) =
 struct
   let _ =
     match M.is_t () with
     | None -> 0
     | Some _ -> 0
   let f () =
     match M.is_t () with None -> 0
end;;

module Make2 (M : T) = struct
  type t = T of unit M.is_t
  let g : t -> int = function _ -> .
end;;
type t = A : t;;

module X1 : sig end = struct
  let _f ~x (* x unused argument *) = function
    | A -> let x = () in x
end;;

module X2 : sig end = struct
  let x = 42 (* unused value *)
  let _f = function
    | A -> let x = () in x
end;;

module X3 : sig end = struct
  module O = struct let x = 42 (* unused *) end
  open O (* unused open *)

  let _f = function
    | A -> let x = () in x
end;;
(* Use type information *)
module M1 = struct
  type t = {x: int; y: int}
  type u = {x: bool; y: bool}
end;;

module OK = struct
  open M1
  let f1 (r:t) = r.x (* ok *)
  let f2 r = ignore (r:t); r.x (* non principal *)

  let f3 (r: t) =
    match r with {x; y} -> y + y (* ok *)
end;;

module F1 = struct
  open M1
  let f r = match r with {x; y} -> y + y
end;; (* fails *)

module F2 = struct
  open M1
  let f r =
    ignore (r: t);
    match r with
       {x; y} -> y + y
end;; (* fails for -principal *)

(* Use type information with modules*)
module M = struct
  type t = {x:int}
  type u = {x:bool}
end;;
let f (r:M.t) = r.M.x;; (* ok *)
let f (r:M.t) = r.x;; (* warning *)
let f ({x}:M.t) = x;; (* warning *)

module M = struct
  type t = {x: int; y: int}
end;;
module N = struct
  type u = {x: bool; y: bool}
end;;
module OK = struct
  open M
  open N
  let f (r:M.t) = r.x
end;;

module M = struct
  type t = {x:int}
  module N = struct type s = t = {x:int} end
  type u = {x:bool}
end;;
module OK = struct
  open M.N
  let f (r:M.t) = r.x
end;;

(* Use field information *)
module M = struct
  type u = {x:bool;y:int;z:char}
  type t = {x:int;y:bool}
end;;
module OK = struct
  open M
  let f {x;z} = x,z
end;; (* ok *)
module F3 = struct
  open M
  let r = {x=true;z='z'}
end;; (* fail for missing label *)

module OK = struct
  type u = {x:int;y:bool}
  type t = {x:bool;y:int;z:char}
  let r = {x=3; y=true}
end;; (* ok *)

(* Corner cases *)

module F4 = struct
  type foo = {x:int; y:int}
  type bar = {x:int}
  let b : bar = {x=3; y=4}
end;; (* fail but don't warn *)

module M = struct type foo = {x:int;y:int} end;;
module N = struct type bar = {x:int;y:int} end;;
let r = { M.x = 3; N.y = 4; };; (* error: different definitions *)

module MN = struct include M include N end
module NM = struct include N include M end;;
let r = {MN.x = 3; NM.y = 4};; (* error: type would change with order *)

(* Lpw25 *)

module M = struct
  type foo = { x: int; y: int }
  type bar = { x:int; y: int; z: int}
end;;
module F5 = struct
  open M
  let f r = ignore (r: foo); {r with x = 2; z = 3}
end;;
module M = struct
  include M
  type other = { a: int; b: int }
end;;
module F6 = struct
  open M
  let f r = ignore (r: foo); { r with x = 3; a = 4 }
end;;
module F7 = struct
  open M
  let r = {x=1; y=2}
  let r: other = {x=1; y=2}
end;;

module A = struct type t = {x: int} end
module B = struct type t = {x: int} end;;
let f (r : B.t) = r.A.x;; (* fail *)

(* Spellchecking *)

module F8 = struct
  type t = {x:int; yyy:int}
  let a : t = {x=1;yyz=2}
end;;

(* PR#6004 *)

type t = A
type s = A

class f (_ : t) = object end;;
class g = f A;; (* ok *)

class f (_ : 'a) (_ : 'a) = object end;;
class g = f (A : t) A;; (* warn with -principal *)


(* PR#5980 *)

module Shadow1 = struct
  type t = {x: int}
  module M = struct
    type s = {x: string}
  end
  open M  (* this open is unused, it isn't reported as shadowing 'x' *)
  let y : t = {x = 0}
end;;
module Shadow2 = struct
  type t = {x: int}
  module M = struct
    type s = {x: string}
  end
  open M  (* this open shadows label 'x' *)
  let y = {x = ""}
end;;

(* PR#6235 *)

module P6235 = struct
  type t = { loc : string; }
  type v = { loc : string; x : int; }
  type u = [ `Key of t ]
  let f (u : u) = match u with `Key {loc} -> loc
end;;

(* Remove interaction between branches *)

module P6235' = struct
  type t = { loc : string; }
  type v = { loc : string; x : int; }
  type u = [ `Key of t ]
  let f = function
    | (_ : u) when false -> ""
    |`Key {loc} -> loc
end;;
module Unused : sig
end = struct
  type unused = int
end
;;

module Unused_nonrec : sig
end = struct
  type nonrec used = int
  type nonrec unused = used
end
;;

module Unused_rec : sig
end = struct
  type unused = A of unused
end
;;

module Unused_exception : sig
end = struct
  exception Nobody_uses_me
end
;;

module Unused_extension_constructor : sig
  type t = ..
end = struct
  type t = ..
  type t += Nobody_uses_me
end
;;

module Unused_exception_outside_patterns : sig
  val falsity : exn -> bool
end = struct
  exception Nobody_constructs_me
  let falsity = function
    | Nobody_constructs_me -> true
    | _ -> false
end
;;

module Unused_extension_outside_patterns : sig
  type t = ..
  val falsity : t -> bool
end = struct
  type t = ..
  type t += Nobody_constructs_me
  let falsity = function
    | Nobody_constructs_me -> true
    | _ -> false
end
;;

module Unused_private_exception : sig
  type exn += private Private_exn
end = struct
  exception Private_exn
end
;;

module Unused_private_extension : sig
  type t = ..
  type t += private Private_ext
end = struct
  type t = ..
  type t += Private_ext
end
;;

for i = 10 downto 0 do () done

type t = < foo: int [@foo] >

let _ = [%foo: < foo : t > ]

type foo += private A of int

let f : 'a 'b 'c. < .. > = assert false

let () =
  let module M = (functor (T : sig end) -> struct end)(struct end) in ()

class c = object inherit ((fun () -> object end [@wee]: object end) ()) end


let f = function x[@wee] -> ()
let f = function
  | '1'..'9' | '1' .. '8'-> ()
  | 'a'..'z' -> ()

let f = function
  | [| x1; x2 |] -> ()
  | [| |] -> ()
  | [|x|][@foo] -> ()
  | _ -> ()

let g = function
  | {l=x} -> ()
  | {l1=x; l2=y}[@foo] -> ()
  | {l1=x; l2=y; _} -> ()

let h = fun ?l:(p=1) ?y:u ?x:(x=3) -> 2

let _ = function
  | a, s, ba1, ba2, ba3, bg -> begin
      ignore (Array.get x 1 + Array.get [| |] 0 +
              Array.get [| 1 |] 1 + Array.get [|1; 2|] 2);
      ignore ([String.get s 1; String.get "" 2; String.get "123" 3]);
      ignore (ba1.{0} + ba2.{1, 2} + ba3.{3, 4, 5})
      ignore (bg.{1, 2, 3, 4})
    end
  | b, s, ba1, ba2, ba3, bg -> begin
      y.(0) <- 1; s.[1] <- 'c';
      ba1.{1} <- 2; ba2.{1, 2} <- 3; ba3.{1, 2, 3} <- 4;
      bg.{1, 2, 3, 4, 5} <- 0
    end

let f (type t) () =
  let exception F of t in ();
  let exception G of t in ();
  let exception E of t in
  (fun x -> E x), (function E _ -> print_endline "OK" | _ -> print_endline "KO")

let inj1, proj1 = f ()
let inj2, proj2 = f ()

let () = proj1 (inj1 42)
let () = proj1 (inj2 42)

let _ = ~-1

class id = [%exp]
(* checkpoint *)

(* Subtyping is "syntactic" *)
let _ = fun (x : < x : int >) y z -> (y :> 'a), (x :> 'a), (z :> 'a);;
(* - : (< x : int > as 'a) -> 'a -> 'a * 'a = <fun> *)

class ['a] c () = object
  method f = (new c (): int c)
end and ['a] d () = object
  inherit ['a] c ()
end;;

(* PR#7329 Pattern open *)
let _ =
  let module M = struct type t = { x : int } end in
  let f M.(x) = () in
  let g M.{x} = () in
  let h = function M.[] | M.[a] | M.(a::q) -> () in
  let i = function M.[||] | M.[|x|]  -> true | _ -> false in
  ()

class ['a] c () = object
  constraint 'a = < .. > -> unit
  method m  = (fun x -> () : 'a)
end

let f: type a'.a' = assert false
let foo : type a' b'. a' -> b' = fun a -> assert false
let foo : type t' . t' = fun (type t') -> (assert false : t')
let foo : 't . 't = fun (type t) -> (assert false : t)
let foo : type a' b' c' t. a' -> b' -> c' -> t = fun a b c -> assert false

let f x =
  x.contents <- (print_string "coucou" ; x.contents)

let ( ~$ ) x = Some x
let g x =
  ~$ (x.contents)

let ( ~$ ) x y = (x, y)
let g x y =
  ~$ (x.contents) (y.contents)



(* PR#7506: attributes on list tail *)

let tail1 = ([1; 2])[@hello]
let tail2 = 0::(([1; 2])[@hello])
let tail3 = 0::(([])[@hello])

let f ~l:(l[@foo]) = l;;
let test x y = ((+)[@foo]) x y;;
let test x = ((~-)[@foo]) x;;
let test contents = { contents = contents[@foo] };;
class type t = object(_[@foo]) end;;
class t = object(_[@foo]) end;;
let test f x = f ~x:(x[@foo]);;
let f = function ((`A|`B)[@bar]) | `C -> ();;
let f = function _::(_::_ [@foo]) -> () | _ -> ();;
function {contents=contents[@foo]} -> ();;
fun contents -> {contents=contents[@foo]};;
((); (((); ())[@foo]));;

(* https://github.com/LexiFi/gen_js_api/issues/61 *)

let () = foo##.bar := ();;

(* "let open" in classes and class types *)

class c =
  let open M in
  object
    method f : t = x
  end
;;
class type ct =
  let open M in
  object
    method f : t
  end
;;

(* M.(::) notation *)
module Exotic_list = struct
  module Inner = struct
    type ('a,'b) t = [] | (::) of 'a * 'b *  ('a,'b) t
  end

  let Inner.(::)(x,y, Inner.[]) = Inner.(::)(1,"one",Inner.[])
end

(** Extended index operators *)
module Indexop = struct
  module Def = struct
    let ( .%[] ) = Hashtbl.find
    let ( .%[] <- ) = Hashtbl.add
    let ( .%() ) = Hashtbl.find
    let ( .%() <- ) = Hashtbl.add
    let ( .%{} ) = Hashtbl.find
    let ( .%{} <- ) = Hashtbl.add
  end
  ;;
  let h = Hashtbl.create 17 in
  h.Def.%["one"] <- 1;
  h.Def.%("two") <- 2;
  h.Def.%{"three"} <- 3
  let x,y,z = Def.(h.%["one"], h.%("two"), h.%{"three"})
end

type t = |

include struct
  let%test_module "as" =
    (module struct
       let%expect_test "xx xx xxxxxx xxxxxxx xxxxxx xxxxxx xxxxxxxx xx xxxxx xxx xx xxxxx"
         =
         ()
       ;;
    end)
  ;;
end

;;
if fffffffffffffff aaaaa bb
then (if b then aaaaaaaaaaaaaaaa ffff)
else aaaaaaaaaaaa qqqqqqqqqqq

include Base.Fn  (** @open *)

let ssmap
    : (module MapT with type key = string and type data = string and type map = SSMap.map)
  =
  ()
;;

let ssmap
    :  (module MapT with type key = string and type data = string and type map = SSMap.map)
    -> unit
  =
  ()
;;

let _ = match x with | A -> [%expr match y with | e -> e]

let _ = match x with | A -> [%expr match y with | e -> match e with x -> x]

let _ =
  List.map rows ~f:(fun row ->
      Or_error.try_with (fun () -> fffffffffffffffffffffffff row))
;;

module type T = sig

  val find : t -> key -> value option (** @raise if not found. *)

  val f
   :  a_few : params
   -> with_long_names : to_break
   -> the_line : before_the_comment
   -> unit
   (** @param blablabla *)

end

open! Core

(** First documentation comment. *)
exception First_exception

(** Second documentation comment. *)
exception Second_exception

module M = struct
  type t
  [@@immediate]
  (* ______________________________________ *)
  [@@deriving variants, sexp_of]
end

module type Basic3 = sig
  type ('a, 'd, 'e) t

  val return : 'a -> ('a, _, _) t
  val apply : ('a -> 'b, 'd, 'e) t -> ('a, 'd, 'e) t -> ('b, 'd, 'e) t

  val map
    : [ `Define_using_apply
      | `Custom of ('a, 'd, 'e) t -> f:('a -> 'b) -> ('b, 'd, 'e) t
      ]
end

let _ =
  aa
    (bbbbbbbbb cccccccccccc dddddddddddddddddddddddddddddddddddddddddddddddddddddddddddddd)
;;

let _ =
  "_______________________________________________________ _______________________________"
;;

let _ = [ very_long_function_name____________________ very_long_argument_name____________ ]


(* FIX: exceed 90 columns *)
let _ =
  [%str
    let () = very_long_function_name__________________ very_long_argument_name____________]
;;

let _ =
  { long_field_name = 9999999999999999999999999999999999999999999999999999999999999999999 }
;;

(* FIX: exceed 90 columns *)
let _ =
  match () with
  | _ ->
    (match () with
    | _ -> long_function_name long_argument_name__________________________________________)
;;

let _ =
  aaaaaaa
  (* __________________________________________________________________________________ *)
  := bbbbbbbbbbbbbbbbbbbbbbbbbbbbbbbbbbbbbbbbbbbbbbbbbbbbbbbbbb
;;

let g = f ~x (* this is a multiple-line-spanning
                comment *) ~y

let f =
  very_long_function_name
    ~x:very_long_variable_name (* this is a multiple-line-spanning
       comment *)
    ~y
;;

let _ =
  match x with
  | { y =
        (* _____________________________________________________________________ *)
        ( X _ | Y _ )
    } -> ()
;;

let _ =
  match x with
  | { y =
        Z |
        (* _____________________________________________________________________ *)
        ( X _ | Y _ )
    } -> ()
;;

type t = [
  | `XXXX (* __________________________________________________________________________________ *)
  | `XXXX (* __________________________________________________________________ *)
  | `XXXX (* _____________________________________________________ *)
  | `XXXX (* ___________________________________________________ *)
  | `XXXX (* ___________________________________________________ *)
  | `XXXX (* ________________________________________________ *)
  | `XXXX (* __________________________________________ *)
  | `XXXX (* _________________________________________ *)
  | `XXXX (* ______________________________________ *)
  | `XXXX (* ____________________________________ *)
]

type t =
  { field : ty
  (* Here is some verbatim formatted text:
     {v
       starting at column 7
     v}*)
  }

module Intro_sort = struct
  let foo_fooo_foooo fooo ~foooo m1 m2 m3 m4 m5 =
    (* Fooooooooooooooooooooooooooo:
       {v
          1--o-----o-----o--------------1
             |     |     |
          2--o-----|--o--|-----o--o-----2
                   |  |  |     |  |
          3--------o--o--|--o--|--o-----3
                         |  |  |
          4-----o--------o--o--|-----o--4
                |              |     |
          5-----o--------------o-----o--5
        v} *)
    foooooooooo fooooo fooo;
    foooooooooo fooooo fooo;
    foooooooooo fooooo fooo;
  ;;
end

let _ =
  "_ _____________________ ___________ ________ _____________ ________ _____________ _____\n\n\
  \ ___________________"
;;

let nullsafe_optimistic_third_party_params_in_non_strict =
  CLOpt.mk_bool
    ~long:
      "nullsafe-optimistic-third-party-params-in-non-strict"
      (* Turned on for compatibility reasons. Historically this is because
         there was no actionable way to change third party annotations. Now
         that we have such a support, this behavior should be reconsidered,
         provided our tooling and error reporting is friendly enough to be
         smoothly used by developers. *)
    ~default:true
    "Nullsafe: in this mode we treat non annotated third party method \
     params as if they were annotated as nullable."

let foo () =
  if%bind
    (* this is a medium length comment of some sort *)
    this is a medium length expression of_some sort
  then x
  else y

let xxxxxx =
  let%map (* _____________________________
             __________ *)()            = yyyyyyyy in
  { zzzzzzzzzzzzz }

let _ =
  match x with
  | _
    when f ~f:((function
      | _ -> .) [@ocaml.warning (* ....................................... *) "-4"]) -> y
;;

let[@a (* .............................................. ........................... .......................... ...................... *) foo (* ....................... *) (* ................................. *) (* ...................... *)] _ =
  match[@ocaml.warning (* ....................................... *) "-4"] x[@attr (* .......................... .................. *) some_attr] with
  | _
    when f
        ~f:((function
            | _ -> .) [@ocaml.warning (* ....................................... *) "-4"])
        ~f:((function
            | _ -> .) [@ocaml.warning (* ....................................... *)  (* ....................................... *) "foooooooooooooooooooooooooooo fooooooooooooooooooooooooooooooooooooo"])
        ~f:((function
            | _ -> .) [@ocaml.warning (* ....................................... *) let x = a and y = b in x + y])
    -> y[@attr (* ... *) (* ... *) attr (* ... *)]
;;

let x =
  foo (`A b) ~f:(fun thing ->
    something that reaaaaaaaaaaaaaaaaaaaaaaaaaaaaaaaaaaaaaaaaaaally needs wrapping)
;;

let x =
  foo
    (`A `b)
    ~f:(fun thing ->
      something that reaaaaaaaaaaaaaaaaaaaaaaaaaaaaaaaaaaaaaaaaaaally needs wrapping)
;;

let x =
  foo [ A; B ] ~f:(fun thing ->
    something that reaaaaaaaaaaaaaaaaaaaaaaaaaaaaaaaaaaaaaaaaaaally needs wrapping)
;;

let x =
  foo
    [ [ A ]; B ]
    ~f:(fun thing ->
      something that reaaaaaaaaaaaaaaaaaaaaaaaaaaaaaaaaaaaaaaaaaaally needs wrapping)
;;

let x =
  f
    ("A string _____________________"
    ^ "Another string _____________"
    ^ "Yet another string _________")
;;

<<<<<<< HEAD
let x =
  some_fun________________________________
    some_arg______________________________ (fun param ->
    do_something ();
    do_something_else ();
    return_this_value)

let x =
  some_fun________________________________
    some_arg______________________________ ~f:(fun param ->
    do_something ();
    do_something_else ();
    return_this_value)

let x =
  some_value
  |> some_fun (fun x ->
       do_something ();
       do_something_else ();
       return_this_value)

let x =
  some_value
  ^ some_fun (fun x ->
      do_something ();
      do_something_else ();
      return_this_value)
=======
let bind t ~f =
  unfold_step
    ~f:(function
      | Sequence { state = seed; next }, rest ->
        (match next seed with
         | Done ->
           (match rest with
            | Sequence { state = seed; next } ->
              (match next seed with
               | Done -> Done
               | Skip { state = s } -> Skip { state = empty, Sequence { state = s; next } }
               | Yield { value = a; state = s } ->
                 Skip { state = f a, Sequence { state = s; next } }))
         | Skip { state = s } -> Skip { state = Sequence { state = s; next }, rest }
         | Yield { value = a; state = s } ->
           Yield { value = a; state = Sequence { state = s; next }, rest }))
    ~init:(empty, t)

let () =
  very_long_function_name
    ~very_long_argument_label:(fun
                                very_long_argument_name_one
                                very_long_argument_name_two
                                very_long_argument_name_three
                              -> () )

let () = ((one_mississippi, two_mississippi, three_mississippi, four_mississippi) : Mississippi.t * Mississippi.t * Mississippi.t * Mississippi.t)

let _ = ((match foo with | Bar -> bar | Baz -> baz) : string)
let _ = ((match foo with | Bar -> bar | Baz -> baz) :> string)

let _ =
  aaaaaaaaaaaaaaaaaaaaaaaaaaaaaaaaaaaaaaaaaaaaaa
    ~bbbbbbbbbbbbbbbbbbbbbbbbbbbb:(fun (_ :
                                         (ccccccccccccc * ddddddddddddddddddddddddddddd)
                                         eeee) -> FFFFFFFFF gg)
    ~h
;;

let _ =
  fooooooooooooooooooooooooooooooooooooooo
    fooooooooooooooooooooooooooooooooooooooo
    fooooooooooooooooooooooooooooooooooooooo
    ~f:(fun (type a) foooooooooooooooooooooooooooooooooo : 'a ->
      match fooooooooooooooooooooooooooooooooooooooo with
      | Fooooooooooooooooooooooooooooooooooooooo -> x
      | Fooooooooooooooooooooooooooooooooooooooo -> x )

let _ =
  foo
  |> List.map ~f:(fun x ->
    do_something ();
    do_something ();
    do_something ();
    do_something ();
    do_something_else ())

let _ =
  foo
  |> List.map ~f:(fun x ->
    do_something ();
    do_something ();
    do_something ();
    do_something ();
    do_something_else ())
  |> bar

let _ =
  foo
  |> List.map
    fooooooooooo
    fooooooooooo
    fooooooooooo
    fooooooooooo
    fooooooooooo
    fooooooooooo
    fooooooooooo
    fooooooooooo

let _ =
  foo
  |> List.map (function A -> do_something ())

let _ =
  foo
  |> List.map (function
      | A -> do_something ();
      | A -> do_something ();
      | A -> do_something ();
      | A -> do_something ();
      | A -> do_something_else ())
  |> bar

let _ =
  foo
  |> List.double_map ~f1:(fun x ->
      do_something ();
      do_something ();
      do_something ();
      do_something ();
      do_something_else ())
      ~f2:(fun x ->
          do_something ();
          do_something ();
          do_something ();
          do_something ();
          do_something_else ())
  |> bar
>>>>>>> 913f754f
<|MERGE_RESOLUTION|>--- conflicted
+++ resolved
@@ -7625,7 +7625,6 @@
     ^ "Yet another string _________")
 ;;
 
-<<<<<<< HEAD
 let x =
   some_fun________________________________
     some_arg______________________________ (fun param ->
@@ -7653,7 +7652,7 @@
       do_something ();
       do_something_else ();
       return_this_value)
-=======
+
 let bind t ~f =
   unfold_step
     ~f:(function
@@ -7761,5 +7760,4 @@
           do_something ();
           do_something ();
           do_something_else ())
-  |> bar
->>>>>>> 913f754f
+  |> bar