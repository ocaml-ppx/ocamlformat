[@@@foo]

let (x[@foo]) : unit [@foo] = ()[@foo]
  [@@foo]

type t =
  | Foo of (t[@foo]) [@foo]
[@@foo]

[@@@foo]


module M = struct
  type t = {
    l : (t [@foo]) [@foo]
  }
    [@@foo]
    [@@foo]

  [@@@foo]
end[@foo]
[@@foo]

module type S = sig

  include (module type of (M[@foo]))[@foo] with type t := M.t[@foo]
    [@@foo]

  [@@@foo]

end[@foo]
[@@foo]

[@@@foo]
type 'a with_default
  =  ?size:int       (** default [42] *)
  -> ?resizable:bool (** default [true] *)
  -> 'a

type obj = <
  meth1 : int -> int;
  (** method 1 *)

  meth2: unit -> float (** method 2 *);
>

type var = [
  | `Foo (** foo *)
  | `Bar of int * string (** bar *)
]

[%%foo let x = 1 in x]
let [%foo 2+1] : [%foo bar.baz] = [%foo "foo"]

[%%foo module M = [%bar] ]
let [%foo let () = () ] : [%foo type t = t ] = [%foo class c = object end]

[%%foo: 'a list]
let [%foo: [`Foo] ] : [%foo: t -> t ] = [%foo: < foo : t > ]

[%%foo? _ ]
[%%foo? Some y when y > 0]
let [%foo? (Bar x | Baz x) ] : [%foo? #bar ] = [%foo? { x }]

[%%foo: module M : [%baz]]
let [%foo: include S with type t = t ]
  : [%foo: val x : t  val y : t]
  = [%foo: type t = t ]
let int_with_custom_modifier =
  1234567890_1234567890_1234567890_1234567890_1234567890z
let float_with_custom_modifier =
  1234567890_1234567890_1234567890_1234567890_1234567890.z

let int32     = 1234l
let int64     = 1234L
let nativeint = 1234n

let hex_without_modifier = 0x32f
let hex_with_modifier    = 0x32g

let float_without_modifer = 1.2e3
let float_with_modifer    = 1.2g
let%foo x = 42
let%foo _ = () and _ = ()
let%foo _ = ()

(* Expressions *)
let () =
  let%foo[@foo] x = 3
  and[@foo] y = 4 in
  (let module%foo[@foo] M = M in ()) ;
  (let open%foo[@foo] M in ()) ;
  (fun%foo[@foo] x -> ()) ;
  (function%foo[@foo] x -> ()) ;
  (try%foo[@foo] () with _ -> ()) ;
  (if%foo[@foo] () then () else ()) ;
  while%foo[@foo] () do () done ;
  for%foo[@foo] x = () to () do () done ;
  assert%foo[@foo] true ;
  lazy%foo[@foo] x ;
  object%foo[@foo] end ;
  begin%foo[@foo] 3 end ;
  new%foo[@foo] x ;

  match%foo[@foo] () with
  (* Pattern expressions *)
  | lazy%foo[@foo] x -> ()
  | exception%foo[@foo] x -> ()

(* Class expressions *)
class x =
  fun[@foo] x ->
  let[@foo] x = 3 in
  object[@foo]
    inherit[@foo] x
    val[@foo] x = 3
    val[@foo] virtual x : t
    val![@foo] mutable x = 3
    method[@foo] x = 3
    method[@foo] virtual x : t
    method![@foo] private x = 3
    initializer[@foo] x
  end

(* Class type expressions *)
class type t =
  object[@foo]
    inherit[@foo] t
    val[@foo] x : t
    val[@foo] mutable x : t
    method[@foo] x : t
    method[@foo] private x : t
    constraint[@foo] t = t'
    [@@@abc]
    [%%id]
    [@@@aaa]
  end

(* Type expressions *)
type t =
  (module%foo[@foo] M)

(* Module expressions *)
module M =
  functor[@foo] (M : S) ->
    (val[@foo] x)
    (struct[@foo] end)

(* Module type expression *)
module type S =
  functor[@foo] (M:S) ->
    (module type of[@foo] M) ->
    (sig[@foo] end)

module type S = S -> S -> S
module type S = (S -> S) -> S
module type S = functor (M : S) -> S -> S
module type S = (functor (M : S) -> S) -> S
module type S = (S -> S)[@foo] -> S
module type S = (functor[@foo] (M : S) -> S) -> S

module type S = sig
  module rec A : (S with type t = t)
  and B : (S with type t = t)
end

(* Structure items *)
let%foo[@foo] x = 4
and[@foo] y = x

type%foo[@foo] t = int
and[@foo] t = int
type%foo[@foo] t += T

class%foo[@foo] x = x
class type%foo[@foo] x = x
external%foo[@foo] x : _  = ""
exception%foo[@foo] X

module%foo[@foo] M = M
module%foo[@foo] rec M : S = M
and[@foo] M : S = M
module type%foo[@foo] S = S

include%foo[@foo] M
open%foo[@foo] M

(* Signature items *)
module type S = sig
  val%foo[@foo] x : t
  external%foo[@foo] x : t = ""

  type%foo[@foo] t = int
  and[@foo] t' = int
  type%foo[@foo] t += T

  exception%foo[@foo] X

  module%foo[@foo] M : S
  module%foo[@foo] rec M : S
  and[@foo] M : S
  module%foo[@foo] M = M

  module type%foo[@foo] S = S

  include%foo[@foo] M
  open%foo[@foo] M

  class%foo[@foo] x : t
  class type%foo[@foo] x = x

end

type t = ..;;
type t += A;;

[%extension_constructor A];;
([%extension_constructor A] : extension_constructor);;

module M = struct
  type extension_constructor = int
end;;

open M;;

([%extension_constructor A] : extension_constructor);;

(* By using two types we can have a recursive constraint *)
type 'a class_name = .. constraint 'a = < cast: 'a. 'a name -> 'a; ..>
and 'a name =
  Class : 'a class_name -> (< cast: 'a. 'a name -> 'a; ..> as 'a) name
;;

exception Bad_cast
;;

class type castable =
object
  method cast: 'a.'a name -> 'a
end
;;

(* Lets create a castable class with a name*)

class type foo_t =
object
  inherit castable
  method foo: string
end
;;

type 'a class_name += Foo: foo_t class_name
;;

class foo: foo_t =
object(self)
  method cast: type a. a name -> a =
    function
        Class Foo -> (self :> foo_t)
      | _ -> ((raise Bad_cast) : a)
  method foo = "foo"
end
;;

(* Now we can create a subclass of foo *)

class type bar_t =
object
  inherit foo
  method bar: string
end
;;

type 'a class_name += Bar: bar_t class_name
;;

class bar: bar_t =
object(self)
  inherit foo as super
  method cast: type a. a name -> a =
    function
        Class Bar -> (self :> bar_t)
      | other -> super#cast other
  method bar = "bar"
  [@@@id]
  [%%id]
end
;;

(* Now lets create a mutable list of castable objects *)

let clist :castable list ref = ref []
;;

let push_castable (c: #castable) =
  clist := (c :> castable) :: !clist
;;

let pop_castable () =
  match !clist with
      c :: rest ->
        clist := rest;
        c
    | [] -> raise Not_found
;;

(* We can add foos and bars to this list, and retrive them *)

push_castable (new foo);;
push_castable (new bar);;
push_castable (new foo);;

let c1: castable = pop_castable ();;
let c2: castable = pop_castable ();;
let c3: castable = pop_castable ();;

(* We can also downcast these values to foos and bars *)

let f1: foo = c1#cast (Class Foo);; (* Ok *)
let f2: foo = c2#cast (Class Foo);; (* Ok *)
let f3: foo = c3#cast (Class Foo);; (* Ok *)

let b1: bar = c1#cast (Class Bar);; (* Exception Bad_cast *)
let b2: bar = c2#cast (Class Bar);; (* Ok *)
let b3: bar = c3#cast (Class Bar);; (* Exception Bad_cast *)

type foo = ..
;;

type foo +=
    A
  | B of int
;;

let is_a x =
  match x with
    A -> true
  | _ -> false
;;

(* The type must be open to create extension *)

type foo
;;

type foo += A of int (* Error type is not open *)
;;

(* The type parameters must match *)

type 'a foo = ..
;;

type ('a, 'b) foo += A of int (* Error: type parameter mismatch *)
;;

(* In a signature the type does not have to be open *)

module type S =
sig
  type foo
  type foo += A of float
end
;;

(* But it must still be extensible *)

module type S =
sig
  type foo = A of int
  type foo += B of float (* Error foo does not have an extensible type *)
end
;;

(* Signatures can change the grouping of extensions *)

type foo = ..
;;

module M = struct
  type foo +=
      A of int
    | B of string

  type foo +=
      C of int
    | D of float
end
;;

module type S = sig
  type foo +=
      B of string
    | C of int

  type foo += D of float

  type foo += A of int
end
;;

module M_S = (M : S)
;;

(* Extensions can be GADTs *)

type 'a foo = ..
;;

type _ foo +=
    A : int -> int foo
  | B : int foo
;;

let get_num : type a. a foo -> a -> a option = fun f i1 ->
    match f with
        A i2 -> Some (i1 + i2)
     |  _ -> None
;;

(* Extensions must obey constraints *)

type 'a foo = .. constraint 'a = [> `Var ]
;;

type 'a foo += A of 'a
;;

let a = A 9 (* ERROR: Constraints not met *)
;;

type 'a foo += B : int foo (* ERROR: Constraints not met *)
;;

(* Signatures can make an extension private *)

type foo = ..
;;

module M = struct type foo += A of int end
;;

let a1 = M.A 10
;;

module type S = sig type foo += private A of int end
;;

module M_S = (M : S)
;;

let is_s x =
  match x with
    M_S.A _ -> true
  | _ -> false
;;

let a2 = M_S.A 20 (* ERROR: Cannot create a value using a private constructor *)
;;

(* Extensions can be rebound *)

type foo = ..
;;

module M = struct type foo += A1 of int end
;;

type foo += A2 = M.A1
;;

type bar = ..
;;

type bar += A3 = M.A1    (* Error: rebind wrong type *)
;;

module M = struct type foo += private B1 of int end
;;

type foo += private B2 = M.B1
;;

type foo += B3 = M.B1  (* Error: rebind private extension *)
;;

type foo += C = Unknown  (* Error: unbound extension *)
;;

(* Extensions can be rebound even if type is closed *)

module M : sig type foo type foo += A1 of int end
  = struct type foo = .. type foo += A1 of int end

type M.foo += A2 = M.A1

(* Rebinding handles abbreviations *)

type 'a foo = ..
;;

type 'a foo1 = 'a foo = ..
;;

type 'a foo2 = 'a foo = ..
;;

type 'a foo1 +=
    A of int
  | B of 'a
  | C : int foo1
;;

type 'a foo2 +=
    D = A
  | E = B
  | F = C
;;

(* Extensions must obey variances *)

type +'a foo = ..
;;

type 'a foo += A of (int -> 'a)
;;

type 'a foo += B of ('a -> int)
    (* ERROR: Parameter variances are not satisfied *)
;;

type _ foo += C : ('a -> int) -> 'a foo
    (* ERROR: Parameter variances are not satisfied *)
;;

type 'a bar = ..
;;

type +'a bar += D of (int -> 'a) (* ERROR: type variances do not match *)
;;

(* Exceptions are compatible with extensions *)

module M : sig
  type exn +=
      Foo of int * float
    | Bar : 'a list -> exn
end = struct
  exception Bar : 'a list -> exn
  exception Foo of int * float
end
;;

module M : sig
  exception Bar : 'a list -> exn
  exception Foo of int * float
end = struct
  type exn +=
      Foo of int * float
    | Bar : 'a list -> exn
end
;;

exception Foo of int * float
;;

exception Bar : 'a list -> exn
;;

module M : sig
  type exn +=
      Foo of int * float
    | Bar : 'a list -> exn
end = struct
  exception Bar = Bar
  exception Foo = Foo
end
;;

(* Test toplevel printing *)

type foo = ..
;;

type foo +=
    Foo of int * int option
  | Bar of int option
;;

let x = Foo(3, Some 4), Bar(Some 5) (* Prints Foo and Bar successfully *)
;;

type foo += Foo of string
;;

let y = x (* Prints Bar but not Foo (which has been shadowed) *)
;;

exception Foo of int * int option
;;

exception Bar of int option
;;

let x = Foo(3, Some 4), Bar(Some 5) (* Prints Foo and Bar successfully *)
;;

type foo += Foo of string
;;

let y = x (* Prints Bar and part of Foo (which has been shadowed) *)
;;

(* Test Obj functions *)

type foo = ..
;;

type foo +=
    Foo
  | Bar of int
;;

let extension_name e = Obj.extension_name (Obj.extension_constructor e);;
let extension_id e = Obj.extension_id (Obj.extension_constructor e);;

let n1 = extension_name Foo
;;

let n2 = extension_name (Bar 1)
;;

let t = (extension_id (Bar 2)) = (extension_id (Bar 3)) (* true *)
;;

let f = (extension_id (Bar 2)) = (extension_id Foo) (* false *)
;;

let is_foo x = (extension_id Foo) = (extension_id x)

type foo += Foo
;;

let f = is_foo Foo
;;

let _ = Obj.extension_constructor 7 (* Invald_arg *)
;;

let _ = Obj.extension_constructor (object method m = 3 end) (* Invald_arg *)
;;
(* Typed names *)

module Msg : sig

  type 'a tag

  type result = Result : 'a tag * 'a -> result

  val write : 'a tag -> 'a -> unit

  val read : unit -> result

  type 'a tag += Int : int tag

  module type Desc = sig
    type t
    val label : string
    val write : t -> string
    val read : string -> t
  end

  module Define (D : Desc) : sig
    type 'a tag += C : D.t tag
  end

end = struct

  type 'a tag = ..

  type ktag = T : 'a tag -> ktag

  type 'a kind =
  { tag : 'a tag;
    label : string;
    write : 'a -> string;
    read : string -> 'a; }

  type rkind = K : 'a kind -> rkind

  type wkind = { f : 'a . 'a tag -> 'a kind }

  let readTbl : (string, rkind) Hashtbl.t = Hashtbl.create 13

  let writeTbl : (ktag, wkind) Hashtbl.t = Hashtbl.create 13

  let read_raw () : string * string = raise (Failure "Not implemented")

  type result = Result : 'a tag * 'a -> result

  let read () =
    let label, content = read_raw () in
      let K k = Hashtbl.find readTbl label in
        let body = k.read content in
          Result(k.tag, body)

  let write_raw (label : string) (content : string) =
    raise (Failure "Not implemented")

  let write (tag : 'a tag) (body : 'a) =
    let {f} = Hashtbl.find writeTbl (T tag) in
    let k = f tag in
    let content = k.write body in
      write_raw k.label content

  (* Add int kind *)

  type 'a tag += Int : int tag

  let ik =
    { tag = Int;
      label = "int";
      write = string_of_int;
      read = int_of_string }

  let () = Hashtbl.add readTbl "int" (K ik)

  let () =
    let f (type t) (i : t tag) : t kind =
      match i with
        Int -> ik
      | _ -> assert false
    in
      Hashtbl.add writeTbl (T Int) {f}

  (* Support user defined kinds *)

  module type Desc = sig
    type t
    val label : string
    val write : t -> string
    val read : string -> t
  end

  module Define (D : Desc) = struct
    type 'a tag += C : D.t tag
    let k =
      { tag = C;
        label = D.label;
        write = D.write;
        read = D.read }
    let () = Hashtbl.add readTbl D.label (K k)
    let () =
      let f (type t) (c : t tag) : t kind =
        match c with
          C -> k
        | _ -> assert false
      in
        Hashtbl.add writeTbl (T C) {f}
  end

end;;

let write_int i = Msg.write Msg.Int i;;

module StrM = Msg.Define(struct
  type t = string
  let label = "string"
  let read s = s
  let write s = s
end);;

type 'a Msg.tag += String = StrM.C;;

let write_string s = Msg.write String s;;

let read_one () =
  let Msg.Result(tag, body) = Msg.read () in
  match tag with
    Msg.Int -> print_int body
  | String -> print_string body
  | _ -> print_string "Unknown";;
(* Example of algorithm parametrized with modules *)

let sort (type s) set l =
  let module Set = (val set : Set.S with type elt = s) in
  Set.elements (List.fold_right Set.add l Set.empty)

let make_set (type s) cmp =
  let module S = Set.Make(struct
    type t = s
    let compare = cmp
  end) in
  (module S : Set.S with type elt = s)

let both l =
  List.map
    (fun set -> sort set l)
    [ make_set compare; make_set (fun x y -> compare y x) ]

let () =
  print_endline (String.concat "  " (List.map (String.concat "/")
                                              (both ["abc";"xyz";"def"])))


(* Hiding the internal representation *)

module type S = sig
  type t
  val to_string: t -> string
  val apply: t -> t
  val x: t
end

let create (type s) to_string apply x =
  let module M = struct
    type t = s
    let to_string = to_string
    let apply = apply
    let x = x
  end in
  (module M : S with type t = s)

let forget (type s) x =
  let module M = (val x : S with type t = s) in
  (module M : S)

let print x =
  let module M = (val x : S) in
  print_endline (M.to_string M.x)

let apply x =
  let module M = (val x : S) in
  let module N = struct
    include M
    let x = apply x
  end in
  (module N : S)

let () =
  let int = forget (create string_of_int succ 0) in
  let str = forget (create (fun s -> s) (fun s -> s ^ s) "X") in
  List.iter print (List.map apply [int; apply int; apply (apply str)])


(* Existential types + type equality witnesses -> pseudo GADT *)

module TypEq : sig
  type ('a, 'b) t
  val apply: ('a, 'b) t -> 'a -> 'b
  val refl: ('a, 'a) t
  val sym: ('a, 'b) t -> ('b, 'a) t
end = struct
  type ('a, 'b) t = unit
  let apply _ = Obj.magic
  let refl = ()
  let sym () = ()
end


module rec Typ : sig
  module type PAIR = sig
    type t
    type t1
    type t2
    val eq: (t, t1 * t2) TypEq.t
    val t1: t1 Typ.typ
    val t2: t2 Typ.typ
  end

  type 'a typ =
    | Int of ('a, int) TypEq.t
    | String of ('a, string) TypEq.t
    | Pair of (module PAIR with type t = 'a)
end = struct
  module type PAIR = sig
    type t
    type t1
    type t2
    val eq: (t, t1 * t2) TypEq.t
    val t1: t1 Typ.typ
    val t2: t2 Typ.typ
  end

  type 'a typ =
    | Int of ('a, int) TypEq.t
    | String of ('a, string) TypEq.t
    | Pair of (module PAIR with type t = 'a)
end

open Typ

let int = Int TypEq.refl

let str = String TypEq.refl

let pair (type s1) (type s2) t1 t2 =
  let module P = struct
    type t = s1 * s2
    type t1 = s1
    type t2 = s2
    let eq = TypEq.refl
    let t1 = t1
    let t2 = t2
  end in
  let pair = (module P : PAIR with type t = s1 * s2) in
  Pair pair

module rec Print : sig
  val to_string: 'a Typ.typ -> 'a -> string
end = struct
  let to_string (type s) t x =
    match t with
    | Int eq -> string_of_int (TypEq.apply eq x)
    | String eq -> Printf.sprintf "%S" (TypEq.apply eq x)
    | Pair p ->
        let module P = (val p : PAIR with type t = s) in
        let (x1, x2) = TypEq.apply P.eq x in
        Printf.sprintf "(%s,%s)" (Print.to_string P.t1 x1)
                       (Print.to_string P.t2 x2)
end

let () =
  print_endline (Print.to_string int 10);
  print_endline (Print.to_string (pair int (pair str int)) (123, ("A", 456)))


(* #6262: first-class modules and module type aliases *)

module type S1 = sig end
module type S2 = S1

let _f (x : (module S1)) : (module S2) = x

module X = struct
  module type S
end
module Y = struct include X end

let _f (x : (module X.S)) : (module Y.S) = x

(* PR#6194, main example *)
module type S3 = sig val x : bool end;;
let f = function
  | Some (module M : S3) when M.x ->1
  | Some _ [@foooo]-> 2
  | None -> 3
;;
print_endline (string_of_int (f (Some (module struct let x = false end))));;
type 'a ty =
  | Int : int ty
  | Bool : bool ty

let fbool (type t) (x : t) (tag : t ty) =
  match tag with
  | Bool -> x
;;
(* val fbool : 'a -> 'a ty -> 'a = <fun> *)

(** OK: the return value is x of type t **)

let fint (type t) (x : t) (tag : t ty) =
  match tag with
  | Int -> x > 0
;;
(* val fint : 'a -> 'a ty -> bool = <fun> *)

(** OK: the return value is x > 0 of type bool;
This has used the equation t = bool, not visible in the return type **)

let f (type t) (x : t) (tag : t ty) =
  match tag with
  | Int -> x > 0
  | Bool -> x
(* val f : 'a -> 'a ty -> bool = <fun> *)


let g (type t) (x : t) (tag : t ty) =
  match tag with
  | Bool -> x
  | Int -> x > 0
(* Error: This expression has type bool but an expression was expected of type
t = int *)

let id x = x;;
let idb1 = (fun id -> let _ = id true in id) id;;
let idb2 : bool -> bool = id;;
let idb3 ( _ : bool ) = false;;

let g (type t) (x : t) (tag : t ty) =
  match tag with
  | Bool -> idb3 x
  | Int -> x > 0

let g (type t) (x : t) (tag : t ty) =
  match tag with
  | Bool -> idb2 x
  | Int -> x > 0
(* Encoding generics using GADTs *)
(* (c) Alain Frisch / Lexifi *)
(* cf. http://www.lexifi.com/blog/dynamic-types *)

(* Basic tag *)

type 'a ty =
  | Int: int ty
  | String: string ty
  | List: 'a ty -> 'a list ty
  | Pair: ('a ty * 'b ty) -> ('a * 'b) ty
;;

(* Tagging data *)

type variant =
  | VInt of int
  | VString of string
  | VList of variant list
  | VPair of variant * variant

let rec variantize: type t. t ty -> t -> variant =
  fun ty x ->
    (* type t is abstract here *)
    match ty with
    | Int -> VInt x  (* in this branch: t = int *)
    | String -> VString x (* t = string *)
    | List ty1 ->
        VList (List.map (variantize ty1) x)
        (* t = 'a list for some 'a *)
    | Pair (ty1, ty2) ->
        VPair (variantize ty1 (fst x), variantize ty2 (snd x))
        (* t = ('a, 'b) for some 'a and 'b *)

exception VariantMismatch

let rec devariantize: type t. t ty -> variant -> t =
  fun ty v ->
    match ty, v with
    | Int, VInt x -> x
    | String, VString x -> x
    | List ty1, VList vl ->
        List.map (devariantize ty1) vl
    | Pair (ty1, ty2), VPair (x1, x2) ->
        (devariantize ty1 x1, devariantize ty2 x2)
    | _ -> raise VariantMismatch
;;

(* Handling records *)

type 'a ty =
  | Int: int ty
  | String: string ty
  | List: 'a ty -> 'a list ty
  | Pair: ('a ty * 'b ty) -> ('a * 'b) ty
  | Record: 'a record -> 'a ty

and 'a record =
    {
     path: string;
     fields: 'a field_ list;
    }

and 'a field_ =
  | Field: ('a, 'b) field -> 'a field_

and ('a, 'b) field =
    {
     label: string;
     field_type: 'b ty;
     get: ('a -> 'b);
    }
;;

(* Again *)

type variant =
  | VInt of int
  | VString of string
  | VList of variant list
  | VPair of variant * variant
  | VRecord of (string * variant) list

let rec variantize: type t. t ty -> t -> variant =
  fun ty x ->
    (* type t is abstract here *)
    match ty with
    | Int -> VInt x  (* in this branch: t = int *)
    | String -> VString x (* t = string *)
    | List ty1 ->
        VList (List.map (variantize ty1) x)
        (* t = 'a list for some 'a *)
    | Pair (ty1, ty2) ->
        VPair (variantize ty1 (fst x), variantize ty2 (snd x))
        (* t = ('a, 'b) for some 'a and 'b *)
    | Record {fields} ->
        VRecord
          (List.map (fun (Field{field_type; label; get}) ->
                       (label, variantize field_type (get x))) fields)
;;

(* Extraction *)

type 'a ty =
  | Int: int ty
  | String: string ty
  | List: 'a ty -> 'a list ty
  | Pair: ('a ty * 'b ty) -> ('a * 'b) ty
  | Record: ('a, 'builder) record -> 'a ty

and ('a, 'builder) record =
    {
     path: string;
     fields: ('a, 'builder) field list;
     create_builder: (unit -> 'builder);
     of_builder: ('builder -> 'a);
    }

and ('a, 'builder) field =
  | Field: ('a, 'builder, 'b) field_ -> ('a, 'builder) field

and ('a, 'builder, 'b) field_ =
  {
   label: string;
   field_type: 'b ty;
   get: ('a -> 'b);
   set: ('builder -> 'b -> unit);
  }

let rec devariantize: type t. t ty -> variant -> t =
  fun ty v ->
    match ty, v with
    | Int, VInt x -> x
    | String, VString x -> x
    | List ty1, VList vl ->
        List.map (devariantize ty1) vl
    | Pair (ty1, ty2), VPair (x1, x2) ->
        (devariantize ty1 x1, devariantize ty2 x2)
    | Record {fields; create_builder; of_builder}, VRecord fl ->
        if List.length fields <> List.length fl then raise VariantMismatch;
        let builder = create_builder () in
        List.iter2
          (fun (Field {label; field_type; set}) (lab, v) ->
            if label <> lab then raise VariantMismatch;
            set builder (devariantize field_type v)
          )
          fields fl;
        of_builder builder
    | _ -> raise VariantMismatch
;;

type my_record  =
    {
     a: int;
     b: string list;
    }

let my_record =
  let fields =
    [
     Field {label = "a"; field_type = Int;
            get = (fun {a} -> a);
            set = (fun (r, _) x -> r := Some x)};
     Field {label = "b"; field_type = List String;
            get = (fun {b} -> b);
            set = (fun (_, r) x -> r := Some x)};
    ]
  in
  let create_builder () = (ref None, ref None) in
  let of_builder (a, b) =
    match !a, !b with
    | Some a, Some b -> {a; b}
    | _ -> failwith "Some fields are missing in record of type my_record"
  in
  Record {path = "My_module.my_record"; fields; create_builder; of_builder}
;;

(* Extension to recursive types and polymorphic variants *)
(* by Jacques Garrigue *)

type noarg = Noarg

type (_,_) ty =
  | Int: (int,_) ty
  | String: (string,_) ty
  | List: ('a,'e) ty -> ('a list, 'e) ty
  | Option: ('a,'e) ty -> ('a option, 'e) ty
  | Pair: (('a,'e) ty * ('b,'e) ty) -> ('a * 'b,'e) ty
  (* Support for type variables and recursive types *)
  | Var: ('a, 'a -> 'e) ty
  | Rec: ('a, 'a -> 'e) ty -> ('a,'e) ty
  | Pop: ('a, 'e) ty -> ('a, 'b -> 'e) ty
  (* Change the representation of a type *)
  | Conv: string * ('a -> 'b) * ('b -> 'a) * ('b, 'e) ty -> ('a, 'e) ty
  (* Sum types (both normal sums and polymorphic variants) *)
  | Sum: ('a, 'e, 'b) ty_sum -> ('a, 'e) ty

and ('a, 'e, 'b) ty_sum =
    { sum_proj: 'a -> string * 'e ty_dyn option;
      sum_cases: (string * ('e,'b) ty_case) list;
      sum_inj: 'c. ('b,'c) ty_sel * 'c -> 'a; }

and 'e ty_dyn =              (* dynamic type *)
  | Tdyn : ('a,'e) ty * 'a -> 'e ty_dyn

and (_,_) ty_sel =           (* selector from a list of types *)
  | Thd : ('a -> 'b, 'a) ty_sel
  | Ttl : ('b -> 'c, 'd) ty_sel -> ('a -> 'b -> 'c, 'd) ty_sel

and (_,_) ty_case =          (* type a sum case *)
  | TCarg : ('b,'a) ty_sel * ('a,'e) ty -> ('e,'b) ty_case
  | TCnoarg : ('b,noarg) ty_sel -> ('e,'b) ty_case
;;

type _ ty_env =              (* type variable substitution *)
  | Enil : unit ty_env
  | Econs : ('a,'e) ty * 'e ty_env -> ('a -> 'e) ty_env
;;

(* Comparing selectors *)
type (_,_) eq = Eq: ('a,'a) eq

let rec eq_sel : type a b c. (a,b) ty_sel -> (a,c) ty_sel -> (b,c) eq option =
  fun s1 s2 ->
    match s1, s2 with
    | Thd, Thd -> Some Eq
    | Ttl s1, Ttl s2 ->
        (match eq_sel s1 s2 with None -> None | Some Eq -> Some Eq)
    | _ -> None

(* Auxiliary function to get the type of a case from its selector *)
let rec get_case : type a b e.
  (b, a) ty_sel -> (string * (e,b) ty_case) list -> string * (a, e) ty option =
  fun sel cases ->
  match cases with
  | (name, TCnoarg sel') :: rem ->
      begin match eq_sel sel sel' with
      | None -> get_case sel rem
      | Some Eq -> name, None
      end
  | (name, TCarg (sel', ty)) :: rem ->
      begin match eq_sel sel sel' with
      | None -> get_case sel rem
      | Some Eq -> name, Some ty
      end
  | [] -> raise Not_found
;;

(* Untyped representation of values *)
type variant =
  | VInt of int
  | VString of string
  | VList of variant list
  | VOption of variant option
  | VPair of variant * variant
  | VConv of string * variant
  | VSum of string * variant option

let may_map f = function Some x -> Some (f x) | None -> None

let rec variantize : type a e. e ty_env -> (a,e) ty -> a -> variant =
  fun e ty v ->
  match ty with
  | Int -> VInt v
  | String -> VString v
  | List t -> VList (List.map (variantize e t) v)
  | Option t -> VOption (may_map (variantize e t) v)
  | Pair (t1, t2) -> VPair (variantize e t1 (fst v), variantize e t2 (snd v))
  | Rec t -> variantize (Econs (ty, e)) t v
  | Pop t -> (match e with Econs (_, e') -> variantize e' t v)
  | Var -> (match e with Econs (t, e') -> variantize e' t v)
  | Conv (s, proj, inj, t) -> VConv (s, variantize e t (proj v))
  | Sum ops ->
      let tag, arg = ops.sum_proj v in
      VSum (tag, may_map (function Tdyn (ty,arg) -> variantize e ty arg) arg)
;;

let rec devariantize : type t e. e ty_env -> (t, e) ty -> variant -> t =
  fun e ty v ->
  match ty, v with
  | Int, VInt x -> x
  | String, VString x -> x
  | List ty1, VList vl ->
      List.map (devariantize e ty1) vl
  | Pair (ty1, ty2), VPair (x1, x2) ->
      (devariantize e ty1 x1, devariantize e ty2 x2)
  | Rec t, _ -> devariantize (Econs (ty, e)) t v
  | Pop t, _ -> (match e with Econs (_, e') -> devariantize e' t v)
  | Var, _ -> (match e with Econs (t, e') -> devariantize e' t v)
  | Conv (s, proj, inj, t), VConv (s', v) when s = s' ->
      inj (devariantize e t v)
  | Sum ops, VSum (tag, a) ->
      begin try match List.assoc tag ops.sum_cases, a with
      | TCarg (sel, t), Some a -> ops.sum_inj (sel, devariantize e t a)
      | TCnoarg sel, None -> ops.sum_inj (sel, Noarg)
      | _ -> raise VariantMismatch
      with Not_found -> raise VariantMismatch
      end
  | _ -> raise VariantMismatch
;;

(* First attempt: represent 1-constructor variants using Conv *)
let wrap_A t = Conv ("`A", (fun (`A x) -> x), (fun x -> `A x), t);;

let ty a = Rec (wrap_A (Option (Pair (a, Var)))) ;;
let v = variantize Enil (ty Int);;
let x = v (`A (Some (1, `A (Some (2, `A None))))) ;;

(* Can also use it to decompose a tuple *)

let triple t1 t2 t3 =
  Conv ("Triple", (fun (a,b,c) -> (a,(b,c))),
        (fun (a,(b,c)) -> (a,b,c)), Pair (t1, Pair (t2, t3)))

let v = variantize Enil (triple String Int Int) ("A", 2, 3) ;;

(* Second attempt: introduce a real sum construct *)
let ty_abc =
  (* Could also use [get_case] for proj, but direct definition is shorter *)
  let proj = function
      `A n -> "A", Some (Tdyn (Int, n))
    | `B s -> "B", Some (Tdyn (String, s))
    | `C   -> "C", None
  (* Define inj in advance to be able to write the type annotation easily *)
  and inj : type c. (int -> string -> noarg -> unit, c) ty_sel * c ->
    [`A of int | `B of string | `C] = function
        Thd, v -> `A v
      | Ttl Thd, v -> `B v
      | Ttl (Ttl Thd), Noarg -> `C
  in
  (* Coherence of sum_inj and sum_cases is checked by the typing *)
  Sum { sum_proj = proj; sum_inj = inj; sum_cases =
        [ "A", TCarg (Thd, Int); "B", TCarg (Ttl Thd, String);
          "C", TCnoarg (Ttl (Ttl Thd)) ] }
;;

let v = variantize Enil ty_abc (`A 3)
let a = devariantize Enil ty_abc v

(* And an example with recursion... *)
type 'a vlist = [`Nil | `Cons of 'a * 'a vlist]

let ty_list : type a e. (a, e) ty -> (a vlist, e) ty = fun t ->
  let tcons = Pair (Pop t, Var) in
  Rec (Sum {
       sum_proj = (function
           `Nil -> "Nil", None
         | `Cons p -> "Cons", Some (Tdyn (tcons, p)));
       sum_cases = ["Nil", TCnoarg Thd; "Cons", TCarg (Ttl Thd, tcons)];
       sum_inj = fun (type c) ->
         (function
         | Thd, Noarg -> `Nil
         | Ttl Thd, v -> `Cons v
         : (noarg -> a * a vlist -> unit, c) ty_sel * c -> a vlist)
         (* One can also write the type annotation directly *)
     })

let v = variantize Enil (ty_list Int) (`Cons (1, `Cons (2, `Nil))) ;;


(* Simpler but weaker approach *)

type (_,_) ty =
  | Int: (int,_) ty
  | String: (string,_) ty
  | List: ('a,'e) ty -> ('a list, 'e) ty
  | Option: ('a,'e) ty -> ('a option, 'e) ty
  | Pair: (('a,'e) ty * ('b,'e) ty) -> ('a * 'b,'e) ty
  | Var: ('a, 'a -> 'e) ty
  | Rec: ('a, 'a -> 'e) ty -> ('a,'e) ty
  | Pop: ('a, 'e) ty -> ('a, 'b -> 'e) ty
  | Conv: string * ('a -> 'b) * ('b -> 'a) * ('b, 'e) ty -> ('a, 'e) ty
  | Sum: ('a -> string * 'e ty_dyn option) * (string * 'e ty_dyn option -> 'a)
             -> ('a, 'e) ty
and 'e ty_dyn =
  | Tdyn : ('a,'e) ty * 'a -> 'e ty_dyn

let ty_abc : ([`A of int | `B of string | `C],'e) ty =
  (* Could also use [get_case] for proj, but direct definition is shorter *)
  Sum (
  (function
      `A n -> "A", Some (Tdyn (Int, n))
    | `B s -> "B", Some (Tdyn (String, s))
    | `C   -> "C", None),
  (function
      "A", Some (Tdyn (Int, n)) -> `A n
    | "B", Some (Tdyn (String, s)) -> `B s
    | "C", None -> `C
    | _ -> invalid_arg "ty_abc"))
;;

(* Breaks: no way to pattern-match on a full recursive type *)
let ty_list : type a e. (a,e) ty -> (a vlist,e) ty = fun t ->
  let targ = Pair (Pop t, Var) in
  Rec (Sum (
  (function `Nil -> "Nil", None
    | `Cons p -> "Cons", Some (Tdyn (targ, p))),
  (function "Nil", None -> `Nil
    | "Cons", Some (Tdyn (Pair (_, Var), (p : a * a vlist))) -> `Cons p)))
;;

(* Define Sum using object instead of record for first-class polymorphism *)

type (_,_) ty =
  | Int: (int,_) ty
  | String: (string,_) ty
  | List: ('a,'e) ty -> ('a list, 'e) ty
  | Option: ('a,'e) ty -> ('a option, 'e) ty
  | Pair: (('a,'e) ty * ('b,'e) ty) -> ('a * 'b,'e) ty
  | Var: ('a, 'a -> 'e) ty
  | Rec: ('a, 'a -> 'e) ty -> ('a,'e) ty
  | Pop: ('a, 'e) ty -> ('a, 'b -> 'e) ty
  | Conv: string * ('a -> 'b) * ('b -> 'a) * ('b, 'e) ty -> ('a, 'e) ty
  | Sum: < proj: 'a -> string * 'e ty_dyn option;
           cases: (string * ('e,'b) ty_case) list;
           inj: 'c. ('b,'c) ty_sel * 'c -> 'a >
          -> ('a, 'e) ty

and 'e ty_dyn =
  | Tdyn : ('a,'e) ty * 'a -> 'e ty_dyn

and (_,_) ty_sel =
  | Thd : ('a -> 'b, 'a) ty_sel
  | Ttl : ('b -> 'c, 'd) ty_sel -> ('a -> 'b -> 'c, 'd) ty_sel

and (_,_) ty_case =
  | TCarg : ('b,'a) ty_sel * ('a,'e) ty -> ('e,'b) ty_case
  | TCnoarg : ('b,noarg) ty_sel -> ('e,'b) ty_case
;;

let ty_abc : ([`A of int | `B of string | `C] as 'a, 'e) ty =
  Sum (object
    method proj = function
        `A n -> "A", Some (Tdyn (Int, n))
      | `B s -> "B", Some (Tdyn (String, s))
      | `C -> "C", None
    method cases =
      [ "A", TCarg (Thd, Int); "B", TCarg (Ttl Thd, String);
        "C", TCnoarg (Ttl (Ttl Thd)) ];
    method inj : type c.
        (int -> string -> noarg -> unit, c) ty_sel * c ->
          [`A of int | `B of string | `C] =
      function
        Thd, v -> `A v
      | Ttl Thd, v -> `B v
      | Ttl (Ttl Thd), Noarg -> `C
  end)

type 'a vlist = [`Nil | `Cons of 'a * 'a vlist]

let ty_list : type a e. (a, e) ty -> (a vlist, e) ty = fun t ->
  let tcons = Pair (Pop t, Var) in
  Rec (Sum (object
    method proj = function
        `Nil -> "Nil", None
      | `Cons p -> "Cons", Some (Tdyn (tcons, p))
    method cases = ["Nil", TCnoarg Thd; "Cons", TCarg (Ttl Thd, tcons)]
    method inj : type c.(noarg -> a * a vlist -> unit, c) ty_sel * c -> a vlist
    = function
      | Thd, Noarg -> `Nil
      | Ttl Thd, v -> `Cons v
  end))
;;

(*
type (_,_) ty_assoc =
  | Anil : (unit,'e) ty_assoc
  | Acons : string * ('a,'e) ty * ('b,'e) ty_assoc -> ('a -> 'b, 'e) ty_assoc

and (_,_) ty_pvar =
  | Pnil : ('a,'e) ty_pvar
  | Pconst : 't * ('b,'e) ty_pvar -> ('t -> 'b, 'e) ty_pvar
  | Parg : 't * ('a,'e) ty * ('b,'e) ty_pvar -> ('t * 'a -> 'b, 'e) ty_pvar
*)
(*
   An attempt at encoding omega examples from the 2nd Central European
   Functional Programming School:
     Generic Programming in Omega, by Tim Sheard and Nathan Linger
          http://web.cecs.pdx.edu/~sheard/
*)

(* Basic types *)

type ('a,'b) sum = Inl of 'a | Inr of 'b

type zero = Zero
type 'a succ = Succ of 'a
type _ nat =
  | NZ : zero nat
  | NS : 'a nat -> 'a succ nat
;;

(* 2: A simple example *)

type (_,_) seq =
  | Snil  : ('a,zero) seq
  | Scons : 'a * ('a,'n) seq -> ('a, 'n succ) seq
;;

let l1 = Scons (3, Scons (5, Snil)) ;;

(* We do not have type level functions, so we need to use witnesses. *)
(* We copy here the definitions from section 3.9 *)
(* Note the addition of the ['a nat] argument to PlusZ, since we do not
   have kinds *)
type (_,_,_) plus =
  | PlusZ : 'a nat -> (zero, 'a, 'a) plus
  | PlusS : ('a,'b,'c) plus -> ('a succ, 'b, 'c succ) plus
;;

let rec length : type a n. (a,n) seq -> n nat = function
  | Snil -> NZ
  | Scons (_, s) -> NS (length s)
;;

(* app returns the catenated lists with a witness proving that
   the size is the sum of its two inputs *)
type (_,_,_) app = App : ('a,'p) seq * ('n,'m,'p) plus -> ('a,'n,'m) app

let rec app : type a n m. (a,n) seq -> (a,m) seq -> (a,n,m) app =
  fun xs ys ->
  match xs with
  | Snil -> App (ys, PlusZ (length ys))
  | Scons (x, xs') ->
      let App (xs'', pl) = app xs' ys in
      App (Scons (x, xs''), PlusS pl)
;;

(* 3.1 Feature: kinds *)

(* We do not have kinds, but we can encode them as predicates *)

type tp = TP
type nd = ND
type ('a,'b) fk = FK
type _ shape =
  | Tp : tp shape
  | Nd : nd shape
  | Fk : 'a shape * 'b shape -> ('a,'b) fk shape
;;
type tt = TT
type ff = FF
type _ boolean =
  | BT : tt boolean
  | BF : ff boolean
;;

(* 3.3 Feature : GADTs *)

type (_,_) path =
  | Pnone : 'a -> (tp,'a) path
  | Phere : (nd,'a) path
  | Pleft : ('x,'a) path -> (('x,'y) fk, 'a) path
  | Pright : ('y,'a) path -> (('x,'y) fk, 'a) path
;;
type (_,_) tree =
  | Ttip  : (tp,'a) tree
  | Tnode : 'a -> (nd,'a) tree
  | Tfork : ('x,'a) tree * ('y,'a) tree -> (('x,'y)fk, 'a) tree
;;
let tree1 = Tfork (Tfork (Ttip, Tnode 4), Tfork (Tnode 4, Tnode 3))
;;
let rec find : type sh.
    ('a -> 'a -> bool) -> 'a -> (sh,'a) tree -> (sh,'a) path list
  = fun eq n t ->
    match t with
    | Ttip -> []
    | Tnode m ->
        if eq n m then [Phere] else []
    | Tfork (x, y) ->
        List.map (fun x -> Pleft x) (find eq n x) @
        List.map (fun x -> Pright x) (find eq n y)
;;
let rec extract : type sh. (sh,'a) path -> (sh,'a) tree -> 'a = fun p t ->
  match (p, t) with
  | Pnone x, Ttip -> x
  | Phere, Tnode y -> y
  | Pleft p, Tfork(l,_) -> extract p l
  | Pright p, Tfork(_,r) -> extract p r
;;

(* 3.4 Pattern : Witness *)

type (_,_) le =
  | LeZ : 'a nat -> (zero, 'a) le
  | LeS : ('n, 'm) le -> ('n succ, 'm succ) le
;;
type _ even =
  | EvenZ : zero even
  | EvenSS : 'n even -> 'n succ succ even
;;
type one = zero succ
type two = one succ
type three = two succ
type four = three succ
;;
let even0 : zero even = EvenZ
let even2 : two even = EvenSS EvenZ
let even4 : four even = EvenSS (EvenSS EvenZ)
;;
let p1 : (two, one, three) plus = PlusS (PlusS (PlusZ (NS NZ)))
;;
let rec summandLessThanSum : type a b c. (a,b,c) plus -> (a,c) le = fun p ->
  match p with
  | PlusZ n -> LeZ n
  | PlusS p' -> LeS (summandLessThanSum p')
;;

(* 3.8 Pattern: Leibniz Equality *)

type (_,_) equal = Eq : ('a,'a) equal

let convert : type a b. (a,b) equal -> a -> b = fun Eq x -> x

let rec sameNat : type a b. a nat -> b nat -> (a,b) equal option = fun a b ->
  match a, b with
  | NZ, NZ -> Some Eq
  | NS a', NS b' ->
      begin match sameNat a' b' with
      | Some Eq -> Some Eq
      | None -> None
      end
  | _ -> None
;;

(* Extra: associativity of addition *)

let rec plus_func : type a b m n.
  (a,b,m) plus -> (a,b,n) plus -> (m,n) equal =
  fun p1 p2 ->
  match p1, p2 with
  | PlusZ _, PlusZ _ -> Eq
  | PlusS p1', PlusS p2' ->
      let Eq = plus_func p1' p2' in Eq

let rec plus_assoc : type a b c ab bc m n.
  (a,b,ab) plus -> (ab,c,m) plus ->
  (b,c,bc) plus -> (a,bc,n) plus -> (m,n) equal = fun p1 p2 p3 p4 ->
  match p1, p4 with
  | PlusZ b, PlusZ bc ->
      let Eq = plus_func p2 p3 in Eq
  | PlusS p1', PlusS p4' ->
      let PlusS p2' = p2 in
      let Eq = plus_assoc p1' p2' p3 p4' in Eq
;;

(* 3.9 Computing Programs and Properties Simultaneously *)

(* Plus and app1 are moved to section 2 *)

let smaller : type a b. (a succ, b succ) le -> (a,b) le =
  function LeS x -> x ;;

type (_,_) diff = Diff : 'c nat * ('a,'c,'b) plus -> ('a,'b) diff ;;

(*
let rec diff : type a b. (a,b) le -> a nat -> b nat -> (a,b) diff =
  fun le a b ->
  match a, b, le with
  | NZ, m, _ -> Diff (m, PlusZ m)
  | NS x, NZ, _ -> assert false
  | NS x, NS y, q ->
      match diff (smaller q) x y with Diff (m, p) -> Diff (m, PlusS p)
;;
*)

let rec diff : type a b. (a,b) le -> a nat -> b nat -> (a,b) diff =
  fun le a b ->
  match le, a, b with
  | LeZ _, _, m -> Diff (m, PlusZ m)
  | LeS q, NS x, NS y ->
      match diff q x y with Diff (m, p) -> Diff (m, PlusS p)
;;

let rec diff : type a b. (a,b) le -> a nat -> b nat -> (a,b) diff =
  fun le a b ->
  match a, b,le with (* warning *)
  | NZ, m, LeZ _ -> Diff (m, PlusZ m)
  | NS x, NS y, LeS q ->
      (match diff q x y with Diff (m, p) -> Diff (m, PlusS p))
  | _ -> .
;;

let rec diff : type a b. (a,b) le -> b nat -> (a,b) diff =
  fun le b ->
  match b,le with
  | m, LeZ _ -> Diff (m, PlusZ m)
  | NS y, LeS q ->
      match diff q y with Diff (m, p) -> Diff (m, PlusS p)
;;

type (_,_) filter = Filter : ('m,'n) le * ('a,'m) seq -> ('a,'n) filter

let rec leS' : type m n. (m,n) le -> (m,n succ) le = function
  | LeZ n -> LeZ (NS n)
  | LeS le -> LeS (leS' le)
;;

let rec filter : type a n. (a -> bool) -> (a,n) seq -> (a,n) filter =
  fun f s ->
  match s with
  | Snil -> Filter (LeZ NZ, Snil)
  | Scons (a,l) ->
      match filter f l with Filter (le, l') ->
        if f a then Filter (LeS le, Scons (a, l'))
        else Filter (leS' le, l')
;;

(* 4.1 AVL trees *)

type (_,_,_) balance =
  | Less : ('h, 'h succ, 'h succ) balance
  | Same : ('h, 'h, 'h) balance
  | More : ('h succ, 'h, 'h succ) balance

type _ avl =
  | Leaf : zero avl
  | Node :
      ('hL, 'hR, 'hMax) balance * 'hL avl * int * 'hR avl -> 'hMax succ avl

type avl' = Avl : 'h avl -> avl'
;;

let empty = Avl Leaf

let rec elem : type h. int -> h avl -> bool = fun x t ->
  match t with
  | Leaf -> false
  | Node (_, l, y, r) ->
      x = y || if x < y then elem x l else elem x r
;;

let rec rotr : type n. (n succ succ) avl -> int -> n avl ->
  ((n succ succ) avl, (n succ succ succ) avl) sum =
  fun tL y tR ->
  match tL with
  | Node (Same, a, x, b) -> Inr (Node (Less, a, x, Node (More, b, y, tR)))
  | Node (More, a, x, b) -> Inl (Node (Same, a, x, Node (Same, b, y, tR)))
  | Node (Less, a, x, Node (Same, b, z, c)) ->
      Inl (Node (Same, Node (Same, a, x, b), z, Node (Same, c, y, tR)))
  | Node (Less, a, x, Node (Less, b, z, c)) ->
      Inl (Node (Same, Node (More, a, x, b), z, Node (Same, c, y, tR)))
  | Node (Less, a, x, Node (More, b, z, c)) ->
      Inl (Node (Same, Node (Same, a, x, b), z, Node (Less, c, y, tR)))
;;
let rec rotl : type n. n avl -> int -> (n succ succ) avl ->
  ((n succ succ) avl, (n succ succ succ) avl) sum =
  fun tL u tR ->
  match tR with
  | Node (Same, a, x, b) -> Inr (Node (More, Node (Less, tL, u, a), x, b))
  | Node (Less, a, x, b) -> Inl (Node (Same, Node (Same, tL, u, a), x, b))
  | Node (More, Node (Same, a, x, b), y, c) ->
      Inl (Node (Same, Node (Same, tL, u, a), x, Node (Same, b, y, c)))
  | Node (More, Node (Less, a, x, b), y, c) ->
      Inl (Node (Same, Node (More, tL, u, a), x, Node (Same, b, y, c)))
  | Node (More, Node (More, a, x, b), y, c) ->
      Inl (Node (Same, Node (Same, tL, u, a), x, Node (Less, b, y, c)))
;;
let rec ins : type n. int -> n avl -> (n avl, (n succ) avl) sum =
  fun x t ->
  match t with
  | Leaf -> Inr (Node (Same, Leaf, x, Leaf))
  | Node (bal, a, y, b) ->
      if x = y then Inl t else
      if x < y then begin
        match ins x a with
        | Inl a -> Inl (Node (bal, a, y, b))
        | Inr a ->
            match bal with
            | Less -> Inl (Node (Same, a, y, b))
            | Same -> Inr (Node (More, a, y, b))
            | More -> rotr a y b
      end else begin
        match ins x b with
        | Inl b -> Inl (Node (bal, a, y, b) : n avl)
        | Inr b ->
            match bal with
            | More -> Inl (Node (Same, a, y, b) : n avl)
            | Same -> Inr (Node (Less, a, y, b) : n succ avl)
            | Less -> rotl a y b
      end
;;

let insert x (Avl t) =
  match ins x t with
  | Inl t -> Avl t
  | Inr t -> Avl t
;;

let rec del_min : type n. (n succ) avl -> int * (n avl, (n succ) avl) sum =
  function
  | Node (Less, Leaf, x, r) -> (x, Inl r)
  | Node (Same, Leaf, x, r) -> (x, Inl r)
  | Node (bal, (Node _ as l) , x, r) ->
      match del_min l with
      | y, Inr l -> (y, Inr (Node (bal, l, x, r)))
      | y, Inl l ->
          (y, match bal with
          | Same -> Inr (Node (Less, l, x, r))
          | More -> Inl (Node (Same, l, x, r))
          | Less -> rotl l x r)

type _ avl_del =
  | Dsame : 'n avl -> 'n avl_del
  | Ddecr : ('m succ, 'n) equal * 'm avl -> 'n avl_del

let rec del : type n. int -> n avl -> n avl_del = fun y t ->
  match t with
  | Leaf -> Dsame Leaf
  | Node (bal, l, x, r) ->
      if x = y then begin
        match r with
        | Leaf ->
            begin match bal with
            | Same -> Ddecr (Eq, l)
            | More -> Ddecr (Eq, l)
            end
        | Node _ ->
            begin match bal, del_min r with
            | _, (z, Inr r) -> Dsame (Node (bal, l, z, r))
            | Same, (z, Inl r) -> Dsame (Node (More, l, z, r))
            | Less, (z, Inl r) -> Ddecr (Eq, Node (Same, l, z, r))
            | More, (z, Inl r) ->
                match rotr l z r with
                | Inl t -> Ddecr (Eq, t)
                | Inr t -> Dsame t
            end
      end else if y < x then begin
        match del y l with
        | Dsame l -> Dsame (Node (bal, l, x, r))
        | Ddecr(Eq,l) ->
            begin match bal with
            | Same -> Dsame (Node (Less, l, x, r))
            | More -> Ddecr (Eq, Node (Same, l, x, r))
            | Less ->
                match rotl l x r with
                | Inl t -> Ddecr (Eq, t)
                | Inr t -> Dsame t
            end
      end else begin
        match del y r with
        | Dsame r -> Dsame (Node (bal, l, x, r))
        | Ddecr(Eq,r) ->
            begin match bal with
            | Same -> Dsame (Node (More, l, x, r))
            | Less -> Ddecr (Eq, Node (Same, l, x, r))
            | More ->
                match rotr l x r with
                | Inl t -> Ddecr (Eq, t)
                | Inr t -> Dsame t
            end
      end
;;

let delete x (Avl t) =
  match del x t with
  | Dsame t -> Avl t
  | Ddecr (_, t) -> Avl t
;;


(* Exercise 22: Red-black trees *)

type red = RED
type black = BLACK
type (_,_) sub_tree =
  | Bleaf : (black, zero) sub_tree
  | Rnode :
      (black, 'n) sub_tree * int * (black, 'n) sub_tree -> (red, 'n) sub_tree
  | Bnode :
      ('cL, 'n) sub_tree * int * ('cR, 'n) sub_tree -> (black, 'n succ) sub_tree

type rb_tree = Root : (black, 'n) sub_tree -> rb_tree
;;

type dir = LeftD | RightD

type (_,_) ctxt =
  | CNil : (black,'n) ctxt
  | CRed : int * dir * (black,'n) sub_tree * (red,'n) ctxt -> (black,'n) ctxt
  | CBlk : int * dir * ('c1,'n) sub_tree * (black, 'n succ) ctxt -> ('c,'n) ctxt
;;

let blacken = function
    Rnode (l, e, r) -> Bnode (l, e, r)

type _ crep =
  | Red : red crep
  | Black : black crep

let color : type c n. (c,n) sub_tree -> c crep = function
  | Bleaf -> Black
  | Rnode _ -> Red
  | Bnode _ -> Black
;;

let rec fill : type c n. (c,n) ctxt -> (c,n) sub_tree -> rb_tree =
  fun ct t ->
  match ct with
  | CNil -> Root t
  | CRed (e, LeftD, uncle, c) -> fill c (Rnode (uncle, e, t))
  | CRed (e, RightD, uncle, c) -> fill c (Rnode (t, e, uncle))
  | CBlk (e, LeftD, uncle, c) -> fill c (Bnode (uncle, e, t))
  | CBlk (e, RightD, uncle, c) -> fill c (Bnode (t, e, uncle))
;;
let recolor d1 pE sib d2 gE uncle t =
  match d1, d2 with
  | LeftD, RightD -> Rnode (Bnode (sib, pE, t), gE, uncle)
  | RightD, RightD -> Rnode (Bnode (t, pE, sib), gE, uncle)
  | LeftD, LeftD -> Rnode (uncle, gE, Bnode (sib, pE, t))
  | RightD, LeftD -> Rnode (uncle, gE, Bnode (t, pE, sib))
;;
let rotate d1 pE sib d2 gE uncle (Rnode (x, e, y)) =
  match d1, d2 with
  | RightD, RightD -> Bnode (Rnode (x,e,y), pE, Rnode (sib, gE, uncle))
  | LeftD,  RightD -> Bnode (Rnode (sib, pE, x), e, Rnode (y, gE, uncle))
  | LeftD,  LeftD  -> Bnode (Rnode (uncle, gE, sib), pE, Rnode (x,e,y))
  | RightD, LeftD  -> Bnode (Rnode (uncle, gE, x), e, Rnode (y, pE, sib))
;;
let rec repair : type c n. (red,n) sub_tree -> (c,n) ctxt -> rb_tree =
  fun t ct ->
  match ct with
  | CNil -> Root (blacken t)
  | CBlk (e, LeftD, sib, c) -> fill c (Bnode (sib, e, t))
  | CBlk (e, RightD, sib, c) -> fill c (Bnode (t, e, sib))
  | CRed (e, dir, sib, CBlk (e', dir', uncle, ct)) ->
      match color uncle with
      | Red -> repair (recolor dir e sib dir' e' (blacken uncle) t) ct
      | Black -> fill ct (rotate dir e sib dir' e' uncle t)
;;
let rec ins : type c n. int -> (c,n) sub_tree -> (c,n) ctxt -> rb_tree =
  fun e t ct ->
  match t with
  | Rnode (l, e', r) ->
      if e < e' then ins e l (CRed (e', RightD, r, ct))
                else ins e r (CRed (e', LeftD, l, ct))
  | Bnode (l, e', r) ->
      if e < e' then ins e l (CBlk (e', RightD, r, ct))
                else ins e r (CBlk (e', LeftD, l, ct))
  | Bleaf -> repair (Rnode (Bleaf, e, Bleaf)) ct
;;
let insert e (Root t) = ins e t CNil
;;

(* 5.7 typed object languages using GADTs *)

type _ term =
  | Const : int -> int term
  | Add   : (int * int -> int) term
  | LT    : (int * int -> bool) term
  | Ap    : ('a -> 'b) term * 'a term -> 'b term
  | Pair  : 'a term * 'b term -> ('a * 'b) term

let ex1 = Ap (Add, Pair (Const 3, Const 5))
let ex2 = Pair (ex1, Const 1)

let rec eval_term : type a. a term -> a = function
  | Const x -> x
  | Add -> fun (x,y) -> x+y
  | LT  -> fun (x,y) -> x<y
  | Ap(f,x) -> eval_term f (eval_term x)
  | Pair(x,y) -> (eval_term x, eval_term y)

type _ rep =
  | Rint  : int rep
  | Rbool : bool rep
  | Rpair : 'a rep * 'b rep -> ('a * 'b) rep
  | Rfun  : 'a rep * 'b rep -> ('a -> 'b) rep

type (_,_) equal = Eq : ('a,'a) equal

let rec rep_equal : type a b. a rep -> b rep -> (a, b) equal option =
  fun ra rb ->
  match ra, rb with
  | Rint, Rint -> Some Eq
  | Rbool, Rbool -> Some Eq
  | Rpair (a1, a2), Rpair (b1, b2) ->
      begin match rep_equal a1 b1 with
      | None -> None
      | Some Eq -> match rep_equal a2 b2 with
        | None -> None
        | Some Eq -> Some Eq
      end
  | Rfun (a1, a2), Rfun (b1, b2) ->
      begin match rep_equal a1 b1 with
      | None -> None
      | Some Eq -> match rep_equal a2 b2 with
        | None -> None
        | Some Eq -> Some Eq
      end
  | _ -> None
;;

type assoc = Assoc : string * 'a rep * 'a -> assoc

let rec assoc : type a. string -> a rep -> assoc list -> a =
  fun x r -> function
  | [] -> raise Not_found
  | Assoc (x', r', v) :: env ->
      if x = x' then
        match rep_equal r r' with
        | None -> failwith ("Wrong type for " ^ x)
        | Some Eq -> v
      else assoc x r env

type _ term =
  | Var   : string * 'a rep -> 'a term
  | Abs   : string * 'a rep * 'b term -> ('a -> 'b) term
  | Const : int -> int term
  | Add   : (int * int -> int) term
  | LT    : (int * int -> bool) term
  | Ap    : ('a -> 'b) term * 'a term -> 'b term
  | Pair  : 'a term * 'b term -> ('a * 'b) term

let rec eval_term : type a. assoc list -> a term -> a =
  fun env -> function
  | Var (x, r) -> assoc x r env
  | Abs (x, r, e) -> fun v -> eval_term (Assoc (x, r, v) :: env) e
  | Const x -> x
  | Add -> fun (x,y) -> x+y
  | LT  -> fun (x,y) -> x<y
  | Ap(f,x) -> eval_term env f (eval_term env x)
  | Pair(x,y) -> (eval_term env x, eval_term env y)
;;

let ex3 = Abs ("x", Rint, Ap (Add, Pair (Var("x",Rint), Var("x",Rint))))
let ex4 = Ap (ex3, Const 3)

let v4 = eval_term [] ex4
;;

(* 5.9/5.10 Language with binding *)

type rnil = RNIL
type ('a,'b,'c) rcons = RCons of 'a * 'b * 'c

type _ is_row =
  | Rnil  : rnil is_row
  | Rcons : 'c is_row -> ('a,'b,'c) rcons is_row

type (_,_) lam =
  | Const : int -> ('e, int) lam
  | Var : 'a -> (('a,'t,'e) rcons, 't) lam
  | Shift : ('e,'t) lam -> (('a,'q,'e) rcons, 't) lam
  | Abs : 'a * (('a,'s,'e) rcons, 't) lam -> ('e, 's -> 't) lam
  | App : ('e, 's -> 't) lam * ('e, 's) lam -> ('e, 't) lam

type x = X
type y = Y

let ex1 = App (Var X, Shift (Var Y))
let ex2 = Abs (X, Abs (Y, App (Shift (Var X), Var Y)))
;;

type _ env =
  | Enil : rnil env
  | Econs : 'a * 't * 'e env -> ('a, 't, 'e) rcons env

let rec eval_lam : type e t. e env -> (e, t) lam -> t =
  fun env m ->
  match env, m with
  | _, Const n -> n
  | Econs (_, v, r), Var _ -> v
  | Econs (_, _, r), Shift e -> eval_lam r e
  | _, Abs (n, body) -> fun x -> eval_lam (Econs (n, x, env)) body
  | _, App (f, x)    -> eval_lam env f (eval_lam env x)
;;

type add = Add
type suc = Suc

let env0 = Econs (Zero, 0, Econs (Suc, succ, Econs (Add, (+), Enil)))

let _0 : (_, int) lam = Var Zero
let suc x = App (Shift (Var Suc : (_, int -> int) lam), x)
let _1 = suc _0
let _2 = suc _1
let _3 = suc _2
let add = Shift (Shift (Var Add : (_, int -> int -> int) lam))

let double = Abs (X, App (App (Shift add, Var X), Var X))
let ex3 = App (double, _3)
;;

let v3 = eval_lam env0 ex3
;;

(* 5.13: Constructing typing derivations at runtime *)

(* Modified slightly to use the language of 5.10, since this is more fun.
   Of course this works also with the language of 5.12. *)

type _ rep =
  | I : int rep
  | Ar : 'a rep * 'b rep -> ('a -> 'b) rep

let rec compare : type a b. a rep -> b rep -> (string, (a,b) equal) sum =
  fun a b ->
  match a, b with
  | I, I -> Inr Eq
  | Ar(x,y), Ar(s,t) ->
      begin match compare x s with
      | Inl _ as e -> e
      | Inr Eq -> match compare y t with
        | Inl _ as e -> e
        | Inr Eq as e -> e
      end
  | I, Ar _ -> Inl "I <> Ar _"
  | Ar _, I -> Inl "Ar _ <> I"
;;

type term =
  | C of int
  | Ab : string * 'a rep * term -> term
  | Ap of term * term
  | V of string

type _ ctx =
  | Cnil : rnil ctx
  | Ccons : 't * string * 'x rep * 'e ctx -> ('t,'x,'e) rcons ctx
;;

type _ checked =
  | Cerror of string
  | Cok : ('e,'t) lam * 't rep -> 'e checked

let rec lookup : type e. string -> e ctx -> e checked =
  fun name ctx ->
  match ctx with
  | Cnil -> Cerror ("Name not found: " ^ name)
  | Ccons (l,s,t,rs) ->
      if s = name then Cok (Var l,t) else
      match lookup name rs with
      | Cerror m -> Cerror m
      | Cok (v, t) -> Cok (Shift v, t)
;;

let rec tc : type n e. n nat -> e ctx -> term -> e checked =
  fun n ctx t ->
  match t with
  | V s -> lookup s ctx
  | Ap(f,x) ->
      begin match tc n ctx f with
      | Cerror _ as e -> e
      | Cok (f', ft) -> match tc n ctx x with
        | Cerror _ as e -> e
        | Cok (x', xt) ->
            match ft with
            | Ar (a, b) ->
                begin match compare a xt with
                | Inl s -> Cerror s
                | Inr Eq -> Cok (App (f',x'), b)
                end
            | _ -> Cerror "Non fun in Ap"
      end
  | Ab(s,t,body) ->
      begin match tc (NS n) (Ccons (n, s, t, ctx)) body with
      | Cerror _ as e -> e
      | Cok (body', et) -> Cok (Abs (n, body'), Ar (t, et))
      end
  | C m -> Cok (Const m, I)
;;

let ctx0 =
  Ccons (Zero, "0", I,
         Ccons (Suc, "S", Ar(I,I),
                Ccons (Add, "+", Ar(I,Ar(I,I)), Cnil)))

let ex1 = Ab ("x", I, Ap(Ap(V"+",V"x"),V"x"));;
let c1 = tc NZ ctx0 ex1;;
let ex2 = Ap (ex1, C 3);;
let c2 = tc NZ ctx0 ex2;;

let eval_checked env = function
  | Cerror s -> failwith s
  | Cok (e, I) -> (eval_lam env e : int)
  | Cok _ -> failwith "Can only evaluate expressions of type I"
;;

let v2 = eval_checked env0 c2 ;;

(* 5.12 Soundness *)

type pexp = PEXP
type pval = PVAL
type _ mode =
  | Pexp : pexp mode
  | Pval : pval mode

type ('a,'b) tarr = TARR
type tint = TINT

type (_,_) rel =
  | IntR : (tint, int) rel
  | IntTo : ('b, 's) rel -> ((tint, 'b) tarr, int -> 's) rel

type (_,_,_) lam =
  | Const : ('a,'b) rel * 'b -> (pval, 'env, 'a) lam
  | Var : 'a -> (pval, ('a,'t,'e) rcons, 't) lam
  | Shift : ('m,'e,'t) lam -> ('m, ('a,'q,'e) rcons, 't) lam
  | Lam : 'a * ('m, ('a,'s,'e) rcons, 't) lam -> (pval, 'e, ('s,'t) tarr) lam
  | App : ('m1, 'e, ('s,'t) tarr) lam * ('m2, 'e, 's) lam -> (pexp, 'e, 't) lam
;;

let ex1 = App (Lam (X, Var X), Const (IntR, 3))

let rec mode : type m e t. (m,e,t) lam -> m mode = function
  | Lam (v, body) -> Pval
  | Var v -> Pval
  | Const (r, v) -> Pval
  | Shift e -> mode e
  | App _ -> Pexp
;;

type (_,_) sub =
  | Id : ('r,'r) sub
  | Bind : 't * ('m,'r2,'x) lam * ('r,'r2) sub -> (('t,'x,'r) rcons, 'r2) sub
  | Push : ('r1,'r2) sub -> (('a,'b,'r1) rcons, ('a,'b,'r2) rcons) sub

type (_,_) lam' = Ex : ('m, 's, 't) lam -> ('s,'t) lam'
;;

let rec subst : type m1 r t s. (m1,r,t) lam -> (r,s) sub -> (s,t) lam' =
  fun t s ->
  match t, s with
  | _, Id -> Ex t
  | Const(r,c), sub -> Ex (Const (r,c))
  | Var v, Bind (x, e, r) -> Ex e
  | Var v, Push sub -> Ex (Var v)
  | Shift e, Bind (_, _, r) -> subst e r
  | Shift e, Push sub ->
      (match subst e sub with Ex a -> Ex (Shift a))
  | App(f,x), sub ->
      (match subst f sub, subst x sub with Ex g, Ex y -> Ex (App (g,y)))
  | Lam(v,x), sub ->
      (match subst x (Push sub) with Ex body -> Ex (Lam (v, body)))
;;

type closed = rnil

type 'a rlam = ((pexp,closed,'a) lam, (pval,closed,'a) lam) sum ;;

let rec rule : type a b.
  (pval, closed, (a,b) tarr) lam -> (pval, closed, a) lam -> b rlam =
  fun v1 v2 ->
  match v1, v2 with
  | Lam(x,body), v ->
      begin
        match subst body (Bind (x, v, Id)) with Ex term ->
        match mode term with
        | Pexp -> Inl term
        | Pval -> Inr term
      end
  | Const (IntTo b, f), Const (IntR, x) ->
      Inr (Const (b, f x))
;;
let rec onestep : type m t. (m,closed,t) lam -> t rlam = function
  | Lam (v, body) -> Inr (Lam (v, body))
  | Const (r, v)  -> Inr (Const (r, v))
  | App (e1, e2) ->
      match mode e1, mode e2 with
      | Pexp, _->
          begin match onestep e1 with
          | Inl e -> Inl(App(e,e2))
          | Inr v -> Inl(App(v,e2))
          end
      | Pval, Pexp ->
          begin match onestep e2 with
          | Inl e -> Inl(App(e1,e))
          | Inr v -> Inl(App(e1,v))
          end
      | Pval, Pval -> rule e1 e2
;;
type ('env, 'a) var =
 | Zero : ('a * 'env, 'a) var
 | Succ : ('env, 'a) var -> ('b * 'env, 'a) var
;;
type ('env, 'a) typ =
 | Tint : ('env, int) typ
 | Tbool : ('env, bool) typ
 | Tvar : ('env, 'a) var -> ('env, 'a) typ
;;
let f : type env a. (env, a) typ -> (env, a) typ -> int = fun ta tb ->
 match ta, tb with
   | Tint, Tint -> 0
   | Tbool, Tbool -> 1
   | Tvar var, tb -> 2
   | _ -> .   (* error *)
;;
(* let x = f Tint (Tvar Zero) ;; *)
type inkind = [ `Link | `Nonlink ]

type _ inline_t =
   | Text: string -> [< inkind > `Nonlink ] inline_t
   | Bold: 'a inline_t list -> 'a inline_t
   | Link: string -> [< inkind > `Link ] inline_t
   | Mref: string * [ `Nonlink ] inline_t list -> [< inkind > `Link ] inline_t
;;

let uppercase seq =
   let rec process: type a. a inline_t -> a inline_t = function
       | Text txt       -> Text (String.uppercase_ascii txt)
       | Bold xs        -> Bold (List.map process xs)
       | Link lnk       -> Link lnk
       | Mref (lnk, xs) -> Mref (lnk, List.map process xs)
   in List.map process seq
;;

type ast_t =
   | Ast_Text of string
   | Ast_Bold of ast_t list
   | Ast_Link of string
   | Ast_Mref of string * ast_t list
;;

let inlineseq_from_astseq seq =
   let rec process_nonlink = function
       | Ast_Text txt  -> Text txt
       | Ast_Bold xs   -> Bold (List.map process_nonlink xs)
       | _             -> assert false in
   let rec process_any = function
       | Ast_Text txt       -> Text txt
       | Ast_Bold xs        -> Bold (List.map process_any xs)
       | Ast_Link lnk       -> Link lnk
       | Ast_Mref (lnk, xs) -> Mref (lnk, List.map process_nonlink xs)
   in List.map process_any seq
;;

(* OK *)
type _ linkp =
 | Nonlink : [ `Nonlink ] linkp
 | Maylink : inkind linkp
;;
let inlineseq_from_astseq seq =
 let rec process : type a. a linkp -> ast_t -> a inline_t =
   fun allow_link ast ->
     match (allow_link, ast) with
     | (Maylink, Ast_Text txt)    -> Text txt
     | (Nonlink, Ast_Text txt)    -> Text txt
     | (x, Ast_Bold xs)           -> Bold (List.map (process x) xs)
     | (Maylink, Ast_Link lnk)    -> Link lnk
     | (Nonlink, Ast_Link _)      -> assert false
     | (Maylink, Ast_Mref (lnk, xs)) ->
         Mref (lnk, List.map (process Nonlink) xs)
     | (Nonlink, Ast_Mref _)      -> assert false
   in List.map (process Maylink) seq
;;

(* Bad *)
type _ linkp2 = Kind : 'a linkp -> ([< inkind ] as 'a) linkp2
;;
let inlineseq_from_astseq seq =
let rec process : type a. a linkp2 -> ast_t -> a inline_t =
  fun allow_link ast ->
    match (allow_link, ast) with
    | (Kind _, Ast_Text txt)    -> Text txt
    | (x, Ast_Bold xs)           -> Bold (List.map (process x) xs)
    | (Kind Maylink, Ast_Link lnk)    -> Link lnk
    | (Kind Nonlink, Ast_Link _)      -> assert false
    | (Kind Maylink, Ast_Mref (lnk, xs)) ->
        Mref (lnk, List.map (process (Kind Nonlink)) xs)
    | (Kind Nonlink, Ast_Mref _)      -> assert false
  in List.map (process (Kind Maylink)) seq
;;
module Add (T : sig type two end) =
struct
  type _ t =
  | One : [`One] t
  | Two : T.two t

  let add (type a) : a t * a t -> string = function
    | One, One -> "two"
    | Two, Two -> "four"
end;;
module B : sig
 type (_, _) t = Eq: ('a, 'a) t
 val f: 'a -> 'b -> ('a, 'b) t
end
=
struct
 type (_, _) t = Eq: ('a, 'a) t
 let f t1 t2 = Obj.magic Eq
end;;

let of_type: type a. a -> a = fun x ->
  match B.f x 4 with
  | Eq -> 5
;;
type _ constant =
  | Int: int -> int constant
  | Bool: bool -> bool constant

type (_, _, _) binop =
  | Eq: ('a, 'a, bool) binop
  | Leq: ('a, 'a, bool) binop
  | Add: (int, int, int) binop

let eval (type a) (type b) (type c) (bop:(a,b,c) binop) (x:a constant)
         (y:b constant) : c constant =
  match bop, x, y with
  | Eq, Bool x, Bool y -> Bool (if x then y else not y)
  | Leq, Int x, Int y -> Bool (x <= y)
  | Leq, Bool x, Bool y -> Bool (x <= y)
  | Add, Int x, Int y -> Int (x + y)

let _ = eval Eq (Int 2) (Int 3)
type tag = [`TagA | `TagB | `TagC];;

type 'a poly =
    AandBTags : [< `TagA of int | `TagB ] poly
  | ATag : [< `TagA of int] poly
(* constraint 'a = [< `TagA of int | `TagB] *)
;;

let intA = function `TagA i -> i
let intB = function `TagB -> 4
;;

let intAorB = function
    `TagA i -> i
  | `TagB -> 4
;;

type _ wrapPoly =
    WrapPoly : 'a poly -> ([< `TagA of int | `TagB] as 'a) wrapPoly
;;

let example6 : type a. a wrapPoly -> (a -> int) =
  fun w  ->
    match w with
    | WrapPoly ATag -> intA
    | WrapPoly _ -> intA (* This should not be allowed *)
;;

let _ =  example6 (WrapPoly AandBTags) `TagB (* This causes a seg fault *)
;;
module F(S : sig type 'a t end) = struct
  type _ ab =
      A : int S.t ab
    | B : float S.t ab

  let f : int S.t ab -> float S.t ab -> string =
    fun (l : int S.t ab) (r : float S.t ab) -> match l, r with
    | A, B -> "f A B"
end;;

module F(S : sig type 'a t end) = struct
  type a = int * int
  type b = int -> int

  type _ ab =
      A : a S.t ab
    | B : b S.t ab

  let f : a S.t ab -> b S.t ab -> string =
    fun l r -> match l, r with
    | A, B -> "f A B"
end;;
type (_, _) t =
    Any : ('a, 'b) t
  | Eq : ('a, 'a) t
;;

module M :
sig
  type s = private [> `A]
  val eq : (s, [`A | `B]) t
end =
struct
  type s = [`A | `B]
  let eq = Eq
end;;

let f : (M.s, [`A | `B]) t -> string = function
  | Any -> "Any"
;;

let () = print_endline (f M.eq) ;;

module N :
sig
  type s = private < a : int; .. >
  val eq : (s, <a : int; b : bool>) t
end =
struct
  type s = <a : int; b : bool>
  let eq = Eq
end
;;

let f : (N.s, <a : int; b : bool>) t -> string = function
  | Any -> "Any"
;;
type (_, _) comp =
  | Eq : ('a, 'a) comp
  | Diff : ('a, 'b) comp
;;

module U = struct type t = T end;;

module M : sig
  type t = T
  val comp : (U.t, t) comp
end = struct
  include U
  let comp = Eq
end;;

match M.comp with | Diff -> false;;

module U = struct type t = {x : int} end;;

module M : sig
  type t = {x : int}
  val comp : (U.t, t) comp
end = struct
  include U
  let comp = Eq
end;;

match M.comp with | Diff -> false;;
type 'a t = T of 'a
type 'a s = S of 'a

type (_, _) eq = Refl : ('a, 'a) eq;;

let f : (int s, int t) eq -> unit = function Refl -> ();;

module M (S : sig type 'a t = T of 'a type 'a s = T of 'a end) =
struct let f : ('a S.s, 'a S.t) eq -> unit = function Refl -> () end;;
type _ nat =
    Zero : [`Zero] nat
  | Succ : 'a nat -> [`Succ of 'a] nat;;
type 'a pre_nat = [`Zero | `Succ of 'a];;
type aux =
  | Aux : [`Succ of [<[<[<[`Zero] pre_nat] pre_nat] pre_nat]] nat -> aux;;

let f (Aux x) =
  match x with
  | Succ Zero -> "1"
  | Succ (Succ Zero) -> "2"
  | Succ (Succ (Succ Zero)) -> "3"
  | Succ (Succ (Succ (Succ Zero))) -> "4"
  | _ -> .  (* error *)
;;
type _ t = C : ((('a -> 'o) -> 'o) -> ('b -> 'o) -> 'o) t
let f : type a o. ((a -> o) -> o) t -> (a -> o) -> o =
 fun C k -> k (fun x -> x);;
type (_, _) t =
 A : ('a, 'a) t
| B : string -> ('a, 'b) t
;;

module M (A : sig module type T end) (B : sig module type T end) =
struct
 let f : ((module A.T), (module B.T)) t -> string = function
   | B s -> s
end;;

module A = struct module type T = sig end end;;

module N = M(A)(A);;

let x = N.f A;;
type 'a visit_action

type insert

type 'a local_visit_action

type ('a, 'result, 'visit_action) context =
  | Local : ('a, ('a * insert) as 'result, 'a local_visit_action) context
  | Global : ('a, 'a, 'a visit_action) context
;;

let vexpr (type visit_action)
    : (_, _, visit_action) context -> _ -> visit_action =
  function
  | Local -> fun _ -> raise Exit
  | Global -> fun _ -> raise Exit
;;

let vexpr (type visit_action)
    : ('a, 'result, visit_action) context -> 'a -> visit_action =
  function
  | Local -> fun _ -> raise Exit
  | Global -> fun _ -> raise Exit
;;

let vexpr (type result) (type visit_action)
    : (unit, result, visit_action) context -> unit -> visit_action =
  function
  | Local -> fun _ -> raise Exit
  | Global -> fun _ -> raise Exit
;;
module A = struct
    type nil = Cstr
  end
open A
;;

type _ s =
  | Nil : nil s
  | Cons : 't s -> ('h -> 't) s

type ('stack, 'typ) var =
  | Head : (('typ -> _) s, 'typ) var
  | Tail : ('tail s, 'typ) var -> ((_ -> 'tail) s, 'typ) var

type _ lst =
  | CNil : nil lst
  | CCons : 'h * ('t lst) -> ('h -> 't) lst
;;

let rec get_var : type stk ret. (stk s, ret) var -> stk lst -> ret = fun n s ->
  match n, s with
  | Head, CCons (h, _) -> h
  | Tail n', CCons (_, t) -> get_var n' t
;;
type 'a t = [< `Foo | `Bar] as 'a;;
type 'a s = [< `Foo | `Bar | `Baz > `Bar] as 'a;;

type 'a first = First : 'a second -> ('b t as 'a) first
and 'a second = Second : ('b s as 'a) second;;

type aux = Aux : 'a t second * ('a -> int) -> aux;;

let it : 'a. [< `Bar | `Foo > `Bar ] as 'a = `Bar;;

let g (Aux(Second, f)) = f it;;
type (_, _) eqp = Y : ('a, 'a) eqp | N : string -> ('a, 'b) eqp
let f : ('a list, 'a) eqp -> unit = function N s -> print_string s;;

module rec A :  sig type t = B.t list end =
  struct type t = B.t list end
and B : sig  type t val eq : (B.t list, t) eqp end =
  struct
    type t = A.t
    let eq = Y
  end;;

f B.eq;;
type (_, _) t =
  | Nil : ('tl, 'tl) t
  | Cons : 'a * ('b, 'tl) t -> ('a * 'b, 'tl) t;;

let get1 (Cons (x, _) : (_ * 'a, 'a) t) = x ;; (* warn, cf PR#6993 *)

let get1' = function
  | (Cons (x, _) : (_ * 'a, 'a) t) -> x
  | Nil -> assert false ;; (* ok *)
type _ t =
  Int : int -> int t | String : string -> string t | Same : 'l t -> 'l t;;
let rec f = function Int x -> x | Same s -> f s;;
type 'a tt = 'a t =
  Int : int -> int tt | String : string -> string tt | Same : 'l1 t -> 'l2 tt;;
type _ t = I : int t;;

let f (type a) (x : a t) =
  let module M = struct
    let (I : a t) = x     (* fail because of toplevel let *)
    let x = (I : a t)
  end in
  () ;;

(* extra example by Stephen Dolan, using recursive modules *)
(* Should not be allowed! *)
type (_,_) eq = Refl : ('a, 'a) eq;;

let bad (type a) =
 let module N = struct
   module rec M : sig
     val e : (int, a) eq
   end = struct
     let (Refl : (int, a) eq) = M.e  (* must fail for soundness *)
     let e : (int, a) eq = Refl
   end
 end in N.M.e
;;
type +'a n = private int
type nil = private Nil_type
type (_,_) elt =
  | Elt_fine: 'nat n -> ('l,'nat * 'l) elt
  | Elt: 'nat n -> ('l,'nat -> 'l) elt
type _ t = Nil : nil t | Cons : ('x, 'fx) elt * 'x t -> 'fx t;;

let undetected: ('a -> 'b -> nil) t -> 'a n -> 'b n -> unit = fun sh i j ->
  let Cons(Elt dim, _) = sh in ()
;;
type _ t = T : int t;;

(* Should raise Not_found *)
let _ = match (raise Not_found : float t) with _ -> .;;
type (_, _) eq = Eq : ('a, 'a) eq | Neq : int -> ('a, 'b) eq;;
type 'a t;;
let f (type a) (Neq n : (a, a t) eq) = n;;   (* warn! *)

module F (T : sig type _ t end) = struct
 let f (type a) (Neq n : (a, a T.t) eq) = n  (* warn! *)
end;;
(* First-Order Unification by Structural Recursion *)
(* Conor McBride, JFP 13(6) *)
(* http://strictlypositive.org/publications.html *)

(* This is a translation of the code part to ocaml *)
(* Of course, we do not prove other properties, not even termination *)

(* 2.2 Inductive Families *)

type zero = Zero
type _ succ = Succ
type _ nat =
  | NZ : zero nat
  | NS : 'a nat -> 'a succ nat

type _ fin =
  | FZ : 'a succ fin
  | FS : 'a fin -> 'a succ fin

(* We cannot define
     val empty : zero fin -> 'a
   because we cannot write an empty pattern matching.
   This might be useful to have *)

(* In place, prove that the parameter is 'a succ *)
type _ is_succ = IS : 'a succ is_succ

let fin_succ : type n. n fin -> n is_succ = function
  | FZ -> IS
  | FS _ -> IS
;;

(* 3 First-Order Terms, Renaming and Substitution *)

type 'a term =
  | Var of 'a fin
  | Leaf
  | Fork of 'a term * 'a term

let var x = Var x

let lift r : 'm fin -> 'n term = fun x -> Var (r x)

let rec pre_subst f = function
  | Var x -> f x
  | Leaf -> Leaf
  | Fork (t1, t2) -> Fork (pre_subst f t1, pre_subst f t2)

let comp_subst f g (x : 'a fin) = pre_subst f (g x)
(*  val comp_subst :
    ('b fin -> 'c term) -> ('a fin -> 'b term) -> 'a fin -> 'c term *)
;;

(* 4 The Occur-Check, through thick and thin *)

let rec thin : type n. n succ fin -> n fin -> n succ fin =
  fun x y -> match x, y with
  | FZ, y    -> FS y
  | FS x, FZ -> FZ
  | FS x, FS y -> FS (thin x y)

let bind t f =
  match t with
  | None   -> None
  | Some x -> f x
(* val bind : 'a option -> ('a -> 'b option) -> 'b option *)

let rec thick : type n. n succ fin -> n succ fin -> n fin option =
  fun x y -> match x, y with
  | FZ, FZ   -> None
  | FZ, FS y -> Some y
  | FS x, FZ -> let IS = fin_succ x in Some FZ
  | FS x, FS y ->
      let IS = fin_succ x in bind (thick x y) (fun x -> Some (FS x))

let rec check : type n. n succ fin -> n succ term -> n term option =
  fun x t -> match t with
  | Var y -> bind (thick x y) (fun x -> Some (Var x))
  | Leaf  -> Some Leaf
  | Fork (t1, t2) ->
      bind (check x t1) (fun t1 ->
        bind (check x t2) (fun t2 -> Some (Fork (t1, t2))))

let subst_var x t' y =
  match thick x y with
  | None -> t'
  | Some y' -> Var y'
(* val subst_var : 'a succ fin -> 'a term -> 'a succ fin -> 'a term *)

let subst x t' = pre_subst (subst_var x t')
(* val subst : 'a succ fin -> 'a term -> 'a succ term -> 'a term *)
;;

(* 5 A Refinement of Substitution *)

type (_,_) alist =
  | Anil  : ('n,'n) alist
  | Asnoc : ('m,'n) alist * 'm term * 'm succ fin -> ('m succ, 'n) alist

let rec sub : type m n. (m,n) alist -> m fin -> n term = function
  | Anil -> var
  | Asnoc (s, t, x) -> comp_subst (sub s) (subst_var x t)

let rec append : type m n l. (m,n) alist -> (l,m) alist -> (l,n) alist =
  fun r s -> match s with
  | Anil -> r
  | Asnoc (s, t, x) -> Asnoc (append r s, t, x)

type _ ealist = EAlist : ('a,'b) alist -> 'a ealist

let asnoc a t' x = EAlist (Asnoc (a, t', x))

(* Extra work: we need sub to work on ealist too, for examples *)
let rec weaken_fin : type n. n fin -> n succ fin = function
  | FZ -> FZ
  | FS x -> FS (weaken_fin x)

let weaken_term t = pre_subst (fun x -> Var (weaken_fin x)) t

let rec weaken_alist : type m n. (m, n) alist -> (m succ, n succ) alist =
  function
    | Anil -> Anil
    | Asnoc (s, t, x) -> Asnoc (weaken_alist s, weaken_term t, weaken_fin x)

let rec sub' : type m. m ealist -> m fin -> m term = function
  | EAlist Anil -> var
  | EAlist (Asnoc (s, t, x)) ->
      comp_subst (sub' (EAlist (weaken_alist s)))
        (fun t' -> weaken_term (subst_var x t t'))

let subst' d = pre_subst (sub' d)
(*  val subst' : 'a ealist -> 'a term -> 'a term *)
;;

(* 6 First-Order Unification *)

let flex_flex x y =
  match thick x y with
  | Some y' -> asnoc Anil (Var y') x
  | None -> EAlist Anil
(* val flex_flex : 'a succ fin -> 'a succ fin -> 'a succ ealist *)

let flex_rigid x t =
  bind (check x t) (fun t' -> Some (asnoc Anil t' x))
(* val flex_rigid : 'a succ fin -> 'a succ term -> 'a succ ealist option *)

let rec amgu : type m. m term -> m term -> m ealist -> m ealist option =
  fun s t acc -> match s, t, acc with
  | Leaf, Leaf, _   -> Some acc
  | Leaf, Fork _, _ -> None
  | Fork _, Leaf, _ -> None
  | Fork (s1, s2), Fork (t1, t2), _ ->
      bind (amgu s1 t1 acc) (amgu s2 t2)
  | Var x, Var y, EAlist Anil -> let IS = fin_succ x in Some (flex_flex x y)
  | Var x, t,     EAlist Anil -> let IS = fin_succ x in flex_rigid x t
  | t, Var x,     EAlist Anil -> let IS = fin_succ x in flex_rigid x t
  | s, t, EAlist(Asnoc(d,r,z)) ->
      bind (amgu (subst z r s) (subst z r t) (EAlist d))
           (fun (EAlist d) -> Some (asnoc d r z))

let mgu s t = amgu s t (EAlist Anil)
(* val mgu : 'a term -> 'a term -> 'a ealist option *)
;;

let s = Fork (Var FZ, Fork (Var (FS (FS FZ)), Leaf))
let t = Fork (Var (FS FZ), Var (FS FZ))
let d = match mgu s t with Some x -> x | None -> failwith "mgu"
let s' = subst' d s
let t' = subst' d t
;;
(* Injectivity *)

type (_, _) eq = Refl : ('a, 'a) eq

let magic : 'a 'b. 'a -> 'b =
  fun (type a b) (x : a) ->
    let module M =
      (functor (T : sig type 'a t end) ->
       struct
         let f (Refl : (a T.t, b T.t) eq) = (x :> b)
       end)
        (struct type 'a t = unit end)
    in M.f Refl
;;

(* Variance and subtyping *)

type (_, +_) eq = Refl : ('a, 'a) eq

let magic : 'a 'b. 'a -> 'b =
  fun (type a) (type b) (x : a) ->
    let bad_proof (type a) =
      (Refl : (< m : a>, <m : a>) eq :> (<m : a>, < >) eq) in
    let downcast : type a. (a, < >) eq -> < > -> a =
      fun (type a) (Refl : (a, < >) eq) (s : < >) -> (s :> a) in
    (downcast bad_proof ((object method m = x end) :> < >)) # m
;;

(* Record patterns *)

type _ t =
  | IntLit : int t
  | BoolLit : bool t

let check : type s . s t * s -> bool = function
  | BoolLit, false -> false
  | IntLit , 6 -> false
;;

type ('a, 'b) pair = { fst : 'a; snd : 'b }

let check : type s . (s t, s) pair -> bool = function
  | {fst = BoolLit; snd = false} -> false
  | {fst = IntLit ; snd =  6} -> false
;;
module type S = sig type t [@@immediate] end;;
module F (M : S) : S = M;;
[%%expect{|
module type S = sig type t [@@immediate] end
module F : functor (M : S) -> S
|}];;

(* VALID DECLARATIONS *)

module A = struct
  (* Abstract types can be immediate *)
  type t [@@immediate]

  (* [@@immediate] tag here is unnecessary but valid since t has it *)
  type s = t [@@immediate]

  (* Again, valid alias even without tag *)
  type r = s

  (* Mutually recursive declarations work as well *)
  type p = q [@@immediate]
  and q = int
end;;
[%%expect{|
module A :
  sig
    type t [@@immediate]
    type s = t [@@immediate]
    type r = s
    type p = q [@@immediate]
    and q = int
  end
|}];;

(* Valid using with constraints *)
module type X = sig type t end;;
module Y = struct type t = int end;;
module Z = ((Y : X with type t = int) : sig type t [@@immediate] end);;
[%%expect{|
module type X = sig type t end
module Y : sig type t = int end
module Z : sig type t [@@immediate] end
|}];;

(* Valid using an explicit signature *)
module M_valid : S = struct type t = int end;;
module FM_valid = F (struct type t = int end);;
[%%expect{|
module M_valid : S
module FM_valid : S
|}];;

(* Practical usage over modules *)
module Foo : sig type t val x : t ref end = struct
  type t = int
  let x = ref 0
end;;
[%%expect{|
module Foo : sig type t val x : t ref end
|}];;

module Bar : sig type t [@@immediate] val x : t ref end = struct
  type t = int
  let x = ref 0
end;;
[%%expect{|
module Bar : sig type t [@@immediate] val x : t ref end
|}];;

let test f =
  let start = Sys.time() in f ();
  (Sys.time() -. start);;
[%%expect{|
val test : (unit -> 'a) -> float = <fun>
|}];;

let test_foo () =
  for i = 0 to 100_000_000 do
    Foo.x := !Foo.x
  done;;
[%%expect{|
val test_foo : unit -> unit = <fun>
|}];;

let test_bar () =
  for i = 0 to 100_000_000 do
    Bar.x := !Bar.x
  done;;
[%%expect{|
val test_bar : unit -> unit = <fun>
|}];;

(* Uncomment these to test. Should see substantial speedup!
let () = Printf.printf "No @@immediate: %fs\n" (test test_foo)
let () = Printf.printf "With @@immediate: %fs\n" (test test_bar) *)


(* INVALID DECLARATIONS *)

(* Cannot directly declare a non-immediate type as immediate *)
module B = struct
  type t = string [@@immediate]
end;;
[%%expect{|
Line _, characters 2-31:
Error: Types marked with the immediate attribute must be
       non-pointer types like int or bool
|}];;

(* Not guaranteed that t is immediate, so this is an invalid declaration *)
module C = struct
  type t
  type s = t [@@immediate]
end;;
[%%expect{|
Line _, characters 2-26:
Error: Types marked with the immediate attribute must be
       non-pointer types like int or bool
|}];;

(* Can't ascribe to an immediate type signature with a non-immediate type *)
module D : sig type t [@@immediate] end = struct
  type t = string
end;;
[%%expect{|
Line _, characters 42-70:
Error: Signature mismatch:
       Modules do not match:
         sig type t = string end
       is not included in
         sig type t [@@immediate] end
       Type declarations do not match:
         type t = string
       is not included in
         type t [@@immediate]
       the first is not an immediate type.
|}];;

(* Same as above but with explicit signature *)
module M_invalid : S = struct type t = string end;;
module FM_invalid = F (struct type t = string end);;
[%%expect{|
Line _, characters 23-49:
Error: Signature mismatch:
       Modules do not match: sig type t = string end is not included in S
       Type declarations do not match:
         type t = string
       is not included in
         type t [@@immediate]
       the first is not an immediate type.
|}];;

(* Can't use a non-immediate type even if mutually recursive *)
module E = struct
  type t = s [@@immediate]
  and s = string
end;;
[%%expect{|
Line _, characters 2-26:
Error: Types marked with the immediate attribute must be
       non-pointer types like int or bool
|}];;
(*
   Implicit unpack allows to omit the signature in (val ...) expressions.

   It also adds (module M : S) and (module M) patterns, relying on
   implicit (val ...) for the implementation. Such patterns can only
   be used in function definition, match clauses, and let ... in.

   New: implicit pack is also supported, and you only need to be able
   to infer the the module type path from the context.
 *)
(* ocaml -principal *)

(* Use a module pattern *)
let sort (type s) (module Set : Set.S with type elt = s) l =
  Set.elements (List.fold_right Set.add l Set.empty)

(* No real improvement here? *)
let make_set (type s) cmp : (module Set.S with type elt = s) =
  (module Set.Make (struct type t = s let compare = cmp end))

(* No type annotation here *)
let sort_cmp (type s) cmp =
  sort (module Set.Make (struct type t = s let compare = cmp end))

module type S = sig type t val x : t end;;
let f (module M : S with type t = int) = M.x;;
let f (module M : S with type t = 'a) = M.x;; (* Error *)
let f (type a) (module M : S with type t = a) = M.x;;
f (module struct type t = int let x = 1 end);;

type 'a s = {s: (module S with type t = 'a)};;
{s=(module struct type t = int let x = 1 end)};;
let f {s=(module M)} = M.x;; (* Error *)
let f (type a) ({s=(module M)} : a s) = M.x;;

type s = {s: (module S with type t = int)};;
let f {s=(module M)} = M.x;;
let f {s=(module M)} {s=(module N)} = M.x + N.x;;

module type S = sig val x : int end;;
let f (module M : S) y (module N : S) = M.x + y + N.x;;
let m = (module struct let x = 3 end);; (* Error *)
let m = (module struct let x = 3 end : S);;
f m 1 m;;
f m 1 (module struct let x = 2 end);;

let (module M) = m in M.x;;
let (module M) = m;; (* Error: only allowed in [let .. in] *)
class c = let (module M) = m in object end;; (* Error again *)
module M = (val m);;

module type S' = sig val f : int -> int end;;
(* Even works with recursion, but must be fully explicit *)
let rec (module M : S') =
  (module struct let f n = if n <= 0 then 1 else n * M.f (n-1) end : S')
in M.f 3;;

(* Subtyping *)

module type S = sig type t type u val x : t * u end
let f (l : (module S with type t = int and type u = bool) list) =
  (l :> (module S with type u = bool) list)

(* GADTs from the manual *)
(* the only modification is in to_string *)

module TypEq : sig
  type ('a, 'b) t
  val apply: ('a, 'b) t -> 'a -> 'b
  val refl: ('a, 'a) t
  val sym: ('a, 'b) t -> ('b, 'a) t
end = struct
  type ('a, 'b) t = ('a -> 'b) * ('b -> 'a)
  let refl = (fun x -> x), (fun x -> x)
  let apply (f, _) x = f x
  let sym (f, g) = (g, f)
end

module rec Typ : sig
  module type PAIR = sig
    type t and t1 and t2
    val eq: (t, t1 * t2) TypEq.t
    val t1: t1 Typ.typ
    val t2: t2 Typ.typ
  end

  type 'a typ =
    | Int of ('a, int) TypEq.t
    | String of ('a, string) TypEq.t
    | Pair of (module PAIR with type t = 'a)
end = Typ

let int = Typ.Int TypEq.refl

let str = Typ.String TypEq.refl

let pair (type s1) (type s2) t1 t2 =
  let module P = struct
    type t = s1 * s2
    type t1 = s1
    type t2 = s2
    let eq = TypEq.refl
    let t1 = t1
    let t2 = t2
  end in
  Typ.Pair (module P)

open Typ
let rec to_string: 'a. 'a Typ.typ -> 'a -> string =
  fun (type s) t x ->
    match (t : s typ) with
    | Int eq -> string_of_int (TypEq.apply eq x)
    | String eq -> Printf.sprintf "%S" (TypEq.apply eq x)
    | Pair (module P) ->
        let (x1, x2) = TypEq.apply P.eq x in
        Printf.sprintf "(%s,%s)" (to_string P.t1 x1) (to_string P.t2 x2)

(* Wrapping maps *)
module type MapT = sig
  include Map.S
  type data
  type map
  val of_t : data t -> map
  val to_t : map -> data t
end

type ('k,'d,'m) map =
    (module MapT with type key = 'k and type data = 'd and type map = 'm)

let add (type k) (type d) (type m) (m:(k,d,m) map) x y s =
   let module M =
     (val m:MapT with type key = k and type data = d and type map = m) in
   M.of_t (M.add x y (M.to_t s))

module SSMap = struct
  include Map.Make(String)
  type data = string
  type map = data t
  let of_t x = x
  let to_t x = x
end

let ssmap =
  (module SSMap:
   MapT with type key = string and type data = string and type map = SSMap.map)
;;

let ssmap =
  (module struct include SSMap end :
   MapT with type key = string and type data = string and type map = SSMap.map)
;;

let ssmap =
  (let module S = struct include SSMap end in (module S) :
  (module
   MapT with type key = string and type data = string and type map = SSMap.map))
;;

let ssmap =
  (module SSMap: MapT with type key = _ and type data = _ and type map = _)
;;

let ssmap : (_,_,_) map = (module SSMap);;

add ssmap;;
open StdLabels
open MoreLabels

(* Use maps for substitutions and sets for free variables *)

module Subst = Map.Make(struct type t = string let compare = compare end)
module Names = Set.Make(struct type t = string let compare = compare end)


(* Variables are common to lambda and expr *)

type var = [`Var of string]

let subst_var ~subst : var -> _ =
  function `Var s as x ->
    try Subst.find s subst
    with Not_found -> x

let free_var : var -> _ = function `Var s -> Names.singleton s


(* The lambda language: free variables, substitutions, and evaluation *)

type 'a lambda = [`Var of string | `Abs of string * 'a | `App of 'a * 'a]

let free_lambda ~free_rec : _ lambda -> _ = function
    #var as x -> free_var x
  | `Abs (s, t) -> Names.remove s (free_rec t)
  | `App (t1, t2) -> Names.union (free_rec t1) (free_rec t2)

let map_lambda ~map_rec : _ lambda -> _ = function
    #var as x -> x
  | `Abs (s, t) as l ->
      let t' = map_rec t in
      if t == t' then l else `Abs(s, t')
  | `App (t1, t2) as l ->
      let t'1 = map_rec t1 and t'2 = map_rec t2 in
      if t'1 == t1 && t'2 == t2 then l else `App (t'1, t'2)

let next_id =
  let current = ref 3 in
  fun () -> incr current; !current

let subst_lambda ~subst_rec ~free ~subst : _ lambda -> _ = function
    #var as x -> subst_var ~subst x
  | `Abs(s, t) as l ->
      let used = free t in
      let used_expr =
        Subst.fold subst ~init:[]
          ~f:(fun ~key ~data acc ->
                if Names.mem s used then data::acc else acc) in
      if List.exists used_expr ~f:(fun t -> Names.mem s (free t)) then
        let name = s ^ string_of_int (next_id ()) in
        `Abs(name,
             subst_rec ~subst:(Subst.add ~key:s ~data:(`Var name) subst) t)
      else
        map_lambda ~map_rec:(subst_rec ~subst:(Subst.remove s subst)) l
  | `App _ as l ->
      map_lambda ~map_rec:(subst_rec ~subst) l

let eval_lambda ~eval_rec ~subst l =
  match map_lambda ~map_rec:eval_rec l with
    `App(`Abs(s,t1), t2) ->
      eval_rec (subst ~subst:(Subst.add ~key:s ~data:t2 Subst.empty) t1)
  | t -> t

(* Specialized versions to use on lambda *)

let rec free1 x = free_lambda ~free_rec:free1 x
let rec subst1 ~subst = subst_lambda ~subst_rec:subst1 ~free:free1 ~subst
let rec eval1 x = eval_lambda ~eval_rec:eval1 ~subst:subst1 x


(* The expr language of arithmetic expressions *)

type 'a expr =
    [`Var of string | `Num of int | `Add of 'a * 'a
    | `Neg of 'a | `Mult of 'a * 'a]

let free_expr ~free_rec : _ expr -> _ = function
    #var as x -> free_var x
  | `Num _ -> Names.empty
  | `Add(x, y) -> Names.union (free_rec x) (free_rec y)
  | `Neg x -> free_rec x
  | `Mult(x, y) -> Names.union (free_rec x) (free_rec y)

(* Here map_expr helps a lot *)
let map_expr ~map_rec : _ expr -> _ = function
    #var as x -> x
  | `Num _ as x -> x
  | `Add(x, y) as e ->
      let x' = map_rec x and y' = map_rec y in
      if x == x' && y == y' then e
      else `Add(x', y')
  | `Neg x as e ->
      let x' = map_rec x in
      if x == x' then e else `Neg x'
  | `Mult(x, y) as e ->
      let x' = map_rec x and y' = map_rec y in
      if x == x' && y == y' then e
      else `Mult(x', y')

let subst_expr ~subst_rec ~subst : _ expr -> _ = function
    #var as x -> subst_var ~subst x
  | #expr as e -> map_expr ~map_rec:(subst_rec ~subst) e

let eval_expr ~eval_rec e =
  match map_expr ~map_rec:eval_rec e with
    `Add(`Num m, `Num n) -> `Num (m+n)
  | `Neg(`Num n) -> `Num (-n)
  | `Mult(`Num m, `Num n) -> `Num (m*n)
  | #expr as e -> e

(* Specialized versions *)

let rec free2 x = free_expr ~free_rec:free2 x
let rec subst2 ~subst = subst_expr ~subst_rec:subst2 ~subst
let rec eval2 x = eval_expr ~eval_rec:eval2 x


(* The lexpr language, reunion of lambda and expr *)

type lexpr =
  [ `Var of string | `Abs of string * lexpr | `App of lexpr * lexpr
  | `Num of int | `Add of lexpr * lexpr | `Neg of lexpr
  | `Mult of lexpr * lexpr ]

let rec free : lexpr -> _ = function
    #lambda as x -> free_lambda ~free_rec:free x
  | #expr as x -> free_expr ~free_rec:free x

let rec subst ~subst:s : lexpr -> _ = function
    #lambda as x -> subst_lambda ~subst_rec:subst ~subst:s ~free x
  | #expr as x -> subst_expr ~subst_rec:subst ~subst:s x

let rec eval : lexpr -> _ = function
    #lambda as x -> eval_lambda ~eval_rec:eval ~subst x
  | #expr as x -> eval_expr ~eval_rec:eval x

let rec print = function
  | `Var id -> print_string id
  | `Abs (id, l) -> print_string ("\ " ^ id ^ " . "); print l
  | `App (l1, l2) -> print l1; print_string " "; print l2
  | `Num x -> print_int x
  | `Add (e1, e2) -> print e1; print_string " + "; print e2
  | `Neg e -> print_string "-"; print e
  | `Mult (e1, e2) -> print e1; print_string " * "; print e2

let () =
  let e1 = eval1 (`App(`Abs("x",`Var"x"), `Var"y")) in
  let e2 = eval2 (`Add(`Mult(`Num 3,`Neg(`Num 2)), `Var"x")) in
  let e3 = eval (`Add(`App(`Abs("x",`Mult(`Var"x",`Var"x")),`Num 2), `Num 5)) in
  print e1; print_newline ();
  print e2; print_newline ();
  print e3; print_newline ()
(* Full fledge version, using objects to structure code *)

open StdLabels
open MoreLabels

(* Use maps for substitutions and sets for free variables *)

module Subst = Map.Make(struct type t = string let compare = compare end)
module Names = Set.Make(struct type t = string let compare = compare end)

(* To build recursive objects *)

let lazy_fix make =
  let rec obj () = make (lazy (obj ()) : _ Lazy.t) in
  obj ()

let (!!) = Lazy.force

(* The basic operations *)

class type ['a, 'b] ops =
  object
    method free : x:'b -> ?y:'c -> Names.t
    method subst : sub:'a Subst.t -> 'b -> 'a
    method eval : 'b -> 'a
  end

(* Variables are common to lambda and expr *)

type var = [`Var of string]

class ['a] var_ops = object (self : ('a, var) #ops)
  constraint 'a = [> var]
  method subst ~sub (`Var s as x) =
    try Subst.find s sub with Not_found -> x
  method free (`Var s) =
    Names.singleton s
  method eval (#var as v) = v
end

(* The lambda language: free variables, substitutions, and evaluation *)

type 'a lambda = [`Var of string | `Abs of string * 'a | `App of 'a * 'a]

let next_id =
  let current = ref 3 in
  fun () -> incr current; !current

class ['a] lambda_ops (ops : ('a,'a) #ops Lazy.t) =
  let var : 'a var_ops = new var_ops
  and free = lazy !!ops#free
  and subst = lazy !!ops#subst
  and eval = lazy !!ops#eval in
  object (self : ('a, 'a lambda) #ops)
    constraint 'a = [> 'a lambda]
    method free = function
        #var as x -> var#free x
      | `Abs (s, t) -> Names.remove s (!!free t)
      | `App (t1, t2) -> Names.union (!!free t1) (!!free t2)

    method map ~f = function
        #var as x -> x
      | `Abs (s, t) as l ->
          let t' = f t in
          if t == t' then l else `Abs(s, t')
      | `App (t1, t2) as l ->
          let t'1 = f t1 and t'2 = f t2 in
          if t'1 == t1 && t'2 == t2 then l else `App (t'1, t'2)

    method subst ~sub = function
        #var as x -> var#subst ~sub x
      | `Abs(s, t) as l ->
          let used = !!free t in
          let used_expr =
            Subst.fold sub ~init:[]
              ~f:(fun ~key ~data acc ->
                if Names.mem s used then data::acc else acc) in
          if List.exists used_expr ~f:(fun t -> Names.mem s (!!free t)) then
            let name = s ^ string_of_int (next_id ()) in
            `Abs(name,
                 !!subst ~sub:(Subst.add ~key:s ~data:(`Var name) sub) t)
          else
            self#map ~f:(!!subst ~sub:(Subst.remove s sub)) l
      | `App _ as l ->
          self#map ~f:(!!subst ~sub) l

    method eval l =
      match self#map ~f:!!eval l with
        `App(`Abs(s,t1), t2) ->
          !!eval (!!subst ~sub:(Subst.add ~key:s ~data:t2 Subst.empty) t1)
      | t -> t
end

(* Operations specialized to lambda *)

let lambda = lazy_fix (new lambda_ops)

(* The expr language of arithmetic expressions *)

type 'a expr =
    [ `Var of string | `Num of int | `Add of 'a * 'a
    | `Neg of 'a | `Mult of 'a * 'a]

class ['a] expr_ops (ops : ('a,'a) #ops Lazy.t) =
  let var : 'a var_ops = new var_ops
  and free = lazy !!ops#free
  and subst = lazy !!ops#subst
  and eval = lazy !!ops#eval in
  object (self : ('a, 'a expr) #ops)
    constraint 'a = [> 'a expr]
    method free = function
        #var as x -> var#free x
      | `Num _ -> Names.empty
      | `Add(x, y) -> Names.union (!!free x) (!!free y)
      | `Neg x -> !!free x
      | `Mult(x, y) -> Names.union (!!free x) (!!free y)

    method map ~f = function
        #var as x -> x
      | `Num _ as x -> x
      | `Add(x, y) as e ->
          let x' = f x and y' = f y in
          if x == x' && y == y' then e
          else `Add(x', y')
      | `Neg x as e ->
          let x' = f x in
          if x == x' then e else `Neg x'
      | `Mult(x, y) as e ->
          let x' = f x and y' = f y in
          if x == x' && y == y' then e
          else `Mult(x', y')

    method subst ~sub = function
        #var as x -> var#subst ~sub x
      | #expr as e -> self#map ~f:(!!subst ~sub) e

    method eval (#expr as e) =
      match self#map ~f:!!eval e with
        `Add(`Num m, `Num n) -> `Num (m+n)
      | `Neg(`Num n) -> `Num (-n)
      | `Mult(`Num m, `Num n) -> `Num (m*n)
      | e -> e
  end

(* Specialized versions *)

let expr = lazy_fix (new expr_ops)

(* The lexpr language, reunion of lambda and expr *)

type 'a lexpr = [ 'a lambda | 'a expr ]

class ['a] lexpr_ops (ops : ('a,'a) #ops Lazy.t) =
  let lambda = new lambda_ops ops in
  let expr = new expr_ops ops in
  object (self : ('a, 'a lexpr) #ops)
    constraint 'a = [> 'a lexpr]
    method free = function
        #lambda as x -> lambda#free x
      | #expr as x -> expr#free x

    method subst ~sub = function
        #lambda as x -> lambda#subst ~sub x
      | #expr as x -> expr#subst ~sub x

    method eval = function
        #lambda as x -> lambda#eval x
      | #expr as x -> expr#eval x
end

let lexpr = lazy_fix (new lexpr_ops)

let rec print = function
  | `Var id -> print_string id
  | `Abs (id, l) -> print_string ("\ " ^ id ^ " . "); print l
  | `App (l1, l2) -> print l1; print_string " "; print l2
  | `Num x -> print_int x
  | `Add (e1, e2) -> print e1; print_string " + "; print e2
  | `Neg e -> print_string "-"; print e
  | `Mult (e1, e2) -> print e1; print_string " * "; print e2

let () =
  let e1 = lambda#eval (`App(`Abs("x",`Var"x"), `Var"y")) in
  let e2 = expr#eval (`Add(`Mult(`Num 3,`Neg(`Num 2)), `Var"x")) in
  let e3 =
    lexpr#eval (`Add(`App(`Abs("x",`Mult(`Var"x",`Var"x")),`Num 2), `Num 5))
  in
  print e1; print_newline ();
  print e2; print_newline ();
  print e3; print_newline ()
(* Full fledge version, using objects to structure code *)

open StdLabels
open MoreLabels

(* Use maps for substitutions and sets for free variables *)

module Subst = Map.Make(struct type t = string let compare = compare end)
module Names = Set.Make(struct type t = string let compare = compare end)

(* To build recursive objects *)

let lazy_fix make =
  let rec obj () = make (lazy (obj ()) : _ Lazy.t) in
  obj ()

let (!!) = Lazy.force

(* The basic operations *)

class type ['a, 'b] ops =
  object
    method free : 'b -> Names.t
    method subst : sub:'a Subst.t -> 'b -> 'a
    method eval : 'b -> 'a
  end

(* Variables are common to lambda and expr *)

type var = [`Var of string]

let var = object (self : ([>var], var) #ops)
  method subst ~sub (`Var s as x) =
    try Subst.find s sub with Not_found -> x
  method free (`Var s) =
    Names.singleton s
  method eval (#var as v) = v
end

(* The lambda language: free variables, substitutions, and evaluation *)

type 'a lambda = [`Var of string | `Abs of string * 'a | `App of 'a * 'a]

let next_id =
  let current = ref 3 in
  fun () -> incr current; !current

let lambda_ops (ops : ('a,'a) #ops Lazy.t) =
  let free = lazy !!ops#free
  and subst = lazy !!ops#subst
  and eval = lazy !!ops#eval in
  object (self : ([> 'a lambda], 'a lambda) #ops)
    method free = function
        #var as x -> var#free x
      | `Abs (s, t) -> Names.remove s (!!free t)
      | `App (t1, t2) -> Names.union (!!free t1) (!!free t2)

    method private map ~f = function
        #var as x -> x
      | `Abs (s, t) as l ->
          let t' = f t in
          if t == t' then l else `Abs(s, t')
      | `App (t1, t2) as l ->
          let t'1 = f t1 and t'2 = f t2 in
          if t'1 == t1 && t'2 == t2 then l else `App (t'1, t'2)

    method subst ~sub = function
        #var as x -> var#subst ~sub x
      | `Abs(s, t) as l ->
          let used = !!free t in
          let used_expr =
            Subst.fold sub ~init:[]
              ~f:(fun ~key ~data acc ->
                if Names.mem s used then data::acc else acc) in
          if List.exists used_expr ~f:(fun t -> Names.mem s (!!free t)) then
            let name = s ^ string_of_int (next_id ()) in
            `Abs(name,
                 !!subst ~sub:(Subst.add ~key:s ~data:(`Var name) sub) t)
          else
            self#map ~f:(!!subst ~sub:(Subst.remove s sub)) l
      | `App _ as l ->
          self#map ~f:(!!subst ~sub) l

    method eval l =
      match self#map ~f:!!eval l with
        `App(`Abs(s,t1), t2) ->
          !!eval (!!subst ~sub:(Subst.add ~key:s ~data:t2 Subst.empty) t1)
      | t -> t
end

(* Operations specialized to lambda *)

let lambda = lazy_fix lambda_ops

(* The expr language of arithmetic expressions *)

type 'a expr =
    [ `Var of string | `Num of int | `Add of 'a * 'a
    | `Neg of 'a | `Mult of 'a * 'a]

let expr_ops (ops : ('a,'a) #ops Lazy.t) =
  let free = lazy !!ops#free
  and subst = lazy !!ops#subst
  and eval = lazy !!ops#eval in
  object (self : ([> 'a expr], 'a expr) #ops)
    method free = function
        #var as x -> var#free x
      | `Num _ -> Names.empty
      | `Add(x, y) -> Names.union (!!free x) (!!free y)
      | `Neg x -> !!free x
      | `Mult(x, y) -> Names.union (!!free x) (!!free y)

    method private map ~f = function
        #var as x -> x
      | `Num _ as x -> x
      | `Add(x, y) as e ->
          let x' = f x and y' = f y in
          if x == x' && y == y' then e
          else `Add(x', y')
      | `Neg x as e ->
          let x' = f x in
          if x == x' then e else `Neg x'
      | `Mult(x, y) as e ->
          let x' = f x and y' = f y in
          if x == x' && y == y' then e
          else `Mult(x', y')

    method subst ~sub = function
        #var as x -> var#subst ~sub x
      | #expr as e -> self#map ~f:(!!subst ~sub) e

    method eval (#expr as e) =
      match self#map ~f:!!eval e with
        `Add(`Num m, `Num n) -> `Num (m+n)
      | `Neg(`Num n) -> `Num (-n)
      | `Mult(`Num m, `Num n) -> `Num (m*n)
      | e -> e
  end

(* Specialized versions *)

let expr = lazy_fix expr_ops

(* The lexpr language, reunion of lambda and expr *)

type 'a lexpr = [ 'a lambda | 'a expr ]

let lexpr_ops (ops : ('a,'a) #ops Lazy.t) =
  let lambda = lambda_ops ops in
  let expr = expr_ops ops in
  object (self : ([> 'a lexpr], 'a lexpr) #ops)
    method free = function
        #lambda as x -> lambda#free x
      | #expr as x -> expr#free x

    method subst ~sub = function
        #lambda as x -> lambda#subst ~sub x
      | #expr as x -> expr#subst ~sub x

    method eval = function
        #lambda as x -> lambda#eval x
      | #expr as x -> expr#eval x
end

let lexpr = lazy_fix lexpr_ops

let rec print = function
  | `Var id -> print_string id
  | `Abs (id, l) -> print_string ("\ " ^ id ^ " . "); print l
  | `App (l1, l2) -> print l1; print_string " "; print l2
  | `Num x -> print_int x
  | `Add (e1, e2) -> print e1; print_string " + "; print e2
  | `Neg e -> print_string "-"; print e
  | `Mult (e1, e2) -> print e1; print_string " * "; print e2

let () =
  let e1 = lambda#eval (`App(`Abs("x",`Var"x"), `Var"y")) in
  let e2 = expr#eval (`Add(`Mult(`Num 3,`Neg(`Num 2)), `Var"x")) in
  let e3 =
    lexpr#eval (`Add(`App(`Abs("x",`Mult(`Var"x",`Var"x")),`Num 2), `Num 5))
  in
  print e1; print_newline ();
  print e2; print_newline ();
  print e3; print_newline ()
type sexp = A of string | L of sexp list
type 'a t = 'a array
let _ = fun (_ : 'a t)  -> ()

let array_of_sexp _ _ = [| |]
let sexp_of_array _ _ = A "foo"
let sexp_of_int _ = A "42"
let int_of_sexp _ = 42

let t_of_sexp : 'a . (sexp -> 'a) -> sexp -> 'a t=
  let _tp_loc = "core_array.ml.t" in
  fun _of_a  -> fun t  -> (array_of_sexp _of_a) t
let _ = t_of_sexp
let sexp_of_t : 'a . ('a -> sexp) -> 'a t -> sexp=
  fun _of_a  -> fun v  -> (sexp_of_array _of_a) v
let _ = sexp_of_t
module T =
  struct
    module Int =
      struct
        type t_ = int array
        let _ = fun (_ : t_)  -> ()

        let t__of_sexp: sexp -> t_ =
          let _tp_loc = "core_array.ml.T.Int.t_" in
          fun t  -> (array_of_sexp int_of_sexp) t
        let _ = t__of_sexp
        let sexp_of_t_: t_ -> sexp =
          fun v  -> (sexp_of_array sexp_of_int) v
        let _ = sexp_of_t_
      end
  end
module type Permissioned  =
  sig
    type ('a,-'perms) t
  end
module Permissioned :
  sig
    type ('a,-'perms) t
    include
      sig
        val t_of_sexp :
          (sexp -> 'a) ->
            (sexp -> 'perms) -> sexp -> ('a,'perms) t
        val sexp_of_t :
          ('a -> sexp) ->
            ('perms -> sexp) -> ('a,'perms) t -> sexp
      end
    module Int :
    sig
      type nonrec -'perms t = (int,'perms) t
      include
        sig
          val t_of_sexp :
            (sexp -> 'perms) -> sexp -> 'perms t
          val sexp_of_t :
            ('perms -> sexp) -> 'perms t -> sexp
        end
    end
  end =
  struct
    type ('a,-'perms) t = 'a array
    let _ = fun (_ : ('a,'perms) t)  -> ()

    let t_of_sexp :
      'a 'perms .
        (sexp -> 'a) ->
          (sexp -> 'perms) -> sexp -> ('a,'perms) t=
      let _tp_loc = "core_array.ml.Permissioned.t" in
      fun _of_a  -> fun _of_perms  -> fun t  -> (array_of_sexp _of_a) t
    let _ = t_of_sexp
    let sexp_of_t :
      'a 'perms .
        ('a -> sexp) ->
          ('perms -> sexp) -> ('a,'perms) t -> sexp=
      fun _of_a  -> fun _of_perms  -> fun v  -> (sexp_of_array _of_a) v
    let _ = sexp_of_t
    module Int =
      struct
        include T.Int
        type -'perms t = t_
        let _ = fun (_ : 'perms t)  -> ()

        let t_of_sexp :
          'perms . (sexp -> 'perms) -> sexp -> 'perms t=
          let _tp_loc = "core_array.ml.Permissioned.Int.t" in
          fun _of_perms  -> fun t  -> t__of_sexp t
        let _ = t_of_sexp
        let sexp_of_t :
          'perms . ('perms -> sexp) -> 'perms t -> sexp=
          fun _of_perms  -> fun v  -> sexp_of_t_ v
        let _ = sexp_of_t
      end
  end
type 'a  foo = {x: 'a; y: int}
let r = {{x = 0; y = 0} with x = 0}
let r' : string foo = r
external foo : int = "%ignore";;
let _ = foo ();;
type 'a t = [`A of 'a t t] as 'a;; (* fails *)

type 'a t = [`A of 'a t t];; (* fails *)

type 'a t = [`A of 'a t t] constraint 'a = 'a t;;

type 'a t = [`A of 'a t] constraint 'a = 'a t;;

type 'a t = [`A of 'a] as 'a;;

type 'a v = [`A of u v] constraint 'a = t and t = u and u = t;; (* fails *)

type 'a t = 'a;;
let f (x : 'a t as 'a) = ();; (* fails *)

let f (x : 'a t) (y : 'a) = x = y;;

(* PR#6505 *)
module type PR6505 = sig
  type 'o is_an_object = < .. > as 'o
  and 'o abs constraint 'o = 'o is_an_object
  val abs : 'o is_an_object -> 'o abs
  val unabs : 'o abs -> 'o
end;; (* fails *)
(* PR#5835 *)
let f ~x = x + 1;;
f ?x:0;;

(* PR#6352 *)
let foo (f : unit -> unit) = ();;
let g ?x () = ();;
foo ((); g);;

(* PR#5748 *)
foo (fun ?opt () -> ()) ;; (* fails *)
(* PR#5907 *)

type 'a t = 'a;;
let f (g : 'a list -> 'a t -> 'a) s = g s s;;
let f (g : 'a * 'b -> 'a t -> 'a) s = g s s;;
type ab = [ `A | `B ];;
let f (x : [`A]) = match x with #ab -> 1;;
let f x = ignore (match x with #ab -> 1); ignore (x : [`A]);;
let f x = ignore (match x with `A|`B -> 1); ignore (x : [`A]);;

let f (x : [< `A | `B]) = match x with `A | `B | `C -> 0;; (* warn *)
let f (x : [`A | `B]) = match x with `A | `B | `C -> 0;; (* fail *)

(* PR#6787 *)
let revapply x f = f x;;

let f x (g : [< `Foo]) =
  let y = `Bar x, g in
  revapply y (fun ((`Bar i), _) -> i);;
(* f : 'a -> [< `Foo ] -> 'a *)

let rec x = [| x |]; 1.;;

let rec x = let u = [|y|] in 10. and y = 1.;;
type 'a t
type a

let f : < .. > t -> unit = fun _ -> ();;

let g : [< `b] t -> unit = fun _ -> ();;

let h : [> `b] t -> unit = fun _ -> ();;

let _ = fun (x : a t) -> f x;;

let _ = fun (x : a t) -> g x;;

let _ = fun (x : a t) -> h x;;
(* PR#7012 *)

type t = [ 'A_name | `Hi ];;

let f (x:'id_arg) = x;;

let f (x:'Id_arg) = x;;
(* undefined labels *)
type t = {x:int;y:int};;
{x=3;z=2};;
fun {x=3;z=2} -> ();;

(* mixed labels *)
{x=3; contents=2};;

(* private types *)
type u = private {mutable u:int};;
{u=3};;
fun x -> x.u <- 3;;

(* Punning and abbreviations *)
module M = struct
  type t = {x: int; y: int}
end;;

let f {M.x; y} = x+y;;
let r = {M.x=1; y=2};;
let z = f r;;

(* messages *)
type foo = { mutable y:int };;
let f (r: int) = r.y <- 3;;

(* bugs *)
type foo = { y: int; z: int };;
type bar = { x: int };;
let f (r: bar) = ({ r with z = 3 } : foo)

type foo = { x: int };;
let r : foo = { ZZZ.x = 2 };;

(ZZZ.X : int option);;

(* PR#5865 *)
let f (x : Complex.t) = x.Complex.z;;
(* PR#6394 *)

module rec X : sig
 type t = int * bool
end = struct
 type t = A | B
 let f = function A | B -> 0
end;;
(* PR#6768 *)

type _ prod = Prod : ('a * 'y) prod;;

let f : type t. t prod -> _ = function Prod ->
  let module M =
    struct
      type d = d * d
    end
  in ()
;;
let (a : M.a) = 2
let (b : M.b) = 2
let _ = A.a = B.b
module Std = struct module Hash = Hashtbl end;;

open Std;;
module Hash1 : module type of Hash = Hash;;
module Hash2 : sig include (module type of Hash) end = Hash;;
let f1 (x : (_,_) Hash1.t) = (x : (_,_) Hashtbl.t);;
let f2 (x : (_,_) Hash2.t) = (x : (_,_) Hashtbl.t);;

(* Another case, not using include *)

module Std2 = struct module M = struct type t end end;;
module Std' = Std2;;
module M' : module type of Std'.M = Std2.M;;
let f3 (x : M'.t) = (x : Std2.M.t);;

(* original report required Core_kernel:
module type S = sig
open Core_kernel.Std

module Hashtbl1 : module type of Hashtbl
module Hashtbl2 : sig
  include (module type of Hashtbl)
end

module Coverage : Core_kernel.Std.Hashable

type types = unit constraint 'a Coverage.Table.t = (Coverage.t, 'a) Hashtbl1.t
type doesnt_type = unit
  constraint 'a Coverage.Table.t = (Coverage.t, 'a) Hashtbl2.t
end
*)
module type INCLUDING = sig
  include module type of List
  include module type of ListLabels
end

module Including_typed: INCLUDING = struct
  include List
  include ListLabels
end
module X=struct
  module type SIG=sig type t=int val x:t end
  module F(Y:SIG) : SIG = struct type t=Y.t let x=Y.x end
end;;
module DUMMY=struct type t=int let x=2 end;;
let x = (3 : X.F(DUMMY).t);;

module X2=struct
  module type SIG=sig type t=int val x:t end
  module F(Y:SIG)(Z:SIG) = struct
    type t=Y.t
    let x=Y.x
    type t'=Z.t
    let x'=Z.x
  end
end;;
let x = (3 : X2.F(DUMMY)(DUMMY).t);;
let x = (3 : X2.F(DUMMY)(DUMMY).t');;
module F (M : sig
    type 'a t
    type 'a u = string
    val f : unit -> _ u t
  end) = struct
    let t = M.f ()
  end
type 't a = [ `A ]
type 't wrap = 't constraint 't = [> 't wrap a ]
type t = t a wrap

module T = struct
  let foo : 't wrap -> 't wrap -> unit = fun _ _ -> ()
  let bar : ('a a wrap as 'a) = `A
end

module Good : sig
  val bar: t
  val foo: t -> t -> unit
end = T

module Bad : sig
  val foo: t -> t -> unit
  val bar: t
end = T
module M : sig
  module type T
  module F (X : T) : sig end
end = struct
  module type T = sig end
  module F (X : T) = struct end
end

module type T = M.T

module F : functor (X : T) -> sig end = M.F
module type S = sig type t = { a : int; b : int; } end;;
let f (module M : S with type t = int) = { M.a = 0 };;
let flag = ref false
module F(S : sig module type T end) (A : S.T) (B : S.T) =
struct
  module X = (val if !flag then (module A) else (module B) : S.T)
end

(* If the above were accepted, one could break soundness *)
module type S = sig type t val x : t end
module Float = struct type t = float let x = 0.0 end
module Int = struct type t = int let x = 0 end

module M = F(struct module type T = S end)

let () = flag := false
module M1 = M(Float)(Int)

let () = flag := true
module M2 = M(Float)(Int)

let _ = [| M2.X.x; M1.X.x |]
module type PR6513 = sig
module type S = sig type u end

module type T = sig
  type 'a wrap
  type uri
end

module Make: functor (Html5 : T with type 'a wrap = 'a) ->
  S with type u = < foo : Html5.uri >
end

(* Requires -package tyxml
module type PR6513_orig = sig
module type S =
sig
        type t
        type u
end

module Make: functor (Html5: Html5_sigs.T
                             with type 'a Xml.wrap = 'a and
                             type 'a wrap = 'a and
                             type 'a list_wrap = 'a list)
                     -> S with type t = Html5_types.div Html5.elt and
                               type u = < foo: Html5.uri >
end
*)
module type S = sig
  include Set.S
  module E : sig val x : int end
end

module Make(O : Set.OrderedType) : S with type elt = O.t =
  struct
    include Set.Make(O)
    module E = struct let x = 1 end
  end

module rec A : Set.OrderedType = struct
 type t = int
  let compare = Pervasives.compare
end
and B : S = struct
 module C = Make(A)
 include C
end
module type S = sig
  module type T
  module X : T
end

module F (X : S) = X.X

module M = struct
  module type T = sig type t end
  module X = struct type t = int end
end

type t = F(M).t
module Common0 =
 struct
   type msg = Msg

   let handle_msg = ref (function _ -> failwith "Unable to handle message")
   let extend_handle f =
   let old = !handle_msg in
   handle_msg := f old

   let q : _ Queue.t = Queue.create ()
   let add msg = Queue.add msg q
   let handle_queue_messages () = Queue.iter !handle_msg q
 end

let q' : Common0.msg Queue.t = Common0.q

module Common =
 struct
   type msg = ..

   let handle_msg = ref (function _ -> failwith "Unable to handle message")
   let extend_handle f =
   let old = !handle_msg in
   handle_msg := f old

   let q : _ Queue.t = Queue.create ()
   let add msg = Queue.add msg q
   let handle_queue_messages () = Queue.iter !handle_msg q
 end

module M1 =
 struct
   type Common.msg += Reload of string | Alert of string

   let handle fallback = function
     Reload s -> print_endline ("Reload "^s)
   | Alert s -> print_endline ("Alert "^s)
   | x -> fallback x

   let () = Common.extend_handle handle
   let () = Common.add (Reload "config.file")
   let () = Common.add (Alert "Initialisation done")
 end
let should_reject =
  let table = Hashtbl.create 1 in
  fun x y -> Hashtbl.add table x y
type 'a t = 'a option
let is_some = function
  | None -> false
  | Some _ -> true

let should_accept ?x () = is_some x
include struct
  let foo `Test = ()
  let wrap f `Test = f
  let bar = wrap ()
end
let f () =
   let module S = String in
   let module N = Map.Make(S) in
   N.add "sum" 41 N.empty;;
module X = struct module Y = struct module type S = sig type t end end end

(* open X  (* works! *) *)
module Y = X.Y

type 'a arg_t = 'at constraint 'a = (module Y.S with type t = 'at)
type t = (module X.Y.S with type t = unit)

let f (x : t arg_t) = ()

let () = f ()
module type S =
sig
  type a
  type b
end
module Foo
    (Bar : S with type a = private [> `A])
    (Baz : S with type b = private < b : Bar.b ; .. >) =
struct
end
module A = struct
 module type A_S = sig
 end

 type t = (module A_S)
end

module type S = sig type t end

let f (type a) (module X : S with type t = a) = ()

let _ = f (module A) (* ok *)

module A_annotated_alias : S with type t = (module A.A_S) = A

let _ = f (module A_annotated_alias) (* ok *)
let _ = f (module A_annotated_alias : S with type t = (module A.A_S)) (* ok *)

module A_alias = A
module A_alias_expanded = struct include A_alias end

let _ = f (module A_alias_expanded : S with type t = (module A.A_S)) (* ok *)
let _ = f (module A_alias_expanded) (* ok *)

let _ = f (module A_alias : S with type t = (module A.A_S)) (* doesn't type *)
let _ = f (module A_alias) (* doesn't type either *)
module Foo
 (Bar : sig type a = private [> `A ] end)
 (Baz : module type of struct include Bar end) =
struct
end
module Bazoinks = struct type a = [ `A ] end
module Bug = Foo(Bazoinks)(Bazoinks)
(* PR#6992, reported by Stephen Dolan *)

type (_, _) eq = Eq : ('a, 'a) eq
let cast : type a b . (a, b) eq -> a -> b = fun Eq x -> x

module Fix (F : sig type 'a f end) = struct
  type 'a fix = ('a, 'a F.f) eq
  let uniq (type a) (type b) (Eq : a fix) (Eq : b fix) : (a, b) eq = Eq
end

(* This would allow:
module FixId = Fix (struct type 'a f = 'a end)
 let bad : (int, string) eq = FixId.uniq Eq Eq
 let _ = Printf.printf "Oh dear: %s" (cast bad 42)
*)
module M = struct
 module type S = sig type a val v : a end
 type 'a s = (module S with type a = 'a)
end

module B = struct
 class type a = object method a : 'a. 'a M.s -> 'a end
end

module M' = M
module B' = B

class b : B.a = object
 method a : 'a. 'a M.s -> 'a = fun (type a) (module X : M.S with type a = a) -> X.v
 method a : 'a. 'a M.s -> 'a = fun (type a) ((module X) : (module M.S with type
a = a)) -> X.v
end

class b' : B.a = object
 method a : 'a. 'a M'.s -> 'a = fun (type a) (module X : M'.S with type a = a) -> X.v
 method a : 'a. 'a M'.s -> 'a = fun (type a) ((module X) : (module M'.S with
type a = a)) -> X.v
end
module type FOO = sig type t end
module type BAR =
sig
  (* Works: module rec A : (sig include FOO with type t = < b:B.t > end) *)
  module rec A : (FOO with type t = < b:B.t >)
         and B : FOO
end
module A = struct module type S module S = struct end end
module F (_ : sig end) = struct module type S module S = A.S end
module M = struct end
module N = M
module G (X : F(N).S) : A.S = X
module F (_ : sig end) = struct module type S end
module M = struct end
module N = M
module G (X : F(N).S) : F(M).S = X
module M :  sig
  type make_dec
  val add_dec: make_dec -> unit
end = struct
  type u

  module Fast: sig
    type 'd t
    val create: unit -> 'd t
    module type S = sig
      module Data: sig type t end
      val key: Data.t t
    end
    module Register (D:S): sig end
    val attach: 'd t -> 'd -> unit
  end = struct
    type 'd t = unit
    let create () = ()
    module type S = sig
      module Data: sig type t end
      val key: Data.t t
    end
    module Register (D:S) = struct end
    let attach _ _ = ()
  end

  type make_dec

  module Dem = struct
    module Data = struct
      type t = make_dec
    end
    let key = Fast.create ()
  end

  module EDem = Fast.Register(Dem)

  let add_dec dec =
    Fast.attach Dem.key dec
end

(* simpler version *)

module Simple = struct
  type 'a t
  module type S = sig
    module Data: sig type t end
    val key: Data.t t
  end
  module Register (D:S) = struct let key = D.key end
  module M = struct
    module Data = struct type t = int end
    let key : _ t = Obj.magic ()
  end
end;;
module EM = Simple.Register(Simple.M);;
Simple.M.key;;

module Simple2 = struct
  type 'a t
  module type S = sig
    module Data: sig type t end
    val key: Data.t t
  end
  module M = struct
    module Data = struct type t = int end
    let key : _ t = Obj.magic ()
  end
  module Register (D:S) = struct let key = D.key end
  module EM = Simple.Register(Simple.M)
  let k : M.Data.t t = M.key
end;;
module rec M
    : sig external f : int -> int = "%identity" end
    = struct external f : int -> int = "%identity" end
(* with module *)

module type S = sig type t and s = t end;;
module type S' = S with type t := int;;

module type S = sig module rec M : sig end and N : sig end end;;
module type S' = S with module M := String;;

(* with module type *)
(*
module type S = sig module type T module F(X:T) : T end;;
module type T0 = sig type t end;;
module type S1 = S with module type T = T0;;
module type S2 = S with module type T := T0;;
module type S3 = S with module type T := sig type t = int end;;
module H = struct
  include (Hashtbl : module type of Hashtbl with
           type statistics := Hashtbl.statistics
           and module type S := Hashtbl.S
           and module Make := Hashtbl.Make
           and module MakeSeeded := Hashtbl.MakeSeeded
           and module type SeededS := Hashtbl.SeededS
           and module type HashedType := Hashtbl.HashedType
           and module type SeededHashedType := Hashtbl.SeededHashedType)
end;;
*)

(* A subtle problem appearing with -principal *)
type -'a t
class type c = object method m : [ `A ] t end;;
module M : sig val v : (#c as 'a) -> 'a end =
  struct let v x = ignore (x :> c); x end;;

(* PR#4838 *)

let id = let module M = struct end in fun x -> x;;

(* PR#4511 *)

let ko = let module M = struct end in fun _ -> ();;

(* PR#5993 *)

module M : sig type -'a t = private int end =
  struct type +'a t = private int end
;;

(* PR#6005 *)

module type A = sig type t = X of int end;;
type u = X of bool;;
module type B = A with type t = u;; (* fail *)

(* PR#5815 *)
(* ---> duplicated exception name is now an error *)

module type S = sig exception Foo of int  exception Foo of bool end;;

(* PR#6410 *)

module F(X : sig end) = struct let x = 3 end;;
F.x;; (* fail *)
module C = Char;;
C.chr 66;;

module C' : module type of Char = C;;
C'.chr 66;;

module C3 = struct include Char end;;
C3.chr 66;;

let f x = let module M = struct module L = List end in M.L.length x;;
let g x = let module L = List in L.length (L.map succ x);;

module F(X:sig end) = Char;;
module C4 = F(struct end);;
C4.chr 66;;

module G(X:sig end) = struct module M = X end;; (* does not alias X *)
module M = G(struct end);;

module M' = struct
  module N = struct let x = 1 end
  module N' = N
end;;
M'.N'.x;;

module M'' : sig module N' : sig val x : int end end = M';;
M''.N'.x;;
module M2 = struct include M' end;;
module M3 : sig module N' : sig val x : int end end = struct include M' end;;
M3.N'.x;;
module M3' : sig module N' : sig val x : int end end = M2;;
M3'.N'.x;;

module M4 : sig module N' : sig val x : int end end = struct
  module N = struct let x = 1 end
  module N' = N
end;;
M4.N'.x;;

module F(X:sig end) = struct
  module N = struct let x = 1 end
  module N' = N
end;;
module G : functor(X:sig end) -> sig module N' : sig val x : int end end = F;;
module M5 = G(struct end);;
M5.N'.x;;

module M = struct
  module D = struct let y = 3 end
  module N = struct let x = 1 end
  module N' = N
end;;

module M1 : sig module N : sig val x : int end module N' = N end = M;;
M1.N'.x;;
module M2 : sig module N' : sig val x : int end end =
  (M : sig module N : sig val x : int end module N' = N end);;
M2.N'.x;;

open M;;
N'.x;;

module M = struct
  module C = Char
  module C' = C
end;;
module M1
  : sig module C : sig val escaped : char -> string end module C' = C end
  = M;; (* sound, but should probably fail *)
M1.C'.escaped 'A';;
module M2 : sig module C' : sig val chr : int -> char end end =
  (M : sig module C : sig val chr : int -> char end module C' = C end);;
M2.C'.chr 66;;

StdLabels.List.map;;

module Q = Queue;;
exception QE = Q.Empty;;
try Q.pop (Q.create ()) with QE -> "Ok";;

module type Complex = module type of Complex with type t = Complex.t;;
module M : sig module C : Complex end = struct module C = Complex end;;

module C = Complex;;
C.one.Complex.re;;
include C;;

module F(X:sig module C = Char end) = struct module C = X.C end;;

(* Applicative functors *)
module S = String
module StringSet = Set.Make(String)
module SSet = Set.Make(S);;
let f (x : StringSet.t) = (x : SSet.t);;

(* Also using include (cf. Leo's mail 2013-11-16) *)
module F (M : sig end) : sig type t end = struct type t = int end
module T = struct
  module M = struct end
  include F(M)
end;;
include T;;
let f (x : t) : T.t = x ;;

(* PR#4049 *)
(* This works thanks to abbreviations *)
module A = struct
  module B = struct type t let compare x y = 0 end
  module S = Set.Make(B)
  let empty = S.empty
end
module A1 = A;;
A1.empty = A.empty;;

(* PR#3476 *)
(* Does not work yet *)
module FF(X : sig end) = struct type t end
module M = struct
  module X = struct end
  module Y = FF (X) (* XXX *)
  type t = Y.t
end
module F (Y : sig type t end) (M : sig type t = Y.t end) = struct end;;

module G = F (M.Y);;
(*module N = G (M);;
module N = F (M.Y) (M);;*)

(* PR#6307 *)

module A1 = struct end
module A2 = struct end
module L1 = struct module X = A1 end
module L2 = struct module X = A2 end;;

module F (L : (module type of L1)) = struct end;;

module F1 = F(L1);; (* ok *)
module F2 = F(L2);; (* should succeed too *)

(* Counter example: why we need to be careful with PR#6307 *)
module Int = struct type t = int let compare = compare end
module SInt = Set.Make(Int)
type (_,_) eq = Eq : ('a,'a) eq
type wrap = W of (SInt.t, SInt.t) eq

module M = struct
  module I = Int
  type wrap' = wrap = W of (Set.Make(Int).t, Set.Make(I).t) eq
end;;
module type S = module type of M;; (* keep alias *)

module Int2 = struct type t = int let compare x y = compare y x end;;
module type S' = sig
  module I = Int2
  include S with module I := I
end;; (* fail *)

(* (* if the above succeeded, one could break invariants *)
module rec M2 : S' = M2;; (* should succeed! (but this is bad) *)

let M2.W eq = W Eq;;

let s = List.fold_right SInt.add [1;2;3] SInt.empty;;
module SInt2 = Set.Make(Int2);;
let conv : type a b. (a,b) eq -> a -> b = fun Eq x -> x;;
let s' : SInt2.t = conv eq s;;
SInt2.elements s';;
SInt2.mem 2 s';; (* invariants are broken *)
*)

(* Check behavior with submodules *)
module M = struct
  module N = struct module I = Int end
  module P = struct module I = N.I end
  module Q = struct
    type wrap' = wrap = W of (Set.Make(Int).t, Set.Make(P.I).t) eq
  end
end;;
module type S = module type of M ;;

module M = struct
  module N = struct module I = Int end
  module P = struct module I = N.I end
  module Q = struct
    type wrap' = wrap = W of (Set.Make(Int).t, Set.Make(N.I).t) eq
  end
end;;
module type S = module type of M ;;

(* PR#6365 *)
module type S = sig module M : sig type t val x : t end end;;
module H = struct type t = A let x = A end;;
module H' = H;;
module type S' = S with module M = H';; (* shouldn't introduce an alias *)

(* PR#6376 *)
module type Alias = sig module N : sig end module M = N end;;
module F (X : sig end) = struct type t end;;
module type A = Alias with module N := F(List);;
module rec Bad : A = Bad;;

(* Shinwell 2014-04-23 *)
module B = struct
 module R = struct
   type t = string
 end

 module O = R
end

module K = struct
 module E = B
 module N = E.O
end;;

let x : K.N.t = "foo";;

(* PR#6465 *)

module M = struct type t = A module B = struct type u = B end end;;
module P : sig type t = M.t = A module B = M.B end = M;; (* should be ok *)
module P : sig type t = M.t = A module B = M.B end = struct include M end;;

module type S = sig
  module M : sig module P : sig end end
  module Q = M
end;;
module type S = sig
  module M : sig module N : sig end module P : sig end end
  module Q : sig module N = M.N module P = M.P end
end;;
module R = struct
  module M = struct module N = struct end module P = struct end end
  module Q = M
end;;
module R' : S = R;; (* should be ok *)

(* PR#6578 *)

module M = struct let f x = x end
module rec R : sig module M : sig val f : 'a -> 'a end end =
  struct module M = M end;;
R.M.f 3;;
module rec R : sig module M = M end = struct module M = M end;;
R.M.f 3;;
open A
let f =
  L.map S.capitalize

let () =
  L.iter print_endline (f ["jacques"; "garrigue"])

module C : sig module L : module type of List end = struct include A end

(* The following introduces a (useless) dependency on A:
module C : sig module L : module type of List end = A
*)

include D'
(*
let () =
  print_endline (string_of_int D'.M.y)
*)
open A
let f =
  L.map S.capitalize

let () =
  L.iter print_endline (f ["jacques"; "garrigue"])

module C : sig module L : module type of List end = struct include A end

(* The following introduces a (useless) dependency on A:
module C : sig module L : module type of List end = A
*)

(* No dependency on D *)
let x = 3
module M = struct let y = 5 end
module type S = sig type u type t end;;
module type S' = sig type t = int type u = bool end;;

(* ok to convert between structurally equal signatures, and parameters
   are inferred *)
let f (x : (module S with type t = 'a and type u = 'b)) = (x : (module S'));;
let g x = (x : (module S with type t = 'a and type u = 'b) :> (module S'));;

(* with subtyping it is also ok to forget some types *)
module type S2 = sig type u type t type w end;;
let g2 x = (x : (module S2 with type t = 'a and type u = 'b) :> (module S'));;
let h x = (x : (module S2 with type t = 'a) :> (module S with type t = 'a));;
let f2 (x : (module S2 with type t = 'a and type u = 'b)) =
  (x : (module S'));; (* fail *)
let k (x : (module S2 with type t = 'a)) =
  (x : (module S with type t = 'a));; (* fail *)

(* but you cannot forget values (no physical coercions) *)
module type S3 = sig type u type t val x : int end;;
let g3 x =
  (x : (module S3 with type t = 'a and type u = 'b) :> (module S'));; (* fail *)
(* Using generative functors *)

(* Without type *)
module type S = sig val x : int end;;
let v = (module struct let x = 3 end : S);;
module F() = (val v);; (* ok *)
module G (X : sig end) : S = F ();; (* ok *)
module H (X : sig end) = (val v);; (* ok *)

(* With type *)
module type S = sig type t val x : t end;;
let v = (module struct type t = int let x = 3 end : S);;
module F() = (val v);; (* ok *)
module G (X : sig end) : S = F ();; (* fail *)
module H() = F();; (* ok *)

(* Alias *)
module U = struct end;;
module M = F(struct end);; (* ok *)
module M = F(U);; (* fail *)

(* Cannot coerce between applicative and generative *)
module F1 (X : sig end) = struct end;;
module F2 : functor () -> sig end = F1;; (* fail *)
module F3 () = struct end;;
module F4 : functor (X : sig end) -> sig end = F3;; (* fail *)

(* tests for shortened functor notation () *)
module X (X: sig end) (Y: sig end) = functor (Z: sig end) -> struct end;;
module Y = functor (X: sig end) (Y:sig end) -> functor (Z: sig end) ->
  struct end;;
module Z = functor (_: sig end) (_:sig end) (_: sig end) -> struct end;;
module GZ : functor (X: sig end) () (Z: sig end) -> sig end
          = functor (X: sig end) () (Z: sig end) -> struct end;;
module F (X : sig end) = struct type t = int end;;
type t = F(Does_not_exist).t;;
type expr =
  [ `Abs of string * expr
  | `App of expr * expr
  ]

class type exp =
object
  method eval : (string, exp) Hashtbl.t -> expr
end;;

class app e1 e2 : exp =
object
  val l = e1
  val r = e2
  method eval env =
      match l with
    | `Abs(var,body) ->
        Hashtbl.add env var r;
        body
    | _ -> `App(l,r);
end

class virtual ['subject, 'event] observer =
   object
     method virtual notify : 'subject ->  'event -> unit
   end

class ['event] subject =
   object (self : 'subject)
     val mutable observers = ([]: (('subject, 'event) observer) list)
     method add_observer obs = observers <- (obs :: observers)
     method notify_observers (e : 'event) =
         List.iter (fun x -> x#notify self e) observers
   end

type id = int

class entity (id : id) =
  object
    val ent_destroy_subject = new subject
    method destroy_subject : (id) subject = ent_destroy_subject

    method entity_id = id
  end

class ['entity] entity_container =
  object (self)
    inherit ['entity, id] observer as observer

    method add_entity (e : 'entity) =
      e#destroy_subject#add_observer (self)

    method notify _ id = ()
  end

let f (x : entity entity_container) = ()

(*
class world =
  object
    val entity_container : entity entity_container = new entity_container

    method add_entity (s : entity) =
      entity_container#add_entity (s :> entity)

  end
*)
(* Two v's in the same class *)
class c v = object initializer  print_endline v val v = 42 end;;
new c "42";;

(* Two hidden v's in the same class! *)
class c (v : int) =
  object
    method v0 = v
    inherit ((fun v -> object method v : string = v end) "42")
  end;;
(new c 42)#v0;;
class virtual ['a] c =
object (s : 'a)
  method virtual m : 'b
end

let o =
    object (s :'a)
      inherit ['a] c
      method m = 42
    end
module M :
   sig
     class x : int -> object method m : int end
  end
=
struct
  class x _ = object
    method m = 42
  end
end;;
module M : sig class c : 'a -> object val x : 'b end end =
  struct class c x = object val x = x end end

class c (x : int) = object inherit M.c x method x : bool = x end

let r = (new c 2)#x;;
(* test.ml *)
class alfa = object(_:'self)
  method x: 'a. ('a, out_channel, unit) format -> 'a = Printf.printf
end

class bravo a = object
  val y = (a :> alfa)
  initializer y#x "bravo initialized"
end

class charlie a = object
  inherit bravo a
  initializer y#x "charlie initialized"
end
(* The module begins *)
exception Out_of_range

class type ['a] cursor =
  object
    method get : 'a
    method incr : unit -> unit
    method is_last : bool
  end

class type ['a] storage =
  object ('self)
    method first : 'a cursor
    method len : int
    method nth : int -> 'a cursor
    method copy : 'self
    method sub : int -> int -> 'self
    method concat : 'a storage -> 'self
    method fold : 'b. ('a -> int -> 'b -> 'b) -> 'b -> 'b
    method iter : ('a -> unit) -> unit
  end

class virtual ['a, 'cursor] storage_base =
  object (self : 'self)
    constraint 'cursor = 'a #cursor
    method virtual first : 'cursor
    method virtual len : int
    method virtual copy : 'self
    method virtual sub : int -> int -> 'self
    method virtual concat : 'a storage -> 'self
    method fold : 'b. ('a -> int -> 'b -> 'b) -> 'b -> 'b = fun f a0 ->
      let cur = self#first in
      let rec loop count a =
        if count >= self#len then a else
        let a' = f cur#get count a in
        cur#incr (); loop (count + 1) a'
      in
      loop 0 a0
    method iter proc =
      let p = self#first in
      for i = 0 to self#len - 2 do proc p#get; p#incr () done;
      if self#len > 0 then proc p#get else ()
  end

class type ['a] obj_input_channel =
  object
    method get : unit -> 'a
    method close : unit -> unit
  end

class type ['a] obj_output_channel =
  object
    method put : 'a -> unit
    method flush : unit -> unit
    method close : unit -> unit
  end

module UChar =
struct

  type t = int

  let highest_bit = 1 lsl 30
  let lower_bits = highest_bit - 1

  let char_of c =
    try Char.chr c with Invalid_argument _ ->  raise Out_of_range

  let of_char = Char.code

  let code c =
    if c lsr 30 = 0
    then c
    else raise Out_of_range

  let chr n =
    if n >= 0 && (n lsr 31 = 0) then n else raise Out_of_range

  let uint_code c = c
  let chr_of_uint n = n

end

type uchar = UChar.t

let int_of_uchar u = UChar.uint_code u
let uchar_of_int n = UChar.chr_of_uint n

class type ucursor = [uchar] cursor

class type ustorage = [uchar] storage

class virtual ['ucursor] ustorage_base = [uchar, 'ucursor] storage_base

module UText =
struct

(* the internal representation is UCS4 with big endian*)
(* The most significant digit appears first. *)
let get_buf s i =
  let n = Char.code s.[i] in
  let n = (n lsl 8) lor (Char.code s.[i + 1]) in
  let n = (n lsl 8) lor (Char.code s.[i + 2]) in
  let n = (n lsl 8) lor (Char.code s.[i + 3]) in
  UChar.chr_of_uint n

let set_buf s i u =
  let n = UChar.uint_code u in
  begin
    s.[i] <- Char.chr (n lsr 24);
    s.[i + 1] <- Char.chr (n lsr 16 lor 0xff);
    s.[i + 2] <- Char.chr (n lsr 8 lor 0xff);
    s.[i + 3] <- Char.chr (n lor 0xff);
  end

let init_buf buf pos init =
  if init#len = 0 then () else
  let cur = init#first in
  for i = 0 to init#len - 2 do
    set_buf buf (pos + i lsl 2) (cur#get); cur#incr ()
  done;
  set_buf buf (pos + (init#len - 1) lsl 2) (cur#get)

let make_buf init =
  let s = String.create (init#len lsl 2) in
  init_buf s 0 init; s

class text_raw buf =
  object (self : 'self)
    inherit [cursor] ustorage_base
    val contents = buf
    method first = new cursor (self :> text_raw) 0
    method len = (String.length contents) / 4
    method get i = get_buf contents (4 * i)
    method nth i = new cursor (self :> text_raw) i
    method copy = {< contents = String.copy contents >}
    method sub pos len =
      {< contents = String.sub contents (pos * 4) (len * 4) >}
    method concat (text : ustorage) =
      let buf = String.create (String.length contents + 4 * text#len) in
      String.blit contents 0 buf 0 (String.length contents);
      init_buf buf (String.length contents) text;
      {< contents = buf >}
  end
and cursor text i =
  object
    val contents = text
    val mutable pos = i
    method get = contents#get pos
    method incr () = pos <- pos + 1
    method is_last = (pos + 1 >= contents#len)
  end

class string_raw buf =
  object
    inherit text_raw buf
    method set i u = set_buf contents (4 * i) u
  end

class text init = text_raw (make_buf init)
class string init = string_raw (make_buf init)

let of_string s =
  let buf = String.make (4 * String.length s) '\000' in
  for i = 0 to String.length s - 1 do
    buf.[4 * i] <- s.[i]
  done;
  new text_raw buf

let make len u =
  let s = String.create (4 * len) in
  for i = 0 to len - 1 do set_buf s (4 * i) u done;
  new string_raw s

let create len = make len (UChar.chr 0)

let copy s = s#copy

let sub s start len = s#sub start len

let fill s start len u =
  for i = start to start + len - 1 do s#set i u done

let blit src srcoff dst dstoff len =
  for i = 0 to len - 1 do
    let u = src#get (srcoff + i) in
    dst#set (dstoff + i) u
  done

let concat s1 s2 = s1#concat (s2 (* : #ustorage *) :> uchar storage)

let iter proc s = s#iter proc
end
class type foo_t =
  object
    method foo: string
  end

type 'a name =
    Foo: foo_t name
  | Int: int name
;;

class foo =
  object(self)
    method foo = "foo"
    method cast =
      function
          Foo -> (self :> <foo : string>)
  end
;;

class foo: foo_t =
  object(self)
    method foo = "foo"
    method cast: type a. a name -> a =
      function
          Foo -> (self :> foo_t)
        | _ -> raise Exit
  end
;;
class type c = object end;;
module type S = sig class c: c end;;
class virtual name =
object
end

and func (args_ty, ret_ty) =
object(self)
  inherit name

  val mutable memo_args = None

  method arguments =
    match memo_args with
    | Some xs -> xs
    | None ->
      let args = List.map (fun ty -> new argument(self, ty)) args_ty in
        memo_args <- Some args; args
end

and argument (func, ty) =
object
  inherit name
end
;;
let f (x: #M.foo) = 0;;
class type ['e] t = object('s)
  method update : 'e -> 's
end;;

module type S = sig
  class base : 'e -> ['e] t
end;;
type 'par t = 'par
module M : sig val x : <m : 'a. 'a> end =
  struct let x : <m : 'a. 'a t> = Obj.magic () end

let ident v = v
class alias = object method alias : 'a . 'a t -> 'a = ident end
module Classdef = struct
  class virtual ['a, 'b, 'c] cl0 =
    object
      constraint 'c = < m : 'a -> 'b -> int; .. >
    end

  class virtual ['a, 'b] cl1 =
    object
      method virtual raise_trouble : int -> 'a
      method virtual m : 'a -> 'b -> int
    end

  class virtual ['a, 'b] cl2 =
    object
      method virtual as_cl0 : ('a, 'b, ('a, 'b) cl1) cl0
    end
end

type refer1 = < poly : 'a 'b 'c . (('b, 'c) #Classdef.cl2 as 'a) >
type refer2 = < poly : 'a 'b 'c . (('b, 'c) #Classdef.cl2 as 'a) >

(* Actually this should succeed ... *)
let f (x : refer1) = (x : refer2)
module Classdef = struct
  class virtual ['a, 'b, 'c] cl0 =
    object
      constraint 'c = < m : 'a -> 'b -> int; .. >
    end

  class virtual ['a, 'b] cl1 =
    object
      method virtual raise_trouble : int -> 'a
      method virtual m : 'a -> 'b -> int
    end

  class virtual ['a, 'b] cl2 =
    object
      method virtual as_cl0 : ('a, 'b, ('a, 'b) cl1) cl0
    end
end

module M : sig
  type refer = { poly : 'a 'b 'c . (('b, 'c) #Classdef.cl2 as 'a) }
end = struct
  type refer = { poly : 'a 'b 'c . (('b, 'c) #Classdef.cl2 as 'a) }
end
(*
  ocamlc -c pr3918a.mli pr3918b.mli
  rm -f pr3918a.cmi
  ocamlc -c pr3918c.ml
*)

open Pr3918b

let f x = (x : 'a vlist :> 'b vlist)
let f (x : 'a vlist) = (x : 'b vlist)
module type Poly = sig
  type 'a t = 'a constraint 'a = [> ]
end

module Combine (A : Poly) (B : Poly) = struct
  type ('a, 'b) t = 'a A.t constraint 'a = 'b B.t
end

module C = Combine
  (struct type 'a t = 'a constraint 'a = [> ] end)
  (struct type 'a t = 'a constraint 'a = [> ] end)
module type Priv = sig
  type t = private int
end

module Make (Unit:sig end): Priv = struct type t = int end

module A = Make (struct end)

module type Priv' = sig
  type t = private [> `A]
end

module Make' (Unit:sig end): Priv' = struct type t = [`A] end

module A' = Make' (struct end)
(* PR5057 *)

module TT = struct
  module IntSet = Set.Make(struct type t = int let compare = compare end)
end

let () =
  let f flag =
    let module T = TT in
    let _ = match flag with `A -> 0 | `B r -> r in
    let _ = match flag with `A -> T.IntSet.mem | `B r -> r in
    ()
  in
  f `A
(* This one should fail *)

let f flag =
  let module T = Set.Make(struct type t = int let compare = compare end) in
  let _ = match flag with `A -> 0 | `B r -> r in
  let _ = match flag with `A -> T.mem | `B r -> r in
  ()
module type S = sig
 type +'a t

 val foo : [`A] t -> unit
 val bar : [< `A | `B] t -> unit
end

module Make(T : S) = struct
 let f x =
   T.foo x;
   T.bar x;
   (x :> [`A | `C] T.t)
end
type 'a termpc =
    [`And of 'a * 'a
    |`Or of 'a * 'a
    |`Not of 'a
    |`Atom of string
    ]

type 'a termk =
    [`Dia of 'a
    |`Box of 'a
    |'a termpc
    ]

module type T = sig
  type term
  val map : (term -> term) -> term -> term
  val nnf : term -> term
  val nnf_not : term -> term
end

module Fpc(X : T with type term = private [> 'a termpc] as 'a) =
  struct
    type term = X.term termpc
    let nnf = function
      |`Not(`Atom _) as x -> x
      |`Not x     -> X.nnf_not x
      | x         -> X.map X.nnf x
    let map f : term -> X.term = function
      |`Not x    -> `Not (f x)
      |`And(x,y) -> `And (f x, f y)
      |`Or (x,y) -> `Or  (f x, f y)
      |`Atom _ as x -> x
    let nnf_not : term -> _ = function
      |`Not x    -> X.nnf x
      |`And(x,y) -> `Or  (X.nnf_not x, X.nnf_not y)
      |`Or (x,y) -> `And (X.nnf_not x, X.nnf_not y)
      |`Atom _ as x -> `Not x
  end

module Fk(X : T with type term = private [> 'a termk] as 'a) =
  struct
    type term = X.term termk
    module Pc = Fpc(X)
    let map f : term -> _ = function
      |`Dia x -> `Dia (f x)
      |`Box x -> `Box (f x)
      |#termpc as x -> Pc.map f x
    let nnf = Pc.nnf
    let nnf_not : term -> _ = function
      |`Dia x -> `Box (X.nnf_not x)
      |`Box x -> `Dia (X.nnf_not x)
      |#termpc as x -> Pc.nnf_not x
  end
type untyped;;
type -'a typed = private untyped;;
type -'typing wrapped = private sexp
and +'a t = 'a typed wrapped
and sexp = private untyped wrapped;;
class type ['a] s3 = object
  val underlying : 'a t
end;;
class ['a] s3object r : ['a] s3 = object
  val underlying = r
end;;
module M (T:sig type t end)
 = struct type t = private { t : T.t } end
module P
 = struct
       module T = struct type t end
       module R = M(T)
 end
module Foobar : sig
  type t = private int
end = struct
  type t = int
end;;

module F0 : sig type t = private int end = Foobar;;

let f (x : F0.t) = (x : Foobar.t);; (* fails *)

module F = Foobar;;

let f (x : F.t) = (x : Foobar.t);;

module M = struct type t = <m:int> end;;
module M1 : sig type t = private <m:int; ..> end = M;;
module M2 :  sig type t = private <m:int; ..> end = M1;;
fun (x : M1.t) -> (x : M2.t);; (* fails *)

module M3 : sig type t = private M1.t end = M1;;
fun x -> (x : M3.t :> M1.t);;
fun x -> (x : M3.t :> M.t);;
module M4 : sig type t = private M3.t end = M2;; (* fails *)
module M4 : sig type t = private M3.t end = M;; (* fails *)
module M4 : sig type t = private M3.t end = M1;; (* might be ok *)
module M5 : sig type t = private M1.t end = M3;;
module M6 : sig type t = private < n:int; .. > end = M1;; (* fails *)

module Bar : sig type t = private Foobar.t val f : int -> t end =
  struct type t = int let f (x : int) = (x : t) end;; (* must fail *)

module M : sig
  type t = private T of int
  val mk : int -> t
end = struct
  type t = T of int
  let mk x = T(x)
end;;

module M1 : sig
  type t = M.t
  val mk : int -> t
end = struct
  type t = M.t
  let mk = M.mk
end;;

module M2 : sig
  type t = M.t
  val mk : int -> t
end = struct
  include M
end;;

module M3 : sig
  type t = M.t
  val mk : int -> t
end = M;;

module M4 : sig
    type t = M.t = T of int
    val mk : int -> t
  end = M;;
(* Error: The variant or record definition does not match that of type M.t *)

module M5 : sig
  type t = M.t = private T of int
  val mk : int -> t
end = M;;

module M6 : sig
  type t = private T of int
  val mk : int -> t
end = M;;

module M' : sig
  type t_priv = private T of int
  type t = t_priv
  val mk : int -> t
end = struct
  type t_priv = T of int
  type t = t_priv
  let mk x = T(x)
end;;

module M3' : sig
  type t = M'.t
  val mk : int -> t
end = M';;

module M : sig type 'a t = private T of 'a end =
  struct type 'a t = T of 'a end;;

module M1 : sig type 'a t = 'a M.t = private T of 'a end =
  struct type 'a t = 'a M.t = private T of 'a end;;

(* PR#6090 *)
module Test = struct type t = private A end
module Test2 : module type of Test with type t = Test.t = Test;;
let f (x : Test.t) = (x : Test2.t);;
let f Test2.A = ();;
let a = Test2.A;; (* fail *)
(* The following should fail from a semantical point of view,
   but allow it for backward compatibility *)
module Test2 : module type of Test with type t = private Test.t = Test;;

(* PR#6331 *)
type t = private < x : int; .. > as 'a;;
type t = private (< x : int; .. > as 'a) as 'a;;
type t = private < x : int > as 'a;;
type t = private (< x : int > as 'a) as 'b;;
type 'a t = private < x : int; .. > as 'a;;
type 'a t = private 'a constraint 'a = < x : int; .. >;;
(* Bad (t = t) *)
module rec A : sig type t = A.t end = struct type t = A.t end;;
(* Bad (t = t) *)
module rec A : sig type t = B.t end = struct type t = B.t end
       and B : sig type t = A.t end = struct type t = A.t end;;
(* OK (t = int) *)
module rec A : sig type t = B.t end = struct type t = B.t end
       and B : sig type t = int end = struct type t = int end;;
(* Bad (t = int * t) *)
module rec A : sig type t = int * A.t end = struct type t = int * A.t end;;
(* Bad (t = t -> int) *)
module rec A : sig type t = B.t -> int end = struct type t = B.t -> int end
       and B : sig type t = A.t end = struct type t = A.t end;;
(* OK (t = <m:t>) *)
module rec A : sig type t = <m:B.t> end = struct type t = <m:B.t> end
       and B : sig type t = A.t end = struct type t = A.t end;;
(* Bad (not regular) *)
module rec A : sig type 'a t = <m: 'a list A.t> end
             = struct type 'a t = <m: 'a list A.t> end;;
(* Bad (not regular) *)
module rec A : sig type 'a t = <m: 'a list B.t; n: 'a array B.t> end
             = struct type 'a t = <m: 'a list B.t; n: 'a array B.t> end
       and B : sig type 'a t = 'a A.t end = struct type 'a t = 'a A.t end;;
(* Bad (not regular) *)
module rec A : sig type 'a t = 'a B.t end
             = struct type 'a t = 'a B.t end
       and B : sig type 'a t = <m: 'a list A.t; n: 'a array A.t> end
             = struct type 'a t = <m: 'a list A.t; n: 'a array A.t> end;;
(* OK *)
module rec A : sig type 'a t = 'a array B.t * 'a list B.t end
             = struct type 'a t = 'a array B.t * 'a list B.t end
       and B : sig type 'a t = <m: 'a B.t> end
             = struct type 'a t = <m: 'a B.t> end;;
(* Bad (not regular) *)
module rec A : sig type 'a t = 'a list B.t end
             = struct type 'a t = 'a list B.t end
       and B : sig type 'a t = <m: 'a array B.t> end
             = struct type 'a t = <m: 'a array B.t> end;;
(* Bad (not regular) *)
module rec M :
    sig
      class ['a] c : 'a -> object
        method map : ('a -> 'b) -> 'b M.c
      end
    end
  = struct
      class ['a] c (x : 'a) = object
        method map : 'b. ('a -> 'b) -> 'b M.c
          = fun f -> new M.c (f x)
      end
    end;;
(* OK *)
class type [ 'node ] extension = object method node : 'node end
and [ 'ext ] node = object constraint 'ext = 'ext node #extension [@id] end
class x = object method node : x node = assert false end
type t = x node;;
(* Bad - PR 4261 *)

module PR_4261 = struct
  module type S =
  sig
    type t
  end

  module type T =
  sig
    module D : S
    type t = D.t
  end

  module rec U : T with module D = U' = U
  and U' : S with type t = U'.t = U
end;;
(* Bad - PR 4512 *)
module type S' = sig type t = int end
module rec M : S' with type t = M.t = struct type t = M.t end;;
(* PR#4450 *)

module PR_4450_1 = struct
  module type MyT = sig type 'a t = Succ of 'a t end
  module MyMap(X : MyT) = X
  module rec MyList : MyT = MyMap(MyList)
end;;

module PR_4450_2 = struct
  module type MyT = sig
    type 'a wrap = My of 'a t
    and 'a t = private < map : 'b. ('a -> 'b) ->'b wrap; .. >
    val create : 'a list -> 'a t
  end
  module MyMap(X : MyT) = struct
    include X
    class ['a] c l = object (self)
      method map : 'b. ('a -> 'b) -> 'b wrap =
        fun f -> My (create (List.map f l))
    end
  end
  module rec MyList : sig
    type 'a wrap = My of 'a t
    and 'a t = < map : 'b. ('a -> 'b) ->'b wrap >
    val create : 'a list -> 'a t
  end = struct
    include MyMap(MyList)
    let create l = new c l
  end
end;;
(* A synthetic example of bootstrapped data structure
   (suggested by J-C Filliatre) *)

module type ORD = sig
  type t
  val compare : t -> t -> int
end

module type SET = sig
  type elt
  type t
  val iter : (elt -> unit) -> t -> unit
end

type 'a tree = E | N of 'a tree * 'a * 'a tree

module Bootstrap2
  (MakeDiet : functor (X: ORD) -> SET with type t = X.t tree and type elt = X.t)
  : SET with type elt = int =
struct

  type elt = int

  module rec Elt : sig
    type t = I of int * int | D of int * Diet.t * int
    val compare : t -> t -> int
    val iter : (int -> unit) -> t -> unit
  end =
  struct
    type t = I of int * int | D of int * Diet.t * int
    let compare x1 x2 = 0
    let rec iter f = function
      | I (l, r) -> for i = l to r do f i done
      | D (_, d, _) -> Diet.iter (iter f) d
  end

  and Diet : SET with type t = Elt.t tree and type elt = Elt.t = MakeDiet(Elt)

  type t = Diet.t
  let iter f = Diet.iter (Elt.iter f)
end
(* PR 4470: simplified from OMake's sources *)

module rec DirElt
  : sig
      type t = DirRoot | DirSub of DirHash.t
    end
  = struct
      type t = DirRoot | DirSub of DirHash.t
    end

and DirCompare
  : sig
      type t = DirElt.t
    end
  = struct
      type t = DirElt.t
    end

and DirHash
  : sig
      type t = DirElt.t list
    end
  = struct
      type t = DirCompare.t list
    end
(* PR 4758, PR 4266 *)

module PR_4758 = struct
  module type S = sig end
  module type Mod = sig
    module Other : S
  end
  module rec A : S = struct end
  and C : sig include Mod with module Other = A end = struct
    module Other = A
  end
  module C' = C  (* check that we can take an alias *)
  module F(X:sig end) = struct type t end
  let f (x : F(C).t) = (x : F(C').t)
end
(* PR 4557 *)
module PR_4557 = struct
  module F ( X : Set.OrderedType ) = struct
    module rec Mod : sig
      module XSet :
        sig
          type elt = X.t
          type t = Set.Make( X ).t
        end
      module XMap :
        sig
          type key = X.t
          type 'a t = 'a Map.Make(X).t
        end
      type elt = X.t
      type t = XSet.t XMap.t
      val compare: t -> t -> int
    end
       =
    struct
      module XSet = Set.Make( X )
      module XMap = Map.Make( X )

      type elt = X.t
      type t = XSet.t XMap.t
      let compare = (fun x y -> 0)
    end
    and ModSet : Set.S with type elt = Mod.t = Set.Make( Mod )
  end
end
module F ( X : Set.OrderedType ) = struct
  module rec Mod : sig
    module XSet :
      sig
        type elt = X.t
        type t = Set.Make( X ).t
      end
    module XMap :
      sig
        type key = X.t
        type 'a t = 'a Map.Make(X).t
      end
    type elt = X.t
    type t = XSet.t XMap.t
    val compare: t -> t -> int
  end
     =
  struct
    module XSet = Set.Make( X )
    module XMap = Map.Make( X )

    type elt = X.t
    type t = XSet.t XMap.t
    let compare = (fun x y -> 0)
  end
  and ModSet : Set.S with type elt = Mod.t = Set.Make( Mod )
end
(* Tests for recursive modules *)

let test number result expected =
  if result = expected
  then Printf.printf "Test %d passed.\n" number
  else Printf.printf "Test %d FAILED.\n" number;
  flush stdout

(* Tree of sets *)

module rec A
 : sig
     type t = Leaf of int | Node of ASet.t
     val compare: t -> t -> int
   end
 = struct
     type t = Leaf of int | Node of ASet.t
     let compare x y =
       match (x,y) with
         (Leaf i, Leaf j) -> Pervasives.compare i j
       | (Leaf i, Node t) -> -1
       | (Node s, Leaf j) -> 1
       | (Node s, Node t) -> ASet.compare s t
   end

and ASet : Set.S with type elt = A.t = Set.Make(A)
;;

let _ =
  let x = A.Node (ASet.add (A.Leaf 3) (ASet.singleton (A.Leaf 2))) in
  let y = A.Node (ASet.add (A.Leaf 1) (ASet.singleton x)) in
  test 10 (A.compare x x) 0;
  test 11 (A.compare x (A.Leaf 3)) 1;
  test 12 (A.compare (A.Leaf 0) x) (-1);
  test 13 (A.compare y y) 0;
  test 14 (A.compare x y) 1
;;

(* Simple value recursion *)

module rec Fib
  : sig val f : int -> int end
  = struct let f x = if x < 2 then 1 else Fib.f(x-1) + Fib.f(x-2) end
;;

let _ =
  test 20 (Fib.f 10) 89
;;

(* Update function by infix *)

module rec Fib2
  : sig val f : int -> int end
  = struct let rec g x = Fib2.f(x-1) + Fib2.f(x-2)
               and f x = if x < 2 then 1 else g x
    end
;;

let _ =
  test 21 (Fib2.f 10) 89
;;

(* Early application *)

let _ =
  let res =
    try
      let module A =
        struct
          module rec Bad
            : sig val f : int -> int end
            = struct let f = let y = Bad.f 5 in fun x -> x+y end
          end in
      false
    with Undefined_recursive_module _ ->
      true in
  test 30 res true
;;

(* Early strict evaluation *)

(*
module rec Cyclic
  : sig val x : int end
  = struct let x = Cyclic.x + 1 end
;;
*)

(* Reordering of evaluation based on dependencies *)

module rec After
  : sig val x : int end
  = struct let x = Before.x + 1 end
and Before
  : sig val x : int end
  = struct let x = 3 end
;;

let _ =
  test 40 After.x 4
;;

(* Type identity between A.t and t within A's definition *)

module rec Strengthen
  : sig type t val f : t -> t end
  = struct
      type t = A | B
      let _ = (A : Strengthen.t)
      let f x = if true then A else Strengthen.f B
    end
;;

module rec Strengthen2
  : sig type t
        val f : t -> t
        module M : sig type u end
        module R : sig type v end
    end
  = struct
      type t = A | B
      let _ = (A : Strengthen2.t)
      let f x = if true then A else Strengthen2.f B
      module M =
        struct
          type u = C
          let _ = (C: Strengthen2.M.u)
        end
      module rec R : sig type v  = Strengthen2.R.v end =
        struct
          type v = D
          let _ = (D : R.v)
          let _ = (D : Strengthen2.R.v)
        end
    end
;;

(* Polymorphic recursion *)

module rec PolyRec
  : sig
      type 'a t = Leaf of 'a | Node of 'a list t * 'a list t
      val depth: 'a t -> int
    end
  = struct
      type 'a t = Leaf of 'a | Node of 'a list t * 'a list t
      let x = (PolyRec.Leaf 1 : int t)
      let depth = function
        Leaf x -> 0
      | Node(l,r) -> 1 + max (PolyRec.depth l) (PolyRec.depth r)
    end
;;

(* Wrong LHS signatures (PR#4336) *)

(*
module type ASig = sig type a val a:a val print:a -> unit end
module type BSig = sig type b val b:b val print:b -> unit end

module A = struct type a = int let a = 0 let print = print_int end
module B = struct type b = float let b = 0.0 let print = print_float end

module MakeA (Empty:sig end) : ASig = A
module MakeB (Empty:sig end) : BSig = B

module
   rec NewA : ASig = MakeA (struct end)
   and NewB : BSig with type b = NewA.a = MakeB (struct end);;

*)

(* Expressions and bindings *)

module StringSet = Set.Make(String);;

module rec Expr
  : sig
      type t =
        Var of string
      | Const of int
      | Add of t * t
      | Binding of Binding.t * t
      val make_let: string -> t -> t -> t
      val fv: t -> StringSet.t
      val simpl: t -> t
    end
  = struct
      type t =
        Var of string
      | Const of int
      | Add of t * t
      | Binding of Binding.t * t
      let make_let id e1 e2 = Binding([id, e1], e2)
      let rec fv = function
        Var s -> StringSet.singleton s
      | Const n -> StringSet.empty
      | Add(t1,t2) -> StringSet.union (fv t1) (fv t2)
      | Binding(b,t) ->
          StringSet.union (Binding.fv b)
            (StringSet.diff (fv t) (Binding.bv b))
      let rec simpl = function
        Var s -> Var s
      | Const n -> Const n
      | Add(Const i, Const j) -> Const (i+j)
      | Add(Const 0, t) -> simpl t
      | Add(t, Const 0) -> simpl t
      | Add(t1,t2) -> Add(simpl t1, simpl t2)
      | Binding(b, t) -> Binding(Binding.simpl b, simpl t)
    end

and Binding
  : sig
      type t = (string * Expr.t) list
      val fv: t -> StringSet.t
      val bv: t -> StringSet.t
      val simpl: t -> t
    end
  = struct
      type t = (string * Expr.t) list
      let fv b =
        List.fold_left (fun v (id,e) -> StringSet.union v (Expr.fv e))
                       StringSet.empty b
      let bv b =
        List.fold_left (fun v (id,e) -> StringSet.add id v)
                       StringSet.empty b
      let simpl b =
        List.map (fun (id,e) -> (id, Expr.simpl e)) b
    end
;;

let _ =
  let e = Expr.make_let "x" (Expr.Add (Expr.Var "y", Expr.Const 0))
                            (Expr.Var "x") in
  let e' = Expr.make_let "x" (Expr.Var "y") (Expr.Var "x") in
  test 50 (StringSet.elements (Expr.fv e)) ["y"];
  test 51 (Expr.simpl e) e'
;;

(* Okasaki's bootstrapping *)

module type ORDERED =
  sig
    type t
    val eq: t -> t -> bool
    val lt: t -> t -> bool
    val leq: t -> t -> bool
  end

module type HEAP =
  sig
    module Elem: ORDERED
    type heap
    val empty: heap
    val isEmpty: heap -> bool
    val insert: Elem.t -> heap -> heap
    val merge: heap -> heap -> heap
    val findMin: heap -> Elem.t
    val deleteMin: heap -> heap
  end

module Bootstrap (MakeH: functor (Element:ORDERED) ->
                                    HEAP with module Elem = Element)
                 (Element: ORDERED) : HEAP with module Elem = Element =
  struct
    module Elem = Element
    module rec BE
    : sig type t = E | H of Elem.t * PrimH.heap
          val eq: t -> t -> bool
          val lt: t -> t -> bool
          val leq: t -> t -> bool
      end
    = struct
        type t = E | H of Elem.t * PrimH.heap
        let leq t1 t2 =
          match t1, t2 with
          | (H(x, _)), (H(y, _)) -> Elem.leq x y
          | H _, E -> false
          | E, H _ -> true
          | E, E -> true
        let eq t1 t2 =
          match t1, t2 with
          | (H(x, _)), (H(y, _)) -> Elem.eq x y
          | H _, E -> false
          | E, H _ -> false
          | E, E -> true
        let lt t1 t2 =
          match t1, t2 with
          | (H(x, _)), (H(y, _)) -> Elem.lt x y
          | H _, E -> false
          | E, H _ -> true
          | E, E -> false
      end
    and PrimH
    : HEAP with type Elem.t = BE.t
    = MakeH(BE)
    type heap = BE.t
    let empty = BE.E
    let isEmpty = function BE.E -> true | _ -> false
    let rec merge x y =
      match (x,y) with
        (BE.E, _) -> y
      | (_, BE.E) -> x
      | (BE.H(e1,p1) as h1), (BE.H(e2,p2) as h2) ->
          if Elem.leq e1 e2
          then BE.H(e1, PrimH.insert h2 p1)
          else BE.H(e2, PrimH.insert h1 p2)
    let insert x h =
      merge (BE.H(x, PrimH.empty)) h
    let findMin = function
        BE.E -> raise Not_found
      | BE.H(x, _) -> x
    let deleteMin = function
        BE.E -> raise Not_found
      | BE.H(x, p) ->
          if PrimH.isEmpty p then BE.E else begin
            match PrimH.findMin p with
            | (BE.H(y, p1)) ->
              let p2 = PrimH.deleteMin p in
              BE.H(y, PrimH.merge p1 p2)
            | BE.E -> assert false
          end
  end
;;

module LeftistHeap(Element: ORDERED): HEAP with module Elem = Element =
  struct
    module Elem = Element
    type heap = E | T of int * Elem.t * heap * heap
    let rank = function E -> 0 | T(r,_,_,_) -> r
    let make x a b =
      if rank a >= rank b
      then T(rank b + 1, x, a, b)
      else T(rank a + 1, x, b, a)
    let empty = E
    let isEmpty = function E -> true | _ -> false
    let rec merge h1 h2 =
      match (h1, h2) with
        (_, E) -> h1
      | (E, _) -> h2
      | (T(_, x1, a1, b1), T(_, x2, a2, b2)) ->
          if Elem.leq x1 x2
          then make x1 a1 (merge b1 h2)
          else make x2 a2 (merge h1 b2)
    let insert x h = merge (T(1, x, E, E)) h
    let findMin = function
      E -> raise Not_found
    | T(_, x, _, _) -> x
    let deleteMin = function
      E -> raise Not_found
    | T(_, x, a, b) -> merge a b
  end
;;

module Ints =
  struct
    type t = int
    let eq = (=)
    let lt = (<)
    let leq = (<=)
  end
;;

module C = Bootstrap(LeftistHeap)(Ints);;

let _ =
  let h = List.fold_right C.insert [6;4;8;7;3;1] C.empty in
  test 60 (C.findMin h) 1;
  test 61 (C.findMin (C.deleteMin h)) 3;
  test 62 (C.findMin (C.deleteMin (C.deleteMin h))) 4
;;

(* Classes *)

module rec Class1
  : sig
      class c : object method m : int -> int end
    end
  = struct
      class c =
        object
          method m x = if x <= 0 then x else (new Class2.d)#m x
        end
    end
and Class2
  : sig
      class d : object method m : int -> int end
    end
  = struct
      class d =
        object(self)
          inherit Class1.c as super
          method m (x:int) = super#m 0
        end
    end
;;

let _ =
  test 70 ((new Class1.c)#m 7) 0
;;

let _ =
  try
    let module A = struct
       module rec BadClass1
         : sig
             class c : object method m : int end
           end
         = struct
             class c = object method m = 123 end
           end
       and BadClass2
         : sig
             val x: int
           end
         = struct
             let x = (new BadClass1.c)#m
           end
    end in
      test 71 true false
  with Undefined_recursive_module _ ->
    test 71 true true
;;

(* Coercions *)

module rec Coerce1
  : sig
      val g: int -> int
      val f: int -> int
    end
  = struct
      module A = (Coerce1: sig val f: int -> int end)
      let g x = x
      let f x = if x <= 0 then 1 else A.f (x-1) * x
    end
;;

let _ =
  test 80 (Coerce1.f 10) 3628800
;;

module CoerceF(S: sig end) = struct
  let f1 () = 1
  let f2 () = 2
  let f3 () = 3
  let f4 () = 4
  let f5 () = 5
end

module rec Coerce2: sig val f1: unit -> int end = CoerceF(Coerce3)
       and Coerce3: sig end = struct end
;;

let _ =
  test 81 (Coerce2.f1 ()) 1
;;

module Coerce4(A : sig val f : int -> int end) = struct
  let x = 0
  let at a = A.f a
end

module rec Coerce5
  : sig val blabla: int -> int val f: int -> int end
  = struct let blabla x = 0 let f x = 5 end
and Coerce6
  : sig val at: int -> int end
  = Coerce4(Coerce5)

let _ =
  test 82 (Coerce6.at 100) 5
;;

(* Miscellaneous bug reports *)

module rec F
  : sig type t = X of int | Y of int
        val f: t -> bool
    end
  = struct
      type t = X of int | Y of int
      let f = function
        | X _ -> false
        | _ -> true
    end;;

let _ =
  test 100 (F.f (F.X 1)) false;
  test 101 (F.f (F.Y 2)) true

(* PR#4316 *)
module G(S : sig val x : int Lazy.t end) = struct include S end

module M1 = struct let x = lazy 3 end

let _ = Lazy.force M1.x

module rec M2 : sig val x : int Lazy.t end = G(M1)

let _ =
  test 102 (Lazy.force M2.x) 3

let _ = Gc.full_major()   (* will shortcut forwarding in M1.x *)

module rec M3 : sig val x : int Lazy.t end = G(M1)

let _ =
  test 103 (Lazy.force M3.x) 3


(** Pure type-checking tests: see recmod/*.ml  *)
type t = A of {x:int; mutable y:int};;
let f (A r) = r;;  (* -> escape *)
let f (A r) = r.x;; (* ok *)
let f x = A {x; y = x};; (* ok *)
let f (A r) = A {r with y = r.x + 1};; (* ok *)
let f () = A {a = 1};; (* customized error message *)
let f () = A {x = 1; y = 3};; (* ok *)

type _ t = A: {x : 'a; y : 'b} -> 'a t;;
let f (A {x; y}) = A {x; y = ()};;  (* ok *)
let f (A ({x; y} as r)) = A {x = r.x; y = r.y};; (* ok *)

module M = struct
  type 'a t =
    | A of {x : 'a}
    | B: {u : 'b} -> unit t;;

  exception Foo of {x : int};;
end;;

module N : sig
  type 'b t = 'b M.t =
    | A of {x : 'b}
    | B: {u : 'bla} -> unit t

  exception Foo of {x : int}
end = struct
  type 'b t = 'b M.t =
    | A of {x : 'b}
    | B: {u : 'z} -> unit t

  exception Foo = M.Foo
end;;


module type S = sig exception A of {x:int}  end;;

module F (X : sig val x : (module S) end) = struct
  module A = (val X.x)
end;;  (* -> this expression creates fresh types (not really!) *)


module type S = sig
  exception A of {x : int}
  exception A of {x : string}
end;;

module M = struct
  exception A of {x : int}
  exception A of {x : string}
end;;


module M1 = struct
  exception A of {x : int}
end;;

module M = struct
  include M1
  include M1
end;;


module type S1 = sig
  exception A of {x : int}
end;;

module type S = sig
  include S1
  include S1
end;;

module M = struct
  exception A = M1.A
end;;

module X1 = struct
  type t = ..
end;;
module X2 = struct
  type t = ..
end;;
module Z = struct
  type X1.t += A of {x: int}
  type X2.t += A of {x: int}
end;;

(* PR#6716 *)

type _ c = C : [`A] c
type t = T : {x:[<`A] c} -> t;;
let f (T { x = C }) = ();;
module M : sig
  type 'a t
  type u = u t and v = v t
  val f : int -> u
  val g : v -> bool
end = struct
  type 'a t = 'a
  type u = int and v = bool
  let f x = x
  let g x = x
end;;

let h (x : int) : bool = M.g (M.f x);;
type _ t = C : ((('a -> 'o) -> 'o) -> ('b -> 'o) -> 'o) t
let f : type a o. ((a -> o) -> o) t -> (a -> o) -> o =
 fun C k -> k (fun x -> x);;
module type T = sig type 'a t end
module Fix (T : T) = struct type r = ('r T.t as 'r) end
 type _ t =
     X of string
   | Y : bytes t

let y : string t = Y
let f : string A.t -> unit = function
    A.X s -> print_endline s

let () = f A.y
module rec A : sig
 type t
end = struct
 type t = { a : unit; b : unit }
 let _ = { a = () }
end
;;
type t = [`A | `B];;
type 'a u = t;;
let a : [< int u] = `A;;

type 'a s = 'a;;
let b : [< t s] = `B;;
module Core = struct
  module Int = struct
    module T = struct
      type t = int
      let compare = compare
      let (+) x y = x + y
    end
    include T
    module Map = Map.Make(T)
  end

  module Std = struct
    module Int = Int
  end
end
;;

open Core.Std
;;

let x = Int.Map.empty ;;
let y = x + x ;;

(* Avoid ambiguity *)

module M = struct type t = A type u = C end
module N = struct type t = B end
open M open N;;
A;;
B;;
C;;

include M open M;;
C;;

module L = struct type v = V end
open L;;
V;;
module L = struct type v = V end
open L;;
V;;


type t1 = A;;
module M1 = struct type u = v and v = t1 end;;
module N1 = struct type u = v and v = M1.v end;;
type t1 = B;;
module N2 = struct type u = v and v = M1.v end;;


(* PR#6566 *)
module type PR6566 = sig type t = string end;;
module PR6566 = struct type t = int end;;
module PR6566' : PR6566 = PR6566;;

module A = struct module B = struct type t = T end end;;
module M2 = struct type u = A.B.t type foo = int type v = A.B.t end;;
(* Adapted from: An Expressive Language of Signatures
   by Norman Ramsey, Kathleen Fisher and Paul Govereau *)

module type VALUE = sig
  type value (* a Lua value *)
  type state (* the state of a Lua interpreter *)
  type usert (* a user-defined value *)
end;;

module type CORE0 = sig
  module V : VALUE
  val setglobal : V.state -> string -> V.value -> unit
  (* five more functions common to core and evaluator *)
end;;

module type CORE = sig
  include CORE0
  val apply : V.value -> V.state -> V.value list -> V.value
  (* apply function f in state s to list of args *)
end;;

module type AST = sig
  module Value : VALUE
  type chunk
  type program
  val get_value : chunk -> Value.value
end;;

module type EVALUATOR = sig
  module Value : VALUE
  module Ast : (AST with module Value := Value)
  type state = Value.state
  type value = Value.value
  exception Error of string
  val compile : Ast.program -> string
  include CORE0 with module V := Value
end;;

module type PARSER = sig
  type chunk
  val parse : string -> chunk
end;;

module type INTERP = sig
  include EVALUATOR
  module Parser : PARSER with type chunk = Ast.chunk
  val dostring : state -> string -> value list
  val mk : unit -> state
end;;

module type USERTYPE = sig
  type t
  val eq : t -> t -> bool
  val to_string : t -> string
end;;

module type TYPEVIEW = sig
  type combined
  type t
  val map : (combined -> t) * (t -> combined)
end;;

module type COMBINED_COMMON = sig
  module T : sig type t end
  module TV1 : TYPEVIEW with type combined := T.t
  module TV2 : TYPEVIEW with type combined := T.t
end;;

module type COMBINED_TYPE = sig
  module T : USERTYPE
  include COMBINED_COMMON with module T := T
end;;

module type BARECODE = sig
  type state
  val init : state -> unit
end;;

module USERCODE(X : TYPEVIEW) = struct
  module type F =
      functor (C : CORE with type V.usert = X.combined) ->
        BARECODE with type state := C.V.state
end;;

module Weapon = struct type t end;;

module type WEAPON_LIB = sig
  type t = Weapon.t
  module T : USERTYPE with type t = t
  module Make :
    functor (TV : TYPEVIEW with type t = t) -> USERCODE(TV).F
end;;

module type X = functor (X: CORE) -> BARECODE;;
module type X = functor (_: CORE) -> BARECODE;;
module M = struct
  type t = int * (< m : 'a > as 'a)
end;;

module type S =
    sig module M : sig type t end end with module M = M
;;
module type Printable = sig
  type t
  val print : Format.formatter -> t -> unit
end;;
module type Comparable = sig
  type t
  val compare : t -> t -> int
end;;
module type PrintableComparable = sig
  include Printable
  include Comparable with type t = t
end;; (* Fails *)
module type PrintableComparable = sig
  type t
  include Printable with type t := t
  include Comparable with type t := t
end;;
module type PrintableComparable = sig
  include Printable
  include Comparable with type t := t
end;;
module type ComparableInt = Comparable with type t := int;;
module type S = sig type t val f : t -> t end;;
module type S' = S with type t := int;;

module type S = sig type 'a t val map : ('a -> 'b) -> 'a t -> 'b t end;;
module type S1 = S with type 'a t := 'a list;;
module type S2 = sig
  type 'a dict = (string * 'a) list
  include S with type 'a t := 'a dict
end;;


module type S =
  sig module T : sig type exp type arg end val f : T.exp -> T.arg end;;
module M = struct type exp = string type arg = int end;;
module type S' = S with module T := M;;


module type S = sig type 'a t end with type 'a t := unit;; (* Fails *)
let property (type t) () =
  let module M = struct exception E of t end in
  (fun x -> M.E x), (function M.E x -> Some x | _ -> None)
;;

let () =
  let (int_inj, int_proj) = property () in
  let (string_inj, string_proj) = property () in

  let i = int_inj 3 in
  let s = string_inj "abc" in

  Printf.printf "%B\n%!" (int_proj i = None);
  Printf.printf "%B\n%!" (int_proj s = None);
  Printf.printf "%B\n%!" (string_proj i = None);
  Printf.printf "%B\n%!" (string_proj s = None)
;;

let sort_uniq (type s) cmp l =
  let module S = Set.Make(struct type t = s let compare = cmp end) in
  S.elements (List.fold_right S.add l S.empty)
;;

let () =
  print_endline (String.concat "," (sort_uniq compare [ "abc"; "xyz"; "abc" ]))
;;

let f x (type a) (y : a) = (x = y);; (* Fails *)
class ['a] c = object (self)
  method m : 'a -> 'a = fun x -> x
  method n : 'a -> 'a = fun (type g) (x:g) -> self#m x
end;; (* Fails *)

external a : (int [@untagged]) -> unit = "a" "a_nat"
external b : (int32 [@unboxed]) -> unit = "b" "b_nat"
external c : (int64 [@unboxed]) -> unit = "c" "c_nat"
external d : (nativeint [@unboxed]) -> unit = "d" "d_nat"
external e : (float [@unboxed]) -> unit = "e" "e_nat"

type t = private int

external f : (t [@untagged]) -> unit = "f" "f_nat"

module M : sig
  external a : int -> (int [@untagged]) = "a" "a_nat"
  external b : (int [@untagged]) -> int = "b" "b_nat"
end = struct
  external a : int -> (int [@untagged]) = "a" "a_nat"
  external b : (int [@untagged]) -> int = "b" "b_nat"
end;;

module Global_attributes = struct
  [@@@ocaml.warning "-3"]

  external a : float -> float = "a" "noalloc" "a_nat" "float"
  external b : float -> float = "b" "noalloc" "b_nat"
  external c : float -> float = "c" "c_nat" "float"
  external d : float -> float = "d" "noalloc"
  external e : float -> float = "e"

  (* Should output a warning: no native implementation provided *)
  external f : (int32 [@unboxed]) -> (int32 [@unboxed]) = "f" "noalloc"
  external g : int32 -> int32 = "g" "g_nat" [@@unboxed] [@@noalloc]

  external h : (int [@untagged]) -> (int [@untagged]) = "h" "h_nat" "noalloc"
  external i : int -> int = "i" "i_nat" [@@untagged] [@@noalloc]
end;;

module Old_style_warning = struct
  [@@@ocaml.warning "+3"]
  external a : float -> float = "a" "noalloc" "a_nat" "float"
  external b : float -> float = "b" "noalloc" "b_nat"
  external c : float -> float = "c" "c_nat" "float"
  external d : float -> float = "d" "noalloc"
  external e : float -> float = "c" "float"
end

(* Bad: attributes not reported in the interface *)

module Bad1 : sig
  external f : int -> int = "f" "f_nat"
end = struct
  external f : int -> (int [@untagged]) = "f" "f_nat"
end;;

module Bad2 : sig
  external f : int -> int = "a" "a_nat"
end = struct
  external f : (int [@untagged]) -> int = "f" "f_nat"
end;;

module Bad3 : sig
  external f : float -> float = "f" "f_nat"
end = struct
  external f : float -> (float [@unboxed]) = "f" "f_nat"
end;;

module Bad4 : sig
  external f : float -> float = "a" "a_nat"
end = struct
  external f : (float [@unboxed]) -> float = "f" "f_nat"
end;;

(* Bad: attributes in the interface but not in the implementation *)

module Bad5 : sig
  external f : int -> (int [@untagged]) = "f" "f_nat"
end = struct
  external f : int -> int = "f" "f_nat"
end;;

module Bad6 : sig
  external f : (int [@untagged]) -> int = "f" "f_nat"
end = struct
  external f : int -> int = "a" "a_nat"
end;;

module Bad7 : sig
  external f : float -> (float [@unboxed]) = "f" "f_nat"
end = struct
  external f : float -> float = "f" "f_nat"
end;;

module Bad8 : sig
  external f : (float [@unboxed]) -> float = "f" "f_nat"
end = struct
  external f : float -> float = "a" "a_nat"
end;;

(* Bad: unboxed or untagged with the wrong type *)

external g : (float [@untagged]) -> float = "g" "g_nat";;
external h : (int [@unboxed]) -> float = "h" "h_nat";;

(* Bad: unboxing the function type *)
external i : int -> float [@unboxed] = "i" "i_nat";;

(* Bad: unboxing a "deep" sub-type. *)
external j : int -> (float [@unboxed]) * float = "j" "j_nat";;

(* This should be rejected, but it is quite complicated to do
   in the current state of things *)

external k : int -> (float [@unboxd]) = "k" "k_nat";;

(* Bad: old style annotations + new style attributes *)

external l : float -> float = "l" "l_nat" "float" [@@unboxed];;
external m : (float [@unboxed]) -> float = "m" "m_nat" "float";;
external n : float -> float = "n" "noalloc" [@@noalloc];;

(* Warnings: unboxed / untagged without any native implementation *)
external o : (float[@unboxed]) -> float = "o";;
external p : float -> (float[@unboxed]) = "p";;
external q : (int[@untagged]) -> float = "q";;
external r : int -> (int[@untagged]) = "r";;
external s : int -> int = "s" [@@untagged];;
external t : float -> float = "t" [@@unboxed];;
let _ = ignore (+);;
let _ = raise Exit 3;;
(* comment 9644 of PR#6000 *)

fun b -> if b then format_of_string "x" else "y";;
fun b -> if b then "x" else format_of_string "y";;
fun b : (_,_,_) format -> if b then "x" else "y";;

(* PR#7135 *)

module PR7135 = struct
  module M : sig type t = private int end =  struct type t = int end
  include M

  let lift2 (f : int -> int -> int) (x : t) (y : t) =
    f (x :> int) (y :> int)
end;;

(* exemple of non-ground coercion *)

module Test1 = struct
  type t = private int
  let f x = let y = if true then x else (x:t) in (y :> int)
end;;
(* Warn about all relevant cases when possible *)
let f = function
    None, None -> 1
  | Some _, Some _ -> 2;;

(* Exhaustiveness check is very slow *)
type _ t =
  A : int t | B : bool t | C : char t | D : float t
type (_,_,_,_) u = U : (int, int, int, int) u
type v = E | F | G
;;

let f : type a b c d e f g.
      a t * b t * c t * d t * e t * f t * g t * v
       * (a,b,c,d) u * (e,f,g,g) u -> int =
 function A, A, A, A, A, A, A, _, U, U -> 1
   | _, _, _, _, _, _, _, G, _, _ -> 1
   (*| _ -> _ *)
;;

(* Unused cases *)
let f (x : int t) = match x with A -> 1 | _ -> 2;; (* warn *)
let f (x : unit t option) = match x with None -> 1 | _ -> 2 ;; (* warn? *)
let f (x : unit t option) = match x with None -> 1 | Some _ -> 2 ;; (* warn *)
let f (x : int t option) = match x with None -> 1 | _ -> 2;;
let f (x : int t option) = match x with None -> 1;; (* warn *)

(* Example with record, type, single case *)

type 'a box = Box of 'a
type 'a pair = {left: 'a; right: 'a};;

let f : (int t box pair * bool) option -> unit = function None -> ();;
let f : (string t box pair * bool) option -> unit = function None -> ();;


(* Examples from ML2015 paper *)

type _ t =
  | Int : int t
  | Bool : bool t
;;

let f : type a. a t -> a = function
  | Int -> 1
  | Bool -> true
;;
let g : int t -> int = function
  | Int -> 1
;;
let h : type a. a t -> a t -> bool =
  fun x y -> match x, y with
  | Int, Int -> true
  | Bool, Bool -> true
;;
type (_, _) cmp =
 | Eq : ('a, 'a) cmp
 | Any: ('a, 'b) cmp
module A : sig type a type b val eq : (a, b) cmp end
  = struct type a type b = a let eq = Eq end
;;
let f : (A.a, A.b) cmp -> unit = function Any -> ()
;;
let deep : char t option -> char =
  function None -> 'c'
;;
type zero = Zero
type _ succ = Succ
;;
type (_,_,_) plus =
  | Plus0 : (zero, 'a, 'a) plus
  | PlusS : ('a, 'b, 'c) plus ->
       ('a succ, 'b, 'c succ) plus
;;
let trivial : (zero succ, zero, zero) plus option -> bool =
  function None -> false
;;
let easy : (zero, zero succ, zero) plus option -> bool =
  function None -> false
;;
let harder : (zero succ, zero succ, zero succ) plus option -> bool =
  function None -> false
;;
let harder : (zero succ, zero succ, zero succ) plus option  -> bool =
  function None -> false | Some (PlusS _) -> .
;;
let inv_zero : type a b c d. (a,b,c) plus -> (c,d,zero) plus -> bool =
  fun p1 p2 ->
    match p1, p2 with
    | Plus0, Plus0 -> true
;;


(* Empty match *)

type _ t = Int : int t;;
let f (x : bool t) = match x with _ -> . ;; (* ok *)


(* trefis in PR#6437 *)

let f () = match None with _ -> .;; (* error *)
let g () = match None with _ -> () | exception _ -> .;; (* error *)
let h () = match None with _ -> .  | exception _ -> .;; (* error *)
let f x = match x with _ -> () | None -> .;; (* do not warn *)

(* #7059, all clauses guarded *)

let f x y = match 1 with 1 when x = y -> 1;;
open CamlinternalOO;;
type _ choice = Left : label choice | Right : tag choice;;
let f : label choice -> bool = function Left -> true;; (* warn *)
exception A;;
type a = A;;

A;;
raise A;;
fun (A : a) -> ();;
function Not_found -> 1 | A -> 2 | _ -> 3;;
try raise A with A -> 2;;
module TypEq = struct
 type (_, _) t = Eq : ('a, 'a) t
end

module type T = sig
 type _ is_t = Is : ('a, 'b) TypEq.t -> 'a is_t
 val is_t : unit -> unit is_t option
end

module Make (M : T) =
 struct
   let _ =
     match M.is_t () with
     | None -> 0
     | Some _ -> 0
   let f () =
     match M.is_t () with None -> 0
end;;

module Make2 (M : T) = struct
  type t = T of unit M.is_t
  let g : t -> int = function _ -> .
end;;
type t = A : t;;

module X1 : sig end = struct
  let _f ~x (* x unused argument *) = function
    | A -> let x = () in x
end;;

module X2 : sig end = struct
  let x = 42 (* unused value *)
  let _f = function
    | A -> let x = () in x
end;;

module X3 : sig end = struct
  module O = struct let x = 42 (* unused *) end
  open O (* unused open *)

  let _f = function
    | A -> let x = () in x
end;;
(* Use type information *)
module M1 = struct
  type t = {x: int; y: int}
  type u = {x: bool; y: bool}
end;;

module OK = struct
  open M1
  let f1 (r:t) = r.x (* ok *)
  let f2 r = ignore (r:t); r.x (* non principal *)

  let f3 (r: t) =
    match r with {x; y} -> y + y (* ok *)
end;;

module F1 = struct
  open M1
  let f r = match r with {x; y} -> y + y
end;; (* fails *)

module F2 = struct
  open M1
  let f r =
    ignore (r: t);
    match r with
       {x; y} -> y + y
end;; (* fails for -principal *)

(* Use type information with modules*)
module M = struct
  type t = {x:int}
  type u = {x:bool}
end;;
let f (r:M.t) = r.M.x;; (* ok *)
let f (r:M.t) = r.x;; (* warning *)
let f ({x}:M.t) = x;; (* warning *)

module M = struct
  type t = {x: int; y: int}
end;;
module N = struct
  type u = {x: bool; y: bool}
end;;
module OK = struct
  open M
  open N
  let f (r:M.t) = r.x
end;;

module M = struct
  type t = {x:int}
  module N = struct type s = t = {x:int} end
  type u = {x:bool}
end;;
module OK = struct
  open M.N
  let f (r:M.t) = r.x
end;;

(* Use field information *)
module M = struct
  type u = {x:bool;y:int;z:char}
  type t = {x:int;y:bool}
end;;
module OK = struct
  open M
  let f {x;z} = x,z
end;; (* ok *)
module F3 = struct
  open M
  let r = {x=true;z='z'}
end;; (* fail for missing label *)

module OK = struct
  type u = {x:int;y:bool}
  type t = {x:bool;y:int;z:char}
  let r = {x=3; y=true}
end;; (* ok *)

(* Corner cases *)

module F4 = struct
  type foo = {x:int; y:int}
  type bar = {x:int}
  let b : bar = {x=3; y=4}
end;; (* fail but don't warn *)

module M = struct type foo = {x:int;y:int} end;;
module N = struct type bar = {x:int;y:int} end;;
let r = { M.x = 3; N.y = 4; };; (* error: different definitions *)

module MN = struct include M include N end
module NM = struct include N include M end;;
let r = {MN.x = 3; NM.y = 4};; (* error: type would change with order *)

(* Lpw25 *)

module M = struct
  type foo = { x: int; y: int }
  type bar = { x:int; y: int; z: int}
end;;
module F5 = struct
  open M
  let f r = ignore (r: foo); {r with x = 2; z = 3}
end;;
module M = struct
  include M
  type other = { a: int; b: int }
end;;
module F6 = struct
  open M
  let f r = ignore (r: foo); { r with x = 3; a = 4 }
end;;
module F7 = struct
  open M
  let r = {x=1; y=2}
  let r: other = {x=1; y=2}
end;;

module A = struct type t = {x: int} end
module B = struct type t = {x: int} end;;
let f (r : B.t) = r.A.x;; (* fail *)

(* Spellchecking *)

module F8 = struct
  type t = {x:int; yyy:int}
  let a : t = {x=1;yyz=2}
end;;

(* PR#6004 *)

type t = A
type s = A

class f (_ : t) = object end;;
class g = f A;; (* ok *)

class f (_ : 'a) (_ : 'a) = object end;;
class g = f (A : t) A;; (* warn with -principal *)


(* PR#5980 *)

module Shadow1 = struct
  type t = {x: int}
  module M = struct
    type s = {x: string}
  end
  open M  (* this open is unused, it isn't reported as shadowing 'x' *)
  let y : t = {x = 0}
end;;
module Shadow2 = struct
  type t = {x: int}
  module M = struct
    type s = {x: string}
  end
  open M  (* this open shadows label 'x' *)
  let y = {x = ""}
end;;

(* PR#6235 *)

module P6235 = struct
  type t = { loc : string; }
  type v = { loc : string; x : int; }
  type u = [ `Key of t ]
  let f (u : u) = match u with `Key {loc} -> loc
end;;

(* Remove interaction between branches *)

module P6235' = struct
  type t = { loc : string; }
  type v = { loc : string; x : int; }
  type u = [ `Key of t ]
  let f = function
    | (_ : u) when false -> ""
    |`Key {loc} -> loc
end;;
module Unused : sig
end = struct
  type unused = int
end
;;

module Unused_nonrec : sig
end = struct
  type nonrec used = int
  type nonrec unused = used
end
;;

module Unused_rec : sig
end = struct
  type unused = A of unused
end
;;

module Unused_exception : sig
end = struct
  exception Nobody_uses_me
end
;;

module Unused_extension_constructor : sig
  type t = ..
end = struct
  type t = ..
  type t += Nobody_uses_me
end
;;

module Unused_exception_outside_patterns : sig
  val falsity : exn -> bool
end = struct
  exception Nobody_constructs_me
  let falsity = function
    | Nobody_constructs_me -> true
    | _ -> false
end
;;

module Unused_extension_outside_patterns : sig
  type t = ..
  val falsity : t -> bool
end = struct
  type t = ..
  type t += Nobody_constructs_me
  let falsity = function
    | Nobody_constructs_me -> true
    | _ -> false
end
;;

module Unused_private_exception : sig
  type exn += private Private_exn
end = struct
  exception Private_exn
end
;;

module Unused_private_extension : sig
  type t = ..
  type t += private Private_ext
end = struct
  type t = ..
  type t += Private_ext
end
;;

for i = 10 downto 0 do () done

type t = < foo: int [@foo] >

let _ = [%foo: < foo : t > ]

type foo += private A of int

let f : 'a 'b 'c. < .. > = assert false

let () =
  let module M = (functor (T : sig end) -> struct end)(struct end) in ()

class c = object inherit ((fun () -> object end [@wee]: object end) ()) end


let f = function x[@wee] -> ()
let f = function
  | '1'..'9' | '1' .. '8'-> ()
  | 'a'..'z' -> ()

let f = function
  | [| x1; x2 |] -> ()
  | [| |] -> ()
  | [|x|][@foo] -> ()
  | _ -> ()

let g = function
  | {l=x} -> ()
  | {l1=x; l2=y}[@foo] -> ()
  | {l1=x; l2=y; _} -> ()

let h = fun ?l:(p=1) ?y:u ?x:(x=3) -> 2

let _ = function
  | a, s, ba1, ba2, ba3, bg -> begin
      ignore (Array.get x 1 + Array.get [| |] 0 +
              Array.get [| 1 |] 1 + Array.get [|1; 2|] 2);
      ignore ([String.get s 1; String.get "" 2; String.get "123" 3]);
      ignore (ba1.{0} + ba2.{1, 2} + ba3.{3, 4, 5})
      ignore (bg.{1, 2, 3, 4})
    end
  | b, s, ba1, ba2, ba3, bg -> begin
      y.(0) <- 1; s.[1] <- 'c';
      ba1.{1} <- 2; ba2.{1, 2} <- 3; ba3.{1, 2, 3} <- 4;
      bg.{1, 2, 3, 4, 5} <- 0
    end

let f (type t) () =
  let exception F of t in ();
  let exception G of t in ();
  let exception E of t in
  (fun x -> E x), (function E _ -> print_endline "OK" | _ -> print_endline "KO")

let inj1, proj1 = f ()
let inj2, proj2 = f ()

let () = proj1 (inj1 42)
let () = proj1 (inj2 42)

let _ = ~-1

class id = [%exp]
(* checkpoint *)

(* Subtyping is "syntactic" *)
let _ = fun (x : < x : int >) y z -> (y :> 'a), (x :> 'a), (z :> 'a);;
(* - : (< x : int > as 'a) -> 'a -> 'a * 'a = <fun> *)

class ['a] c () = object
  method f = (new c (): int c)
end and ['a] d () = object
  inherit ['a] c ()
end;;

(* PR#7329 Pattern open *)
let _ =
  let module M = struct type t = { x : int } end in
  let f M.(x) = () in
  let g M.{x} = () in
  let h = function M.[] | M.[a] | M.(a::q) -> () in
  let i = function M.[||] | M.[|x|]  -> true | _ -> false in
  ()

class ['a] c () = object
  constraint 'a = < .. > -> unit
  method m  = (fun x -> () : 'a)
end

let f: type a'.a' = assert false
let foo : type a' b'. a' -> b' = fun a -> assert false
let foo : type t' . t' = fun (type t') -> (assert false : t')
let foo : 't . 't = fun (type t) -> (assert false : t)
let foo : type a' b' c' t. a' -> b' -> c' -> t = fun a b c -> assert false

let f x =
  x.contents <- (print_string "coucou" ; x.contents)

let ( ~$ ) x = Some x
let g x =
  ~$ (x.contents)

let ( ~$ ) x y = (x, y)
let g x y =
  ~$ (x.contents) (y.contents)



(* PR#7506: attributes on list tail *)

let tail1 = ([1; 2])[@hello]
let tail2 = 0::(([1; 2])[@hello])
let tail3 = 0::(([])[@hello])

let f ~l:(l[@foo]) = l;;
let test x y = ((+)[@foo]) x y;;
let test x = ((~-)[@foo]) x;;
let test contents = { contents = contents[@foo] };;
class type t = object(_[@foo]) end;;
class t = object(_[@foo]) end;;
let test f x = f ~x:(x[@foo]);;
let f = function ((`A|`B)[@bar]) | `C -> ();;
let f = function _::(_::_ [@foo]) -> () | _ -> ();;
function {contents=contents[@foo]} -> ();;
fun contents -> {contents=contents[@foo]};;
((); (((); ())[@foo]));;

(* https://github.com/LexiFi/gen_js_api/issues/61 *)

let () = foo##.bar := ();;

(* "let open" in classes and class types *)

class c =
  let open M in
  object
    method f : t = x
  end
;;
class type ct =
  let open M in
  object
    method f : t
  end
;;

(* M.(::) notation *)
module Exotic_list = struct
  module Inner = struct
    type ('a,'b) t = [] | (::) of 'a * 'b *  ('a,'b) t
  end

  let Inner.(::)(x,y, Inner.[]) = Inner.(::)(1,"one",Inner.[])
end

(** Extended index operators *)
module Indexop = struct
  module Def = struct
    let ( .%[] ) = Hashtbl.find
    let ( .%[] <- ) = Hashtbl.add
    let ( .%() ) = Hashtbl.find
    let ( .%() <- ) = Hashtbl.add
    let ( .%{} ) = Hashtbl.find
    let ( .%{} <- ) = Hashtbl.add
  end
  ;;
  let h = Hashtbl.create 17 in
  h.Def.%["one"] <- 1;
  h.Def.%("two") <- 2;
  h.Def.%{"three"} <- 3
  let x,y,z = Def.(h.%["one"], h.%("two"), h.%{"three"})
end

type t = |

include struct
  let%test_module "as" =
    (module struct
       let%expect_test "xx xx xxxxxx xxxxxxx xxxxxx xxxxxx xxxxxxxx xx xxxxx xxx xx xxxxx"
         =
         ()
       ;;
    end)
  ;;
end

;;
if fffffffffffffff aaaaa bb
then (if b then aaaaaaaaaaaaaaaa ffff)
else aaaaaaaaaaaa qqqqqqqqqqq

include Base.Fn  (** @open *)

let ssmap
    : (module MapT with type key = string and type data = string and type map = SSMap.map)
  =
  ()
;;

let ssmap
    :  (module MapT with type key = string and type data = string and type map = SSMap.map)
    -> unit
  =
  ()
;;

let _ = match x with | A -> [%expr match y with | e -> e]

let _ = match x with | A -> [%expr match y with | e -> match e with x -> x]

let _ =
  List.map rows ~f:(fun row ->
      Or_error.try_with (fun () -> fffffffffffffffffffffffff row))
;;

module type T = sig

  val find : t -> key -> value option (** @raise if not found. *)

  val f
   :  a_few : params
   -> with_long_names : to_break
   -> the_line : before_the_comment
   -> unit
   (** @param blablabla *)

end

open! Core

(** First documentation comment. *)
exception First_exception

(** Second documentation comment. *)
exception Second_exception

module M = struct
  type t
  [@@immediate]
  (* ______________________________________ *)
  [@@deriving variants, sexp_of]
end

module type Basic3 = sig
  type ('a, 'd, 'e) t

  val return : 'a -> ('a, _, _) t
  val apply : ('a -> 'b, 'd, 'e) t -> ('a, 'd, 'e) t -> ('b, 'd, 'e) t

  val map
    : [ `Define_using_apply
      | `Custom of ('a, 'd, 'e) t -> f:('a -> 'b) -> ('b, 'd, 'e) t
      ]
end

let _ =
  aa
    (bbbbbbbbb cccccccccccc dddddddddddddddddddddddddddddddddddddddddddddddddddddddddddddd)
;;

let _ =
  "_______________________________________________________ _______________________________"
;;

let _ = [ very_long_function_name____________________ very_long_argument_name____________ ]


(* FIX: exceed 90 columns *)
let _ =
  [%str
    let () = very_long_function_name__________________ very_long_argument_name____________]
;;

let _ =
  { long_field_name = 9999999999999999999999999999999999999999999999999999999999999999999 }
;;

(* FIX: exceed 90 columns *)
let _ =
  match () with
  | _ ->
    (match () with
    | _ -> long_function_name long_argument_name__________________________________________)
;;

let _ =
  aaaaaaa
  (* __________________________________________________________________________________ *)
  := bbbbbbbbbbbbbbbbbbbbbbbbbbbbbbbbbbbbbbbbbbbbbbbbbbbbbbbbbb
;;

let g = f ~x (* this is a multiple-line-spanning
                comment *) ~y

let f =
  very_long_function_name
    ~x:very_long_variable_name (* this is a multiple-line-spanning
       comment *)
    ~y
;;

let _ =
  match x with
  | { y =
        (* _____________________________________________________________________ *)
        ( X _ | Y _ )
    } -> ()
;;

let _ =
  match x with
  | { y =
        Z |
        (* _____________________________________________________________________ *)
        ( X _ | Y _ )
    } -> ()
;;

type t = [
  | `XXXX (* __________________________________________________________________________________ *)
  | `XXXX (* __________________________________________________________________ *)
  | `XXXX (* _____________________________________________________ *)
  | `XXXX (* ___________________________________________________ *)
  | `XXXX (* ___________________________________________________ *)
  | `XXXX (* ________________________________________________ *)
  | `XXXX (* __________________________________________ *)
  | `XXXX (* _________________________________________ *)
  | `XXXX (* ______________________________________ *)
  | `XXXX (* ____________________________________ *)
]

type t =
  { field : ty
  (* Here is some verbatim formatted text:
     {v
       starting at column 7
     v}*)
  }

module Intro_sort = struct
  let foo_fooo_foooo fooo ~foooo m1 m2 m3 m4 m5 =
    (* Fooooooooooooooooooooooooooo:
       {v
          1--o-----o-----o--------------1
             |     |     |
          2--o-----|--o--|-----o--o-----2
                   |  |  |     |  |
          3--------o--o--|--o--|--o-----3
                         |  |  |
          4-----o--------o--o--|-----o--4
                |              |     |
          5-----o--------------o-----o--5
        v} *)
    foooooooooo fooooo fooo;
    foooooooooo fooooo fooo;
    foooooooooo fooooo fooo;
  ;;
end

let _ =
  "_ _____________________ ___________ ________ _____________ ________ _____________ _____\n\n\
  \ ___________________"
;;

let nullsafe_optimistic_third_party_params_in_non_strict =
  CLOpt.mk_bool
    ~long:
      "nullsafe-optimistic-third-party-params-in-non-strict"
      (* Turned on for compatibility reasons. Historically this is because
         there was no actionable way to change third party annotations. Now
         that we have such a support, this behavior should be reconsidered,
         provided our tooling and error reporting is friendly enough to be
         smoothly used by developers. *)
    ~default:true
    "Nullsafe: in this mode we treat non annotated third party method \
     params as if they were annotated as nullable."

let foo () =
  if%bind
    (* this is a medium length comment of some sort *)
    this is a medium length expression of_some sort
  then x
  else y

let xxxxxx =
  let%map (* _____________________________
             __________ *)()            = yyyyyyyy in
  { zzzzzzzzzzzzz }

let _ =
  match x with
  | _
    when f ~f:((function
      | _ -> .) [@ocaml.warning (* ....................................... *) "-4"]) -> y
;;

let[@a (* .............................................. ........................... .......................... ...................... *) foo (* ....................... *) (* ................................. *) (* ...................... *)] _ =
  match[@ocaml.warning (* ....................................... *) "-4"] x[@attr (* .......................... .................. *) some_attr] with
  | _
    when f
        ~f:((function
            | _ -> .) [@ocaml.warning (* ....................................... *) "-4"])
        ~f:((function
            | _ -> .) [@ocaml.warning (* ....................................... *)  (* ....................................... *) "foooooooooooooooooooooooooooo fooooooooooooooooooooooooooooooooooooo"])
        ~f:((function
            | _ -> .) [@ocaml.warning (* ....................................... *) let x = a and y = b in x + y])
    -> y[@attr (* ... *) (* ... *) attr (* ... *)]
;;

let x =
  foo (`A b) ~f:(fun thing ->
    something that reaaaaaaaaaaaaaaaaaaaaaaaaaaaaaaaaaaaaaaaaaaally needs wrapping)
;;

let x =
  foo
    (`A `b)
    ~f:(fun thing ->
      something that reaaaaaaaaaaaaaaaaaaaaaaaaaaaaaaaaaaaaaaaaaaally needs wrapping)
;;

let x =
  foo [ A; B ] ~f:(fun thing ->
    something that reaaaaaaaaaaaaaaaaaaaaaaaaaaaaaaaaaaaaaaaaaaally needs wrapping)
;;

let x =
  foo
    [ [ A ]; B ]
    ~f:(fun thing ->
      something that reaaaaaaaaaaaaaaaaaaaaaaaaaaaaaaaaaaaaaaaaaaally needs wrapping)
;;

let x =
  f
    ("A string _____________________"
    ^ "Another string _____________"
    ^ "Yet another string _________")
;;

let x =
  some_fun________________________________
    some_arg______________________________ (fun param ->
    do_something ();
    do_something_else ();
    return_this_value)

let x =
  some_fun________________________________
    some_arg______________________________ ~f:(fun param ->
    do_something ();
    do_something_else ();
    return_this_value)

let x =
  some_value
  |> some_fun (fun x ->
       do_something ();
       do_something_else ();
       return_this_value)

let x =
  some_value
  ^ some_fun (fun x ->
      do_something ();
      do_something_else ();
      return_this_value)

let bind t ~f =
  unfold_step
    ~f:(function
      | Sequence { state = seed; next }, rest ->
        (match next seed with
         | Done ->
           (match rest with
            | Sequence { state = seed; next } ->
              (match next seed with
               | Done -> Done
               | Skip { state = s } -> Skip { state = empty, Sequence { state = s; next } }
               | Yield { value = a; state = s } ->
                 Skip { state = f a, Sequence { state = s; next } }))
         | Skip { state = s } -> Skip { state = Sequence { state = s; next }, rest }
         | Yield { value = a; state = s } ->
           Yield { value = a; state = Sequence { state = s; next }, rest }))
    ~init:(empty, t)

let () =
  very_long_function_name
    ~very_long_argument_label:(fun
                                very_long_argument_name_one
                                very_long_argument_name_two
                                very_long_argument_name_three
                              -> () )

let () = ((one_mississippi, two_mississippi, three_mississippi, four_mississippi) : Mississippi.t * Mississippi.t * Mississippi.t * Mississippi.t)

let _ = ((match foo with | Bar -> bar | Baz -> baz) : string)
let _ = ((match foo with | Bar -> bar | Baz -> baz) :> string)

let _ =
  aaaaaaaaaaaaaaaaaaaaaaaaaaaaaaaaaaaaaaaaaaaaaa
    ~bbbbbbbbbbbbbbbbbbbbbbbbbbbb:(fun (_ :
                                         (ccccccccccccc * ddddddddddddddddddddddddddddd)
                                         eeee) -> FFFFFFFFF gg)
    ~h
;;

type t
[@@deriving
  some_deriver_name
, another_deriver_name
, another_deriver_name
, another_deriver_name
, yet_another_such_name
, such_that_they_line_wrap]

type t
[@@deriving
  some_deriver_name another_deriver_name another_deriver_name
    another_deriver_name yet_another_such_name such_that_they_line_wrap]

let pat =
  String.Search_pattern.create
    (String.init len ~f:(function
        | 0 -> '\n'
        | n when n < len - 1 -> ' '
        | _ -> '*'))
;;

type t =
  { break_separators: [`Before | `After]
  ; break_sequences: bool
  ; break_string_literals: [`Auto | `Never]
        (** How to potentially break string literals into new lines. *)
  ; break_struct: bool
  ; cases_exp_indent: int
  ; cases_matching_exp_indent: [`Normal | `Compact] }

let rec collect_files ~enable_outside_detected_project ~root ~segs ~ignores
    ~enables ~files =
  match segs with [] | [""] -> (ignores, enables, files, None)

let _ =
  fooooooooooooooooooooooooooooooooooooooo
    fooooooooooooooooooooooooooooooooooooooo
    fooooooooooooooooooooooooooooooooooooooo
    ~f:(fun (type a) foooooooooooooooooooooooooooooooooo : 'a ->
      match fooooooooooooooooooooooooooooooooooooooo with
      | Fooooooooooooooooooooooooooooooooooooooo -> x
      | Fooooooooooooooooooooooooooooooooooooooo -> x )

let _ =
  foo
  |> List.map ~f:(fun x ->
    do_something ();
    do_something ();
    do_something ();
    do_something ();
    do_something_else ())

let _ =
  foo
  |> List.map ~f:(fun x ->
    do_something ();
    do_something ();
    do_something ();
    do_something ();
    do_something_else ())
  |> bar

let _ =
  foo
  |> List.map
    fooooooooooo
    fooooooooooo
    fooooooooooo
    fooooooooooo
    fooooooooooo
    fooooooooooo
    fooooooooooo
    fooooooooooo

let _ =
  foo
  |> List.map (function A -> do_something ())

let _ =
  foo
  |> List.map (function
      | A -> do_something ();
      | A -> do_something ();
      | A -> do_something ();
      | A -> do_something ();
      | A -> do_something_else ())
  |> bar

let _ =
  foo
  |> List.double_map ~f1:(fun x ->
      do_something ();
      do_something ();
      do_something ();
      do_something ();
      do_something_else ())
      ~f2:(fun x ->
          do_something ();
          do_something ();
          do_something ();
          do_something ();
          do_something_else ())
  |> bar

module Stritem_attributes_indent : sig
  val f : int -> int -> int -> int -> int
  [@@cold] [@@inline never] [@@local never] [@@specialise never]

  external unsafe_memset : t -> pos:int -> len:int -> char -> unit
    = "bigstring_memset_stub"
  [@@noalloc]

end = struct
  let raise_length_mismatch name n1 n2 =
    invalid_argf "length mismatch in %s: %d <> %d" name n1 n2 ()
  [@@cold] [@@inline never] [@@local never] [@@specialise never]

  external unsafe_memset : t -> pos:int -> len:int -> char -> unit = "bigstring_memset_stub"
  [@@noalloc]
end

let _ =
  foo
  $$ ( match group with [] -> impossible "previous match"
    | [cmt] -> fmt_cmt t conf cmt ~fmt_code $ maybe_newline ~next cmt )
  $$ bar

let _ =
  foo
  $$ ( try group with [] -> impossible "previous match"
    | [cmt] -> fmt_cmt t conf cmt ~fmt_code $ maybe_newline ~next cmt )
  $$ bar

let _ =
  x == exp
  ||
  match x with
  | {pexp_desc= Pexp_constraint (e, _); _} -> loop e
  | _ -> false

let _ =
  let module M = struct
    include ( val foooooooooooooooooooooooooooooooooooooooo
                : fooooooooooooooooooooooooooooooooooooooooo )
  end in
  ()

type action =
  | In_out of [ `Impl | `Intf ] input * string option
  (** Format input file (or [-] for stdin) of given kind to output file,
      or stdout if None. *)
  (* foo *)
  | Inplace of [ `Impl | `Intf ] input list
  (** Format in-place, overwriting input file(s). *)

let%test_module "semantics" =
  (module (
   struct
     open Core
     open Appendable_list
     module Stable = Stable
   end :
     S))
;;

let _ =
  Error
    (`Foooooooooooooooooo
       (name, Format.sprintf "expecting %S but got %S" Version.version value))
;;

let _ =
  `Foooooooooooooooooo
    (name, Format.sprintf "expecting %S but got %S" Version.version value)
;;

let _ =
  Foooooooooooooooooo
    (name, Format.sprintf "expecting %S but got %S" Version.version value)
;;

let (`Foooooooooooooooooo
      (foooooooooooooo, foooooooooooooo, foooooooooooooo, foooooooooooooo) )
    =
  x

let (Foooooooooooooooooo
      (foooooooooooooo, foooooooooooooo, foooooooooooooo, foooooooooooooo) )
    =
  x

let _ =
  Foooooooooooooooooooo.foooooooooooooooooooo
    foooooooooooooooooooo
    foooooooooooooooooooo
    (fun x ->
       function
       | Foooooooooooooooooooo -> foooooooooooooooooooo
       | Foooooooooooooooooooo -> foooooooooooooooooooo)
;;

let _ =
  Foooooooooooooooooooo.foooooooooooooooooooo
    foooooooooooooooooooo
    foooooooooooooooooooo
    ~x:(fun x ->
      function
      | Foooooooooooooooooooo -> foooooooooooooooooooo
      | Foooooooooooooooooooo -> foooooooooooooooooooo)
;;

let _ =
  Foooooooooooooooooooo.foooooooooooooooooooo
    foooooooooooooooooooo
    foooooooooooooooooooo
    (fun x ->
       match foo with
       | Foooooooooooooooooooo -> foooooooooooooooooooo
       | Foooooooooooooooooooo -> foooooooooooooooooooo)
;;

let _ =
  Foooooooooooooooooooo.foooooooooooooooooooo
    foooooooooooooooooooo
    foooooooooooooooooooo
    ~x:(fun x ->
      match foo with
      | Foooooooooooooooooooo -> foooooooooooooooooooo
      | Foooooooooooooooooooo -> foooooooooooooooooooo)
;;

let _ =
  let x = x in
  fun foooooooooooooooooo foooooooooooooooooo foooooooooooooooooo foooooooooooooooooo
      foooooooooooooooooo foooooooooooooooooo ->
    ()
;;

module type For_let_syntax_local =
  For_let_syntax_gen
    with type ('a, 'b) fn := ('a[@local]) -> 'b
     and type ('a, 'b) f_labeled_fn := f:('a[@local]) -> 'b

type fooooooooooooooooooooooooooooooo =
  ( fooooooooooooooooooooooooooooooo
  , fooooooooooooooooooooooooooooooo )
    fooooooooooooooooooooooooooooooo

val fooooooooooooooooooooooooooooooo
  : ( fooooooooooooooooooooooooooooooo
    , fooooooooooooooooooooooooooooooo )
      fooooooooooooooooooooooooooooooo

(*
   *)

(**
   xxx
*)
include S1
(** @inline *)

type input =
  { name: string
  ; action: [`Format | `Numeric of range] }

let x =
  fun [@foo] x ->
    fun [@foo] y ->
      object
        method x = y
      end

class x =
  fun [@foo] x ->
    fun [@foo] y ->
      object
        method x = y
      end

module M =
  [%demo
    module Foo = Bar

    type t]
;;

let _ =
  Some
    (fun fooooooooooooooooooooooooooooooo
        fooooooooooooooooooooooooooooooo
        fooooooooooooooooooooooooooooooo ->
        foo)
;;

type t =
  { xxxxxx :
      t
        (* _________________________________________________________________________
           ____________________________________________________________________
           ___________ *)
        XXXXXXX.t
  }

module Test_gen
  (For_tests : For_tests_gen)
  (Tested : S_gen
            with type 'a src := 'a For_tests.Src.t
            with type 'a dst := 'a For_tests.Dst.t)
  (Tested : S_gen
            with type 'a src := 'a For_tests.Src.t
            with type 'a dst := 'a For_tests.Dst.t
            and type 'a dst := 'a For_tests.Dst.t
            and type 'a dst := 'a For_tests.Dst.t) =
struct
  open Tested
  open For_tests
end

type t =
  { xxxxxxxxxxxxxxxxxxxxxxxxxxxxxxxxxxxxxxxxxxxxxxxxxxxxxxxxxxxxxxxxxxx : YYYYYYYYYYYYYYYYYYYYY.t
    (* ____________________________________ *)
  }

(*{v

      foo

v}*)

<<<<<<< HEAD
=======
let _ =
  match () with
  (*$
    Printf.(
      printf "\n  | _ -> .\n;;\n")
  *)
  | _ -> .
;;
(*$*)

(*$
  "________________________"

             $*)

(*$
  let open! Core in
  ()
*)
(*$*)

(*$
    [%string
      {| xxxxxxxxxxxxxxxxxxxxxxxxxxxxxxxxxxxxxx
zzzzzzzzzzzzzzzzzzzzzzzzzzzz
    |}]
*)
(*$*)

>>>>>>> 40dce932
(*$
    {|
         f|}
*)

<<<<<<< HEAD
type t =
  { xxxxxxxxxxxxxxxxxxx : yyy
                          [@zzzzzzzzzzzzzzzzzzz
                             (* ________________________________
                                ___ *)
                            _______]
  }
=======
let () =
  match () with
  | _ ->
    fun _ : _ ->
    (match () with
     | _ -> ())
  | _ -> ()
;;
>>>>>>> 40dce932
<|MERGE_RESOLUTION|>--- conflicted
+++ resolved
@@ -8023,8 +8023,19 @@
 
 v}*)
 
-<<<<<<< HEAD
-=======
+(*$
+    {|
+         f|}
+*)
+
+type t =
+  { xxxxxxxxxxxxxxxxxxx : yyy
+                          [@zzzzzzzzzzzzzzzzzzz
+                             (* ________________________________
+                                ___ *)
+                            _______]
+  }
+
 let _ =
   match () with
   (*$
@@ -8054,21 +8065,11 @@
 *)
 (*$*)
 
->>>>>>> 40dce932
 (*$
     {|
          f|}
 *)
 
-<<<<<<< HEAD
-type t =
-  { xxxxxxxxxxxxxxxxxxx : yyy
-                          [@zzzzzzzzzzzzzzzzzzz
-                             (* ________________________________
-                                ___ *)
-                            _______]
-  }
-=======
 let () =
   match () with
   | _ ->
@@ -8076,5 +8077,4 @@
     (match () with
      | _ -> ())
   | _ -> ()
-;;
->>>>>>> 40dce932
+;;