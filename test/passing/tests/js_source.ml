[@@@foo]

let (x[@foo]) : unit [@foo] = ()[@foo]
  [@@foo]

type t =
  | Foo of (t[@foo]) [@foo]
[@@foo]

[@@@foo]


module M = struct
  type t = {
    l : (t [@foo]) [@foo]
  }
    [@@foo]
    [@@foo]

  [@@@foo]
end[@foo]
[@@foo]

module type S = sig

  include (module type of (M[@foo]))[@foo] with type t := M.t[@foo]
    [@@foo]

  [@@@foo]

end[@foo]
[@@foo]

[@@@foo]
type 'a with_default
  =  ?size:int       (** default [42] *)
  -> ?resizable:bool (** default [true] *)
  -> 'a

type obj = <
  meth1 : int -> int;
  (** method 1 *)

  meth2: unit -> float (** method 2 *);
>

type var = [
  | `Foo (** foo *)
  | `Bar of int * string (** bar *)
]

[%%foo let x = 1 in x]
let [%foo 2+1] : [%foo bar.baz] = [%foo "foo"]

[%%foo module M = [%bar] ]
let [%foo let () = () ] : [%foo type t = t ] = [%foo class c = object end]

[%%foo: 'a list]
let [%foo: [`Foo] ] : [%foo: t -> t ] = [%foo: < foo : t > ]

[%%foo? _ ]
[%%foo? Some y when y > 0]
let [%foo? (Bar x | Baz x) ] : [%foo? #bar ] = [%foo? { x }]

[%%foo: module M : [%baz]]
let [%foo: include S with type t = t ]
  : [%foo: val x : t  val y : t]
  = [%foo: type t = t ]
let int_with_custom_modifier =
  1234567890_1234567890_1234567890_1234567890_1234567890z
let float_with_custom_modifier =
  1234567890_1234567890_1234567890_1234567890_1234567890.z

let int32     = 1234l
let int64     = 1234L
let nativeint = 1234n

let hex_without_modifier = 0x32f
let hex_with_modifier    = 0x32g

let float_without_modifer = 1.2e3
let float_with_modifer    = 1.2g
let%foo x = 42
let%foo _ = () and _ = ()
let%foo _ = ()

(* Expressions *)
let () =
  let%foo[@foo] x = 3
  and[@foo] y = 4 in
  (let module%foo[@foo] M = M in ()) ;
  (let open%foo[@foo] M in ()) ;
  (fun%foo[@foo] x -> ()) ;
  (function%foo[@foo] x -> ()) ;
  (try%foo[@foo] () with _ -> ()) ;
  (if%foo[@foo] () then () else ()) ;
  while%foo[@foo] () do () done ;
  for%foo[@foo] x = () to () do () done ;
  assert%foo[@foo] true ;
  lazy%foo[@foo] x ;
  object%foo[@foo] end ;
  begin%foo[@foo] 3 end ;
  new%foo[@foo] x ;

  match%foo[@foo] () with
  (* Pattern expressions *)
  | lazy%foo[@foo] x -> ()
  | exception%foo[@foo] x -> ()

(* Class expressions *)
class x =
  fun[@foo] x ->
  let[@foo] x = 3 in
  object[@foo]
    inherit[@foo] x
    val[@foo] x = 3
    val[@foo] virtual x : t
    val![@foo] mutable x = 3
    method[@foo] x = 3
    method[@foo] virtual x : t
    method![@foo] private x = 3
    initializer[@foo] x
  end

(* Class type expressions *)
class type t =
  object[@foo]
    inherit[@foo] t
    val[@foo] x : t
    val[@foo] mutable x : t
    method[@foo] x : t
    method[@foo] private x : t
    constraint[@foo] t = t'
    [@@@abc]
    [%%id]
    [@@@aaa]
  end

(* Type expressions *)
type t =
  (module%foo[@foo] M)

(* Module expressions *)
module M =
  functor[@foo] (M : S) ->
    (val[@foo] x)
    (struct[@foo] end)

(* Module type expression *)
module type S =
  functor[@foo] (M:S) ->
    (module type of[@foo] M) ->
    (sig[@foo] end)

module type S = S -> S -> S
module type S = (S -> S) -> S
module type S = functor (M : S) -> S -> S
module type S = (functor (M : S) -> S) -> S
module type S = (S -> S)[@foo] -> S
module type S = (functor[@foo] (M : S) -> S) -> S

module type S = sig
  module rec A : (S with type t = t)
  and B : (S with type t = t)
end

(* Structure items *)
let%foo[@foo] x = 4
and[@foo] y = x

type%foo[@foo] t = int
and[@foo] t = int
type%foo[@foo] t += T

class%foo[@foo] x = x
class type%foo[@foo] x = x
external%foo[@foo] x : _  = ""
exception%foo[@foo] X

module%foo[@foo] M = M
module%foo[@foo] rec M : S = M
and[@foo] M : S = M
module type%foo[@foo] S = S

include%foo[@foo] M
open%foo[@foo] M

(* Signature items *)
module type S = sig
  val%foo[@foo] x : t
  external%foo[@foo] x : t = ""

  type%foo[@foo] t = int
  and[@foo] t' = int
  type%foo[@foo] t += T

  exception%foo[@foo] X

  module%foo[@foo] M : S
  module%foo[@foo] rec M : S
  and[@foo] M : S
  module%foo[@foo] M = M

  module type%foo[@foo] S = S

  include%foo[@foo] M
  open%foo[@foo] M

  class%foo[@foo] x : t
  class type%foo[@foo] x = x

end

type t = ..;;
type t += A;;

[%extension_constructor A];;
([%extension_constructor A] : extension_constructor);;

module M = struct
  type extension_constructor = int
end;;

open M;;

([%extension_constructor A] : extension_constructor);;

(* By using two types we can have a recursive constraint *)
type 'a class_name = .. constraint 'a = < cast: 'a. 'a name -> 'a; ..>
and 'a name =
  Class : 'a class_name -> (< cast: 'a. 'a name -> 'a; ..> as 'a) name
;;

exception Bad_cast
;;

class type castable =
object
  method cast: 'a.'a name -> 'a
end
;;

(* Lets create a castable class with a name*)

class type foo_t =
object
  inherit castable
  method foo: string
end
;;

type 'a class_name += Foo: foo_t class_name
;;

class foo: foo_t =
object(self)
  method cast: type a. a name -> a =
    function
        Class Foo -> (self :> foo_t)
      | _ -> ((raise Bad_cast) : a)
  method foo = "foo"
end
;;

(* Now we can create a subclass of foo *)

class type bar_t =
object
  inherit foo
  method bar: string
end
;;

type 'a class_name += Bar: bar_t class_name
;;

class bar: bar_t =
object(self)
  inherit foo as super
  method cast: type a. a name -> a =
    function
        Class Bar -> (self :> bar_t)
      | other -> super#cast other
  method bar = "bar"
  [@@@id]
  [%%id]
end
;;

(* Now lets create a mutable list of castable objects *)

let clist :castable list ref = ref []
;;

let push_castable (c: #castable) =
  clist := (c :> castable) :: !clist
;;

let pop_castable () =
  match !clist with
      c :: rest ->
        clist := rest;
        c
    | [] -> raise Not_found
;;

(* We can add foos and bars to this list, and retrive them *)

push_castable (new foo);;
push_castable (new bar);;
push_castable (new foo);;

let c1: castable = pop_castable ();;
let c2: castable = pop_castable ();;
let c3: castable = pop_castable ();;

(* We can also downcast these values to foos and bars *)

let f1: foo = c1#cast (Class Foo);; (* Ok *)
let f2: foo = c2#cast (Class Foo);; (* Ok *)
let f3: foo = c3#cast (Class Foo);; (* Ok *)

let b1: bar = c1#cast (Class Bar);; (* Exception Bad_cast *)
let b2: bar = c2#cast (Class Bar);; (* Ok *)
let b3: bar = c3#cast (Class Bar);; (* Exception Bad_cast *)

type foo = ..
;;

type foo +=
    A
  | B of int
;;

let is_a x =
  match x with
    A -> true
  | _ -> false
;;

(* The type must be open to create extension *)

type foo
;;

type foo += A of int (* Error type is not open *)
;;

(* The type parameters must match *)

type 'a foo = ..
;;

type ('a, 'b) foo += A of int (* Error: type parameter mismatch *)
;;

(* In a signature the type does not have to be open *)

module type S =
sig
  type foo
  type foo += A of float
end
;;

(* But it must still be extensible *)

module type S =
sig
  type foo = A of int
  type foo += B of float (* Error foo does not have an extensible type *)
end
;;

(* Signatures can change the grouping of extensions *)

type foo = ..
;;

module M = struct
  type foo +=
      A of int
    | B of string

  type foo +=
      C of int
    | D of float
end
;;

module type S = sig
  type foo +=
      B of string
    | C of int

  type foo += D of float

  type foo += A of int
end
;;

module M_S = (M : S)
;;

(* Extensions can be GADTs *)

type 'a foo = ..
;;

type _ foo +=
    A : int -> int foo
  | B : int foo
;;

let get_num : type a. a foo -> a -> a option = fun f i1 ->
    match f with
        A i2 -> Some (i1 + i2)
     |  _ -> None
;;

(* Extensions must obey constraints *)

type 'a foo = .. constraint 'a = [> `Var ]
;;

type 'a foo += A of 'a
;;

let a = A 9 (* ERROR: Constraints not met *)
;;

type 'a foo += B : int foo (* ERROR: Constraints not met *)
;;

(* Signatures can make an extension private *)

type foo = ..
;;

module M = struct type foo += A of int end
;;

let a1 = M.A 10
;;

module type S = sig type foo += private A of int end
;;

module M_S = (M : S)
;;

let is_s x =
  match x with
    M_S.A _ -> true
  | _ -> false
;;

let a2 = M_S.A 20 (* ERROR: Cannot create a value using a private constructor *)
;;

(* Extensions can be rebound *)

type foo = ..
;;

module M = struct type foo += A1 of int end
;;

type foo += A2 = M.A1
;;

type bar = ..
;;

type bar += A3 = M.A1    (* Error: rebind wrong type *)
;;

module M = struct type foo += private B1 of int end
;;

type foo += private B2 = M.B1
;;

type foo += B3 = M.B1  (* Error: rebind private extension *)
;;

type foo += C = Unknown  (* Error: unbound extension *)
;;

(* Extensions can be rebound even if type is closed *)

module M : sig type foo type foo += A1 of int end
  = struct type foo = .. type foo += A1 of int end

type M.foo += A2 = M.A1

(* Rebinding handles abbreviations *)

type 'a foo = ..
;;

type 'a foo1 = 'a foo = ..
;;

type 'a foo2 = 'a foo = ..
;;

type 'a foo1 +=
    A of int
  | B of 'a
  | C : int foo1
;;

type 'a foo2 +=
    D = A
  | E = B
  | F = C
;;

(* Extensions must obey variances *)

type +'a foo = ..
;;

type 'a foo += A of (int -> 'a)
;;

type 'a foo += B of ('a -> int)
    (* ERROR: Parameter variances are not satisfied *)
;;

type _ foo += C : ('a -> int) -> 'a foo
    (* ERROR: Parameter variances are not satisfied *)
;;

type 'a bar = ..
;;

type +'a bar += D of (int -> 'a) (* ERROR: type variances do not match *)
;;

(* Exceptions are compatible with extensions *)

module M : sig
  type exn +=
      Foo of int * float
    | Bar : 'a list -> exn
end = struct
  exception Bar : 'a list -> exn
  exception Foo of int * float
end
;;

module M : sig
  exception Bar : 'a list -> exn
  exception Foo of int * float
end = struct
  type exn +=
      Foo of int * float
    | Bar : 'a list -> exn
end
;;

exception Foo of int * float
;;

exception Bar : 'a list -> exn
;;

module M : sig
  type exn +=
      Foo of int * float
    | Bar : 'a list -> exn
end = struct
  exception Bar = Bar
  exception Foo = Foo
end
;;

(* Test toplevel printing *)

type foo = ..
;;

type foo +=
    Foo of int * int option
  | Bar of int option
;;

let x = Foo(3, Some 4), Bar(Some 5) (* Prints Foo and Bar successfully *)
;;

type foo += Foo of string
;;

let y = x (* Prints Bar but not Foo (which has been shadowed) *)
;;

exception Foo of int * int option
;;

exception Bar of int option
;;

let x = Foo(3, Some 4), Bar(Some 5) (* Prints Foo and Bar successfully *)
;;

type foo += Foo of string
;;

let y = x (* Prints Bar and part of Foo (which has been shadowed) *)
;;

(* Test Obj functions *)

type foo = ..
;;

type foo +=
    Foo
  | Bar of int
;;

let extension_name e = Obj.extension_name (Obj.extension_constructor e);;
let extension_id e = Obj.extension_id (Obj.extension_constructor e);;

let n1 = extension_name Foo
;;

let n2 = extension_name (Bar 1)
;;

let t = (extension_id (Bar 2)) = (extension_id (Bar 3)) (* true *)
;;

let f = (extension_id (Bar 2)) = (extension_id Foo) (* false *)
;;

let is_foo x = (extension_id Foo) = (extension_id x)

type foo += Foo
;;

let f = is_foo Foo
;;

let _ = Obj.extension_constructor 7 (* Invald_arg *)
;;

let _ = Obj.extension_constructor (object method m = 3 end) (* Invald_arg *)
;;
(* Typed names *)

module Msg : sig

  type 'a tag

  type result = Result : 'a tag * 'a -> result

  val write : 'a tag -> 'a -> unit

  val read : unit -> result

  type 'a tag += Int : int tag

  module type Desc = sig
    type t
    val label : string
    val write : t -> string
    val read : string -> t
  end

  module Define (D : Desc) : sig
    type 'a tag += C : D.t tag
  end

end = struct

  type 'a tag = ..

  type ktag = T : 'a tag -> ktag

  type 'a kind =
  { tag : 'a tag;
    label : string;
    write : 'a -> string;
    read : string -> 'a; }

  type rkind = K : 'a kind -> rkind

  type wkind = { f : 'a . 'a tag -> 'a kind }

  let readTbl : (string, rkind) Hashtbl.t = Hashtbl.create 13

  let writeTbl : (ktag, wkind) Hashtbl.t = Hashtbl.create 13

  let read_raw () : string * string = raise (Failure "Not implemented")

  type result = Result : 'a tag * 'a -> result

  let read () =
    let label, content = read_raw () in
      let K k = Hashtbl.find readTbl label in
        let body = k.read content in
          Result(k.tag, body)

  let write_raw (label : string) (content : string) =
    raise (Failure "Not implemented")

  let write (tag : 'a tag) (body : 'a) =
    let {f} = Hashtbl.find writeTbl (T tag) in
    let k = f tag in
    let content = k.write body in
      write_raw k.label content

  (* Add int kind *)

  type 'a tag += Int : int tag

  let ik =
    { tag = Int;
      label = "int";
      write = string_of_int;
      read = int_of_string }

  let () = Hashtbl.add readTbl "int" (K ik)

  let () =
    let f (type t) (i : t tag) : t kind =
      match i with
        Int -> ik
      | _ -> assert false
    in
      Hashtbl.add writeTbl (T Int) {f}

  (* Support user defined kinds *)

  module type Desc = sig
    type t
    val label : string
    val write : t -> string
    val read : string -> t
  end

  module Define (D : Desc) = struct
    type 'a tag += C : D.t tag
    let k =
      { tag = C;
        label = D.label;
        write = D.write;
        read = D.read }
    let () = Hashtbl.add readTbl D.label (K k)
    let () =
      let f (type t) (c : t tag) : t kind =
        match c with
          C -> k
        | _ -> assert false
      in
        Hashtbl.add writeTbl (T C) {f}
  end

end;;

let write_int i = Msg.write Msg.Int i;;

module StrM = Msg.Define(struct
  type t = string
  let label = "string"
  let read s = s
  let write s = s
end);;

type 'a Msg.tag += String = StrM.C;;

let write_string s = Msg.write String s;;

let read_one () =
  let Msg.Result(tag, body) = Msg.read () in
  match tag with
    Msg.Int -> print_int body
  | String -> print_string body
  | _ -> print_string "Unknown";;
(* Example of algorithm parametrized with modules *)

let sort (type s) set l =
  let module Set = (val set : Set.S with type elt = s) in
  Set.elements (List.fold_right Set.add l Set.empty)

let make_set (type s) cmp =
  let module S = Set.Make(struct
    type t = s
    let compare = cmp
  end) in
  (module S : Set.S with type elt = s)

let both l =
  List.map
    (fun set -> sort set l)
    [ make_set compare; make_set (fun x y -> compare y x) ]

let () =
  print_endline (String.concat "  " (List.map (String.concat "/")
                                              (both ["abc";"xyz";"def"])))


(* Hiding the internal representation *)

module type S = sig
  type t
  val to_string: t -> string
  val apply: t -> t
  val x: t
end

let create (type s) to_string apply x =
  let module M = struct
    type t = s
    let to_string = to_string
    let apply = apply
    let x = x
  end in
  (module M : S with type t = s)

let forget (type s) x =
  let module M = (val x : S with type t = s) in
  (module M : S)

let print x =
  let module M = (val x : S) in
  print_endline (M.to_string M.x)

let apply x =
  let module M = (val x : S) in
  let module N = struct
    include M
    let x = apply x
  end in
  (module N : S)

let () =
  let int = forget (create string_of_int succ 0) in
  let str = forget (create (fun s -> s) (fun s -> s ^ s) "X") in
  List.iter print (List.map apply [int; apply int; apply (apply str)])


(* Existential types + type equality witnesses -> pseudo GADT *)

module TypEq : sig
  type ('a, 'b) t
  val apply: ('a, 'b) t -> 'a -> 'b
  val refl: ('a, 'a) t
  val sym: ('a, 'b) t -> ('b, 'a) t
end = struct
  type ('a, 'b) t = unit
  let apply _ = Obj.magic
  let refl = ()
  let sym () = ()
end


module rec Typ : sig
  module type PAIR = sig
    type t
    type t1
    type t2
    val eq: (t, t1 * t2) TypEq.t
    val t1: t1 Typ.typ
    val t2: t2 Typ.typ
  end

  type 'a typ =
    | Int of ('a, int) TypEq.t
    | String of ('a, string) TypEq.t
    | Pair of (module PAIR with type t = 'a)
end = struct
  module type PAIR = sig
    type t
    type t1
    type t2
    val eq: (t, t1 * t2) TypEq.t
    val t1: t1 Typ.typ
    val t2: t2 Typ.typ
  end

  type 'a typ =
    | Int of ('a, int) TypEq.t
    | String of ('a, string) TypEq.t
    | Pair of (module PAIR with type t = 'a)
end

open Typ

let int = Int TypEq.refl

let str = String TypEq.refl

let pair (type s1) (type s2) t1 t2 =
  let module P = struct
    type t = s1 * s2
    type t1 = s1
    type t2 = s2
    let eq = TypEq.refl
    let t1 = t1
    let t2 = t2
  end in
  let pair = (module P : PAIR with type t = s1 * s2) in
  Pair pair

module rec Print : sig
  val to_string: 'a Typ.typ -> 'a -> string
end = struct
  let to_string (type s) t x =
    match t with
    | Int eq -> string_of_int (TypEq.apply eq x)
    | String eq -> Printf.sprintf "%S" (TypEq.apply eq x)
    | Pair p ->
        let module P = (val p : PAIR with type t = s) in
        let (x1, x2) = TypEq.apply P.eq x in
        Printf.sprintf "(%s,%s)" (Print.to_string P.t1 x1)
                       (Print.to_string P.t2 x2)
end

let () =
  print_endline (Print.to_string int 10);
  print_endline (Print.to_string (pair int (pair str int)) (123, ("A", 456)))


(* #6262: first-class modules and module type aliases *)

module type S1 = sig end
module type S2 = S1

let _f (x : (module S1)) : (module S2) = x

module X = struct
  module type S
end
module Y = struct include X end

let _f (x : (module X.S)) : (module Y.S) = x

(* PR#6194, main example *)
module type S3 = sig val x : bool end;;
let f = function
  | Some (module M : S3) when M.x ->1
  | Some _ [@foooo]-> 2
  | None -> 3
;;
print_endline (string_of_int (f (Some (module struct let x = false end))));;
type 'a ty =
  | Int : int ty
  | Bool : bool ty

let fbool (type t) (x : t) (tag : t ty) =
  match tag with
  | Bool -> x
;;
(* val fbool : 'a -> 'a ty -> 'a = <fun> *)

(** OK: the return value is x of type t **)

let fint (type t) (x : t) (tag : t ty) =
  match tag with
  | Int -> x > 0
;;
(* val fint : 'a -> 'a ty -> bool = <fun> *)

(** OK: the return value is x > 0 of type bool;
This has used the equation t = bool, not visible in the return type **)

let f (type t) (x : t) (tag : t ty) =
  match tag with
  | Int -> x > 0
  | Bool -> x
(* val f : 'a -> 'a ty -> bool = <fun> *)


let g (type t) (x : t) (tag : t ty) =
  match tag with
  | Bool -> x
  | Int -> x > 0
(* Error: This expression has type bool but an expression was expected of type
t = int *)

let id x = x;;
let idb1 = (fun id -> let _ = id true in id) id;;
let idb2 : bool -> bool = id;;
let idb3 ( _ : bool ) = false;;

let g (type t) (x : t) (tag : t ty) =
  match tag with
  | Bool -> idb3 x
  | Int -> x > 0

let g (type t) (x : t) (tag : t ty) =
  match tag with
  | Bool -> idb2 x
  | Int -> x > 0
(* Encoding generics using GADTs *)
(* (c) Alain Frisch / Lexifi *)
(* cf. http://www.lexifi.com/blog/dynamic-types *)

(* Basic tag *)

type 'a ty =
  | Int: int ty
  | String: string ty
  | List: 'a ty -> 'a list ty
  | Pair: ('a ty * 'b ty) -> ('a * 'b) ty
;;

(* Tagging data *)

type variant =
  | VInt of int
  | VString of string
  | VList of variant list
  | VPair of variant * variant

let rec variantize: type t. t ty -> t -> variant =
  fun ty x ->
    (* type t is abstract here *)
    match ty with
    | Int -> VInt x  (* in this branch: t = int *)
    | String -> VString x (* t = string *)
    | List ty1 ->
        VList (List.map (variantize ty1) x)
        (* t = 'a list for some 'a *)
    | Pair (ty1, ty2) ->
        VPair (variantize ty1 (fst x), variantize ty2 (snd x))
        (* t = ('a, 'b) for some 'a and 'b *)

exception VariantMismatch

let rec devariantize: type t. t ty -> variant -> t =
  fun ty v ->
    match ty, v with
    | Int, VInt x -> x
    | String, VString x -> x
    | List ty1, VList vl ->
        List.map (devariantize ty1) vl
    | Pair (ty1, ty2), VPair (x1, x2) ->
        (devariantize ty1 x1, devariantize ty2 x2)
    | _ -> raise VariantMismatch
;;

(* Handling records *)

type 'a ty =
  | Int: int ty
  | String: string ty
  | List: 'a ty -> 'a list ty
  | Pair: ('a ty * 'b ty) -> ('a * 'b) ty
  | Record: 'a record -> 'a ty

and 'a record =
    {
     path: string;
     fields: 'a field_ list;
    }

and 'a field_ =
  | Field: ('a, 'b) field -> 'a field_

and ('a, 'b) field =
    {
     label: string;
     field_type: 'b ty;
     get: ('a -> 'b);
    }
;;

(* Again *)

type variant =
  | VInt of int
  | VString of string
  | VList of variant list
  | VPair of variant * variant
  | VRecord of (string * variant) list

let rec variantize: type t. t ty -> t -> variant =
  fun ty x ->
    (* type t is abstract here *)
    match ty with
    | Int -> VInt x  (* in this branch: t = int *)
    | String -> VString x (* t = string *)
    | List ty1 ->
        VList (List.map (variantize ty1) x)
        (* t = 'a list for some 'a *)
    | Pair (ty1, ty2) ->
        VPair (variantize ty1 (fst x), variantize ty2 (snd x))
        (* t = ('a, 'b) for some 'a and 'b *)
    | Record {fields} ->
        VRecord
          (List.map (fun (Field{field_type; label; get}) ->
                       (label, variantize field_type (get x))) fields)
;;

(* Extraction *)

type 'a ty =
  | Int: int ty
  | String: string ty
  | List: 'a ty -> 'a list ty
  | Pair: ('a ty * 'b ty) -> ('a * 'b) ty
  | Record: ('a, 'builder) record -> 'a ty

and ('a, 'builder) record =
    {
     path: string;
     fields: ('a, 'builder) field list;
     create_builder: (unit -> 'builder);
     of_builder: ('builder -> 'a);
    }

and ('a, 'builder) field =
  | Field: ('a, 'builder, 'b) field_ -> ('a, 'builder) field

and ('a, 'builder, 'b) field_ =
  {
   label: string;
   field_type: 'b ty;
   get: ('a -> 'b);
   set: ('builder -> 'b -> unit);
  }

let rec devariantize: type t. t ty -> variant -> t =
  fun ty v ->
    match ty, v with
    | Int, VInt x -> x
    | String, VString x -> x
    | List ty1, VList vl ->
        List.map (devariantize ty1) vl
    | Pair (ty1, ty2), VPair (x1, x2) ->
        (devariantize ty1 x1, devariantize ty2 x2)
    | Record {fields; create_builder; of_builder}, VRecord fl ->
        if List.length fields <> List.length fl then raise VariantMismatch;
        let builder = create_builder () in
        List.iter2
          (fun (Field {label; field_type; set}) (lab, v) ->
            if label <> lab then raise VariantMismatch;
            set builder (devariantize field_type v)
          )
          fields fl;
        of_builder builder
    | _ -> raise VariantMismatch
;;

type my_record  =
    {
     a: int;
     b: string list;
    }

let my_record =
  let fields =
    [
     Field {label = "a"; field_type = Int;
            get = (fun {a} -> a);
            set = (fun (r, _) x -> r := Some x)};
     Field {label = "b"; field_type = List String;
            get = (fun {b} -> b);
            set = (fun (_, r) x -> r := Some x)};
    ]
  in
  let create_builder () = (ref None, ref None) in
  let of_builder (a, b) =
    match !a, !b with
    | Some a, Some b -> {a; b}
    | _ -> failwith "Some fields are missing in record of type my_record"
  in
  Record {path = "My_module.my_record"; fields; create_builder; of_builder}
;;

(* Extension to recursive types and polymorphic variants *)
(* by Jacques Garrigue *)

type noarg = Noarg

type (_,_) ty =
  | Int: (int,_) ty
  | String: (string,_) ty
  | List: ('a,'e) ty -> ('a list, 'e) ty
  | Option: ('a,'e) ty -> ('a option, 'e) ty
  | Pair: (('a,'e) ty * ('b,'e) ty) -> ('a * 'b,'e) ty
  (* Support for type variables and recursive types *)
  | Var: ('a, 'a -> 'e) ty
  | Rec: ('a, 'a -> 'e) ty -> ('a,'e) ty
  | Pop: ('a, 'e) ty -> ('a, 'b -> 'e) ty
  (* Change the representation of a type *)
  | Conv: string * ('a -> 'b) * ('b -> 'a) * ('b, 'e) ty -> ('a, 'e) ty
  (* Sum types (both normal sums and polymorphic variants) *)
  | Sum: ('a, 'e, 'b) ty_sum -> ('a, 'e) ty

and ('a, 'e, 'b) ty_sum =
    { sum_proj: 'a -> string * 'e ty_dyn option;
      sum_cases: (string * ('e,'b) ty_case) list;
      sum_inj: 'c. ('b,'c) ty_sel * 'c -> 'a; }

and 'e ty_dyn =              (* dynamic type *)
  | Tdyn : ('a,'e) ty * 'a -> 'e ty_dyn

and (_,_) ty_sel =           (* selector from a list of types *)
  | Thd : ('a -> 'b, 'a) ty_sel
  | Ttl : ('b -> 'c, 'd) ty_sel -> ('a -> 'b -> 'c, 'd) ty_sel

and (_,_) ty_case =          (* type a sum case *)
  | TCarg : ('b,'a) ty_sel * ('a,'e) ty -> ('e,'b) ty_case
  | TCnoarg : ('b,noarg) ty_sel -> ('e,'b) ty_case
;;

type _ ty_env =              (* type variable substitution *)
  | Enil : unit ty_env
  | Econs : ('a,'e) ty * 'e ty_env -> ('a -> 'e) ty_env
;;

(* Comparing selectors *)
type (_,_) eq = Eq: ('a,'a) eq

let rec eq_sel : type a b c. (a,b) ty_sel -> (a,c) ty_sel -> (b,c) eq option =
  fun s1 s2 ->
    match s1, s2 with
    | Thd, Thd -> Some Eq
    | Ttl s1, Ttl s2 ->
        (match eq_sel s1 s2 with None -> None | Some Eq -> Some Eq)
    | _ -> None

(* Auxiliary function to get the type of a case from its selector *)
let rec get_case : type a b e.
  (b, a) ty_sel -> (string * (e,b) ty_case) list -> string * (a, e) ty option =
  fun sel cases ->
  match cases with
  | (name, TCnoarg sel') :: rem ->
      begin match eq_sel sel sel' with
      | None -> get_case sel rem
      | Some Eq -> name, None
      end
  | (name, TCarg (sel', ty)) :: rem ->
      begin match eq_sel sel sel' with
      | None -> get_case sel rem
      | Some Eq -> name, Some ty
      end
  | [] -> raise Not_found
;;

(* Untyped representation of values *)
type variant =
  | VInt of int
  | VString of string
  | VList of variant list
  | VOption of variant option
  | VPair of variant * variant
  | VConv of string * variant
  | VSum of string * variant option

let may_map f = function Some x -> Some (f x) | None -> None

let rec variantize : type a e. e ty_env -> (a,e) ty -> a -> variant =
  fun e ty v ->
  match ty with
  | Int -> VInt v
  | String -> VString v
  | List t -> VList (List.map (variantize e t) v)
  | Option t -> VOption (may_map (variantize e t) v)
  | Pair (t1, t2) -> VPair (variantize e t1 (fst v), variantize e t2 (snd v))
  | Rec t -> variantize (Econs (ty, e)) t v
  | Pop t -> (match e with Econs (_, e') -> variantize e' t v)
  | Var -> (match e with Econs (t, e') -> variantize e' t v)
  | Conv (s, proj, inj, t) -> VConv (s, variantize e t (proj v))
  | Sum ops ->
      let tag, arg = ops.sum_proj v in
      VSum (tag, may_map (function Tdyn (ty,arg) -> variantize e ty arg) arg)
;;

let rec devariantize : type t e. e ty_env -> (t, e) ty -> variant -> t =
  fun e ty v ->
  match ty, v with
  | Int, VInt x -> x
  | String, VString x -> x
  | List ty1, VList vl ->
      List.map (devariantize e ty1) vl
  | Pair (ty1, ty2), VPair (x1, x2) ->
      (devariantize e ty1 x1, devariantize e ty2 x2)
  | Rec t, _ -> devariantize (Econs (ty, e)) t v
  | Pop t, _ -> (match e with Econs (_, e') -> devariantize e' t v)
  | Var, _ -> (match e with Econs (t, e') -> devariantize e' t v)
  | Conv (s, proj, inj, t), VConv (s', v) when s = s' ->
      inj (devariantize e t v)
  | Sum ops, VSum (tag, a) ->
      begin try match List.assoc tag ops.sum_cases, a with
      | TCarg (sel, t), Some a -> ops.sum_inj (sel, devariantize e t a)
      | TCnoarg sel, None -> ops.sum_inj (sel, Noarg)
      | _ -> raise VariantMismatch
      with Not_found -> raise VariantMismatch
      end
  | _ -> raise VariantMismatch
;;

(* First attempt: represent 1-constructor variants using Conv *)
let wrap_A t = Conv ("`A", (fun (`A x) -> x), (fun x -> `A x), t);;

let ty a = Rec (wrap_A (Option (Pair (a, Var)))) ;;
let v = variantize Enil (ty Int);;
let x = v (`A (Some (1, `A (Some (2, `A None))))) ;;

(* Can also use it to decompose a tuple *)

let triple t1 t2 t3 =
  Conv ("Triple", (fun (a,b,c) -> (a,(b,c))),
        (fun (a,(b,c)) -> (a,b,c)), Pair (t1, Pair (t2, t3)))

let v = variantize Enil (triple String Int Int) ("A", 2, 3) ;;

(* Second attempt: introduce a real sum construct *)
let ty_abc =
  (* Could also use [get_case] for proj, but direct definition is shorter *)
  let proj = function
      `A n -> "A", Some (Tdyn (Int, n))
    | `B s -> "B", Some (Tdyn (String, s))
    | `C   -> "C", None
  (* Define inj in advance to be able to write the type annotation easily *)
  and inj : type c. (int -> string -> noarg -> unit, c) ty_sel * c ->
    [`A of int | `B of string | `C] = function
        Thd, v -> `A v
      | Ttl Thd, v -> `B v
      | Ttl (Ttl Thd), Noarg -> `C
  in
  (* Coherence of sum_inj and sum_cases is checked by the typing *)
  Sum { sum_proj = proj; sum_inj = inj; sum_cases =
        [ "A", TCarg (Thd, Int); "B", TCarg (Ttl Thd, String);
          "C", TCnoarg (Ttl (Ttl Thd)) ] }
;;

let v = variantize Enil ty_abc (`A 3)
let a = devariantize Enil ty_abc v

(* And an example with recursion... *)
type 'a vlist = [`Nil | `Cons of 'a * 'a vlist]

let ty_list : type a e. (a, e) ty -> (a vlist, e) ty = fun t ->
  let tcons = Pair (Pop t, Var) in
  Rec (Sum {
       sum_proj = (function
           `Nil -> "Nil", None
         | `Cons p -> "Cons", Some (Tdyn (tcons, p)));
       sum_cases = ["Nil", TCnoarg Thd; "Cons", TCarg (Ttl Thd, tcons)];
       sum_inj = fun (type c) ->
         (function
         | Thd, Noarg -> `Nil
         | Ttl Thd, v -> `Cons v
         : (noarg -> a * a vlist -> unit, c) ty_sel * c -> a vlist)
         (* One can also write the type annotation directly *)
     })

let v = variantize Enil (ty_list Int) (`Cons (1, `Cons (2, `Nil))) ;;


(* Simpler but weaker approach *)

type (_,_) ty =
  | Int: (int,_) ty
  | String: (string,_) ty
  | List: ('a,'e) ty -> ('a list, 'e) ty
  | Option: ('a,'e) ty -> ('a option, 'e) ty
  | Pair: (('a,'e) ty * ('b,'e) ty) -> ('a * 'b,'e) ty
  | Var: ('a, 'a -> 'e) ty
  | Rec: ('a, 'a -> 'e) ty -> ('a,'e) ty
  | Pop: ('a, 'e) ty -> ('a, 'b -> 'e) ty
  | Conv: string * ('a -> 'b) * ('b -> 'a) * ('b, 'e) ty -> ('a, 'e) ty
  | Sum: ('a -> string * 'e ty_dyn option) * (string * 'e ty_dyn option -> 'a)
             -> ('a, 'e) ty
and 'e ty_dyn =
  | Tdyn : ('a,'e) ty * 'a -> 'e ty_dyn

let ty_abc : ([`A of int | `B of string | `C],'e) ty =
  (* Could also use [get_case] for proj, but direct definition is shorter *)
  Sum (
  (function
      `A n -> "A", Some (Tdyn (Int, n))
    | `B s -> "B", Some (Tdyn (String, s))
    | `C   -> "C", None),
  (function
      "A", Some (Tdyn (Int, n)) -> `A n
    | "B", Some (Tdyn (String, s)) -> `B s
    | "C", None -> `C
    | _ -> invalid_arg "ty_abc"))
;;

(* Breaks: no way to pattern-match on a full recursive type *)
let ty_list : type a e. (a,e) ty -> (a vlist,e) ty = fun t ->
  let targ = Pair (Pop t, Var) in
  Rec (Sum (
  (function `Nil -> "Nil", None
    | `Cons p -> "Cons", Some (Tdyn (targ, p))),
  (function "Nil", None -> `Nil
    | "Cons", Some (Tdyn (Pair (_, Var), (p : a * a vlist))) -> `Cons p)))
;;

(* Define Sum using object instead of record for first-class polymorphism *)

type (_,_) ty =
  | Int: (int,_) ty
  | String: (string,_) ty
  | List: ('a,'e) ty -> ('a list, 'e) ty
  | Option: ('a,'e) ty -> ('a option, 'e) ty
  | Pair: (('a,'e) ty * ('b,'e) ty) -> ('a * 'b,'e) ty
  | Var: ('a, 'a -> 'e) ty
  | Rec: ('a, 'a -> 'e) ty -> ('a,'e) ty
  | Pop: ('a, 'e) ty -> ('a, 'b -> 'e) ty
  | Conv: string * ('a -> 'b) * ('b -> 'a) * ('b, 'e) ty -> ('a, 'e) ty
  | Sum: < proj: 'a -> string * 'e ty_dyn option;
           cases: (string * ('e,'b) ty_case) list;
           inj: 'c. ('b,'c) ty_sel * 'c -> 'a >
          -> ('a, 'e) ty

and 'e ty_dyn =
  | Tdyn : ('a,'e) ty * 'a -> 'e ty_dyn

and (_,_) ty_sel =
  | Thd : ('a -> 'b, 'a) ty_sel
  | Ttl : ('b -> 'c, 'd) ty_sel -> ('a -> 'b -> 'c, 'd) ty_sel

and (_,_) ty_case =
  | TCarg : ('b,'a) ty_sel * ('a,'e) ty -> ('e,'b) ty_case
  | TCnoarg : ('b,noarg) ty_sel -> ('e,'b) ty_case
;;

let ty_abc : ([`A of int | `B of string | `C] as 'a, 'e) ty =
  Sum (object
    method proj = function
        `A n -> "A", Some (Tdyn (Int, n))
      | `B s -> "B", Some (Tdyn (String, s))
      | `C -> "C", None
    method cases =
      [ "A", TCarg (Thd, Int); "B", TCarg (Ttl Thd, String);
        "C", TCnoarg (Ttl (Ttl Thd)) ];
    method inj : type c.
        (int -> string -> noarg -> unit, c) ty_sel * c ->
          [`A of int | `B of string | `C] =
      function
        Thd, v -> `A v
      | Ttl Thd, v -> `B v
      | Ttl (Ttl Thd), Noarg -> `C
  end)

type 'a vlist = [`Nil | `Cons of 'a * 'a vlist]

let ty_list : type a e. (a, e) ty -> (a vlist, e) ty = fun t ->
  let tcons = Pair (Pop t, Var) in
  Rec (Sum (object
    method proj = function
        `Nil -> "Nil", None
      | `Cons p -> "Cons", Some (Tdyn (tcons, p))
    method cases = ["Nil", TCnoarg Thd; "Cons", TCarg (Ttl Thd, tcons)]
    method inj : type c.(noarg -> a * a vlist -> unit, c) ty_sel * c -> a vlist
    = function
      | Thd, Noarg -> `Nil
      | Ttl Thd, v -> `Cons v
  end))
;;

(*
type (_,_) ty_assoc =
  | Anil : (unit,'e) ty_assoc
  | Acons : string * ('a,'e) ty * ('b,'e) ty_assoc -> ('a -> 'b, 'e) ty_assoc

and (_,_) ty_pvar =
  | Pnil : ('a,'e) ty_pvar
  | Pconst : 't * ('b,'e) ty_pvar -> ('t -> 'b, 'e) ty_pvar
  | Parg : 't * ('a,'e) ty * ('b,'e) ty_pvar -> ('t * 'a -> 'b, 'e) ty_pvar
*)
(*
   An attempt at encoding omega examples from the 2nd Central European
   Functional Programming School:
     Generic Programming in Omega, by Tim Sheard and Nathan Linger
          http://web.cecs.pdx.edu/~sheard/
*)

(* Basic types *)

type ('a,'b) sum = Inl of 'a | Inr of 'b

type zero = Zero
type 'a succ = Succ of 'a
type _ nat =
  | NZ : zero nat
  | NS : 'a nat -> 'a succ nat
;;

(* 2: A simple example *)

type (_,_) seq =
  | Snil  : ('a,zero) seq
  | Scons : 'a * ('a,'n) seq -> ('a, 'n succ) seq
;;

let l1 = Scons (3, Scons (5, Snil)) ;;

(* We do not have type level functions, so we need to use witnesses. *)
(* We copy here the definitions from section 3.9 *)
(* Note the addition of the ['a nat] argument to PlusZ, since we do not
   have kinds *)
type (_,_,_) plus =
  | PlusZ : 'a nat -> (zero, 'a, 'a) plus
  | PlusS : ('a,'b,'c) plus -> ('a succ, 'b, 'c succ) plus
;;

let rec length : type a n. (a,n) seq -> n nat = function
  | Snil -> NZ
  | Scons (_, s) -> NS (length s)
;;

(* app returns the catenated lists with a witness proving that
   the size is the sum of its two inputs *)
type (_,_,_) app = App : ('a,'p) seq * ('n,'m,'p) plus -> ('a,'n,'m) app

let rec app : type a n m. (a,n) seq -> (a,m) seq -> (a,n,m) app =
  fun xs ys ->
  match xs with
  | Snil -> App (ys, PlusZ (length ys))
  | Scons (x, xs') ->
      let App (xs'', pl) = app xs' ys in
      App (Scons (x, xs''), PlusS pl)
;;

(* 3.1 Feature: kinds *)

(* We do not have kinds, but we can encode them as predicates *)

type tp = TP
type nd = ND
type ('a,'b) fk = FK
type _ shape =
  | Tp : tp shape
  | Nd : nd shape
  | Fk : 'a shape * 'b shape -> ('a,'b) fk shape
;;
type tt = TT
type ff = FF
type _ boolean =
  | BT : tt boolean
  | BF : ff boolean
;;

(* 3.3 Feature : GADTs *)

type (_,_) path =
  | Pnone : 'a -> (tp,'a) path
  | Phere : (nd,'a) path
  | Pleft : ('x,'a) path -> (('x,'y) fk, 'a) path
  | Pright : ('y,'a) path -> (('x,'y) fk, 'a) path
;;
type (_,_) tree =
  | Ttip  : (tp,'a) tree
  | Tnode : 'a -> (nd,'a) tree
  | Tfork : ('x,'a) tree * ('y,'a) tree -> (('x,'y)fk, 'a) tree
;;
let tree1 = Tfork (Tfork (Ttip, Tnode 4), Tfork (Tnode 4, Tnode 3))
;;
let rec find : type sh.
    ('a -> 'a -> bool) -> 'a -> (sh,'a) tree -> (sh,'a) path list
  = fun eq n t ->
    match t with
    | Ttip -> []
    | Tnode m ->
        if eq n m then [Phere] else []
    | Tfork (x, y) ->
        List.map (fun x -> Pleft x) (find eq n x) @
        List.map (fun x -> Pright x) (find eq n y)
;;
let rec extract : type sh. (sh,'a) path -> (sh,'a) tree -> 'a = fun p t ->
  match (p, t) with
  | Pnone x, Ttip -> x
  | Phere, Tnode y -> y
  | Pleft p, Tfork(l,_) -> extract p l
  | Pright p, Tfork(_,r) -> extract p r
;;

(* 3.4 Pattern : Witness *)

type (_,_) le =
  | LeZ : 'a nat -> (zero, 'a) le
  | LeS : ('n, 'm) le -> ('n succ, 'm succ) le
;;
type _ even =
  | EvenZ : zero even
  | EvenSS : 'n even -> 'n succ succ even
;;
type one = zero succ
type two = one succ
type three = two succ
type four = three succ
;;
let even0 : zero even = EvenZ
let even2 : two even = EvenSS EvenZ
let even4 : four even = EvenSS (EvenSS EvenZ)
;;
let p1 : (two, one, three) plus = PlusS (PlusS (PlusZ (NS NZ)))
;;
let rec summandLessThanSum : type a b c. (a,b,c) plus -> (a,c) le = fun p ->
  match p with
  | PlusZ n -> LeZ n
  | PlusS p' -> LeS (summandLessThanSum p')
;;

(* 3.8 Pattern: Leibniz Equality *)

type (_,_) equal = Eq : ('a,'a) equal

let convert : type a b. (a,b) equal -> a -> b = fun Eq x -> x

let rec sameNat : type a b. a nat -> b nat -> (a,b) equal option = fun a b ->
  match a, b with
  | NZ, NZ -> Some Eq
  | NS a', NS b' ->
      begin match sameNat a' b' with
      | Some Eq -> Some Eq
      | None -> None
      end
  | _ -> None
;;

(* Extra: associativity of addition *)

let rec plus_func : type a b m n.
  (a,b,m) plus -> (a,b,n) plus -> (m,n) equal =
  fun p1 p2 ->
  match p1, p2 with
  | PlusZ _, PlusZ _ -> Eq
  | PlusS p1', PlusS p2' ->
      let Eq = plus_func p1' p2' in Eq

let rec plus_assoc : type a b c ab bc m n.
  (a,b,ab) plus -> (ab,c,m) plus ->
  (b,c,bc) plus -> (a,bc,n) plus -> (m,n) equal = fun p1 p2 p3 p4 ->
  match p1, p4 with
  | PlusZ b, PlusZ bc ->
      let Eq = plus_func p2 p3 in Eq
  | PlusS p1', PlusS p4' ->
      let PlusS p2' = p2 in
      let Eq = plus_assoc p1' p2' p3 p4' in Eq
;;

(* 3.9 Computing Programs and Properties Simultaneously *)

(* Plus and app1 are moved to section 2 *)

let smaller : type a b. (a succ, b succ) le -> (a,b) le =
  function LeS x -> x ;;

type (_,_) diff = Diff : 'c nat * ('a,'c,'b) plus -> ('a,'b) diff ;;

(*
let rec diff : type a b. (a,b) le -> a nat -> b nat -> (a,b) diff =
  fun le a b ->
  match a, b, le with
  | NZ, m, _ -> Diff (m, PlusZ m)
  | NS x, NZ, _ -> assert false
  | NS x, NS y, q ->
      match diff (smaller q) x y with Diff (m, p) -> Diff (m, PlusS p)
;;
*)

let rec diff : type a b. (a,b) le -> a nat -> b nat -> (a,b) diff =
  fun le a b ->
  match le, a, b with
  | LeZ _, _, m -> Diff (m, PlusZ m)
  | LeS q, NS x, NS y ->
      match diff q x y with Diff (m, p) -> Diff (m, PlusS p)
;;

let rec diff : type a b. (a,b) le -> a nat -> b nat -> (a,b) diff =
  fun le a b ->
  match a, b,le with (* warning *)
  | NZ, m, LeZ _ -> Diff (m, PlusZ m)
  | NS x, NS y, LeS q ->
      (match diff q x y with Diff (m, p) -> Diff (m, PlusS p))
  | _ -> .
;;

let rec diff : type a b. (a,b) le -> b nat -> (a,b) diff =
  fun le b ->
  match b,le with
  | m, LeZ _ -> Diff (m, PlusZ m)
  | NS y, LeS q ->
      match diff q y with Diff (m, p) -> Diff (m, PlusS p)
;;

type (_,_) filter = Filter : ('m,'n) le * ('a,'m) seq -> ('a,'n) filter

let rec leS' : type m n. (m,n) le -> (m,n succ) le = function
  | LeZ n -> LeZ (NS n)
  | LeS le -> LeS (leS' le)
;;

let rec filter : type a n. (a -> bool) -> (a,n) seq -> (a,n) filter =
  fun f s ->
  match s with
  | Snil -> Filter (LeZ NZ, Snil)
  | Scons (a,l) ->
      match filter f l with Filter (le, l') ->
        if f a then Filter (LeS le, Scons (a, l'))
        else Filter (leS' le, l')
;;

(* 4.1 AVL trees *)

type (_,_,_) balance =
  | Less : ('h, 'h succ, 'h succ) balance
  | Same : ('h, 'h, 'h) balance
  | More : ('h succ, 'h, 'h succ) balance

type _ avl =
  | Leaf : zero avl
  | Node :
      ('hL, 'hR, 'hMax) balance * 'hL avl * int * 'hR avl -> 'hMax succ avl

type avl' = Avl : 'h avl -> avl'
;;

let empty = Avl Leaf

let rec elem : type h. int -> h avl -> bool = fun x t ->
  match t with
  | Leaf -> false
  | Node (_, l, y, r) ->
      x = y || if x < y then elem x l else elem x r
;;

let rec rotr : type n. (n succ succ) avl -> int -> n avl ->
  ((n succ succ) avl, (n succ succ succ) avl) sum =
  fun tL y tR ->
  match tL with
  | Node (Same, a, x, b) -> Inr (Node (Less, a, x, Node (More, b, y, tR)))
  | Node (More, a, x, b) -> Inl (Node (Same, a, x, Node (Same, b, y, tR)))
  | Node (Less, a, x, Node (Same, b, z, c)) ->
      Inl (Node (Same, Node (Same, a, x, b), z, Node (Same, c, y, tR)))
  | Node (Less, a, x, Node (Less, b, z, c)) ->
      Inl (Node (Same, Node (More, a, x, b), z, Node (Same, c, y, tR)))
  | Node (Less, a, x, Node (More, b, z, c)) ->
      Inl (Node (Same, Node (Same, a, x, b), z, Node (Less, c, y, tR)))
;;
let rec rotl : type n. n avl -> int -> (n succ succ) avl ->
  ((n succ succ) avl, (n succ succ succ) avl) sum =
  fun tL u tR ->
  match tR with
  | Node (Same, a, x, b) -> Inr (Node (More, Node (Less, tL, u, a), x, b))
  | Node (Less, a, x, b) -> Inl (Node (Same, Node (Same, tL, u, a), x, b))
  | Node (More, Node (Same, a, x, b), y, c) ->
      Inl (Node (Same, Node (Same, tL, u, a), x, Node (Same, b, y, c)))
  | Node (More, Node (Less, a, x, b), y, c) ->
      Inl (Node (Same, Node (More, tL, u, a), x, Node (Same, b, y, c)))
  | Node (More, Node (More, a, x, b), y, c) ->
      Inl (Node (Same, Node (Same, tL, u, a), x, Node (Less, b, y, c)))
;;
let rec ins : type n. int -> n avl -> (n avl, (n succ) avl) sum =
  fun x t ->
  match t with
  | Leaf -> Inr (Node (Same, Leaf, x, Leaf))
  | Node (bal, a, y, b) ->
      if x = y then Inl t else
      if x < y then begin
        match ins x a with
        | Inl a -> Inl (Node (bal, a, y, b))
        | Inr a ->
            match bal with
            | Less -> Inl (Node (Same, a, y, b))
            | Same -> Inr (Node (More, a, y, b))
            | More -> rotr a y b
      end else begin
        match ins x b with
        | Inl b -> Inl (Node (bal, a, y, b) : n avl)
        | Inr b ->
            match bal with
            | More -> Inl (Node (Same, a, y, b) : n avl)
            | Same -> Inr (Node (Less, a, y, b) : n succ avl)
            | Less -> rotl a y b
      end
;;

let insert x (Avl t) =
  match ins x t with
  | Inl t -> Avl t
  | Inr t -> Avl t
;;

let rec del_min : type n. (n succ) avl -> int * (n avl, (n succ) avl) sum =
  function
  | Node (Less, Leaf, x, r) -> (x, Inl r)
  | Node (Same, Leaf, x, r) -> (x, Inl r)
  | Node (bal, (Node _ as l) , x, r) ->
      match del_min l with
      | y, Inr l -> (y, Inr (Node (bal, l, x, r)))
      | y, Inl l ->
          (y, match bal with
          | Same -> Inr (Node (Less, l, x, r))
          | More -> Inl (Node (Same, l, x, r))
          | Less -> rotl l x r)

type _ avl_del =
  | Dsame : 'n avl -> 'n avl_del
  | Ddecr : ('m succ, 'n) equal * 'm avl -> 'n avl_del

let rec del : type n. int -> n avl -> n avl_del = fun y t ->
  match t with
  | Leaf -> Dsame Leaf
  | Node (bal, l, x, r) ->
      if x = y then begin
        match r with
        | Leaf ->
            begin match bal with
            | Same -> Ddecr (Eq, l)
            | More -> Ddecr (Eq, l)
            end
        | Node _ ->
            begin match bal, del_min r with
            | _, (z, Inr r) -> Dsame (Node (bal, l, z, r))
            | Same, (z, Inl r) -> Dsame (Node (More, l, z, r))
            | Less, (z, Inl r) -> Ddecr (Eq, Node (Same, l, z, r))
            | More, (z, Inl r) ->
                match rotr l z r with
                | Inl t -> Ddecr (Eq, t)
                | Inr t -> Dsame t
            end
      end else if y < x then begin
        match del y l with
        | Dsame l -> Dsame (Node (bal, l, x, r))
        | Ddecr(Eq,l) ->
            begin match bal with
            | Same -> Dsame (Node (Less, l, x, r))
            | More -> Ddecr (Eq, Node (Same, l, x, r))
            | Less ->
                match rotl l x r with
                | Inl t -> Ddecr (Eq, t)
                | Inr t -> Dsame t
            end
      end else begin
        match del y r with
        | Dsame r -> Dsame (Node (bal, l, x, r))
        | Ddecr(Eq,r) ->
            begin match bal with
            | Same -> Dsame (Node (More, l, x, r))
            | Less -> Ddecr (Eq, Node (Same, l, x, r))
            | More ->
                match rotr l x r with
                | Inl t -> Ddecr (Eq, t)
                | Inr t -> Dsame t
            end
      end
;;

let delete x (Avl t) =
  match del x t with
  | Dsame t -> Avl t
  | Ddecr (_, t) -> Avl t
;;


(* Exercise 22: Red-black trees *)

type red = RED
type black = BLACK
type (_,_) sub_tree =
  | Bleaf : (black, zero) sub_tree
  | Rnode :
      (black, 'n) sub_tree * int * (black, 'n) sub_tree -> (red, 'n) sub_tree
  | Bnode :
      ('cL, 'n) sub_tree * int * ('cR, 'n) sub_tree -> (black, 'n succ) sub_tree

type rb_tree = Root : (black, 'n) sub_tree -> rb_tree
;;

type dir = LeftD | RightD

type (_,_) ctxt =
  | CNil : (black,'n) ctxt
  | CRed : int * dir * (black,'n) sub_tree * (red,'n) ctxt -> (black,'n) ctxt
  | CBlk : int * dir * ('c1,'n) sub_tree * (black, 'n succ) ctxt -> ('c,'n) ctxt
;;

let blacken = function
    Rnode (l, e, r) -> Bnode (l, e, r)

type _ crep =
  | Red : red crep
  | Black : black crep

let color : type c n. (c,n) sub_tree -> c crep = function
  | Bleaf -> Black
  | Rnode _ -> Red
  | Bnode _ -> Black
;;

let rec fill : type c n. (c,n) ctxt -> (c,n) sub_tree -> rb_tree =
  fun ct t ->
  match ct with
  | CNil -> Root t
  | CRed (e, LeftD, uncle, c) -> fill c (Rnode (uncle, e, t))
  | CRed (e, RightD, uncle, c) -> fill c (Rnode (t, e, uncle))
  | CBlk (e, LeftD, uncle, c) -> fill c (Bnode (uncle, e, t))
  | CBlk (e, RightD, uncle, c) -> fill c (Bnode (t, e, uncle))
;;
let recolor d1 pE sib d2 gE uncle t =
  match d1, d2 with
  | LeftD, RightD -> Rnode (Bnode (sib, pE, t), gE, uncle)
  | RightD, RightD -> Rnode (Bnode (t, pE, sib), gE, uncle)
  | LeftD, LeftD -> Rnode (uncle, gE, Bnode (sib, pE, t))
  | RightD, LeftD -> Rnode (uncle, gE, Bnode (t, pE, sib))
;;
let rotate d1 pE sib d2 gE uncle (Rnode (x, e, y)) =
  match d1, d2 with
  | RightD, RightD -> Bnode (Rnode (x,e,y), pE, Rnode (sib, gE, uncle))
  | LeftD,  RightD -> Bnode (Rnode (sib, pE, x), e, Rnode (y, gE, uncle))
  | LeftD,  LeftD  -> Bnode (Rnode (uncle, gE, sib), pE, Rnode (x,e,y))
  | RightD, LeftD  -> Bnode (Rnode (uncle, gE, x), e, Rnode (y, pE, sib))
;;
let rec repair : type c n. (red,n) sub_tree -> (c,n) ctxt -> rb_tree =
  fun t ct ->
  match ct with
  | CNil -> Root (blacken t)
  | CBlk (e, LeftD, sib, c) -> fill c (Bnode (sib, e, t))
  | CBlk (e, RightD, sib, c) -> fill c (Bnode (t, e, sib))
  | CRed (e, dir, sib, CBlk (e', dir', uncle, ct)) ->
      match color uncle with
      | Red -> repair (recolor dir e sib dir' e' (blacken uncle) t) ct
      | Black -> fill ct (rotate dir e sib dir' e' uncle t)
;;
let rec ins : type c n. int -> (c,n) sub_tree -> (c,n) ctxt -> rb_tree =
  fun e t ct ->
  match t with
  | Rnode (l, e', r) ->
      if e < e' then ins e l (CRed (e', RightD, r, ct))
                else ins e r (CRed (e', LeftD, l, ct))
  | Bnode (l, e', r) ->
      if e < e' then ins e l (CBlk (e', RightD, r, ct))
                else ins e r (CBlk (e', LeftD, l, ct))
  | Bleaf -> repair (Rnode (Bleaf, e, Bleaf)) ct
;;
let insert e (Root t) = ins e t CNil
;;

(* 5.7 typed object languages using GADTs *)

type _ term =
  | Const : int -> int term
  | Add   : (int * int -> int) term
  | LT    : (int * int -> bool) term
  | Ap    : ('a -> 'b) term * 'a term -> 'b term
  | Pair  : 'a term * 'b term -> ('a * 'b) term

let ex1 = Ap (Add, Pair (Const 3, Const 5))
let ex2 = Pair (ex1, Const 1)

let rec eval_term : type a. a term -> a = function
  | Const x -> x
  | Add -> fun (x,y) -> x+y
  | LT  -> fun (x,y) -> x<y
  | Ap(f,x) -> eval_term f (eval_term x)
  | Pair(x,y) -> (eval_term x, eval_term y)

type _ rep =
  | Rint  : int rep
  | Rbool : bool rep
  | Rpair : 'a rep * 'b rep -> ('a * 'b) rep
  | Rfun  : 'a rep * 'b rep -> ('a -> 'b) rep

type (_,_) equal = Eq : ('a,'a) equal

let rec rep_equal : type a b. a rep -> b rep -> (a, b) equal option =
  fun ra rb ->
  match ra, rb with
  | Rint, Rint -> Some Eq
  | Rbool, Rbool -> Some Eq
  | Rpair (a1, a2), Rpair (b1, b2) ->
      begin match rep_equal a1 b1 with
      | None -> None
      | Some Eq -> match rep_equal a2 b2 with
        | None -> None
        | Some Eq -> Some Eq
      end
  | Rfun (a1, a2), Rfun (b1, b2) ->
      begin match rep_equal a1 b1 with
      | None -> None
      | Some Eq -> match rep_equal a2 b2 with
        | None -> None
        | Some Eq -> Some Eq
      end
  | _ -> None
;;

type assoc = Assoc : string * 'a rep * 'a -> assoc

let rec assoc : type a. string -> a rep -> assoc list -> a =
  fun x r -> function
  | [] -> raise Not_found
  | Assoc (x', r', v) :: env ->
      if x = x' then
        match rep_equal r r' with
        | None -> failwith ("Wrong type for " ^ x)
        | Some Eq -> v
      else assoc x r env

type _ term =
  | Var   : string * 'a rep -> 'a term
  | Abs   : string * 'a rep * 'b term -> ('a -> 'b) term
  | Const : int -> int term
  | Add   : (int * int -> int) term
  | LT    : (int * int -> bool) term
  | Ap    : ('a -> 'b) term * 'a term -> 'b term
  | Pair  : 'a term * 'b term -> ('a * 'b) term

let rec eval_term : type a. assoc list -> a term -> a =
  fun env -> function
  | Var (x, r) -> assoc x r env
  | Abs (x, r, e) -> fun v -> eval_term (Assoc (x, r, v) :: env) e
  | Const x -> x
  | Add -> fun (x,y) -> x+y
  | LT  -> fun (x,y) -> x<y
  | Ap(f,x) -> eval_term env f (eval_term env x)
  | Pair(x,y) -> (eval_term env x, eval_term env y)
;;

let ex3 = Abs ("x", Rint, Ap (Add, Pair (Var("x",Rint), Var("x",Rint))))
let ex4 = Ap (ex3, Const 3)

let v4 = eval_term [] ex4
;;

(* 5.9/5.10 Language with binding *)

type rnil = RNIL
type ('a,'b,'c) rcons = RCons of 'a * 'b * 'c

type _ is_row =
  | Rnil  : rnil is_row
  | Rcons : 'c is_row -> ('a,'b,'c) rcons is_row

type (_,_) lam =
  | Const : int -> ('e, int) lam
  | Var : 'a -> (('a,'t,'e) rcons, 't) lam
  | Shift : ('e,'t) lam -> (('a,'q,'e) rcons, 't) lam
  | Abs : 'a * (('a,'s,'e) rcons, 't) lam -> ('e, 's -> 't) lam
  | App : ('e, 's -> 't) lam * ('e, 's) lam -> ('e, 't) lam

type x = X
type y = Y

let ex1 = App (Var X, Shift (Var Y))
let ex2 = Abs (X, Abs (Y, App (Shift (Var X), Var Y)))
;;

type _ env =
  | Enil : rnil env
  | Econs : 'a * 't * 'e env -> ('a, 't, 'e) rcons env

let rec eval_lam : type e t. e env -> (e, t) lam -> t =
  fun env m ->
  match env, m with
  | _, Const n -> n
  | Econs (_, v, r), Var _ -> v
  | Econs (_, _, r), Shift e -> eval_lam r e
  | _, Abs (n, body) -> fun x -> eval_lam (Econs (n, x, env)) body
  | _, App (f, x)    -> eval_lam env f (eval_lam env x)
;;

type add = Add
type suc = Suc

let env0 = Econs (Zero, 0, Econs (Suc, succ, Econs (Add, (+), Enil)))

let _0 : (_, int) lam = Var Zero
let suc x = App (Shift (Var Suc : (_, int -> int) lam), x)
let _1 = suc _0
let _2 = suc _1
let _3 = suc _2
let add = Shift (Shift (Var Add : (_, int -> int -> int) lam))

let double = Abs (X, App (App (Shift add, Var X), Var X))
let ex3 = App (double, _3)
;;

let v3 = eval_lam env0 ex3
;;

(* 5.13: Constructing typing derivations at runtime *)

(* Modified slightly to use the language of 5.10, since this is more fun.
   Of course this works also with the language of 5.12. *)

type _ rep =
  | I : int rep
  | Ar : 'a rep * 'b rep -> ('a -> 'b) rep

let rec compare : type a b. a rep -> b rep -> (string, (a,b) equal) sum =
  fun a b ->
  match a, b with
  | I, I -> Inr Eq
  | Ar(x,y), Ar(s,t) ->
      begin match compare x s with
      | Inl _ as e -> e
      | Inr Eq -> match compare y t with
        | Inl _ as e -> e
        | Inr Eq as e -> e
      end
  | I, Ar _ -> Inl "I <> Ar _"
  | Ar _, I -> Inl "Ar _ <> I"
;;

type term =
  | C of int
  | Ab : string * 'a rep * term -> term
  | Ap of term * term
  | V of string

type _ ctx =
  | Cnil : rnil ctx
  | Ccons : 't * string * 'x rep * 'e ctx -> ('t,'x,'e) rcons ctx
;;

type _ checked =
  | Cerror of string
  | Cok : ('e,'t) lam * 't rep -> 'e checked

let rec lookup : type e. string -> e ctx -> e checked =
  fun name ctx ->
  match ctx with
  | Cnil -> Cerror ("Name not found: " ^ name)
  | Ccons (l,s,t,rs) ->
      if s = name then Cok (Var l,t) else
      match lookup name rs with
      | Cerror m -> Cerror m
      | Cok (v, t) -> Cok (Shift v, t)
;;

let rec tc : type n e. n nat -> e ctx -> term -> e checked =
  fun n ctx t ->
  match t with
  | V s -> lookup s ctx
  | Ap(f,x) ->
      begin match tc n ctx f with
      | Cerror _ as e -> e
      | Cok (f', ft) -> match tc n ctx x with
        | Cerror _ as e -> e
        | Cok (x', xt) ->
            match ft with
            | Ar (a, b) ->
                begin match compare a xt with
                | Inl s -> Cerror s
                | Inr Eq -> Cok (App (f',x'), b)
                end
            | _ -> Cerror "Non fun in Ap"
      end
  | Ab(s,t,body) ->
      begin match tc (NS n) (Ccons (n, s, t, ctx)) body with
      | Cerror _ as e -> e
      | Cok (body', et) -> Cok (Abs (n, body'), Ar (t, et))
      end
  | C m -> Cok (Const m, I)
;;

let ctx0 =
  Ccons (Zero, "0", I,
         Ccons (Suc, "S", Ar(I,I),
                Ccons (Add, "+", Ar(I,Ar(I,I)), Cnil)))

let ex1 = Ab ("x", I, Ap(Ap(V"+",V"x"),V"x"));;
let c1 = tc NZ ctx0 ex1;;
let ex2 = Ap (ex1, C 3);;
let c2 = tc NZ ctx0 ex2;;

let eval_checked env = function
  | Cerror s -> failwith s
  | Cok (e, I) -> (eval_lam env e : int)
  | Cok _ -> failwith "Can only evaluate expressions of type I"
;;

let v2 = eval_checked env0 c2 ;;

(* 5.12 Soundness *)

type pexp = PEXP
type pval = PVAL
type _ mode =
  | Pexp : pexp mode
  | Pval : pval mode

type ('a,'b) tarr = TARR
type tint = TINT

type (_,_) rel =
  | IntR : (tint, int) rel
  | IntTo : ('b, 's) rel -> ((tint, 'b) tarr, int -> 's) rel

type (_,_,_) lam =
  | Const : ('a,'b) rel * 'b -> (pval, 'env, 'a) lam
  | Var : 'a -> (pval, ('a,'t,'e) rcons, 't) lam
  | Shift : ('m,'e,'t) lam -> ('m, ('a,'q,'e) rcons, 't) lam
  | Lam : 'a * ('m, ('a,'s,'e) rcons, 't) lam -> (pval, 'e, ('s,'t) tarr) lam
  | App : ('m1, 'e, ('s,'t) tarr) lam * ('m2, 'e, 's) lam -> (pexp, 'e, 't) lam
;;

let ex1 = App (Lam (X, Var X), Const (IntR, 3))

let rec mode : type m e t. (m,e,t) lam -> m mode = function
  | Lam (v, body) -> Pval
  | Var v -> Pval
  | Const (r, v) -> Pval
  | Shift e -> mode e
  | App _ -> Pexp
;;

type (_,_) sub =
  | Id : ('r,'r) sub
  | Bind : 't * ('m,'r2,'x) lam * ('r,'r2) sub -> (('t,'x,'r) rcons, 'r2) sub
  | Push : ('r1,'r2) sub -> (('a,'b,'r1) rcons, ('a,'b,'r2) rcons) sub

type (_,_) lam' = Ex : ('m, 's, 't) lam -> ('s,'t) lam'
;;

let rec subst : type m1 r t s. (m1,r,t) lam -> (r,s) sub -> (s,t) lam' =
  fun t s ->
  match t, s with
  | _, Id -> Ex t
  | Const(r,c), sub -> Ex (Const (r,c))
  | Var v, Bind (x, e, r) -> Ex e
  | Var v, Push sub -> Ex (Var v)
  | Shift e, Bind (_, _, r) -> subst e r
  | Shift e, Push sub ->
      (match subst e sub with Ex a -> Ex (Shift a))
  | App(f,x), sub ->
      (match subst f sub, subst x sub with Ex g, Ex y -> Ex (App (g,y)))
  | Lam(v,x), sub ->
      (match subst x (Push sub) with Ex body -> Ex (Lam (v, body)))
;;

type closed = rnil

type 'a rlam = ((pexp,closed,'a) lam, (pval,closed,'a) lam) sum ;;

let rec rule : type a b.
  (pval, closed, (a,b) tarr) lam -> (pval, closed, a) lam -> b rlam =
  fun v1 v2 ->
  match v1, v2 with
  | Lam(x,body), v ->
      begin
        match subst body (Bind (x, v, Id)) with Ex term ->
        match mode term with
        | Pexp -> Inl term
        | Pval -> Inr term
      end
  | Const (IntTo b, f), Const (IntR, x) ->
      Inr (Const (b, f x))
;;
let rec onestep : type m t. (m,closed,t) lam -> t rlam = function
  | Lam (v, body) -> Inr (Lam (v, body))
  | Const (r, v)  -> Inr (Const (r, v))
  | App (e1, e2) ->
      match mode e1, mode e2 with
      | Pexp, _->
          begin match onestep e1 with
          | Inl e -> Inl(App(e,e2))
          | Inr v -> Inl(App(v,e2))
          end
      | Pval, Pexp ->
          begin match onestep e2 with
          | Inl e -> Inl(App(e1,e))
          | Inr v -> Inl(App(e1,v))
          end
      | Pval, Pval -> rule e1 e2
;;
type ('env, 'a) var =
 | Zero : ('a * 'env, 'a) var
 | Succ : ('env, 'a) var -> ('b * 'env, 'a) var
;;
type ('env, 'a) typ =
 | Tint : ('env, int) typ
 | Tbool : ('env, bool) typ
 | Tvar : ('env, 'a) var -> ('env, 'a) typ
;;
let f : type env a. (env, a) typ -> (env, a) typ -> int = fun ta tb ->
 match ta, tb with
   | Tint, Tint -> 0
   | Tbool, Tbool -> 1
   | Tvar var, tb -> 2
   | _ -> .   (* error *)
;;
(* let x = f Tint (Tvar Zero) ;; *)
type inkind = [ `Link | `Nonlink ]

type _ inline_t =
   | Text: string -> [< inkind > `Nonlink ] inline_t
   | Bold: 'a inline_t list -> 'a inline_t
   | Link: string -> [< inkind > `Link ] inline_t
   | Mref: string * [ `Nonlink ] inline_t list -> [< inkind > `Link ] inline_t
;;

let uppercase seq =
   let rec process: type a. a inline_t -> a inline_t = function
       | Text txt       -> Text (String.uppercase_ascii txt)
       | Bold xs        -> Bold (List.map process xs)
       | Link lnk       -> Link lnk
       | Mref (lnk, xs) -> Mref (lnk, List.map process xs)
   in List.map process seq
;;

type ast_t =
   | Ast_Text of string
   | Ast_Bold of ast_t list
   | Ast_Link of string
   | Ast_Mref of string * ast_t list
;;

let inlineseq_from_astseq seq =
   let rec process_nonlink = function
       | Ast_Text txt  -> Text txt
       | Ast_Bold xs   -> Bold (List.map process_nonlink xs)
       | _             -> assert false in
   let rec process_any = function
       | Ast_Text txt       -> Text txt
       | Ast_Bold xs        -> Bold (List.map process_any xs)
       | Ast_Link lnk       -> Link lnk
       | Ast_Mref (lnk, xs) -> Mref (lnk, List.map process_nonlink xs)
   in List.map process_any seq
;;

(* OK *)
type _ linkp =
 | Nonlink : [ `Nonlink ] linkp
 | Maylink : inkind linkp
;;
let inlineseq_from_astseq seq =
 let rec process : type a. a linkp -> ast_t -> a inline_t =
   fun allow_link ast ->
     match (allow_link, ast) with
     | (Maylink, Ast_Text txt)    -> Text txt
     | (Nonlink, Ast_Text txt)    -> Text txt
     | (x, Ast_Bold xs)           -> Bold (List.map (process x) xs)
     | (Maylink, Ast_Link lnk)    -> Link lnk
     | (Nonlink, Ast_Link _)      -> assert false
     | (Maylink, Ast_Mref (lnk, xs)) ->
         Mref (lnk, List.map (process Nonlink) xs)
     | (Nonlink, Ast_Mref _)      -> assert false
   in List.map (process Maylink) seq
;;

(* Bad *)
type _ linkp2 = Kind : 'a linkp -> ([< inkind ] as 'a) linkp2
;;
let inlineseq_from_astseq seq =
let rec process : type a. a linkp2 -> ast_t -> a inline_t =
  fun allow_link ast ->
    match (allow_link, ast) with
    | (Kind _, Ast_Text txt)    -> Text txt
    | (x, Ast_Bold xs)           -> Bold (List.map (process x) xs)
    | (Kind Maylink, Ast_Link lnk)    -> Link lnk
    | (Kind Nonlink, Ast_Link _)      -> assert false
    | (Kind Maylink, Ast_Mref (lnk, xs)) ->
        Mref (lnk, List.map (process (Kind Nonlink)) xs)
    | (Kind Nonlink, Ast_Mref _)      -> assert false
  in List.map (process (Kind Maylink)) seq
;;
module Add (T : sig type two end) =
struct
  type _ t =
  | One : [`One] t
  | Two : T.two t

  let add (type a) : a t * a t -> string = function
    | One, One -> "two"
    | Two, Two -> "four"
end;;
module B : sig
 type (_, _) t = Eq: ('a, 'a) t
 val f: 'a -> 'b -> ('a, 'b) t
end
=
struct
 type (_, _) t = Eq: ('a, 'a) t
 let f t1 t2 = Obj.magic Eq
end;;

let of_type: type a. a -> a = fun x ->
  match B.f x 4 with
  | Eq -> 5
;;
type _ constant =
  | Int: int -> int constant
  | Bool: bool -> bool constant

type (_, _, _) binop =
  | Eq: ('a, 'a, bool) binop
  | Leq: ('a, 'a, bool) binop
  | Add: (int, int, int) binop

let eval (type a) (type b) (type c) (bop:(a,b,c) binop) (x:a constant)
         (y:b constant) : c constant =
  match bop, x, y with
  | Eq, Bool x, Bool y -> Bool (if x then y else not y)
  | Leq, Int x, Int y -> Bool (x <= y)
  | Leq, Bool x, Bool y -> Bool (x <= y)
  | Add, Int x, Int y -> Int (x + y)

let _ = eval Eq (Int 2) (Int 3)
type tag = [`TagA | `TagB | `TagC];;

type 'a poly =
    AandBTags : [< `TagA of int | `TagB ] poly
  | ATag : [< `TagA of int] poly
(* constraint 'a = [< `TagA of int | `TagB] *)
;;

let intA = function `TagA i -> i
let intB = function `TagB -> 4
;;

let intAorB = function
    `TagA i -> i
  | `TagB -> 4
;;

type _ wrapPoly =
    WrapPoly : 'a poly -> ([< `TagA of int | `TagB] as 'a) wrapPoly
;;

let example6 : type a. a wrapPoly -> (a -> int) =
  fun w  ->
    match w with
    | WrapPoly ATag -> intA
    | WrapPoly _ -> intA (* This should not be allowed *)
;;

let _ =  example6 (WrapPoly AandBTags) `TagB (* This causes a seg fault *)
;;
module F(S : sig type 'a t end) = struct
  type _ ab =
      A : int S.t ab
    | B : float S.t ab

  let f : int S.t ab -> float S.t ab -> string =
    fun (l : int S.t ab) (r : float S.t ab) -> match l, r with
    | A, B -> "f A B"
end;;

module F(S : sig type 'a t end) = struct
  type a = int * int
  type b = int -> int

  type _ ab =
      A : a S.t ab
    | B : b S.t ab

  let f : a S.t ab -> b S.t ab -> string =
    fun l r -> match l, r with
    | A, B -> "f A B"
end;;
type (_, _) t =
    Any : ('a, 'b) t
  | Eq : ('a, 'a) t
;;

module M :
sig
  type s = private [> `A]
  val eq : (s, [`A | `B]) t
end =
struct
  type s = [`A | `B]
  let eq = Eq
end;;

let f : (M.s, [`A | `B]) t -> string = function
  | Any -> "Any"
;;

let () = print_endline (f M.eq) ;;

module N :
sig
  type s = private < a : int; .. >
  val eq : (s, <a : int; b : bool>) t
end =
struct
  type s = <a : int; b : bool>
  let eq = Eq
end
;;

let f : (N.s, <a : int; b : bool>) t -> string = function
  | Any -> "Any"
;;
type (_, _) comp =
  | Eq : ('a, 'a) comp
  | Diff : ('a, 'b) comp
;;

module U = struct type t = T end;;

module M : sig
  type t = T
  val comp : (U.t, t) comp
end = struct
  include U
  let comp = Eq
end;;

match M.comp with | Diff -> false;;

module U = struct type t = {x : int} end;;

module M : sig
  type t = {x : int}
  val comp : (U.t, t) comp
end = struct
  include U
  let comp = Eq
end;;

match M.comp with | Diff -> false;;
type 'a t = T of 'a
type 'a s = S of 'a

type (_, _) eq = Refl : ('a, 'a) eq;;

let f : (int s, int t) eq -> unit = function Refl -> ();;

module M (S : sig type 'a t = T of 'a type 'a s = T of 'a end) =
struct let f : ('a S.s, 'a S.t) eq -> unit = function Refl -> () end;;
type _ nat =
    Zero : [`Zero] nat
  | Succ : 'a nat -> [`Succ of 'a] nat;;
type 'a pre_nat = [`Zero | `Succ of 'a];;
type aux =
  | Aux : [`Succ of [<[<[<[`Zero] pre_nat] pre_nat] pre_nat]] nat -> aux;;

let f (Aux x) =
  match x with
  | Succ Zero -> "1"
  | Succ (Succ Zero) -> "2"
  | Succ (Succ (Succ Zero)) -> "3"
  | Succ (Succ (Succ (Succ Zero))) -> "4"
  | _ -> .  (* error *)
;;
type _ t = C : ((('a -> 'o) -> 'o) -> ('b -> 'o) -> 'o) t
let f : type a o. ((a -> o) -> o) t -> (a -> o) -> o =
 fun C k -> k (fun x -> x);;
type (_, _) t =
 A : ('a, 'a) t
| B : string -> ('a, 'b) t
;;

module M (A : sig module type T end) (B : sig module type T end) =
struct
 let f : ((module A.T), (module B.T)) t -> string = function
   | B s -> s
end;;

module A = struct module type T = sig end end;;

module N = M(A)(A);;

let x = N.f A;;
type 'a visit_action

type insert

type 'a local_visit_action

type ('a, 'result, 'visit_action) context =
  | Local : ('a, ('a * insert) as 'result, 'a local_visit_action) context
  | Global : ('a, 'a, 'a visit_action) context
;;

let vexpr (type visit_action)
    : (_, _, visit_action) context -> _ -> visit_action =
  function
  | Local -> fun _ -> raise Exit
  | Global -> fun _ -> raise Exit
;;

let vexpr (type visit_action)
    : ('a, 'result, visit_action) context -> 'a -> visit_action =
  function
  | Local -> fun _ -> raise Exit
  | Global -> fun _ -> raise Exit
;;

let vexpr (type result) (type visit_action)
    : (unit, result, visit_action) context -> unit -> visit_action =
  function
  | Local -> fun _ -> raise Exit
  | Global -> fun _ -> raise Exit
;;
module A = struct
    type nil = Cstr
  end
open A
;;

type _ s =
  | Nil : nil s
  | Cons : 't s -> ('h -> 't) s

type ('stack, 'typ) var =
  | Head : (('typ -> _) s, 'typ) var
  | Tail : ('tail s, 'typ) var -> ((_ -> 'tail) s, 'typ) var

type _ lst =
  | CNil : nil lst
  | CCons : 'h * ('t lst) -> ('h -> 't) lst
;;

let rec get_var : type stk ret. (stk s, ret) var -> stk lst -> ret = fun n s ->
  match n, s with
  | Head, CCons (h, _) -> h
  | Tail n', CCons (_, t) -> get_var n' t
;;
type 'a t = [< `Foo | `Bar] as 'a;;
type 'a s = [< `Foo | `Bar | `Baz > `Bar] as 'a;;

type 'a first = First : 'a second -> ('b t as 'a) first
and 'a second = Second : ('b s as 'a) second;;

type aux = Aux : 'a t second * ('a -> int) -> aux;;

let it : 'a. [< `Bar | `Foo > `Bar ] as 'a = `Bar;;

let g (Aux(Second, f)) = f it;;
type (_, _) eqp = Y : ('a, 'a) eqp | N : string -> ('a, 'b) eqp
let f : ('a list, 'a) eqp -> unit = function N s -> print_string s;;

module rec A :  sig type t = B.t list end =
  struct type t = B.t list end
and B : sig  type t val eq : (B.t list, t) eqp end =
  struct
    type t = A.t
    let eq = Y
  end;;

f B.eq;;
type (_, _) t =
  | Nil : ('tl, 'tl) t
  | Cons : 'a * ('b, 'tl) t -> ('a * 'b, 'tl) t;;

let get1 (Cons (x, _) : (_ * 'a, 'a) t) = x ;; (* warn, cf PR#6993 *)

let get1' = function
  | (Cons (x, _) : (_ * 'a, 'a) t) -> x
  | Nil -> assert false ;; (* ok *)
type _ t =
  Int : int -> int t | String : string -> string t | Same : 'l t -> 'l t;;
let rec f = function Int x -> x | Same s -> f s;;
type 'a tt = 'a t =
  Int : int -> int tt | String : string -> string tt | Same : 'l1 t -> 'l2 tt;;
type _ t = I : int t;;

let f (type a) (x : a t) =
  let module M = struct
    let (I : a t) = x     (* fail because of toplevel let *)
    let x = (I : a t)
  end in
  () ;;

(* extra example by Stephen Dolan, using recursive modules *)
(* Should not be allowed! *)
type (_,_) eq = Refl : ('a, 'a) eq;;

let bad (type a) =
 let module N = struct
   module rec M : sig
     val e : (int, a) eq
   end = struct
     let (Refl : (int, a) eq) = M.e  (* must fail for soundness *)
     let e : (int, a) eq = Refl
   end
 end in N.M.e
;;
type +'a n = private int
type nil = private Nil_type
type (_,_) elt =
  | Elt_fine: 'nat n -> ('l,'nat * 'l) elt
  | Elt: 'nat n -> ('l,'nat -> 'l) elt
type _ t = Nil : nil t | Cons : ('x, 'fx) elt * 'x t -> 'fx t;;

let undetected: ('a -> 'b -> nil) t -> 'a n -> 'b n -> unit = fun sh i j ->
  let Cons(Elt dim, _) = sh in ()
;;
type _ t = T : int t;;

(* Should raise Not_found *)
let _ = match (raise Not_found : float t) with _ -> .;;
type (_, _) eq = Eq : ('a, 'a) eq | Neq : int -> ('a, 'b) eq;;
type 'a t;;
let f (type a) (Neq n : (a, a t) eq) = n;;   (* warn! *)

module F (T : sig type _ t end) = struct
 let f (type a) (Neq n : (a, a T.t) eq) = n  (* warn! *)
end;;
(* First-Order Unification by Structural Recursion *)
(* Conor McBride, JFP 13(6) *)
(* http://strictlypositive.org/publications.html *)

(* This is a translation of the code part to ocaml *)
(* Of course, we do not prove other properties, not even termination *)

(* 2.2 Inductive Families *)

type zero = Zero
type _ succ = Succ
type _ nat =
  | NZ : zero nat
  | NS : 'a nat -> 'a succ nat

type _ fin =
  | FZ : 'a succ fin
  | FS : 'a fin -> 'a succ fin

(* We cannot define
     val empty : zero fin -> 'a
   because we cannot write an empty pattern matching.
   This might be useful to have *)

(* In place, prove that the parameter is 'a succ *)
type _ is_succ = IS : 'a succ is_succ

let fin_succ : type n. n fin -> n is_succ = function
  | FZ -> IS
  | FS _ -> IS
;;

(* 3 First-Order Terms, Renaming and Substitution *)

type 'a term =
  | Var of 'a fin
  | Leaf
  | Fork of 'a term * 'a term

let var x = Var x

let lift r : 'm fin -> 'n term = fun x -> Var (r x)

let rec pre_subst f = function
  | Var x -> f x
  | Leaf -> Leaf
  | Fork (t1, t2) -> Fork (pre_subst f t1, pre_subst f t2)

let comp_subst f g (x : 'a fin) = pre_subst f (g x)
(*  val comp_subst :
    ('b fin -> 'c term) -> ('a fin -> 'b term) -> 'a fin -> 'c term *)
;;

(* 4 The Occur-Check, through thick and thin *)

let rec thin : type n. n succ fin -> n fin -> n succ fin =
  fun x y -> match x, y with
  | FZ, y    -> FS y
  | FS x, FZ -> FZ
  | FS x, FS y -> FS (thin x y)

let bind t f =
  match t with
  | None   -> None
  | Some x -> f x
(* val bind : 'a option -> ('a -> 'b option) -> 'b option *)

let rec thick : type n. n succ fin -> n succ fin -> n fin option =
  fun x y -> match x, y with
  | FZ, FZ   -> None
  | FZ, FS y -> Some y
  | FS x, FZ -> let IS = fin_succ x in Some FZ
  | FS x, FS y ->
      let IS = fin_succ x in bind (thick x y) (fun x -> Some (FS x))

let rec check : type n. n succ fin -> n succ term -> n term option =
  fun x t -> match t with
  | Var y -> bind (thick x y) (fun x -> Some (Var x))
  | Leaf  -> Some Leaf
  | Fork (t1, t2) ->
      bind (check x t1) (fun t1 ->
        bind (check x t2) (fun t2 -> Some (Fork (t1, t2))))

let subst_var x t' y =
  match thick x y with
  | None -> t'
  | Some y' -> Var y'
(* val subst_var : 'a succ fin -> 'a term -> 'a succ fin -> 'a term *)

let subst x t' = pre_subst (subst_var x t')
(* val subst : 'a succ fin -> 'a term -> 'a succ term -> 'a term *)
;;

(* 5 A Refinement of Substitution *)

type (_,_) alist =
  | Anil  : ('n,'n) alist
  | Asnoc : ('m,'n) alist * 'm term * 'm succ fin -> ('m succ, 'n) alist

let rec sub : type m n. (m,n) alist -> m fin -> n term = function
  | Anil -> var
  | Asnoc (s, t, x) -> comp_subst (sub s) (subst_var x t)

let rec append : type m n l. (m,n) alist -> (l,m) alist -> (l,n) alist =
  fun r s -> match s with
  | Anil -> r
  | Asnoc (s, t, x) -> Asnoc (append r s, t, x)

type _ ealist = EAlist : ('a,'b) alist -> 'a ealist

let asnoc a t' x = EAlist (Asnoc (a, t', x))

(* Extra work: we need sub to work on ealist too, for examples *)
let rec weaken_fin : type n. n fin -> n succ fin = function
  | FZ -> FZ
  | FS x -> FS (weaken_fin x)

let weaken_term t = pre_subst (fun x -> Var (weaken_fin x)) t

let rec weaken_alist : type m n. (m, n) alist -> (m succ, n succ) alist =
  function
    | Anil -> Anil
    | Asnoc (s, t, x) -> Asnoc (weaken_alist s, weaken_term t, weaken_fin x)

let rec sub' : type m. m ealist -> m fin -> m term = function
  | EAlist Anil -> var
  | EAlist (Asnoc (s, t, x)) ->
      comp_subst (sub' (EAlist (weaken_alist s)))
        (fun t' -> weaken_term (subst_var x t t'))

let subst' d = pre_subst (sub' d)
(*  val subst' : 'a ealist -> 'a term -> 'a term *)
;;

(* 6 First-Order Unification *)

let flex_flex x y =
  match thick x y with
  | Some y' -> asnoc Anil (Var y') x
  | None -> EAlist Anil
(* val flex_flex : 'a succ fin -> 'a succ fin -> 'a succ ealist *)

let flex_rigid x t =
  bind (check x t) (fun t' -> Some (asnoc Anil t' x))
(* val flex_rigid : 'a succ fin -> 'a succ term -> 'a succ ealist option *)

let rec amgu : type m. m term -> m term -> m ealist -> m ealist option =
  fun s t acc -> match s, t, acc with
  | Leaf, Leaf, _   -> Some acc
  | Leaf, Fork _, _ -> None
  | Fork _, Leaf, _ -> None
  | Fork (s1, s2), Fork (t1, t2), _ ->
      bind (amgu s1 t1 acc) (amgu s2 t2)
  | Var x, Var y, EAlist Anil -> let IS = fin_succ x in Some (flex_flex x y)
  | Var x, t,     EAlist Anil -> let IS = fin_succ x in flex_rigid x t
  | t, Var x,     EAlist Anil -> let IS = fin_succ x in flex_rigid x t
  | s, t, EAlist(Asnoc(d,r,z)) ->
      bind (amgu (subst z r s) (subst z r t) (EAlist d))
           (fun (EAlist d) -> Some (asnoc d r z))

let mgu s t = amgu s t (EAlist Anil)
(* val mgu : 'a term -> 'a term -> 'a ealist option *)
;;

let s = Fork (Var FZ, Fork (Var (FS (FS FZ)), Leaf))
let t = Fork (Var (FS FZ), Var (FS FZ))
let d = match mgu s t with Some x -> x | None -> failwith "mgu"
let s' = subst' d s
let t' = subst' d t
;;
(* Injectivity *)

type (_, _) eq = Refl : ('a, 'a) eq

let magic : 'a 'b. 'a -> 'b =
  fun (type a b) (x : a) ->
    let module M =
      (functor (T : sig type 'a t end) ->
       struct
         let f (Refl : (a T.t, b T.t) eq) = (x :> b)
       end)
        (struct type 'a t = unit end)
    in M.f Refl
;;

(* Variance and subtyping *)

type (_, +_) eq = Refl : ('a, 'a) eq

let magic : 'a 'b. 'a -> 'b =
  fun (type a) (type b) (x : a) ->
    let bad_proof (type a) =
      (Refl : (< m : a>, <m : a>) eq :> (<m : a>, < >) eq) in
    let downcast : type a. (a, < >) eq -> < > -> a =
      fun (type a) (Refl : (a, < >) eq) (s : < >) -> (s :> a) in
    (downcast bad_proof ((object method m = x end) :> < >)) # m
;;

(* Record patterns *)

type _ t =
  | IntLit : int t
  | BoolLit : bool t

let check : type s . s t * s -> bool = function
  | BoolLit, false -> false
  | IntLit , 6 -> false
;;

type ('a, 'b) pair = { fst : 'a; snd : 'b }

let check : type s . (s t, s) pair -> bool = function
  | {fst = BoolLit; snd = false} -> false
  | {fst = IntLit ; snd =  6} -> false
;;
module type S = sig type t [@@immediate] end;;
module F (M : S) : S = M;;
[%%expect{|
module type S = sig type t [@@immediate] end
module F : functor (M : S) -> S
|}];;

(* VALID DECLARATIONS *)

module A = struct
  (* Abstract types can be immediate *)
  type t [@@immediate]

  (* [@@immediate] tag here is unnecessary but valid since t has it *)
  type s = t [@@immediate]

  (* Again, valid alias even without tag *)
  type r = s

  (* Mutually recursive declarations work as well *)
  type p = q [@@immediate]
  and q = int
end;;
[%%expect{|
module A :
  sig
    type t [@@immediate]
    type s = t [@@immediate]
    type r = s
    type p = q [@@immediate]
    and q = int
  end
|}];;

(* Valid using with constraints *)
module type X = sig type t end;;
module Y = struct type t = int end;;
module Z = ((Y : X with type t = int) : sig type t [@@immediate] end);;
[%%expect{|
module type X = sig type t end
module Y : sig type t = int end
module Z : sig type t [@@immediate] end
|}];;

(* Valid using an explicit signature *)
module M_valid : S = struct type t = int end;;
module FM_valid = F (struct type t = int end);;
[%%expect{|
module M_valid : S
module FM_valid : S
|}];;

(* Practical usage over modules *)
module Foo : sig type t val x : t ref end = struct
  type t = int
  let x = ref 0
end;;
[%%expect{|
module Foo : sig type t val x : t ref end
|}];;

module Bar : sig type t [@@immediate] val x : t ref end = struct
  type t = int
  let x = ref 0
end;;
[%%expect{|
module Bar : sig type t [@@immediate] val x : t ref end
|}];;

let test f =
  let start = Sys.time() in f ();
  (Sys.time() -. start);;
[%%expect{|
val test : (unit -> 'a) -> float = <fun>
|}];;

let test_foo () =
  for i = 0 to 100_000_000 do
    Foo.x := !Foo.x
  done;;
[%%expect{|
val test_foo : unit -> unit = <fun>
|}];;

let test_bar () =
  for i = 0 to 100_000_000 do
    Bar.x := !Bar.x
  done;;
[%%expect{|
val test_bar : unit -> unit = <fun>
|}];;

(* Uncomment these to test. Should see substantial speedup!
let () = Printf.printf "No @@immediate: %fs\n" (test test_foo)
let () = Printf.printf "With @@immediate: %fs\n" (test test_bar) *)


(* INVALID DECLARATIONS *)

(* Cannot directly declare a non-immediate type as immediate *)
module B = struct
  type t = string [@@immediate]
end;;
[%%expect{|
Line _, characters 2-31:
Error: Types marked with the immediate attribute must be
       non-pointer types like int or bool
|}];;

(* Not guaranteed that t is immediate, so this is an invalid declaration *)
module C = struct
  type t
  type s = t [@@immediate]
end;;
[%%expect{|
Line _, characters 2-26:
Error: Types marked with the immediate attribute must be
       non-pointer types like int or bool
|}];;

(* Can't ascribe to an immediate type signature with a non-immediate type *)
module D : sig type t [@@immediate] end = struct
  type t = string
end;;
[%%expect{|
Line _, characters 42-70:
Error: Signature mismatch:
       Modules do not match:
         sig type t = string end
       is not included in
         sig type t [@@immediate] end
       Type declarations do not match:
         type t = string
       is not included in
         type t [@@immediate]
       the first is not an immediate type.
|}];;

(* Same as above but with explicit signature *)
module M_invalid : S = struct type t = string end;;
module FM_invalid = F (struct type t = string end);;
[%%expect{|
Line _, characters 23-49:
Error: Signature mismatch:
       Modules do not match: sig type t = string end is not included in S
       Type declarations do not match:
         type t = string
       is not included in
         type t [@@immediate]
       the first is not an immediate type.
|}];;

(* Can't use a non-immediate type even if mutually recursive *)
module E = struct
  type t = s [@@immediate]
  and s = string
end;;
[%%expect{|
Line _, characters 2-26:
Error: Types marked with the immediate attribute must be
       non-pointer types like int or bool
|}];;
(*
   Implicit unpack allows to omit the signature in (val ...) expressions.

   It also adds (module M : S) and (module M) patterns, relying on
   implicit (val ...) for the implementation. Such patterns can only
   be used in function definition, match clauses, and let ... in.

   New: implicit pack is also supported, and you only need to be able
   to infer the the module type path from the context.
 *)
(* ocaml -principal *)

(* Use a module pattern *)
let sort (type s) (module Set : Set.S with type elt = s) l =
  Set.elements (List.fold_right Set.add l Set.empty)

(* No real improvement here? *)
let make_set (type s) cmp : (module Set.S with type elt = s) =
  (module Set.Make (struct type t = s let compare = cmp end))

(* No type annotation here *)
let sort_cmp (type s) cmp =
  sort (module Set.Make (struct type t = s let compare = cmp end))

module type S = sig type t val x : t end;;
let f (module M : S with type t = int) = M.x;;
let f (module M : S with type t = 'a) = M.x;; (* Error *)
let f (type a) (module M : S with type t = a) = M.x;;
f (module struct type t = int let x = 1 end);;

type 'a s = {s: (module S with type t = 'a)};;
{s=(module struct type t = int let x = 1 end)};;
let f {s=(module M)} = M.x;; (* Error *)
let f (type a) ({s=(module M)} : a s) = M.x;;

type s = {s: (module S with type t = int)};;
let f {s=(module M)} = M.x;;
let f {s=(module M)} {s=(module N)} = M.x + N.x;;

module type S = sig val x : int end;;
let f (module M : S) y (module N : S) = M.x + y + N.x;;
let m = (module struct let x = 3 end);; (* Error *)
let m = (module struct let x = 3 end : S);;
f m 1 m;;
f m 1 (module struct let x = 2 end);;

let (module M) = m in M.x;;
let (module M) = m;; (* Error: only allowed in [let .. in] *)
class c = let (module M) = m in object end;; (* Error again *)
module M = (val m);;

module type S' = sig val f : int -> int end;;
(* Even works with recursion, but must be fully explicit *)
let rec (module M : S') =
  (module struct let f n = if n <= 0 then 1 else n * M.f (n-1) end : S')
in M.f 3;;

(* Subtyping *)

module type S = sig type t type u val x : t * u end
let f (l : (module S with type t = int and type u = bool) list) =
  (l :> (module S with type u = bool) list)

(* GADTs from the manual *)
(* the only modification is in to_string *)

module TypEq : sig
  type ('a, 'b) t
  val apply: ('a, 'b) t -> 'a -> 'b
  val refl: ('a, 'a) t
  val sym: ('a, 'b) t -> ('b, 'a) t
end = struct
  type ('a, 'b) t = ('a -> 'b) * ('b -> 'a)
  let refl = (fun x -> x), (fun x -> x)
  let apply (f, _) x = f x
  let sym (f, g) = (g, f)
end

module rec Typ : sig
  module type PAIR = sig
    type t and t1 and t2
    val eq: (t, t1 * t2) TypEq.t
    val t1: t1 Typ.typ
    val t2: t2 Typ.typ
  end

  type 'a typ =
    | Int of ('a, int) TypEq.t
    | String of ('a, string) TypEq.t
    | Pair of (module PAIR with type t = 'a)
end = Typ

let int = Typ.Int TypEq.refl

let str = Typ.String TypEq.refl

let pair (type s1) (type s2) t1 t2 =
  let module P = struct
    type t = s1 * s2
    type t1 = s1
    type t2 = s2
    let eq = TypEq.refl
    let t1 = t1
    let t2 = t2
  end in
  Typ.Pair (module P)

open Typ
let rec to_string: 'a. 'a Typ.typ -> 'a -> string =
  fun (type s) t x ->
    match (t : s typ) with
    | Int eq -> string_of_int (TypEq.apply eq x)
    | String eq -> Printf.sprintf "%S" (TypEq.apply eq x)
    | Pair (module P) ->
        let (x1, x2) = TypEq.apply P.eq x in
        Printf.sprintf "(%s,%s)" (to_string P.t1 x1) (to_string P.t2 x2)

(* Wrapping maps *)
module type MapT = sig
  include Map.S
  type data
  type map
  val of_t : data t -> map
  val to_t : map -> data t
end

type ('k,'d,'m) map =
    (module MapT with type key = 'k and type data = 'd and type map = 'm)

let add (type k) (type d) (type m) (m:(k,d,m) map) x y s =
   let module M =
     (val m:MapT with type key = k and type data = d and type map = m) in
   M.of_t (M.add x y (M.to_t s))

module SSMap = struct
  include Map.Make(String)
  type data = string
  type map = data t
  let of_t x = x
  let to_t x = x
end

let ssmap =
  (module SSMap:
   MapT with type key = string and type data = string and type map = SSMap.map)
;;

let ssmap =
  (module struct include SSMap end :
   MapT with type key = string and type data = string and type map = SSMap.map)
;;

let ssmap =
  (let module S = struct include SSMap end in (module S) :
  (module
   MapT with type key = string and type data = string and type map = SSMap.map))
;;

let ssmap =
  (module SSMap: MapT with type key = _ and type data = _ and type map = _)
;;

let ssmap : (_,_,_) map = (module SSMap);;

add ssmap;;
open StdLabels
open MoreLabels

(* Use maps for substitutions and sets for free variables *)

module Subst = Map.Make(struct type t = string let compare = compare end)
module Names = Set.Make(struct type t = string let compare = compare end)


(* Variables are common to lambda and expr *)

type var = [`Var of string]

let subst_var ~subst : var -> _ =
  function `Var s as x ->
    try Subst.find s subst
    with Not_found -> x

let free_var : var -> _ = function `Var s -> Names.singleton s


(* The lambda language: free variables, substitutions, and evaluation *)

type 'a lambda = [`Var of string | `Abs of string * 'a | `App of 'a * 'a]

let free_lambda ~free_rec : _ lambda -> _ = function
    #var as x -> free_var x
  | `Abs (s, t) -> Names.remove s (free_rec t)
  | `App (t1, t2) -> Names.union (free_rec t1) (free_rec t2)

let map_lambda ~map_rec : _ lambda -> _ = function
    #var as x -> x
  | `Abs (s, t) as l ->
      let t' = map_rec t in
      if t == t' then l else `Abs(s, t')
  | `App (t1, t2) as l ->
      let t'1 = map_rec t1 and t'2 = map_rec t2 in
      if t'1 == t1 && t'2 == t2 then l else `App (t'1, t'2)

let next_id =
  let current = ref 3 in
  fun () -> incr current; !current

let subst_lambda ~subst_rec ~free ~subst : _ lambda -> _ = function
    #var as x -> subst_var ~subst x
  | `Abs(s, t) as l ->
      let used = free t in
      let used_expr =
        Subst.fold subst ~init:[]
          ~f:(fun ~key ~data acc ->
                if Names.mem s used then data::acc else acc) in
      if List.exists used_expr ~f:(fun t -> Names.mem s (free t)) then
        let name = s ^ string_of_int (next_id ()) in
        `Abs(name,
             subst_rec ~subst:(Subst.add ~key:s ~data:(`Var name) subst) t)
      else
        map_lambda ~map_rec:(subst_rec ~subst:(Subst.remove s subst)) l
  | `App _ as l ->
      map_lambda ~map_rec:(subst_rec ~subst) l

let eval_lambda ~eval_rec ~subst l =
  match map_lambda ~map_rec:eval_rec l with
    `App(`Abs(s,t1), t2) ->
      eval_rec (subst ~subst:(Subst.add ~key:s ~data:t2 Subst.empty) t1)
  | t -> t

(* Specialized versions to use on lambda *)

let rec free1 x = free_lambda ~free_rec:free1 x
let rec subst1 ~subst = subst_lambda ~subst_rec:subst1 ~free:free1 ~subst
let rec eval1 x = eval_lambda ~eval_rec:eval1 ~subst:subst1 x


(* The expr language of arithmetic expressions *)

type 'a expr =
    [`Var of string | `Num of int | `Add of 'a * 'a
    | `Neg of 'a | `Mult of 'a * 'a]

let free_expr ~free_rec : _ expr -> _ = function
    #var as x -> free_var x
  | `Num _ -> Names.empty
  | `Add(x, y) -> Names.union (free_rec x) (free_rec y)
  | `Neg x -> free_rec x
  | `Mult(x, y) -> Names.union (free_rec x) (free_rec y)

(* Here map_expr helps a lot *)
let map_expr ~map_rec : _ expr -> _ = function
    #var as x -> x
  | `Num _ as x -> x
  | `Add(x, y) as e ->
      let x' = map_rec x and y' = map_rec y in
      if x == x' && y == y' then e
      else `Add(x', y')
  | `Neg x as e ->
      let x' = map_rec x in
      if x == x' then e else `Neg x'
  | `Mult(x, y) as e ->
      let x' = map_rec x and y' = map_rec y in
      if x == x' && y == y' then e
      else `Mult(x', y')

let subst_expr ~subst_rec ~subst : _ expr -> _ = function
    #var as x -> subst_var ~subst x
  | #expr as e -> map_expr ~map_rec:(subst_rec ~subst) e

let eval_expr ~eval_rec e =
  match map_expr ~map_rec:eval_rec e with
    `Add(`Num m, `Num n) -> `Num (m+n)
  | `Neg(`Num n) -> `Num (-n)
  | `Mult(`Num m, `Num n) -> `Num (m*n)
  | #expr as e -> e

(* Specialized versions *)

let rec free2 x = free_expr ~free_rec:free2 x
let rec subst2 ~subst = subst_expr ~subst_rec:subst2 ~subst
let rec eval2 x = eval_expr ~eval_rec:eval2 x


(* The lexpr language, reunion of lambda and expr *)

type lexpr =
  [ `Var of string | `Abs of string * lexpr | `App of lexpr * lexpr
  | `Num of int | `Add of lexpr * lexpr | `Neg of lexpr
  | `Mult of lexpr * lexpr ]

let rec free : lexpr -> _ = function
    #lambda as x -> free_lambda ~free_rec:free x
  | #expr as x -> free_expr ~free_rec:free x

let rec subst ~subst:s : lexpr -> _ = function
    #lambda as x -> subst_lambda ~subst_rec:subst ~subst:s ~free x
  | #expr as x -> subst_expr ~subst_rec:subst ~subst:s x

let rec eval : lexpr -> _ = function
    #lambda as x -> eval_lambda ~eval_rec:eval ~subst x
  | #expr as x -> eval_expr ~eval_rec:eval x

let rec print = function
  | `Var id -> print_string id
  | `Abs (id, l) -> print_string ("\ " ^ id ^ " . "); print l
  | `App (l1, l2) -> print l1; print_string " "; print l2
  | `Num x -> print_int x
  | `Add (e1, e2) -> print e1; print_string " + "; print e2
  | `Neg e -> print_string "-"; print e
  | `Mult (e1, e2) -> print e1; print_string " * "; print e2

let () =
  let e1 = eval1 (`App(`Abs("x",`Var"x"), `Var"y")) in
  let e2 = eval2 (`Add(`Mult(`Num 3,`Neg(`Num 2)), `Var"x")) in
  let e3 = eval (`Add(`App(`Abs("x",`Mult(`Var"x",`Var"x")),`Num 2), `Num 5)) in
  print e1; print_newline ();
  print e2; print_newline ();
  print e3; print_newline ()
(* Full fledge version, using objects to structure code *)

open StdLabels
open MoreLabels

(* Use maps for substitutions and sets for free variables *)

module Subst = Map.Make(struct type t = string let compare = compare end)
module Names = Set.Make(struct type t = string let compare = compare end)

(* To build recursive objects *)

let lazy_fix make =
  let rec obj () = make (lazy (obj ()) : _ Lazy.t) in
  obj ()

let (!!) = Lazy.force

(* The basic operations *)

class type ['a, 'b] ops =
  object
    method free : x:'b -> ?y:'c -> Names.t
    method subst : sub:'a Subst.t -> 'b -> 'a
    method eval : 'b -> 'a
  end

(* Variables are common to lambda and expr *)

type var = [`Var of string]

class ['a] var_ops = object (self : ('a, var) #ops)
  constraint 'a = [> var]
  method subst ~sub (`Var s as x) =
    try Subst.find s sub with Not_found -> x
  method free (`Var s) =
    Names.singleton s
  method eval (#var as v) = v
end

(* The lambda language: free variables, substitutions, and evaluation *)

type 'a lambda = [`Var of string | `Abs of string * 'a | `App of 'a * 'a]

let next_id =
  let current = ref 3 in
  fun () -> incr current; !current

class ['a] lambda_ops (ops : ('a,'a) #ops Lazy.t) =
  let var : 'a var_ops = new var_ops
  and free = lazy !!ops#free
  and subst = lazy !!ops#subst
  and eval = lazy !!ops#eval in
  object (self : ('a, 'a lambda) #ops)
    constraint 'a = [> 'a lambda]
    method free = function
        #var as x -> var#free x
      | `Abs (s, t) -> Names.remove s (!!free t)
      | `App (t1, t2) -> Names.union (!!free t1) (!!free t2)

    method map ~f = function
        #var as x -> x
      | `Abs (s, t) as l ->
          let t' = f t in
          if t == t' then l else `Abs(s, t')
      | `App (t1, t2) as l ->
          let t'1 = f t1 and t'2 = f t2 in
          if t'1 == t1 && t'2 == t2 then l else `App (t'1, t'2)

    method subst ~sub = function
        #var as x -> var#subst ~sub x
      | `Abs(s, t) as l ->
          let used = !!free t in
          let used_expr =
            Subst.fold sub ~init:[]
              ~f:(fun ~key ~data acc ->
                if Names.mem s used then data::acc else acc) in
          if List.exists used_expr ~f:(fun t -> Names.mem s (!!free t)) then
            let name = s ^ string_of_int (next_id ()) in
            `Abs(name,
                 !!subst ~sub:(Subst.add ~key:s ~data:(`Var name) sub) t)
          else
            self#map ~f:(!!subst ~sub:(Subst.remove s sub)) l
      | `App _ as l ->
          self#map ~f:(!!subst ~sub) l

    method eval l =
      match self#map ~f:!!eval l with
        `App(`Abs(s,t1), t2) ->
          !!eval (!!subst ~sub:(Subst.add ~key:s ~data:t2 Subst.empty) t1)
      | t -> t
end

(* Operations specialized to lambda *)

let lambda = lazy_fix (new lambda_ops)

(* The expr language of arithmetic expressions *)

type 'a expr =
    [ `Var of string | `Num of int | `Add of 'a * 'a
    | `Neg of 'a | `Mult of 'a * 'a]

class ['a] expr_ops (ops : ('a,'a) #ops Lazy.t) =
  let var : 'a var_ops = new var_ops
  and free = lazy !!ops#free
  and subst = lazy !!ops#subst
  and eval = lazy !!ops#eval in
  object (self : ('a, 'a expr) #ops)
    constraint 'a = [> 'a expr]
    method free = function
        #var as x -> var#free x
      | `Num _ -> Names.empty
      | `Add(x, y) -> Names.union (!!free x) (!!free y)
      | `Neg x -> !!free x
      | `Mult(x, y) -> Names.union (!!free x) (!!free y)

    method map ~f = function
        #var as x -> x
      | `Num _ as x -> x
      | `Add(x, y) as e ->
          let x' = f x and y' = f y in
          if x == x' && y == y' then e
          else `Add(x', y')
      | `Neg x as e ->
          let x' = f x in
          if x == x' then e else `Neg x'
      | `Mult(x, y) as e ->
          let x' = f x and y' = f y in
          if x == x' && y == y' then e
          else `Mult(x', y')

    method subst ~sub = function
        #var as x -> var#subst ~sub x
      | #expr as e -> self#map ~f:(!!subst ~sub) e

    method eval (#expr as e) =
      match self#map ~f:!!eval e with
        `Add(`Num m, `Num n) -> `Num (m+n)
      | `Neg(`Num n) -> `Num (-n)
      | `Mult(`Num m, `Num n) -> `Num (m*n)
      | e -> e
  end

(* Specialized versions *)

let expr = lazy_fix (new expr_ops)

(* The lexpr language, reunion of lambda and expr *)

type 'a lexpr = [ 'a lambda | 'a expr ]

class ['a] lexpr_ops (ops : ('a,'a) #ops Lazy.t) =
  let lambda = new lambda_ops ops in
  let expr = new expr_ops ops in
  object (self : ('a, 'a lexpr) #ops)
    constraint 'a = [> 'a lexpr]
    method free = function
        #lambda as x -> lambda#free x
      | #expr as x -> expr#free x

    method subst ~sub = function
        #lambda as x -> lambda#subst ~sub x
      | #expr as x -> expr#subst ~sub x

    method eval = function
        #lambda as x -> lambda#eval x
      | #expr as x -> expr#eval x
end

let lexpr = lazy_fix (new lexpr_ops)

let rec print = function
  | `Var id -> print_string id
  | `Abs (id, l) -> print_string ("\ " ^ id ^ " . "); print l
  | `App (l1, l2) -> print l1; print_string " "; print l2
  | `Num x -> print_int x
  | `Add (e1, e2) -> print e1; print_string " + "; print e2
  | `Neg e -> print_string "-"; print e
  | `Mult (e1, e2) -> print e1; print_string " * "; print e2

let () =
  let e1 = lambda#eval (`App(`Abs("x",`Var"x"), `Var"y")) in
  let e2 = expr#eval (`Add(`Mult(`Num 3,`Neg(`Num 2)), `Var"x")) in
  let e3 =
    lexpr#eval (`Add(`App(`Abs("x",`Mult(`Var"x",`Var"x")),`Num 2), `Num 5))
  in
  print e1; print_newline ();
  print e2; print_newline ();
  print e3; print_newline ()
(* Full fledge version, using objects to structure code *)

open StdLabels
open MoreLabels

(* Use maps for substitutions and sets for free variables *)

module Subst = Map.Make(struct type t = string let compare = compare end)
module Names = Set.Make(struct type t = string let compare = compare end)

(* To build recursive objects *)

let lazy_fix make =
  let rec obj () = make (lazy (obj ()) : _ Lazy.t) in
  obj ()

let (!!) = Lazy.force

(* The basic operations *)

class type ['a, 'b] ops =
  object
    method free : 'b -> Names.t
    method subst : sub:'a Subst.t -> 'b -> 'a
    method eval : 'b -> 'a
  end

(* Variables are common to lambda and expr *)

type var = [`Var of string]

let var = object (self : ([>var], var) #ops)
  method subst ~sub (`Var s as x) =
    try Subst.find s sub with Not_found -> x
  method free (`Var s) =
    Names.singleton s
  method eval (#var as v) = v
end

(* The lambda language: free variables, substitutions, and evaluation *)

type 'a lambda = [`Var of string | `Abs of string * 'a | `App of 'a * 'a]

let next_id =
  let current = ref 3 in
  fun () -> incr current; !current

let lambda_ops (ops : ('a,'a) #ops Lazy.t) =
  let free = lazy !!ops#free
  and subst = lazy !!ops#subst
  and eval = lazy !!ops#eval in
  object (self : ([> 'a lambda], 'a lambda) #ops)
    method free = function
        #var as x -> var#free x
      | `Abs (s, t) -> Names.remove s (!!free t)
      | `App (t1, t2) -> Names.union (!!free t1) (!!free t2)

    method private map ~f = function
        #var as x -> x
      | `Abs (s, t) as l ->
          let t' = f t in
          if t == t' then l else `Abs(s, t')
      | `App (t1, t2) as l ->
          let t'1 = f t1 and t'2 = f t2 in
          if t'1 == t1 && t'2 == t2 then l else `App (t'1, t'2)

    method subst ~sub = function
        #var as x -> var#subst ~sub x
      | `Abs(s, t) as l ->
          let used = !!free t in
          let used_expr =
            Subst.fold sub ~init:[]
              ~f:(fun ~key ~data acc ->
                if Names.mem s used then data::acc else acc) in
          if List.exists used_expr ~f:(fun t -> Names.mem s (!!free t)) then
            let name = s ^ string_of_int (next_id ()) in
            `Abs(name,
                 !!subst ~sub:(Subst.add ~key:s ~data:(`Var name) sub) t)
          else
            self#map ~f:(!!subst ~sub:(Subst.remove s sub)) l
      | `App _ as l ->
          self#map ~f:(!!subst ~sub) l

    method eval l =
      match self#map ~f:!!eval l with
        `App(`Abs(s,t1), t2) ->
          !!eval (!!subst ~sub:(Subst.add ~key:s ~data:t2 Subst.empty) t1)
      | t -> t
end

(* Operations specialized to lambda *)

let lambda = lazy_fix lambda_ops

(* The expr language of arithmetic expressions *)

type 'a expr =
    [ `Var of string | `Num of int | `Add of 'a * 'a
    | `Neg of 'a | `Mult of 'a * 'a]

let expr_ops (ops : ('a,'a) #ops Lazy.t) =
  let free = lazy !!ops#free
  and subst = lazy !!ops#subst
  and eval = lazy !!ops#eval in
  object (self : ([> 'a expr], 'a expr) #ops)
    method free = function
        #var as x -> var#free x
      | `Num _ -> Names.empty
      | `Add(x, y) -> Names.union (!!free x) (!!free y)
      | `Neg x -> !!free x
      | `Mult(x, y) -> Names.union (!!free x) (!!free y)

    method private map ~f = function
        #var as x -> x
      | `Num _ as x -> x
      | `Add(x, y) as e ->
          let x' = f x and y' = f y in
          if x == x' && y == y' then e
          else `Add(x', y')
      | `Neg x as e ->
          let x' = f x in
          if x == x' then e else `Neg x'
      | `Mult(x, y) as e ->
          let x' = f x and y' = f y in
          if x == x' && y == y' then e
          else `Mult(x', y')

    method subst ~sub = function
        #var as x -> var#subst ~sub x
      | #expr as e -> self#map ~f:(!!subst ~sub) e

    method eval (#expr as e) =
      match self#map ~f:!!eval e with
        `Add(`Num m, `Num n) -> `Num (m+n)
      | `Neg(`Num n) -> `Num (-n)
      | `Mult(`Num m, `Num n) -> `Num (m*n)
      | e -> e
  end

(* Specialized versions *)

let expr = lazy_fix expr_ops

(* The lexpr language, reunion of lambda and expr *)

type 'a lexpr = [ 'a lambda | 'a expr ]

let lexpr_ops (ops : ('a,'a) #ops Lazy.t) =
  let lambda = lambda_ops ops in
  let expr = expr_ops ops in
  object (self : ([> 'a lexpr], 'a lexpr) #ops)
    method free = function
        #lambda as x -> lambda#free x
      | #expr as x -> expr#free x

    method subst ~sub = function
        #lambda as x -> lambda#subst ~sub x
      | #expr as x -> expr#subst ~sub x

    method eval = function
        #lambda as x -> lambda#eval x
      | #expr as x -> expr#eval x
end

let lexpr = lazy_fix lexpr_ops

let rec print = function
  | `Var id -> print_string id
  | `Abs (id, l) -> print_string ("\ " ^ id ^ " . "); print l
  | `App (l1, l2) -> print l1; print_string " "; print l2
  | `Num x -> print_int x
  | `Add (e1, e2) -> print e1; print_string " + "; print e2
  | `Neg e -> print_string "-"; print e
  | `Mult (e1, e2) -> print e1; print_string " * "; print e2

let () =
  let e1 = lambda#eval (`App(`Abs("x",`Var"x"), `Var"y")) in
  let e2 = expr#eval (`Add(`Mult(`Num 3,`Neg(`Num 2)), `Var"x")) in
  let e3 =
    lexpr#eval (`Add(`App(`Abs("x",`Mult(`Var"x",`Var"x")),`Num 2), `Num 5))
  in
  print e1; print_newline ();
  print e2; print_newline ();
  print e3; print_newline ()
type sexp = A of string | L of sexp list
type 'a t = 'a array
let _ = fun (_ : 'a t)  -> ()

let array_of_sexp _ _ = [| |]
let sexp_of_array _ _ = A "foo"
let sexp_of_int _ = A "42"
let int_of_sexp _ = 42

let t_of_sexp : 'a . (sexp -> 'a) -> sexp -> 'a t=
  let _tp_loc = "core_array.ml.t" in
  fun _of_a  -> fun t  -> (array_of_sexp _of_a) t
let _ = t_of_sexp
let sexp_of_t : 'a . ('a -> sexp) -> 'a t -> sexp=
  fun _of_a  -> fun v  -> (sexp_of_array _of_a) v
let _ = sexp_of_t
module T =
  struct
    module Int =
      struct
        type t_ = int array
        let _ = fun (_ : t_)  -> ()

        let t__of_sexp: sexp -> t_ =
          let _tp_loc = "core_array.ml.T.Int.t_" in
          fun t  -> (array_of_sexp int_of_sexp) t
        let _ = t__of_sexp
        let sexp_of_t_: t_ -> sexp =
          fun v  -> (sexp_of_array sexp_of_int) v
        let _ = sexp_of_t_
      end
  end
module type Permissioned  =
  sig
    type ('a,-'perms) t
  end
module Permissioned :
  sig
    type ('a,-'perms) t
    include
      sig
        val t_of_sexp :
          (sexp -> 'a) ->
            (sexp -> 'perms) -> sexp -> ('a,'perms) t
        val sexp_of_t :
          ('a -> sexp) ->
            ('perms -> sexp) -> ('a,'perms) t -> sexp
      end
    module Int :
    sig
      type nonrec -'perms t = (int,'perms) t
      include
        sig
          val t_of_sexp :
            (sexp -> 'perms) -> sexp -> 'perms t
          val sexp_of_t :
            ('perms -> sexp) -> 'perms t -> sexp
        end
    end
  end =
  struct
    type ('a,-'perms) t = 'a array
    let _ = fun (_ : ('a,'perms) t)  -> ()

    let t_of_sexp :
      'a 'perms .
        (sexp -> 'a) ->
          (sexp -> 'perms) -> sexp -> ('a,'perms) t=
      let _tp_loc = "core_array.ml.Permissioned.t" in
      fun _of_a  -> fun _of_perms  -> fun t  -> (array_of_sexp _of_a) t
    let _ = t_of_sexp
    let sexp_of_t :
      'a 'perms .
        ('a -> sexp) ->
          ('perms -> sexp) -> ('a,'perms) t -> sexp=
      fun _of_a  -> fun _of_perms  -> fun v  -> (sexp_of_array _of_a) v
    let _ = sexp_of_t
    module Int =
      struct
        include T.Int
        type -'perms t = t_
        let _ = fun (_ : 'perms t)  -> ()

        let t_of_sexp :
          'perms . (sexp -> 'perms) -> sexp -> 'perms t=
          let _tp_loc = "core_array.ml.Permissioned.Int.t" in
          fun _of_perms  -> fun t  -> t__of_sexp t
        let _ = t_of_sexp
        let sexp_of_t :
          'perms . ('perms -> sexp) -> 'perms t -> sexp=
          fun _of_perms  -> fun v  -> sexp_of_t_ v
        let _ = sexp_of_t
      end
  end
type 'a  foo = {x: 'a; y: int}
let r = {{x = 0; y = 0} with x = 0}
let r' : string foo = r
external foo : int = "%ignore";;
let _ = foo ();;
type 'a t = [`A of 'a t t] as 'a;; (* fails *)

type 'a t = [`A of 'a t t];; (* fails *)

type 'a t = [`A of 'a t t] constraint 'a = 'a t;;

type 'a t = [`A of 'a t] constraint 'a = 'a t;;

type 'a t = [`A of 'a] as 'a;;

type 'a v = [`A of u v] constraint 'a = t and t = u and u = t;; (* fails *)

type 'a t = 'a;;
let f (x : 'a t as 'a) = ();; (* fails *)

let f (x : 'a t) (y : 'a) = x = y;;

(* PR#6505 *)
module type PR6505 = sig
  type 'o is_an_object = < .. > as 'o
  and 'o abs constraint 'o = 'o is_an_object
  val abs : 'o is_an_object -> 'o abs
  val unabs : 'o abs -> 'o
end;; (* fails *)
(* PR#5835 *)
let f ~x = x + 1;;
f ?x:0;;

(* PR#6352 *)
let foo (f : unit -> unit) = ();;
let g ?x () = ();;
foo ((); g);;

(* PR#5748 *)
foo (fun ?opt () -> ()) ;; (* fails *)
(* PR#5907 *)

type 'a t = 'a;;
let f (g : 'a list -> 'a t -> 'a) s = g s s;;
let f (g : 'a * 'b -> 'a t -> 'a) s = g s s;;
type ab = [ `A | `B ];;
let f (x : [`A]) = match x with #ab -> 1;;
let f x = ignore (match x with #ab -> 1); ignore (x : [`A]);;
let f x = ignore (match x with `A|`B -> 1); ignore (x : [`A]);;

let f (x : [< `A | `B]) = match x with `A | `B | `C -> 0;; (* warn *)
let f (x : [`A | `B]) = match x with `A | `B | `C -> 0;; (* fail *)

(* PR#6787 *)
let revapply x f = f x;;

let f x (g : [< `Foo]) =
  let y = `Bar x, g in
  revapply y (fun ((`Bar i), _) -> i);;
(* f : 'a -> [< `Foo ] -> 'a *)

let rec x = [| x |]; 1.;;

let rec x = let u = [|y|] in 10. and y = 1.;;
type 'a t
type a

let f : < .. > t -> unit = fun _ -> ();;

let g : [< `b] t -> unit = fun _ -> ();;

let h : [> `b] t -> unit = fun _ -> ();;

let _ = fun (x : a t) -> f x;;

let _ = fun (x : a t) -> g x;;

let _ = fun (x : a t) -> h x;;
(* PR#7012 *)

type t = [ 'A_name | `Hi ];;

let f (x:'id_arg) = x;;

let f (x:'Id_arg) = x;;
(* undefined labels *)
type t = {x:int;y:int};;
{x=3;z=2};;
fun {x=3;z=2} -> ();;

(* mixed labels *)
{x=3; contents=2};;

(* private types *)
type u = private {mutable u:int};;
{u=3};;
fun x -> x.u <- 3;;

(* Punning and abbreviations *)
module M = struct
  type t = {x: int; y: int}
end;;

let f {M.x; y} = x+y;;
let r = {M.x=1; y=2};;
let z = f r;;

(* messages *)
type foo = { mutable y:int };;
let f (r: int) = r.y <- 3;;

(* bugs *)
type foo = { y: int; z: int };;
type bar = { x: int };;
let f (r: bar) = ({ r with z = 3 } : foo)

type foo = { x: int };;
let r : foo = { ZZZ.x = 2 };;

(ZZZ.X : int option);;

(* PR#5865 *)
let f (x : Complex.t) = x.Complex.z;;
(* PR#6394 *)

module rec X : sig
 type t = int * bool
end = struct
 type t = A | B
 let f = function A | B -> 0
end;;
(* PR#6768 *)

type _ prod = Prod : ('a * 'y) prod;;

let f : type t. t prod -> _ = function Prod ->
  let module M =
    struct
      type d = d * d
    end
  in ()
;;
let (a : M.a) = 2
let (b : M.b) = 2
let _ = A.a = B.b
module Std = struct module Hash = Hashtbl end;;

open Std;;
module Hash1 : module type of Hash = Hash;;
module Hash2 : sig include (module type of Hash) end = Hash;;
let f1 (x : (_,_) Hash1.t) = (x : (_,_) Hashtbl.t);;
let f2 (x : (_,_) Hash2.t) = (x : (_,_) Hashtbl.t);;

(* Another case, not using include *)

module Std2 = struct module M = struct type t end end;;
module Std' = Std2;;
module M' : module type of Std'.M = Std2.M;;
let f3 (x : M'.t) = (x : Std2.M.t);;

(* original report required Core_kernel:
module type S = sig
open Core_kernel.Std

module Hashtbl1 : module type of Hashtbl
module Hashtbl2 : sig
  include (module type of Hashtbl)
end

module Coverage : Core_kernel.Std.Hashable

type types = unit constraint 'a Coverage.Table.t = (Coverage.t, 'a) Hashtbl1.t
type doesnt_type = unit
  constraint 'a Coverage.Table.t = (Coverage.t, 'a) Hashtbl2.t
end
*)
module type INCLUDING = sig
  include module type of List
  include module type of ListLabels
end

module Including_typed: INCLUDING = struct
  include List
  include ListLabels
end
module X=struct
  module type SIG=sig type t=int val x:t end
  module F(Y:SIG) : SIG = struct type t=Y.t let x=Y.x end
end;;
module DUMMY=struct type t=int let x=2 end;;
let x = (3 : X.F(DUMMY).t);;

module X2=struct
  module type SIG=sig type t=int val x:t end
  module F(Y:SIG)(Z:SIG) = struct
    type t=Y.t
    let x=Y.x
    type t'=Z.t
    let x'=Z.x
  end
end;;
let x = (3 : X2.F(DUMMY)(DUMMY).t);;
let x = (3 : X2.F(DUMMY)(DUMMY).t');;
module F (M : sig
    type 'a t
    type 'a u = string
    val f : unit -> _ u t
  end) = struct
    let t = M.f ()
  end
type 't a = [ `A ]
type 't wrap = 't constraint 't = [> 't wrap a ]
type t = t a wrap

module T = struct
  let foo : 't wrap -> 't wrap -> unit = fun _ _ -> ()
  let bar : ('a a wrap as 'a) = `A
end

module Good : sig
  val bar: t
  val foo: t -> t -> unit
end = T

module Bad : sig
  val foo: t -> t -> unit
  val bar: t
end = T
module M : sig
  module type T
  module F (X : T) : sig end
end = struct
  module type T = sig end
  module F (X : T) = struct end
end

module type T = M.T

module F : functor (X : T) -> sig end = M.F
module type S = sig type t = { a : int; b : int; } end;;
let f (module M : S with type t = int) = { M.a = 0 };;
let flag = ref false
module F(S : sig module type T end) (A : S.T) (B : S.T) =
struct
  module X = (val if !flag then (module A) else (module B) : S.T)
end

(* If the above were accepted, one could break soundness *)
module type S = sig type t val x : t end
module Float = struct type t = float let x = 0.0 end
module Int = struct type t = int let x = 0 end

module M = F(struct module type T = S end)

let () = flag := false
module M1 = M(Float)(Int)

let () = flag := true
module M2 = M(Float)(Int)

let _ = [| M2.X.x; M1.X.x |]
module type PR6513 = sig
module type S = sig type u end

module type T = sig
  type 'a wrap
  type uri
end

module Make: functor (Html5 : T with type 'a wrap = 'a) ->
  S with type u = < foo : Html5.uri >
end

(* Requires -package tyxml
module type PR6513_orig = sig
module type S =
sig
        type t
        type u
end

module Make: functor (Html5: Html5_sigs.T
                             with type 'a Xml.wrap = 'a and
                             type 'a wrap = 'a and
                             type 'a list_wrap = 'a list)
                     -> S with type t = Html5_types.div Html5.elt and
                               type u = < foo: Html5.uri >
end
*)
module type S = sig
  include Set.S
  module E : sig val x : int end
end

module Make(O : Set.OrderedType) : S with type elt = O.t =
  struct
    include Set.Make(O)
    module E = struct let x = 1 end
  end

module rec A : Set.OrderedType = struct
 type t = int
  let compare = Pervasives.compare
end
and B : S = struct
 module C = Make(A)
 include C
end
module type S = sig
  module type T
  module X : T
end

module F (X : S) = X.X

module M = struct
  module type T = sig type t end
  module X = struct type t = int end
end

type t = F(M).t
module Common0 =
 struct
   type msg = Msg

   let handle_msg = ref (function _ -> failwith "Unable to handle message")
   let extend_handle f =
   let old = !handle_msg in
   handle_msg := f old

   let q : _ Queue.t = Queue.create ()
   let add msg = Queue.add msg q
   let handle_queue_messages () = Queue.iter !handle_msg q
 end

let q' : Common0.msg Queue.t = Common0.q

module Common =
 struct
   type msg = ..

   let handle_msg = ref (function _ -> failwith "Unable to handle message")
   let extend_handle f =
   let old = !handle_msg in
   handle_msg := f old

   let q : _ Queue.t = Queue.create ()
   let add msg = Queue.add msg q
   let handle_queue_messages () = Queue.iter !handle_msg q
 end

module M1 =
 struct
   type Common.msg += Reload of string | Alert of string

   let handle fallback = function
     Reload s -> print_endline ("Reload "^s)
   | Alert s -> print_endline ("Alert "^s)
   | x -> fallback x

   let () = Common.extend_handle handle
   let () = Common.add (Reload "config.file")
   let () = Common.add (Alert "Initialisation done")
 end
let should_reject =
  let table = Hashtbl.create 1 in
  fun x y -> Hashtbl.add table x y
type 'a t = 'a option
let is_some = function
  | None -> false
  | Some _ -> true

let should_accept ?x () = is_some x
include struct
  let foo `Test = ()
  let wrap f `Test = f
  let bar = wrap ()
end
let f () =
   let module S = String in
   let module N = Map.Make(S) in
   N.add "sum" 41 N.empty;;
module X = struct module Y = struct module type S = sig type t end end end

(* open X  (* works! *) *)
module Y = X.Y

type 'a arg_t = 'at constraint 'a = (module Y.S with type t = 'at)
type t = (module X.Y.S with type t = unit)

let f (x : t arg_t) = ()

let () = f ()
module type S =
sig
  type a
  type b
end
module Foo
    (Bar : S with type a = private [> `A])
    (Baz : S with type b = private < b : Bar.b ; .. >) =
struct
end
module A = struct
 module type A_S = sig
 end

 type t = (module A_S)
end

module type S = sig type t end

let f (type a) (module X : S with type t = a) = ()

let _ = f (module A) (* ok *)

module A_annotated_alias : S with type t = (module A.A_S) = A

let _ = f (module A_annotated_alias) (* ok *)
let _ = f (module A_annotated_alias : S with type t = (module A.A_S)) (* ok *)

module A_alias = A
module A_alias_expanded = struct include A_alias end

let _ = f (module A_alias_expanded : S with type t = (module A.A_S)) (* ok *)
let _ = f (module A_alias_expanded) (* ok *)

let _ = f (module A_alias : S with type t = (module A.A_S)) (* doesn't type *)
let _ = f (module A_alias) (* doesn't type either *)
module Foo
 (Bar : sig type a = private [> `A ] end)
 (Baz : module type of struct include Bar end) =
struct
end
module Bazoinks = struct type a = [ `A ] end
module Bug = Foo(Bazoinks)(Bazoinks)
(* PR#6992, reported by Stephen Dolan *)

type (_, _) eq = Eq : ('a, 'a) eq
let cast : type a b . (a, b) eq -> a -> b = fun Eq x -> x

module Fix (F : sig type 'a f end) = struct
  type 'a fix = ('a, 'a F.f) eq
  let uniq (type a) (type b) (Eq : a fix) (Eq : b fix) : (a, b) eq = Eq
end

(* This would allow:
module FixId = Fix (struct type 'a f = 'a end)
 let bad : (int, string) eq = FixId.uniq Eq Eq
 let _ = Printf.printf "Oh dear: %s" (cast bad 42)
*)
module M = struct
 module type S = sig type a val v : a end
 type 'a s = (module S with type a = 'a)
end

module B = struct
 class type a = object method a : 'a. 'a M.s -> 'a end
end

module M' = M
module B' = B

class b : B.a = object
 method a : 'a. 'a M.s -> 'a = fun (type a) (module X : M.S with type a = a) -> X.v
 method a : 'a. 'a M.s -> 'a = fun (type a) ((module X) : (module M.S with type
a = a)) -> X.v
end

class b' : B.a = object
 method a : 'a. 'a M'.s -> 'a = fun (type a) (module X : M'.S with type a = a) -> X.v
 method a : 'a. 'a M'.s -> 'a = fun (type a) ((module X) : (module M'.S with
type a = a)) -> X.v
end
module type FOO = sig type t end
module type BAR =
sig
  (* Works: module rec A : (sig include FOO with type t = < b:B.t > end) *)
  module rec A : (FOO with type t = < b:B.t >)
         and B : FOO
end
module A = struct module type S module S = struct end end
module F (_ : sig end) = struct module type S module S = A.S end
module M = struct end
module N = M
module G (X : F(N).S) : A.S = X
module F (_ : sig end) = struct module type S end
module M = struct end
module N = M
module G (X : F(N).S) : F(M).S = X
module M :  sig
  type make_dec
  val add_dec: make_dec -> unit
end = struct
  type u

  module Fast: sig
    type 'd t
    val create: unit -> 'd t
    module type S = sig
      module Data: sig type t end
      val key: Data.t t
    end
    module Register (D:S): sig end
    val attach: 'd t -> 'd -> unit
  end = struct
    type 'd t = unit
    let create () = ()
    module type S = sig
      module Data: sig type t end
      val key: Data.t t
    end
    module Register (D:S) = struct end
    let attach _ _ = ()
  end

  type make_dec

  module Dem = struct
    module Data = struct
      type t = make_dec
    end
    let key = Fast.create ()
  end

  module EDem = Fast.Register(Dem)

  let add_dec dec =
    Fast.attach Dem.key dec
end

(* simpler version *)

module Simple = struct
  type 'a t
  module type S = sig
    module Data: sig type t end
    val key: Data.t t
  end
  module Register (D:S) = struct let key = D.key end
  module M = struct
    module Data = struct type t = int end
    let key : _ t = Obj.magic ()
  end
end;;
module EM = Simple.Register(Simple.M);;
Simple.M.key;;

module Simple2 = struct
  type 'a t
  module type S = sig
    module Data: sig type t end
    val key: Data.t t
  end
  module M = struct
    module Data = struct type t = int end
    let key : _ t = Obj.magic ()
  end
  module Register (D:S) = struct let key = D.key end
  module EM = Simple.Register(Simple.M)
  let k : M.Data.t t = M.key
end;;
module rec M
    : sig external f : int -> int = "%identity" end
    = struct external f : int -> int = "%identity" end
(* with module *)

module type S = sig type t and s = t end;;
module type S' = S with type t := int;;

module type S = sig module rec M : sig end and N : sig end end;;
module type S' = S with module M := String;;

(* with module type *)
(*
module type S = sig module type T module F(X:T) : T end;;
module type T0 = sig type t end;;
module type S1 = S with module type T = T0;;
module type S2 = S with module type T := T0;;
module type S3 = S with module type T := sig type t = int end;;
module H = struct
  include (Hashtbl : module type of Hashtbl with
           type statistics := Hashtbl.statistics
           and module type S := Hashtbl.S
           and module Make := Hashtbl.Make
           and module MakeSeeded := Hashtbl.MakeSeeded
           and module type SeededS := Hashtbl.SeededS
           and module type HashedType := Hashtbl.HashedType
           and module type SeededHashedType := Hashtbl.SeededHashedType)
end;;
*)

(* A subtle problem appearing with -principal *)
type -'a t
class type c = object method m : [ `A ] t end;;
module M : sig val v : (#c as 'a) -> 'a end =
  struct let v x = ignore (x :> c); x end;;

(* PR#4838 *)

let id = let module M = struct end in fun x -> x;;

(* PR#4511 *)

let ko = let module M = struct end in fun _ -> ();;

(* PR#5993 *)

module M : sig type -'a t = private int end =
  struct type +'a t = private int end
;;

(* PR#6005 *)

module type A = sig type t = X of int end;;
type u = X of bool;;
module type B = A with type t = u;; (* fail *)

(* PR#5815 *)
(* ---> duplicated exception name is now an error *)

module type S = sig exception Foo of int  exception Foo of bool end;;

(* PR#6410 *)

module F(X : sig end) = struct let x = 3 end;;
F.x;; (* fail *)
module C = Char;;
C.chr 66;;

module C' : module type of Char = C;;
C'.chr 66;;

module C3 = struct include Char end;;
C3.chr 66;;

let f x = let module M = struct module L = List end in M.L.length x;;
let g x = let module L = List in L.length (L.map succ x);;

module F(X:sig end) = Char;;
module C4 = F(struct end);;
C4.chr 66;;

module G(X:sig end) = struct module M = X end;; (* does not alias X *)
module M = G(struct end);;

module M' = struct
  module N = struct let x = 1 end
  module N' = N
end;;
M'.N'.x;;

module M'' : sig module N' : sig val x : int end end = M';;
M''.N'.x;;
module M2 = struct include M' end;;
module M3 : sig module N' : sig val x : int end end = struct include M' end;;
M3.N'.x;;
module M3' : sig module N' : sig val x : int end end = M2;;
M3'.N'.x;;

module M4 : sig module N' : sig val x : int end end = struct
  module N = struct let x = 1 end
  module N' = N
end;;
M4.N'.x;;

module F(X:sig end) = struct
  module N = struct let x = 1 end
  module N' = N
end;;
module G : functor(X:sig end) -> sig module N' : sig val x : int end end = F;;
module M5 = G(struct end);;
M5.N'.x;;

module M = struct
  module D = struct let y = 3 end
  module N = struct let x = 1 end
  module N' = N
end;;

module M1 : sig module N : sig val x : int end module N' = N end = M;;
M1.N'.x;;
module M2 : sig module N' : sig val x : int end end =
  (M : sig module N : sig val x : int end module N' = N end);;
M2.N'.x;;

open M;;
N'.x;;

module M = struct
  module C = Char
  module C' = C
end;;
module M1
  : sig module C : sig val escaped : char -> string end module C' = C end
  = M;; (* sound, but should probably fail *)
M1.C'.escaped 'A';;
module M2 : sig module C' : sig val chr : int -> char end end =
  (M : sig module C : sig val chr : int -> char end module C' = C end);;
M2.C'.chr 66;;

StdLabels.List.map;;

module Q = Queue;;
exception QE = Q.Empty;;
try Q.pop (Q.create ()) with QE -> "Ok";;

module type Complex = module type of Complex with type t = Complex.t;;
module M : sig module C : Complex end = struct module C = Complex end;;

module C = Complex;;
C.one.Complex.re;;
include C;;

module F(X:sig module C = Char end) = struct module C = X.C end;;

(* Applicative functors *)
module S = String
module StringSet = Set.Make(String)
module SSet = Set.Make(S);;
let f (x : StringSet.t) = (x : SSet.t);;

(* Also using include (cf. Leo's mail 2013-11-16) *)
module F (M : sig end) : sig type t end = struct type t = int end
module T = struct
  module M = struct end
  include F(M)
end;;
include T;;
let f (x : t) : T.t = x ;;

(* PR#4049 *)
(* This works thanks to abbreviations *)
module A = struct
  module B = struct type t let compare x y = 0 end
  module S = Set.Make(B)
  let empty = S.empty
end
module A1 = A;;
A1.empty = A.empty;;

(* PR#3476 *)
(* Does not work yet *)
module FF(X : sig end) = struct type t end
module M = struct
  module X = struct end
  module Y = FF (X) (* XXX *)
  type t = Y.t
end
module F (Y : sig type t end) (M : sig type t = Y.t end) = struct end;;

module G = F (M.Y);;
(*module N = G (M);;
module N = F (M.Y) (M);;*)

(* PR#6307 *)

module A1 = struct end
module A2 = struct end
module L1 = struct module X = A1 end
module L2 = struct module X = A2 end;;

module F (L : (module type of L1)) = struct end;;

module F1 = F(L1);; (* ok *)
module F2 = F(L2);; (* should succeed too *)

(* Counter example: why we need to be careful with PR#6307 *)
module Int = struct type t = int let compare = compare end
module SInt = Set.Make(Int)
type (_,_) eq = Eq : ('a,'a) eq
type wrap = W of (SInt.t, SInt.t) eq

module M = struct
  module I = Int
  type wrap' = wrap = W of (Set.Make(Int).t, Set.Make(I).t) eq
end;;
module type S = module type of M;; (* keep alias *)

module Int2 = struct type t = int let compare x y = compare y x end;;
module type S' = sig
  module I = Int2
  include S with module I := I
end;; (* fail *)

(* (* if the above succeeded, one could break invariants *)
module rec M2 : S' = M2;; (* should succeed! (but this is bad) *)

let M2.W eq = W Eq;;

let s = List.fold_right SInt.add [1;2;3] SInt.empty;;
module SInt2 = Set.Make(Int2);;
let conv : type a b. (a,b) eq -> a -> b = fun Eq x -> x;;
let s' : SInt2.t = conv eq s;;
SInt2.elements s';;
SInt2.mem 2 s';; (* invariants are broken *)
*)

(* Check behavior with submodules *)
module M = struct
  module N = struct module I = Int end
  module P = struct module I = N.I end
  module Q = struct
    type wrap' = wrap = W of (Set.Make(Int).t, Set.Make(P.I).t) eq
  end
end;;
module type S = module type of M ;;

module M = struct
  module N = struct module I = Int end
  module P = struct module I = N.I end
  module Q = struct
    type wrap' = wrap = W of (Set.Make(Int).t, Set.Make(N.I).t) eq
  end
end;;
module type S = module type of M ;;

(* PR#6365 *)
module type S = sig module M : sig type t val x : t end end;;
module H = struct type t = A let x = A end;;
module H' = H;;
module type S' = S with module M = H';; (* shouldn't introduce an alias *)

(* PR#6376 *)
module type Alias = sig module N : sig end module M = N end;;
module F (X : sig end) = struct type t end;;
module type A = Alias with module N := F(List);;
module rec Bad : A = Bad;;

(* Shinwell 2014-04-23 *)
module B = struct
 module R = struct
   type t = string
 end

 module O = R
end

module K = struct
 module E = B
 module N = E.O
end;;

let x : K.N.t = "foo";;

(* PR#6465 *)

module M = struct type t = A module B = struct type u = B end end;;
module P : sig type t = M.t = A module B = M.B end = M;; (* should be ok *)
module P : sig type t = M.t = A module B = M.B end = struct include M end;;

module type S = sig
  module M : sig module P : sig end end
  module Q = M
end;;
module type S = sig
  module M : sig module N : sig end module P : sig end end
  module Q : sig module N = M.N module P = M.P end
end;;
module R = struct
  module M = struct module N = struct end module P = struct end end
  module Q = M
end;;
module R' : S = R;; (* should be ok *)

(* PR#6578 *)

module M = struct let f x = x end
module rec R : sig module M : sig val f : 'a -> 'a end end =
  struct module M = M end;;
R.M.f 3;;
module rec R : sig module M = M end = struct module M = M end;;
R.M.f 3;;
open A
let f =
  L.map S.capitalize

let () =
  L.iter print_endline (f ["jacques"; "garrigue"])

module C : sig module L : module type of List end = struct include A end

(* The following introduces a (useless) dependency on A:
module C : sig module L : module type of List end = A
*)

include D'
(*
let () =
  print_endline (string_of_int D'.M.y)
*)
open A
let f =
  L.map S.capitalize

let () =
  L.iter print_endline (f ["jacques"; "garrigue"])

module C : sig module L : module type of List end = struct include A end

(* The following introduces a (useless) dependency on A:
module C : sig module L : module type of List end = A
*)

(* No dependency on D *)
let x = 3
module M = struct let y = 5 end
module type S = sig type u type t end;;
module type S' = sig type t = int type u = bool end;;

(* ok to convert between structurally equal signatures, and parameters
   are inferred *)
let f (x : (module S with type t = 'a and type u = 'b)) = (x : (module S'));;
let g x = (x : (module S with type t = 'a and type u = 'b) :> (module S'));;

(* with subtyping it is also ok to forget some types *)
module type S2 = sig type u type t type w end;;
let g2 x = (x : (module S2 with type t = 'a and type u = 'b) :> (module S'));;
let h x = (x : (module S2 with type t = 'a) :> (module S with type t = 'a));;
let f2 (x : (module S2 with type t = 'a and type u = 'b)) =
  (x : (module S'));; (* fail *)
let k (x : (module S2 with type t = 'a)) =
  (x : (module S with type t = 'a));; (* fail *)

(* but you cannot forget values (no physical coercions) *)
module type S3 = sig type u type t val x : int end;;
let g3 x =
  (x : (module S3 with type t = 'a and type u = 'b) :> (module S'));; (* fail *)
(* Using generative functors *)

(* Without type *)
module type S = sig val x : int end;;
let v = (module struct let x = 3 end : S);;
module F() = (val v);; (* ok *)
module G (X : sig end) : S = F ();; (* ok *)
module H (X : sig end) = (val v);; (* ok *)

(* With type *)
module type S = sig type t val x : t end;;
let v = (module struct type t = int let x = 3 end : S);;
module F() = (val v);; (* ok *)
module G (X : sig end) : S = F ();; (* fail *)
module H() = F();; (* ok *)

(* Alias *)
module U = struct end;;
module M = F(struct end);; (* ok *)
module M = F(U);; (* fail *)

(* Cannot coerce between applicative and generative *)
module F1 (X : sig end) = struct end;;
module F2 : functor () -> sig end = F1;; (* fail *)
module F3 () = struct end;;
module F4 : functor (X : sig end) -> sig end = F3;; (* fail *)

(* tests for shortened functor notation () *)
module X (X: sig end) (Y: sig end) = functor (Z: sig end) -> struct end;;
module Y = functor (X: sig end) (Y:sig end) -> functor (Z: sig end) ->
  struct end;;
module Z = functor (_: sig end) (_:sig end) (_: sig end) -> struct end;;
module GZ : functor (X: sig end) () (Z: sig end) -> sig end
          = functor (X: sig end) () (Z: sig end) -> struct end;;
module F (X : sig end) = struct type t = int end;;
type t = F(Does_not_exist).t;;
type expr =
  [ `Abs of string * expr
  | `App of expr * expr
  ]

class type exp =
object
  method eval : (string, exp) Hashtbl.t -> expr
end;;

class app e1 e2 : exp =
object
  val l = e1
  val r = e2
  method eval env =
      match l with
    | `Abs(var,body) ->
        Hashtbl.add env var r;
        body
    | _ -> `App(l,r);
end

class virtual ['subject, 'event] observer =
   object
     method virtual notify : 'subject ->  'event -> unit
   end

class ['event] subject =
   object (self : 'subject)
     val mutable observers = ([]: (('subject, 'event) observer) list)
     method add_observer obs = observers <- (obs :: observers)
     method notify_observers (e : 'event) =
         List.iter (fun x -> x#notify self e) observers
   end

type id = int

class entity (id : id) =
  object
    val ent_destroy_subject = new subject
    method destroy_subject : (id) subject = ent_destroy_subject

    method entity_id = id
  end

class ['entity] entity_container =
  object (self)
    inherit ['entity, id] observer as observer

    method add_entity (e : 'entity) =
      e#destroy_subject#add_observer (self)

    method notify _ id = ()
  end

let f (x : entity entity_container) = ()

(*
class world =
  object
    val entity_container : entity entity_container = new entity_container

    method add_entity (s : entity) =
      entity_container#add_entity (s :> entity)

  end
*)
(* Two v's in the same class *)
class c v = object initializer  print_endline v val v = 42 end;;
new c "42";;

(* Two hidden v's in the same class! *)
class c (v : int) =
  object
    method v0 = v
    inherit ((fun v -> object method v : string = v end) "42")
  end;;
(new c 42)#v0;;
class virtual ['a] c =
object (s : 'a)
  method virtual m : 'b
end

let o =
    object (s :'a)
      inherit ['a] c
      method m = 42
    end
module M :
   sig
     class x : int -> object method m : int end
  end
=
struct
  class x _ = object
    method m = 42
  end
end;;
module M : sig class c : 'a -> object val x : 'b end end =
  struct class c x = object val x = x end end

class c (x : int) = object inherit M.c x method x : bool = x end

let r = (new c 2)#x;;
(* test.ml *)
class alfa = object(_:'self)
  method x: 'a. ('a, out_channel, unit) format -> 'a = Printf.printf
end

class bravo a = object
  val y = (a :> alfa)
  initializer y#x "bravo initialized"
end

class charlie a = object
  inherit bravo a
  initializer y#x "charlie initialized"
end
(* The module begins *)
exception Out_of_range

class type ['a] cursor =
  object
    method get : 'a
    method incr : unit -> unit
    method is_last : bool
  end

class type ['a] storage =
  object ('self)
    method first : 'a cursor
    method len : int
    method nth : int -> 'a cursor
    method copy : 'self
    method sub : int -> int -> 'self
    method concat : 'a storage -> 'self
    method fold : 'b. ('a -> int -> 'b -> 'b) -> 'b -> 'b
    method iter : ('a -> unit) -> unit
  end

class virtual ['a, 'cursor] storage_base =
  object (self : 'self)
    constraint 'cursor = 'a #cursor
    method virtual first : 'cursor
    method virtual len : int
    method virtual copy : 'self
    method virtual sub : int -> int -> 'self
    method virtual concat : 'a storage -> 'self
    method fold : 'b. ('a -> int -> 'b -> 'b) -> 'b -> 'b = fun f a0 ->
      let cur = self#first in
      let rec loop count a =
        if count >= self#len then a else
        let a' = f cur#get count a in
        cur#incr (); loop (count + 1) a'
      in
      loop 0 a0
    method iter proc =
      let p = self#first in
      for i = 0 to self#len - 2 do proc p#get; p#incr () done;
      if self#len > 0 then proc p#get else ()
  end

class type ['a] obj_input_channel =
  object
    method get : unit -> 'a
    method close : unit -> unit
  end

class type ['a] obj_output_channel =
  object
    method put : 'a -> unit
    method flush : unit -> unit
    method close : unit -> unit
  end

module UChar =
struct

  type t = int

  let highest_bit = 1 lsl 30
  let lower_bits = highest_bit - 1

  let char_of c =
    try Char.chr c with Invalid_argument _ ->  raise Out_of_range

  let of_char = Char.code

  let code c =
    if c lsr 30 = 0
    then c
    else raise Out_of_range

  let chr n =
    if n >= 0 && (n lsr 31 = 0) then n else raise Out_of_range

  let uint_code c = c
  let chr_of_uint n = n

end

type uchar = UChar.t

let int_of_uchar u = UChar.uint_code u
let uchar_of_int n = UChar.chr_of_uint n

class type ucursor = [uchar] cursor

class type ustorage = [uchar] storage

class virtual ['ucursor] ustorage_base = [uchar, 'ucursor] storage_base

module UText =
struct

(* the internal representation is UCS4 with big endian*)
(* The most significant digit appears first. *)
let get_buf s i =
  let n = Char.code s.[i] in
  let n = (n lsl 8) lor (Char.code s.[i + 1]) in
  let n = (n lsl 8) lor (Char.code s.[i + 2]) in
  let n = (n lsl 8) lor (Char.code s.[i + 3]) in
  UChar.chr_of_uint n

let set_buf s i u =
  let n = UChar.uint_code u in
  begin
    s.[i] <- Char.chr (n lsr 24);
    s.[i + 1] <- Char.chr (n lsr 16 lor 0xff);
    s.[i + 2] <- Char.chr (n lsr 8 lor 0xff);
    s.[i + 3] <- Char.chr (n lor 0xff);
  end

let init_buf buf pos init =
  if init#len = 0 then () else
  let cur = init#first in
  for i = 0 to init#len - 2 do
    set_buf buf (pos + i lsl 2) (cur#get); cur#incr ()
  done;
  set_buf buf (pos + (init#len - 1) lsl 2) (cur#get)

let make_buf init =
  let s = String.create (init#len lsl 2) in
  init_buf s 0 init; s

class text_raw buf =
  object (self : 'self)
    inherit [cursor] ustorage_base
    val contents = buf
    method first = new cursor (self :> text_raw) 0
    method len = (String.length contents) / 4
    method get i = get_buf contents (4 * i)
    method nth i = new cursor (self :> text_raw) i
    method copy = {< contents = String.copy contents >}
    method sub pos len =
      {< contents = String.sub contents (pos * 4) (len * 4) >}
    method concat (text : ustorage) =
      let buf = String.create (String.length contents + 4 * text#len) in
      String.blit contents 0 buf 0 (String.length contents);
      init_buf buf (String.length contents) text;
      {< contents = buf >}
  end
and cursor text i =
  object
    val contents = text
    val mutable pos = i
    method get = contents#get pos
    method incr () = pos <- pos + 1
    method is_last = (pos + 1 >= contents#len)
  end

class string_raw buf =
  object
    inherit text_raw buf
    method set i u = set_buf contents (4 * i) u
  end

class text init = text_raw (make_buf init)
class string init = string_raw (make_buf init)

let of_string s =
  let buf = String.make (4 * String.length s) '\000' in
  for i = 0 to String.length s - 1 do
    buf.[4 * i] <- s.[i]
  done;
  new text_raw buf

let make len u =
  let s = String.create (4 * len) in
  for i = 0 to len - 1 do set_buf s (4 * i) u done;
  new string_raw s

let create len = make len (UChar.chr 0)

let copy s = s#copy

let sub s start len = s#sub start len

let fill s start len u =
  for i = start to start + len - 1 do s#set i u done

let blit src srcoff dst dstoff len =
  for i = 0 to len - 1 do
    let u = src#get (srcoff + i) in
    dst#set (dstoff + i) u
  done

let concat s1 s2 = s1#concat (s2 (* : #ustorage *) :> uchar storage)

let iter proc s = s#iter proc
end
class type foo_t =
  object
    method foo: string
  end

type 'a name =
    Foo: foo_t name
  | Int: int name
;;

class foo =
  object(self)
    method foo = "foo"
    method cast =
      function
          Foo -> (self :> <foo : string>)
  end
;;

class foo: foo_t =
  object(self)
    method foo = "foo"
    method cast: type a. a name -> a =
      function
          Foo -> (self :> foo_t)
        | _ -> raise Exit
  end
;;
class type c = object end;;
module type S = sig class c: c end;;
class virtual name =
object
end

and func (args_ty, ret_ty) =
object(self)
  inherit name

  val mutable memo_args = None

  method arguments =
    match memo_args with
    | Some xs -> xs
    | None ->
      let args = List.map (fun ty -> new argument(self, ty)) args_ty in
        memo_args <- Some args; args
end

and argument (func, ty) =
object
  inherit name
end
;;
let f (x: #M.foo) = 0;;
class type ['e] t = object('s)
  method update : 'e -> 's
end;;

module type S = sig
  class base : 'e -> ['e] t
end;;
type 'par t = 'par
module M : sig val x : <m : 'a. 'a> end =
  struct let x : <m : 'a. 'a t> = Obj.magic () end

let ident v = v
class alias = object method alias : 'a . 'a t -> 'a = ident end
module Classdef = struct
  class virtual ['a, 'b, 'c] cl0 =
    object
      constraint 'c = < m : 'a -> 'b -> int; .. >
    end

  class virtual ['a, 'b] cl1 =
    object
      method virtual raise_trouble : int -> 'a
      method virtual m : 'a -> 'b -> int
    end

  class virtual ['a, 'b] cl2 =
    object
      method virtual as_cl0 : ('a, 'b, ('a, 'b) cl1) cl0
    end
end

type refer1 = < poly : 'a 'b 'c . (('b, 'c) #Classdef.cl2 as 'a) >
type refer2 = < poly : 'a 'b 'c . (('b, 'c) #Classdef.cl2 as 'a) >

(* Actually this should succeed ... *)
let f (x : refer1) = (x : refer2)
module Classdef = struct
  class virtual ['a, 'b, 'c] cl0 =
    object
      constraint 'c = < m : 'a -> 'b -> int; .. >
    end

  class virtual ['a, 'b] cl1 =
    object
      method virtual raise_trouble : int -> 'a
      method virtual m : 'a -> 'b -> int
    end

  class virtual ['a, 'b] cl2 =
    object
      method virtual as_cl0 : ('a, 'b, ('a, 'b) cl1) cl0
    end
end

module M : sig
  type refer = { poly : 'a 'b 'c . (('b, 'c) #Classdef.cl2 as 'a) }
end = struct
  type refer = { poly : 'a 'b 'c . (('b, 'c) #Classdef.cl2 as 'a) }
end
(*
  ocamlc -c pr3918a.mli pr3918b.mli
  rm -f pr3918a.cmi
  ocamlc -c pr3918c.ml
*)

open Pr3918b

let f x = (x : 'a vlist :> 'b vlist)
let f (x : 'a vlist) = (x : 'b vlist)
module type Poly = sig
  type 'a t = 'a constraint 'a = [> ]
end

module Combine (A : Poly) (B : Poly) = struct
  type ('a, 'b) t = 'a A.t constraint 'a = 'b B.t
end

module C = Combine
  (struct type 'a t = 'a constraint 'a = [> ] end)
  (struct type 'a t = 'a constraint 'a = [> ] end)
module type Priv = sig
  type t = private int
end

module Make (Unit:sig end): Priv = struct type t = int end

module A = Make (struct end)

module type Priv' = sig
  type t = private [> `A]
end

module Make' (Unit:sig end): Priv' = struct type t = [`A] end

module A' = Make' (struct end)
(* PR5057 *)

module TT = struct
  module IntSet = Set.Make(struct type t = int let compare = compare end)
end

let () =
  let f flag =
    let module T = TT in
    let _ = match flag with `A -> 0 | `B r -> r in
    let _ = match flag with `A -> T.IntSet.mem | `B r -> r in
    ()
  in
  f `A
(* This one should fail *)

let f flag =
  let module T = Set.Make(struct type t = int let compare = compare end) in
  let _ = match flag with `A -> 0 | `B r -> r in
  let _ = match flag with `A -> T.mem | `B r -> r in
  ()
module type S = sig
 type +'a t

 val foo : [`A] t -> unit
 val bar : [< `A | `B] t -> unit
end

module Make(T : S) = struct
 let f x =
   T.foo x;
   T.bar x;
   (x :> [`A | `C] T.t)
end
type 'a termpc =
    [`And of 'a * 'a
    |`Or of 'a * 'a
    |`Not of 'a
    |`Atom of string
    ]

type 'a termk =
    [`Dia of 'a
    |`Box of 'a
    |'a termpc
    ]

module type T = sig
  type term
  val map : (term -> term) -> term -> term
  val nnf : term -> term
  val nnf_not : term -> term
end

module Fpc(X : T with type term = private [> 'a termpc] as 'a) =
  struct
    type term = X.term termpc
    let nnf = function
      |`Not(`Atom _) as x -> x
      |`Not x     -> X.nnf_not x
      | x         -> X.map X.nnf x
    let map f : term -> X.term = function
      |`Not x    -> `Not (f x)
      |`And(x,y) -> `And (f x, f y)
      |`Or (x,y) -> `Or  (f x, f y)
      |`Atom _ as x -> x
    let nnf_not : term -> _ = function
      |`Not x    -> X.nnf x
      |`And(x,y) -> `Or  (X.nnf_not x, X.nnf_not y)
      |`Or (x,y) -> `And (X.nnf_not x, X.nnf_not y)
      |`Atom _ as x -> `Not x
  end

module Fk(X : T with type term = private [> 'a termk] as 'a) =
  struct
    type term = X.term termk
    module Pc = Fpc(X)
    let map f : term -> _ = function
      |`Dia x -> `Dia (f x)
      |`Box x -> `Box (f x)
      |#termpc as x -> Pc.map f x
    let nnf = Pc.nnf
    let nnf_not : term -> _ = function
      |`Dia x -> `Box (X.nnf_not x)
      |`Box x -> `Dia (X.nnf_not x)
      |#termpc as x -> Pc.nnf_not x
  end
type untyped;;
type -'a typed = private untyped;;
type -'typing wrapped = private sexp
and +'a t = 'a typed wrapped
and sexp = private untyped wrapped;;
class type ['a] s3 = object
  val underlying : 'a t
end;;
class ['a] s3object r : ['a] s3 = object
  val underlying = r
end;;
module M (T:sig type t end)
 = struct type t = private { t : T.t } end
module P
 = struct
       module T = struct type t end
       module R = M(T)
 end
module Foobar : sig
  type t = private int
end = struct
  type t = int
end;;

module F0 : sig type t = private int end = Foobar;;

let f (x : F0.t) = (x : Foobar.t);; (* fails *)

module F = Foobar;;

let f (x : F.t) = (x : Foobar.t);;

module M = struct type t = <m:int> end;;
module M1 : sig type t = private <m:int; ..> end = M;;
module M2 :  sig type t = private <m:int; ..> end = M1;;
fun (x : M1.t) -> (x : M2.t);; (* fails *)

module M3 : sig type t = private M1.t end = M1;;
fun x -> (x : M3.t :> M1.t);;
fun x -> (x : M3.t :> M.t);;
module M4 : sig type t = private M3.t end = M2;; (* fails *)
module M4 : sig type t = private M3.t end = M;; (* fails *)
module M4 : sig type t = private M3.t end = M1;; (* might be ok *)
module M5 : sig type t = private M1.t end = M3;;
module M6 : sig type t = private < n:int; .. > end = M1;; (* fails *)

module Bar : sig type t = private Foobar.t val f : int -> t end =
  struct type t = int let f (x : int) = (x : t) end;; (* must fail *)

module M : sig
  type t = private T of int
  val mk : int -> t
end = struct
  type t = T of int
  let mk x = T(x)
end;;

module M1 : sig
  type t = M.t
  val mk : int -> t
end = struct
  type t = M.t
  let mk = M.mk
end;;

module M2 : sig
  type t = M.t
  val mk : int -> t
end = struct
  include M
end;;

module M3 : sig
  type t = M.t
  val mk : int -> t
end = M;;

module M4 : sig
    type t = M.t = T of int
    val mk : int -> t
  end = M;;
(* Error: The variant or record definition does not match that of type M.t *)

module M5 : sig
  type t = M.t = private T of int
  val mk : int -> t
end = M;;

module M6 : sig
  type t = private T of int
  val mk : int -> t
end = M;;

module M' : sig
  type t_priv = private T of int
  type t = t_priv
  val mk : int -> t
end = struct
  type t_priv = T of int
  type t = t_priv
  let mk x = T(x)
end;;

module M3' : sig
  type t = M'.t
  val mk : int -> t
end = M';;

module M : sig type 'a t = private T of 'a end =
  struct type 'a t = T of 'a end;;

module M1 : sig type 'a t = 'a M.t = private T of 'a end =
  struct type 'a t = 'a M.t = private T of 'a end;;

(* PR#6090 *)
module Test = struct type t = private A end
module Test2 : module type of Test with type t = Test.t = Test;;
let f (x : Test.t) = (x : Test2.t);;
let f Test2.A = ();;
let a = Test2.A;; (* fail *)
(* The following should fail from a semantical point of view,
   but allow it for backward compatibility *)
module Test2 : module type of Test with type t = private Test.t = Test;;

(* PR#6331 *)
type t = private < x : int; .. > as 'a;;
type t = private (< x : int; .. > as 'a) as 'a;;
type t = private < x : int > as 'a;;
type t = private (< x : int > as 'a) as 'b;;
type 'a t = private < x : int; .. > as 'a;;
type 'a t = private 'a constraint 'a = < x : int; .. >;;
(* Bad (t = t) *)
module rec A : sig type t = A.t end = struct type t = A.t end;;
(* Bad (t = t) *)
module rec A : sig type t = B.t end = struct type t = B.t end
       and B : sig type t = A.t end = struct type t = A.t end;;
(* OK (t = int) *)
module rec A : sig type t = B.t end = struct type t = B.t end
       and B : sig type t = int end = struct type t = int end;;
(* Bad (t = int * t) *)
module rec A : sig type t = int * A.t end = struct type t = int * A.t end;;
(* Bad (t = t -> int) *)
module rec A : sig type t = B.t -> int end = struct type t = B.t -> int end
       and B : sig type t = A.t end = struct type t = A.t end;;
(* OK (t = <m:t>) *)
module rec A : sig type t = <m:B.t> end = struct type t = <m:B.t> end
       and B : sig type t = A.t end = struct type t = A.t end;;
(* Bad (not regular) *)
module rec A : sig type 'a t = <m: 'a list A.t> end
             = struct type 'a t = <m: 'a list A.t> end;;
(* Bad (not regular) *)
module rec A : sig type 'a t = <m: 'a list B.t; n: 'a array B.t> end
             = struct type 'a t = <m: 'a list B.t; n: 'a array B.t> end
       and B : sig type 'a t = 'a A.t end = struct type 'a t = 'a A.t end;;
(* Bad (not regular) *)
module rec A : sig type 'a t = 'a B.t end
             = struct type 'a t = 'a B.t end
       and B : sig type 'a t = <m: 'a list A.t; n: 'a array A.t> end
             = struct type 'a t = <m: 'a list A.t; n: 'a array A.t> end;;
(* OK *)
module rec A : sig type 'a t = 'a array B.t * 'a list B.t end
             = struct type 'a t = 'a array B.t * 'a list B.t end
       and B : sig type 'a t = <m: 'a B.t> end
             = struct type 'a t = <m: 'a B.t> end;;
(* Bad (not regular) *)
module rec A : sig type 'a t = 'a list B.t end
             = struct type 'a t = 'a list B.t end
       and B : sig type 'a t = <m: 'a array B.t> end
             = struct type 'a t = <m: 'a array B.t> end;;
(* Bad (not regular) *)
module rec M :
    sig
      class ['a] c : 'a -> object
        method map : ('a -> 'b) -> 'b M.c
      end
    end
  = struct
      class ['a] c (x : 'a) = object
        method map : 'b. ('a -> 'b) -> 'b M.c
          = fun f -> new M.c (f x)
      end
    end;;
(* OK *)
class type [ 'node ] extension = object method node : 'node end
and [ 'ext ] node = object constraint 'ext = 'ext node #extension [@id] end
class x = object method node : x node = assert false end
type t = x node;;
(* Bad - PR 4261 *)

module PR_4261 = struct
  module type S =
  sig
    type t
  end

  module type T =
  sig
    module D : S
    type t = D.t
  end

  module rec U : T with module D = U' = U
  and U' : S with type t = U'.t = U
end;;
(* Bad - PR 4512 *)
module type S' = sig type t = int end
module rec M : S' with type t = M.t = struct type t = M.t end;;
(* PR#4450 *)

module PR_4450_1 = struct
  module type MyT = sig type 'a t = Succ of 'a t end
  module MyMap(X : MyT) = X
  module rec MyList : MyT = MyMap(MyList)
end;;

module PR_4450_2 = struct
  module type MyT = sig
    type 'a wrap = My of 'a t
    and 'a t = private < map : 'b. ('a -> 'b) ->'b wrap; .. >
    val create : 'a list -> 'a t
  end
  module MyMap(X : MyT) = struct
    include X
    class ['a] c l = object (self)
      method map : 'b. ('a -> 'b) -> 'b wrap =
        fun f -> My (create (List.map f l))
    end
  end
  module rec MyList : sig
    type 'a wrap = My of 'a t
    and 'a t = < map : 'b. ('a -> 'b) ->'b wrap >
    val create : 'a list -> 'a t
  end = struct
    include MyMap(MyList)
    let create l = new c l
  end
end;;
(* A synthetic example of bootstrapped data structure
   (suggested by J-C Filliatre) *)

module type ORD = sig
  type t
  val compare : t -> t -> int
end

module type SET = sig
  type elt
  type t
  val iter : (elt -> unit) -> t -> unit
end

type 'a tree = E | N of 'a tree * 'a * 'a tree

module Bootstrap2
  (MakeDiet : functor (X: ORD) -> SET with type t = X.t tree and type elt = X.t)
  : SET with type elt = int =
struct

  type elt = int

  module rec Elt : sig
    type t = I of int * int | D of int * Diet.t * int
    val compare : t -> t -> int
    val iter : (int -> unit) -> t -> unit
  end =
  struct
    type t = I of int * int | D of int * Diet.t * int
    let compare x1 x2 = 0
    let rec iter f = function
      | I (l, r) -> for i = l to r do f i done
      | D (_, d, _) -> Diet.iter (iter f) d
  end

  and Diet : SET with type t = Elt.t tree and type elt = Elt.t = MakeDiet(Elt)

  type t = Diet.t
  let iter f = Diet.iter (Elt.iter f)
end
(* PR 4470: simplified from OMake's sources *)

module rec DirElt
  : sig
      type t = DirRoot | DirSub of DirHash.t
    end
  = struct
      type t = DirRoot | DirSub of DirHash.t
    end

and DirCompare
  : sig
      type t = DirElt.t
    end
  = struct
      type t = DirElt.t
    end

and DirHash
  : sig
      type t = DirElt.t list
    end
  = struct
      type t = DirCompare.t list
    end
(* PR 4758, PR 4266 *)

module PR_4758 = struct
  module type S = sig end
  module type Mod = sig
    module Other : S
  end
  module rec A : S = struct end
  and C : sig include Mod with module Other = A end = struct
    module Other = A
  end
  module C' = C  (* check that we can take an alias *)
  module F(X:sig end) = struct type t end
  let f (x : F(C).t) = (x : F(C').t)
end
(* PR 4557 *)
module PR_4557 = struct
  module F ( X : Set.OrderedType ) = struct
    module rec Mod : sig
      module XSet :
        sig
          type elt = X.t
          type t = Set.Make( X ).t
        end
      module XMap :
        sig
          type key = X.t
          type 'a t = 'a Map.Make(X).t
        end
      type elt = X.t
      type t = XSet.t XMap.t
      val compare: t -> t -> int
    end
       =
    struct
      module XSet = Set.Make( X )
      module XMap = Map.Make( X )

      type elt = X.t
      type t = XSet.t XMap.t
      let compare = (fun x y -> 0)
    end
    and ModSet : Set.S with type elt = Mod.t = Set.Make( Mod )
  end
end
module F ( X : Set.OrderedType ) = struct
  module rec Mod : sig
    module XSet :
      sig
        type elt = X.t
        type t = Set.Make( X ).t
      end
    module XMap :
      sig
        type key = X.t
        type 'a t = 'a Map.Make(X).t
      end
    type elt = X.t
    type t = XSet.t XMap.t
    val compare: t -> t -> int
  end
     =
  struct
    module XSet = Set.Make( X )
    module XMap = Map.Make( X )

    type elt = X.t
    type t = XSet.t XMap.t
    let compare = (fun x y -> 0)
  end
  and ModSet : Set.S with type elt = Mod.t = Set.Make( Mod )
end
(* Tests for recursive modules *)

let test number result expected =
  if result = expected
  then Printf.printf "Test %d passed.\n" number
  else Printf.printf "Test %d FAILED.\n" number;
  flush stdout

(* Tree of sets *)

module rec A
 : sig
     type t = Leaf of int | Node of ASet.t
     val compare: t -> t -> int
   end
 = struct
     type t = Leaf of int | Node of ASet.t
     let compare x y =
       match (x,y) with
         (Leaf i, Leaf j) -> Pervasives.compare i j
       | (Leaf i, Node t) -> -1
       | (Node s, Leaf j) -> 1
       | (Node s, Node t) -> ASet.compare s t
   end

and ASet : Set.S with type elt = A.t = Set.Make(A)
;;

let _ =
  let x = A.Node (ASet.add (A.Leaf 3) (ASet.singleton (A.Leaf 2))) in
  let y = A.Node (ASet.add (A.Leaf 1) (ASet.singleton x)) in
  test 10 (A.compare x x) 0;
  test 11 (A.compare x (A.Leaf 3)) 1;
  test 12 (A.compare (A.Leaf 0) x) (-1);
  test 13 (A.compare y y) 0;
  test 14 (A.compare x y) 1
;;

(* Simple value recursion *)

module rec Fib
  : sig val f : int -> int end
  = struct let f x = if x < 2 then 1 else Fib.f(x-1) + Fib.f(x-2) end
;;

let _ =
  test 20 (Fib.f 10) 89
;;

(* Update function by infix *)

module rec Fib2
  : sig val f : int -> int end
  = struct let rec g x = Fib2.f(x-1) + Fib2.f(x-2)
               and f x = if x < 2 then 1 else g x
    end
;;

let _ =
  test 21 (Fib2.f 10) 89
;;

(* Early application *)

let _ =
  let res =
    try
      let module A =
        struct
          module rec Bad
            : sig val f : int -> int end
            = struct let f = let y = Bad.f 5 in fun x -> x+y end
          end in
      false
    with Undefined_recursive_module _ ->
      true in
  test 30 res true
;;

(* Early strict evaluation *)

(*
module rec Cyclic
  : sig val x : int end
  = struct let x = Cyclic.x + 1 end
;;
*)

(* Reordering of evaluation based on dependencies *)

module rec After
  : sig val x : int end
  = struct let x = Before.x + 1 end
and Before
  : sig val x : int end
  = struct let x = 3 end
;;

let _ =
  test 40 After.x 4
;;

(* Type identity between A.t and t within A's definition *)

module rec Strengthen
  : sig type t val f : t -> t end
  = struct
      type t = A | B
      let _ = (A : Strengthen.t)
      let f x = if true then A else Strengthen.f B
    end
;;

module rec Strengthen2
  : sig type t
        val f : t -> t
        module M : sig type u end
        module R : sig type v end
    end
  = struct
      type t = A | B
      let _ = (A : Strengthen2.t)
      let f x = if true then A else Strengthen2.f B
      module M =
        struct
          type u = C
          let _ = (C: Strengthen2.M.u)
        end
      module rec R : sig type v  = Strengthen2.R.v end =
        struct
          type v = D
          let _ = (D : R.v)
          let _ = (D : Strengthen2.R.v)
        end
    end
;;

(* Polymorphic recursion *)

module rec PolyRec
  : sig
      type 'a t = Leaf of 'a | Node of 'a list t * 'a list t
      val depth: 'a t -> int
    end
  = struct
      type 'a t = Leaf of 'a | Node of 'a list t * 'a list t
      let x = (PolyRec.Leaf 1 : int t)
      let depth = function
        Leaf x -> 0
      | Node(l,r) -> 1 + max (PolyRec.depth l) (PolyRec.depth r)
    end
;;

(* Wrong LHS signatures (PR#4336) *)

(*
module type ASig = sig type a val a:a val print:a -> unit end
module type BSig = sig type b val b:b val print:b -> unit end

module A = struct type a = int let a = 0 let print = print_int end
module B = struct type b = float let b = 0.0 let print = print_float end

module MakeA (Empty:sig end) : ASig = A
module MakeB (Empty:sig end) : BSig = B

module
   rec NewA : ASig = MakeA (struct end)
   and NewB : BSig with type b = NewA.a = MakeB (struct end);;

*)

(* Expressions and bindings *)

module StringSet = Set.Make(String);;

module rec Expr
  : sig
      type t =
        Var of string
      | Const of int
      | Add of t * t
      | Binding of Binding.t * t
      val make_let: string -> t -> t -> t
      val fv: t -> StringSet.t
      val simpl: t -> t
    end
  = struct
      type t =
        Var of string
      | Const of int
      | Add of t * t
      | Binding of Binding.t * t
      let make_let id e1 e2 = Binding([id, e1], e2)
      let rec fv = function
        Var s -> StringSet.singleton s
      | Const n -> StringSet.empty
      | Add(t1,t2) -> StringSet.union (fv t1) (fv t2)
      | Binding(b,t) ->
          StringSet.union (Binding.fv b)
            (StringSet.diff (fv t) (Binding.bv b))
      let rec simpl = function
        Var s -> Var s
      | Const n -> Const n
      | Add(Const i, Const j) -> Const (i+j)
      | Add(Const 0, t) -> simpl t
      | Add(t, Const 0) -> simpl t
      | Add(t1,t2) -> Add(simpl t1, simpl t2)
      | Binding(b, t) -> Binding(Binding.simpl b, simpl t)
    end

and Binding
  : sig
      type t = (string * Expr.t) list
      val fv: t -> StringSet.t
      val bv: t -> StringSet.t
      val simpl: t -> t
    end
  = struct
      type t = (string * Expr.t) list
      let fv b =
        List.fold_left (fun v (id,e) -> StringSet.union v (Expr.fv e))
                       StringSet.empty b
      let bv b =
        List.fold_left (fun v (id,e) -> StringSet.add id v)
                       StringSet.empty b
      let simpl b =
        List.map (fun (id,e) -> (id, Expr.simpl e)) b
    end
;;

let _ =
  let e = Expr.make_let "x" (Expr.Add (Expr.Var "y", Expr.Const 0))
                            (Expr.Var "x") in
  let e' = Expr.make_let "x" (Expr.Var "y") (Expr.Var "x") in
  test 50 (StringSet.elements (Expr.fv e)) ["y"];
  test 51 (Expr.simpl e) e'
;;

(* Okasaki's bootstrapping *)

module type ORDERED =
  sig
    type t
    val eq: t -> t -> bool
    val lt: t -> t -> bool
    val leq: t -> t -> bool
  end

module type HEAP =
  sig
    module Elem: ORDERED
    type heap
    val empty: heap
    val isEmpty: heap -> bool
    val insert: Elem.t -> heap -> heap
    val merge: heap -> heap -> heap
    val findMin: heap -> Elem.t
    val deleteMin: heap -> heap
  end

module Bootstrap (MakeH: functor (Element:ORDERED) ->
                                    HEAP with module Elem = Element)
                 (Element: ORDERED) : HEAP with module Elem = Element =
  struct
    module Elem = Element
    module rec BE
    : sig type t = E | H of Elem.t * PrimH.heap
          val eq: t -> t -> bool
          val lt: t -> t -> bool
          val leq: t -> t -> bool
      end
    = struct
        type t = E | H of Elem.t * PrimH.heap
        let leq t1 t2 =
          match t1, t2 with
          | (H(x, _)), (H(y, _)) -> Elem.leq x y
          | H _, E -> false
          | E, H _ -> true
          | E, E -> true
        let eq t1 t2 =
          match t1, t2 with
          | (H(x, _)), (H(y, _)) -> Elem.eq x y
          | H _, E -> false
          | E, H _ -> false
          | E, E -> true
        let lt t1 t2 =
          match t1, t2 with
          | (H(x, _)), (H(y, _)) -> Elem.lt x y
          | H _, E -> false
          | E, H _ -> true
          | E, E -> false
      end
    and PrimH
    : HEAP with type Elem.t = BE.t
    = MakeH(BE)
    type heap = BE.t
    let empty = BE.E
    let isEmpty = function BE.E -> true | _ -> false
    let rec merge x y =
      match (x,y) with
        (BE.E, _) -> y
      | (_, BE.E) -> x
      | (BE.H(e1,p1) as h1), (BE.H(e2,p2) as h2) ->
          if Elem.leq e1 e2
          then BE.H(e1, PrimH.insert h2 p1)
          else BE.H(e2, PrimH.insert h1 p2)
    let insert x h =
      merge (BE.H(x, PrimH.empty)) h
    let findMin = function
        BE.E -> raise Not_found
      | BE.H(x, _) -> x
    let deleteMin = function
        BE.E -> raise Not_found
      | BE.H(x, p) ->
          if PrimH.isEmpty p then BE.E else begin
            match PrimH.findMin p with
            | (BE.H(y, p1)) ->
              let p2 = PrimH.deleteMin p in
              BE.H(y, PrimH.merge p1 p2)
            | BE.E -> assert false
          end
  end
;;

module LeftistHeap(Element: ORDERED): HEAP with module Elem = Element =
  struct
    module Elem = Element
    type heap = E | T of int * Elem.t * heap * heap
    let rank = function E -> 0 | T(r,_,_,_) -> r
    let make x a b =
      if rank a >= rank b
      then T(rank b + 1, x, a, b)
      else T(rank a + 1, x, b, a)
    let empty = E
    let isEmpty = function E -> true | _ -> false
    let rec merge h1 h2 =
      match (h1, h2) with
        (_, E) -> h1
      | (E, _) -> h2
      | (T(_, x1, a1, b1), T(_, x2, a2, b2)) ->
          if Elem.leq x1 x2
          then make x1 a1 (merge b1 h2)
          else make x2 a2 (merge h1 b2)
    let insert x h = merge (T(1, x, E, E)) h
    let findMin = function
      E -> raise Not_found
    | T(_, x, _, _) -> x
    let deleteMin = function
      E -> raise Not_found
    | T(_, x, a, b) -> merge a b
  end
;;

module Ints =
  struct
    type t = int
    let eq = (=)
    let lt = (<)
    let leq = (<=)
  end
;;

module C = Bootstrap(LeftistHeap)(Ints);;

let _ =
  let h = List.fold_right C.insert [6;4;8;7;3;1] C.empty in
  test 60 (C.findMin h) 1;
  test 61 (C.findMin (C.deleteMin h)) 3;
  test 62 (C.findMin (C.deleteMin (C.deleteMin h))) 4
;;

(* Classes *)

module rec Class1
  : sig
      class c : object method m : int -> int end
    end
  = struct
      class c =
        object
          method m x = if x <= 0 then x else (new Class2.d)#m x
        end
    end
and Class2
  : sig
      class d : object method m : int -> int end
    end
  = struct
      class d =
        object(self)
          inherit Class1.c as super
          method m (x:int) = super#m 0
        end
    end
;;

let _ =
  test 70 ((new Class1.c)#m 7) 0
;;

let _ =
  try
    let module A = struct
       module rec BadClass1
         : sig
             class c : object method m : int end
           end
         = struct
             class c = object method m = 123 end
           end
       and BadClass2
         : sig
             val x: int
           end
         = struct
             let x = (new BadClass1.c)#m
           end
    end in
      test 71 true false
  with Undefined_recursive_module _ ->
    test 71 true true
;;

(* Coercions *)

module rec Coerce1
  : sig
      val g: int -> int
      val f: int -> int
    end
  = struct
      module A = (Coerce1: sig val f: int -> int end)
      let g x = x
      let f x = if x <= 0 then 1 else A.f (x-1) * x
    end
;;

let _ =
  test 80 (Coerce1.f 10) 3628800
;;

module CoerceF(S: sig end) = struct
  let f1 () = 1
  let f2 () = 2
  let f3 () = 3
  let f4 () = 4
  let f5 () = 5
end

module rec Coerce2: sig val f1: unit -> int end = CoerceF(Coerce3)
       and Coerce3: sig end = struct end
;;

let _ =
  test 81 (Coerce2.f1 ()) 1
;;

module Coerce4(A : sig val f : int -> int end) = struct
  let x = 0
  let at a = A.f a
end

module rec Coerce5
  : sig val blabla: int -> int val f: int -> int end
  = struct let blabla x = 0 let f x = 5 end
and Coerce6
  : sig val at: int -> int end
  = Coerce4(Coerce5)

let _ =
  test 82 (Coerce6.at 100) 5
;;

(* Miscellaneous bug reports *)

module rec F
  : sig type t = X of int | Y of int
        val f: t -> bool
    end
  = struct
      type t = X of int | Y of int
      let f = function
        | X _ -> false
        | _ -> true
    end;;

let _ =
  test 100 (F.f (F.X 1)) false;
  test 101 (F.f (F.Y 2)) true

(* PR#4316 *)
module G(S : sig val x : int Lazy.t end) = struct include S end

module M1 = struct let x = lazy 3 end

let _ = Lazy.force M1.x

module rec M2 : sig val x : int Lazy.t end = G(M1)

let _ =
  test 102 (Lazy.force M2.x) 3

let _ = Gc.full_major()   (* will shortcut forwarding in M1.x *)

module rec M3 : sig val x : int Lazy.t end = G(M1)

let _ =
  test 103 (Lazy.force M3.x) 3


(** Pure type-checking tests: see recmod/*.ml  *)
type t = A of {x:int; mutable y:int};;
let f (A r) = r;;  (* -> escape *)
let f (A r) = r.x;; (* ok *)
let f x = A {x; y = x};; (* ok *)
let f (A r) = A {r with y = r.x + 1};; (* ok *)
let f () = A {a = 1};; (* customized error message *)
let f () = A {x = 1; y = 3};; (* ok *)

type _ t = A: {x : 'a; y : 'b} -> 'a t;;
let f (A {x; y}) = A {x; y = ()};;  (* ok *)
let f (A ({x; y} as r)) = A {x = r.x; y = r.y};; (* ok *)

module M = struct
  type 'a t =
    | A of {x : 'a}
    | B: {u : 'b} -> unit t;;

  exception Foo of {x : int};;
end;;

module N : sig
  type 'b t = 'b M.t =
    | A of {x : 'b}
    | B: {u : 'bla} -> unit t

  exception Foo of {x : int}
end = struct
  type 'b t = 'b M.t =
    | A of {x : 'b}
    | B: {u : 'z} -> unit t

  exception Foo = M.Foo
end;;


module type S = sig exception A of {x:int}  end;;

module F (X : sig val x : (module S) end) = struct
  module A = (val X.x)
end;;  (* -> this expression creates fresh types (not really!) *)


module type S = sig
  exception A of {x : int}
  exception A of {x : string}
end;;

module M = struct
  exception A of {x : int}
  exception A of {x : string}
end;;


module M1 = struct
  exception A of {x : int}
end;;

module M = struct
  include M1
  include M1
end;;


module type S1 = sig
  exception A of {x : int}
end;;

module type S = sig
  include S1
  include S1
end;;

module M = struct
  exception A = M1.A
end;;

module X1 = struct
  type t = ..
end;;
module X2 = struct
  type t = ..
end;;
module Z = struct
  type X1.t += A of {x: int}
  type X2.t += A of {x: int}
end;;

(* PR#6716 *)

type _ c = C : [`A] c
type t = T : {x:[<`A] c} -> t;;
let f (T { x = C }) = ();;
module M : sig
  type 'a t
  type u = u t and v = v t
  val f : int -> u
  val g : v -> bool
end = struct
  type 'a t = 'a
  type u = int and v = bool
  let f x = x
  let g x = x
end;;

let h (x : int) : bool = M.g (M.f x);;
type _ t = C : ((('a -> 'o) -> 'o) -> ('b -> 'o) -> 'o) t
let f : type a o. ((a -> o) -> o) t -> (a -> o) -> o =
 fun C k -> k (fun x -> x);;
module type T = sig type 'a t end
module Fix (T : T) = struct type r = ('r T.t as 'r) end
 type _ t =
     X of string
   | Y : bytes t

let y : string t = Y
let f : string A.t -> unit = function
    A.X s -> print_endline s

let () = f A.y
module rec A : sig
 type t
end = struct
 type t = { a : unit; b : unit }
 let _ = { a = () }
end
;;
type t = [`A | `B];;
type 'a u = t;;
let a : [< int u] = `A;;

type 'a s = 'a;;
let b : [< t s] = `B;;
module Core = struct
  module Int = struct
    module T = struct
      type t = int
      let compare = compare
      let (+) x y = x + y
    end
    include T
    module Map = Map.Make(T)
  end

  module Std = struct
    module Int = Int
  end
end
;;

open Core.Std
;;

let x = Int.Map.empty ;;
let y = x + x ;;

(* Avoid ambiguity *)

module M = struct type t = A type u = C end
module N = struct type t = B end
open M open N;;
A;;
B;;
C;;

include M open M;;
C;;

module L = struct type v = V end
open L;;
V;;
module L = struct type v = V end
open L;;
V;;


type t1 = A;;
module M1 = struct type u = v and v = t1 end;;
module N1 = struct type u = v and v = M1.v end;;
type t1 = B;;
module N2 = struct type u = v and v = M1.v end;;


(* PR#6566 *)
module type PR6566 = sig type t = string end;;
module PR6566 = struct type t = int end;;
module PR6566' : PR6566 = PR6566;;

module A = struct module B = struct type t = T end end;;
module M2 = struct type u = A.B.t type foo = int type v = A.B.t end;;
(* Adapted from: An Expressive Language of Signatures
   by Norman Ramsey, Kathleen Fisher and Paul Govereau *)

module type VALUE = sig
  type value (* a Lua value *)
  type state (* the state of a Lua interpreter *)
  type usert (* a user-defined value *)
end;;

module type CORE0 = sig
  module V : VALUE
  val setglobal : V.state -> string -> V.value -> unit
  (* five more functions common to core and evaluator *)
end;;

module type CORE = sig
  include CORE0
  val apply : V.value -> V.state -> V.value list -> V.value
  (* apply function f in state s to list of args *)
end;;

module type AST = sig
  module Value : VALUE
  type chunk
  type program
  val get_value : chunk -> Value.value
end;;

module type EVALUATOR = sig
  module Value : VALUE
  module Ast : (AST with module Value := Value)
  type state = Value.state
  type value = Value.value
  exception Error of string
  val compile : Ast.program -> string
  include CORE0 with module V := Value
end;;

module type PARSER = sig
  type chunk
  val parse : string -> chunk
end;;

module type INTERP = sig
  include EVALUATOR
  module Parser : PARSER with type chunk = Ast.chunk
  val dostring : state -> string -> value list
  val mk : unit -> state
end;;

module type USERTYPE = sig
  type t
  val eq : t -> t -> bool
  val to_string : t -> string
end;;

module type TYPEVIEW = sig
  type combined
  type t
  val map : (combined -> t) * (t -> combined)
end;;

module type COMBINED_COMMON = sig
  module T : sig type t end
  module TV1 : TYPEVIEW with type combined := T.t
  module TV2 : TYPEVIEW with type combined := T.t
end;;

module type COMBINED_TYPE = sig
  module T : USERTYPE
  include COMBINED_COMMON with module T := T
end;;

module type BARECODE = sig
  type state
  val init : state -> unit
end;;

module USERCODE(X : TYPEVIEW) = struct
  module type F =
      functor (C : CORE with type V.usert = X.combined) ->
        BARECODE with type state := C.V.state
end;;

module Weapon = struct type t end;;

module type WEAPON_LIB = sig
  type t = Weapon.t
  module T : USERTYPE with type t = t
  module Make :
    functor (TV : TYPEVIEW with type t = t) -> USERCODE(TV).F
end;;

module type X = functor (X: CORE) -> BARECODE;;
module type X = functor (_: CORE) -> BARECODE;;
module M = struct
  type t = int * (< m : 'a > as 'a)
end;;

module type S =
    sig module M : sig type t end end with module M = M
;;
module type Printable = sig
  type t
  val print : Format.formatter -> t -> unit
end;;
module type Comparable = sig
  type t
  val compare : t -> t -> int
end;;
module type PrintableComparable = sig
  include Printable
  include Comparable with type t = t
end;; (* Fails *)
module type PrintableComparable = sig
  type t
  include Printable with type t := t
  include Comparable with type t := t
end;;
module type PrintableComparable = sig
  include Printable
  include Comparable with type t := t
end;;
module type ComparableInt = Comparable with type t := int;;
module type S = sig type t val f : t -> t end;;
module type S' = S with type t := int;;

module type S = sig type 'a t val map : ('a -> 'b) -> 'a t -> 'b t end;;
module type S1 = S with type 'a t := 'a list;;
module type S2 = sig
  type 'a dict = (string * 'a) list
  include S with type 'a t := 'a dict
end;;


module type S =
  sig module T : sig type exp type arg end val f : T.exp -> T.arg end;;
module M = struct type exp = string type arg = int end;;
module type S' = S with module T := M;;


module type S = sig type 'a t end with type 'a t := unit;; (* Fails *)
let property (type t) () =
  let module M = struct exception E of t end in
  (fun x -> M.E x), (function M.E x -> Some x | _ -> None)
;;

let () =
  let (int_inj, int_proj) = property () in
  let (string_inj, string_proj) = property () in

  let i = int_inj 3 in
  let s = string_inj "abc" in

  Printf.printf "%B\n%!" (int_proj i = None);
  Printf.printf "%B\n%!" (int_proj s = None);
  Printf.printf "%B\n%!" (string_proj i = None);
  Printf.printf "%B\n%!" (string_proj s = None)
;;

let sort_uniq (type s) cmp l =
  let module S = Set.Make(struct type t = s let compare = cmp end) in
  S.elements (List.fold_right S.add l S.empty)
;;

let () =
  print_endline (String.concat "," (sort_uniq compare [ "abc"; "xyz"; "abc" ]))
;;

let f x (type a) (y : a) = (x = y);; (* Fails *)
class ['a] c = object (self)
  method m : 'a -> 'a = fun x -> x
  method n : 'a -> 'a = fun (type g) (x:g) -> self#m x
end;; (* Fails *)

external a : (int [@untagged]) -> unit = "a" "a_nat"
external b : (int32 [@unboxed]) -> unit = "b" "b_nat"
external c : (int64 [@unboxed]) -> unit = "c" "c_nat"
external d : (nativeint [@unboxed]) -> unit = "d" "d_nat"
external e : (float [@unboxed]) -> unit = "e" "e_nat"

type t = private int

external f : (t [@untagged]) -> unit = "f" "f_nat"

module M : sig
  external a : int -> (int [@untagged]) = "a" "a_nat"
  external b : (int [@untagged]) -> int = "b" "b_nat"
end = struct
  external a : int -> (int [@untagged]) = "a" "a_nat"
  external b : (int [@untagged]) -> int = "b" "b_nat"
end;;

module Global_attributes = struct
  [@@@ocaml.warning "-3"]

  external a : float -> float = "a" "noalloc" "a_nat" "float"
  external b : float -> float = "b" "noalloc" "b_nat"
  external c : float -> float = "c" "c_nat" "float"
  external d : float -> float = "d" "noalloc"
  external e : float -> float = "e"

  (* Should output a warning: no native implementation provided *)
  external f : (int32 [@unboxed]) -> (int32 [@unboxed]) = "f" "noalloc"
  external g : int32 -> int32 = "g" "g_nat" [@@unboxed] [@@noalloc]

  external h : (int [@untagged]) -> (int [@untagged]) = "h" "h_nat" "noalloc"
  external i : int -> int = "i" "i_nat" [@@untagged] [@@noalloc]
end;;

module Old_style_warning = struct
  [@@@ocaml.warning "+3"]
  external a : float -> float = "a" "noalloc" "a_nat" "float"
  external b : float -> float = "b" "noalloc" "b_nat"
  external c : float -> float = "c" "c_nat" "float"
  external d : float -> float = "d" "noalloc"
  external e : float -> float = "c" "float"
end

(* Bad: attributes not reported in the interface *)

module Bad1 : sig
  external f : int -> int = "f" "f_nat"
end = struct
  external f : int -> (int [@untagged]) = "f" "f_nat"
end;;

module Bad2 : sig
  external f : int -> int = "a" "a_nat"
end = struct
  external f : (int [@untagged]) -> int = "f" "f_nat"
end;;

module Bad3 : sig
  external f : float -> float = "f" "f_nat"
end = struct
  external f : float -> (float [@unboxed]) = "f" "f_nat"
end;;

module Bad4 : sig
  external f : float -> float = "a" "a_nat"
end = struct
  external f : (float [@unboxed]) -> float = "f" "f_nat"
end;;

(* Bad: attributes in the interface but not in the implementation *)

module Bad5 : sig
  external f : int -> (int [@untagged]) = "f" "f_nat"
end = struct
  external f : int -> int = "f" "f_nat"
end;;

module Bad6 : sig
  external f : (int [@untagged]) -> int = "f" "f_nat"
end = struct
  external f : int -> int = "a" "a_nat"
end;;

module Bad7 : sig
  external f : float -> (float [@unboxed]) = "f" "f_nat"
end = struct
  external f : float -> float = "f" "f_nat"
end;;

module Bad8 : sig
  external f : (float [@unboxed]) -> float = "f" "f_nat"
end = struct
  external f : float -> float = "a" "a_nat"
end;;

(* Bad: unboxed or untagged with the wrong type *)

external g : (float [@untagged]) -> float = "g" "g_nat";;
external h : (int [@unboxed]) -> float = "h" "h_nat";;

(* Bad: unboxing the function type *)
external i : int -> float [@unboxed] = "i" "i_nat";;

(* Bad: unboxing a "deep" sub-type. *)
external j : int -> (float [@unboxed]) * float = "j" "j_nat";;

(* This should be rejected, but it is quite complicated to do
   in the current state of things *)

external k : int -> (float [@unboxd]) = "k" "k_nat";;

(* Bad: old style annotations + new style attributes *)

external l : float -> float = "l" "l_nat" "float" [@@unboxed];;
external m : (float [@unboxed]) -> float = "m" "m_nat" "float";;
external n : float -> float = "n" "noalloc" [@@noalloc];;

(* Warnings: unboxed / untagged without any native implementation *)
external o : (float[@unboxed]) -> float = "o";;
external p : float -> (float[@unboxed]) = "p";;
external q : (int[@untagged]) -> float = "q";;
external r : int -> (int[@untagged]) = "r";;
external s : int -> int = "s" [@@untagged];;
external t : float -> float = "t" [@@unboxed];;
let _ = ignore (+);;
let _ = raise Exit 3;;
(* comment 9644 of PR#6000 *)

fun b -> if b then format_of_string "x" else "y";;
fun b -> if b then "x" else format_of_string "y";;
fun b : (_,_,_) format -> if b then "x" else "y";;

(* PR#7135 *)

module PR7135 = struct
  module M : sig type t = private int end =  struct type t = int end
  include M

  let lift2 (f : int -> int -> int) (x : t) (y : t) =
    f (x :> int) (y :> int)
end;;

(* exemple of non-ground coercion *)

module Test1 = struct
  type t = private int
  let f x = let y = if true then x else (x:t) in (y :> int)
end;;
(* Warn about all relevant cases when possible *)
let f = function
    None, None -> 1
  | Some _, Some _ -> 2;;

(* Exhaustiveness check is very slow *)
type _ t =
  A : int t | B : bool t | C : char t | D : float t
type (_,_,_,_) u = U : (int, int, int, int) u
type v = E | F | G
;;

let f : type a b c d e f g.
      a t * b t * c t * d t * e t * f t * g t * v
       * (a,b,c,d) u * (e,f,g,g) u -> int =
 function A, A, A, A, A, A, A, _, U, U -> 1
   | _, _, _, _, _, _, _, G, _, _ -> 1
   (*| _ -> _ *)
;;

(* Unused cases *)
let f (x : int t) = match x with A -> 1 | _ -> 2;; (* warn *)
let f (x : unit t option) = match x with None -> 1 | _ -> 2 ;; (* warn? *)
let f (x : unit t option) = match x with None -> 1 | Some _ -> 2 ;; (* warn *)
let f (x : int t option) = match x with None -> 1 | _ -> 2;;
let f (x : int t option) = match x with None -> 1;; (* warn *)

(* Example with record, type, single case *)

type 'a box = Box of 'a
type 'a pair = {left: 'a; right: 'a};;

let f : (int t box pair * bool) option -> unit = function None -> ();;
let f : (string t box pair * bool) option -> unit = function None -> ();;


(* Examples from ML2015 paper *)

type _ t =
  | Int : int t
  | Bool : bool t
;;

let f : type a. a t -> a = function
  | Int -> 1
  | Bool -> true
;;
let g : int t -> int = function
  | Int -> 1
;;
let h : type a. a t -> a t -> bool =
  fun x y -> match x, y with
  | Int, Int -> true
  | Bool, Bool -> true
;;
type (_, _) cmp =
 | Eq : ('a, 'a) cmp
 | Any: ('a, 'b) cmp
module A : sig type a type b val eq : (a, b) cmp end
  = struct type a type b = a let eq = Eq end
;;
let f : (A.a, A.b) cmp -> unit = function Any -> ()
;;
let deep : char t option -> char =
  function None -> 'c'
;;
type zero = Zero
type _ succ = Succ
;;
type (_,_,_) plus =
  | Plus0 : (zero, 'a, 'a) plus
  | PlusS : ('a, 'b, 'c) plus ->
       ('a succ, 'b, 'c succ) plus
;;
let trivial : (zero succ, zero, zero) plus option -> bool =
  function None -> false
;;
let easy : (zero, zero succ, zero) plus option -> bool =
  function None -> false
;;
let harder : (zero succ, zero succ, zero succ) plus option -> bool =
  function None -> false
;;
let harder : (zero succ, zero succ, zero succ) plus option  -> bool =
  function None -> false | Some (PlusS _) -> .
;;
let inv_zero : type a b c d. (a,b,c) plus -> (c,d,zero) plus -> bool =
  fun p1 p2 ->
    match p1, p2 with
    | Plus0, Plus0 -> true
;;


(* Empty match *)

type _ t = Int : int t;;
let f (x : bool t) = match x with _ -> . ;; (* ok *)


(* trefis in PR#6437 *)

let f () = match None with _ -> .;; (* error *)
let g () = match None with _ -> () | exception _ -> .;; (* error *)
let h () = match None with _ -> .  | exception _ -> .;; (* error *)
let f x = match x with _ -> () | None -> .;; (* do not warn *)

(* #7059, all clauses guarded *)

let f x y = match 1 with 1 when x = y -> 1;;
open CamlinternalOO;;
type _ choice = Left : label choice | Right : tag choice;;
let f : label choice -> bool = function Left -> true;; (* warn *)
exception A;;
type a = A;;

A;;
raise A;;
fun (A : a) -> ();;
function Not_found -> 1 | A -> 2 | _ -> 3;;
try raise A with A -> 2;;
module TypEq = struct
 type (_, _) t = Eq : ('a, 'a) t
end

module type T = sig
 type _ is_t = Is : ('a, 'b) TypEq.t -> 'a is_t
 val is_t : unit -> unit is_t option
end

module Make (M : T) =
 struct
   let _ =
     match M.is_t () with
     | None -> 0
     | Some _ -> 0
   let f () =
     match M.is_t () with None -> 0
end;;

module Make2 (M : T) = struct
  type t = T of unit M.is_t
  let g : t -> int = function _ -> .
end;;
type t = A : t;;

module X1 : sig end = struct
  let _f ~x (* x unused argument *) = function
    | A -> let x = () in x
end;;

module X2 : sig end = struct
  let x = 42 (* unused value *)
  let _f = function
    | A -> let x = () in x
end;;

module X3 : sig end = struct
  module O = struct let x = 42 (* unused *) end
  open O (* unused open *)

  let _f = function
    | A -> let x = () in x
end;;
(* Use type information *)
module M1 = struct
  type t = {x: int; y: int}
  type u = {x: bool; y: bool}
end;;

module OK = struct
  open M1
  let f1 (r:t) = r.x (* ok *)
  let f2 r = ignore (r:t); r.x (* non principal *)

  let f3 (r: t) =
    match r with {x; y} -> y + y (* ok *)
end;;

module F1 = struct
  open M1
  let f r = match r with {x; y} -> y + y
end;; (* fails *)

module F2 = struct
  open M1
  let f r =
    ignore (r: t);
    match r with
       {x; y} -> y + y
end;; (* fails for -principal *)

(* Use type information with modules*)
module M = struct
  type t = {x:int}
  type u = {x:bool}
end;;
let f (r:M.t) = r.M.x;; (* ok *)
let f (r:M.t) = r.x;; (* warning *)
let f ({x}:M.t) = x;; (* warning *)

module M = struct
  type t = {x: int; y: int}
end;;
module N = struct
  type u = {x: bool; y: bool}
end;;
module OK = struct
  open M
  open N
  let f (r:M.t) = r.x
end;;

module M = struct
  type t = {x:int}
  module N = struct type s = t = {x:int} end
  type u = {x:bool}
end;;
module OK = struct
  open M.N
  let f (r:M.t) = r.x
end;;

(* Use field information *)
module M = struct
  type u = {x:bool;y:int;z:char}
  type t = {x:int;y:bool}
end;;
module OK = struct
  open M
  let f {x;z} = x,z
end;; (* ok *)
module F3 = struct
  open M
  let r = {x=true;z='z'}
end;; (* fail for missing label *)

module OK = struct
  type u = {x:int;y:bool}
  type t = {x:bool;y:int;z:char}
  let r = {x=3; y=true}
end;; (* ok *)

(* Corner cases *)

module F4 = struct
  type foo = {x:int; y:int}
  type bar = {x:int}
  let b : bar = {x=3; y=4}
end;; (* fail but don't warn *)

module M = struct type foo = {x:int;y:int} end;;
module N = struct type bar = {x:int;y:int} end;;
let r = { M.x = 3; N.y = 4; };; (* error: different definitions *)

module MN = struct include M include N end
module NM = struct include N include M end;;
let r = {MN.x = 3; NM.y = 4};; (* error: type would change with order *)

(* Lpw25 *)

module M = struct
  type foo = { x: int; y: int }
  type bar = { x:int; y: int; z: int}
end;;
module F5 = struct
  open M
  let f r = ignore (r: foo); {r with x = 2; z = 3}
end;;
module M = struct
  include M
  type other = { a: int; b: int }
end;;
module F6 = struct
  open M
  let f r = ignore (r: foo); { r with x = 3; a = 4 }
end;;
module F7 = struct
  open M
  let r = {x=1; y=2}
  let r: other = {x=1; y=2}
end;;

module A = struct type t = {x: int} end
module B = struct type t = {x: int} end;;
let f (r : B.t) = r.A.x;; (* fail *)

(* Spellchecking *)

module F8 = struct
  type t = {x:int; yyy:int}
  let a : t = {x=1;yyz=2}
end;;

(* PR#6004 *)

type t = A
type s = A

class f (_ : t) = object end;;
class g = f A;; (* ok *)

class f (_ : 'a) (_ : 'a) = object end;;
class g = f (A : t) A;; (* warn with -principal *)


(* PR#5980 *)

module Shadow1 = struct
  type t = {x: int}
  module M = struct
    type s = {x: string}
  end
  open M  (* this open is unused, it isn't reported as shadowing 'x' *)
  let y : t = {x = 0}
end;;
module Shadow2 = struct
  type t = {x: int}
  module M = struct
    type s = {x: string}
  end
  open M  (* this open shadows label 'x' *)
  let y = {x = ""}
end;;

(* PR#6235 *)

module P6235 = struct
  type t = { loc : string; }
  type v = { loc : string; x : int; }
  type u = [ `Key of t ]
  let f (u : u) = match u with `Key {loc} -> loc
end;;

(* Remove interaction between branches *)

module P6235' = struct
  type t = { loc : string; }
  type v = { loc : string; x : int; }
  type u = [ `Key of t ]
  let f = function
    | (_ : u) when false -> ""
    |`Key {loc} -> loc
end;;
module Unused : sig
end = struct
  type unused = int
end
;;

module Unused_nonrec : sig
end = struct
  type nonrec used = int
  type nonrec unused = used
end
;;

module Unused_rec : sig
end = struct
  type unused = A of unused
end
;;

module Unused_exception : sig
end = struct
  exception Nobody_uses_me
end
;;

module Unused_extension_constructor : sig
  type t = ..
end = struct
  type t = ..
  type t += Nobody_uses_me
end
;;

module Unused_exception_outside_patterns : sig
  val falsity : exn -> bool
end = struct
  exception Nobody_constructs_me
  let falsity = function
    | Nobody_constructs_me -> true
    | _ -> false
end
;;

module Unused_extension_outside_patterns : sig
  type t = ..
  val falsity : t -> bool
end = struct
  type t = ..
  type t += Nobody_constructs_me
  let falsity = function
    | Nobody_constructs_me -> true
    | _ -> false
end
;;

module Unused_private_exception : sig
  type exn += private Private_exn
end = struct
  exception Private_exn
end
;;

module Unused_private_extension : sig
  type t = ..
  type t += private Private_ext
end = struct
  type t = ..
  type t += Private_ext
end
;;

for i = 10 downto 0 do () done

type t = < foo: int [@foo] >

let _ = [%foo: < foo : t > ]

type foo += private A of int

let f : 'a 'b 'c. < .. > = assert false

let () =
  let module M = (functor (T : sig end) -> struct end)(struct end) in ()

class c = object inherit ((fun () -> object end [@wee]: object end) ()) end


let f = function x[@wee] -> ()
let f = function
  | '1'..'9' | '1' .. '8'-> ()
  | 'a'..'z' -> ()

let f = function
  | [| x1; x2 |] -> ()
  | [| |] -> ()
  | [|x|][@foo] -> ()
  | _ -> ()

let g = function
  | {l=x} -> ()
  | {l1=x; l2=y}[@foo] -> ()
  | {l1=x; l2=y; _} -> ()

let h = fun ?l:(p=1) ?y:u ?x:(x=3) -> 2

let _ = function
  | a, s, ba1, ba2, ba3, bg -> begin
      ignore (Array.get x 1 + Array.get [| |] 0 +
              Array.get [| 1 |] 1 + Array.get [|1; 2|] 2);
      ignore ([String.get s 1; String.get "" 2; String.get "123" 3]);
      ignore (ba1.{0} + ba2.{1, 2} + ba3.{3, 4, 5})
      ignore (bg.{1, 2, 3, 4})
    end
  | b, s, ba1, ba2, ba3, bg -> begin
      y.(0) <- 1; s.[1] <- 'c';
      ba1.{1} <- 2; ba2.{1, 2} <- 3; ba3.{1, 2, 3} <- 4;
      bg.{1, 2, 3, 4, 5} <- 0
    end

let f (type t) () =
  let exception F of t in ();
  let exception G of t in ();
  let exception E of t in
  (fun x -> E x), (function E _ -> print_endline "OK" | _ -> print_endline "KO")

let inj1, proj1 = f ()
let inj2, proj2 = f ()

let () = proj1 (inj1 42)
let () = proj1 (inj2 42)

let _ = ~-1

class id = [%exp]
(* checkpoint *)

(* Subtyping is "syntactic" *)
let _ = fun (x : < x : int >) y z -> (y :> 'a), (x :> 'a), (z :> 'a);;
(* - : (< x : int > as 'a) -> 'a -> 'a * 'a = <fun> *)

class ['a] c () = object
  method f = (new c (): int c)
end and ['a] d () = object
  inherit ['a] c ()
end;;

(* PR#7329 Pattern open *)
let _ =
  let module M = struct type t = { x : int } end in
  let f M.(x) = () in
  let g M.{x} = () in
  let h = function M.[] | M.[a] | M.(a::q) -> () in
  let i = function M.[||] | M.[|x|]  -> true | _ -> false in
  ()

class ['a] c () = object
  constraint 'a = < .. > -> unit
  method m  = (fun x -> () : 'a)
end

let f: type a'.a' = assert false
let foo : type a' b'. a' -> b' = fun a -> assert false
let foo : type t' . t' = fun (type t') -> (assert false : t')
let foo : 't . 't = fun (type t) -> (assert false : t)
let foo : type a' b' c' t. a' -> b' -> c' -> t = fun a b c -> assert false

let f x =
  x.contents <- (print_string "coucou" ; x.contents)

let ( ~$ ) x = Some x
let g x =
  ~$ (x.contents)

let ( ~$ ) x y = (x, y)
let g x y =
  ~$ (x.contents) (y.contents)



(* PR#7506: attributes on list tail *)

let tail1 = ([1; 2])[@hello]
let tail2 = 0::(([1; 2])[@hello])
let tail3 = 0::(([])[@hello])

let f ~l:(l[@foo]) = l;;
let test x y = ((+)[@foo]) x y;;
let test x = ((~-)[@foo]) x;;
let test contents = { contents = contents[@foo] };;
class type t = object(_[@foo]) end;;
class t = object(_[@foo]) end;;
let test f x = f ~x:(x[@foo]);;
let f = function ((`A|`B)[@bar]) | `C -> ();;
let f = function _::(_::_ [@foo]) -> () | _ -> ();;
function {contents=contents[@foo]} -> ();;
fun contents -> {contents=contents[@foo]};;
((); (((); ())[@foo]));;

(* https://github.com/LexiFi/gen_js_api/issues/61 *)

let () = foo##.bar := ();;

(* "let open" in classes and class types *)

class c =
  let open M in
  object
    method f : t = x
  end
;;
class type ct =
  let open M in
  object
    method f : t
  end
;;

(* M.(::) notation *)
module Exotic_list = struct
  module Inner = struct
    type ('a,'b) t = [] | (::) of 'a * 'b *  ('a,'b) t
  end

  let Inner.(::)(x,y, Inner.[]) = Inner.(::)(1,"one",Inner.[])
end

(** Extended index operators *)
module Indexop = struct
  module Def = struct
    let ( .%[] ) = Hashtbl.find
    let ( .%[] <- ) = Hashtbl.add
    let ( .%() ) = Hashtbl.find
    let ( .%() <- ) = Hashtbl.add
    let ( .%{} ) = Hashtbl.find
    let ( .%{} <- ) = Hashtbl.add
  end
  ;;
  let h = Hashtbl.create 17 in
  h.Def.%["one"] <- 1;
  h.Def.%("two") <- 2;
  h.Def.%{"three"} <- 3
  let x,y,z = Def.(h.%["one"], h.%("two"), h.%{"three"})
end

type t = |

include struct
  let%test_module "as" =
    (module struct
       let%expect_test "xx xx xxxxxx xxxxxxx xxxxxx xxxxxx xxxxxxxx xx xxxxx xxx xx xxxxx"
         =
         ()
       ;;
    end)
  ;;
end

;;
if fffffffffffffff aaaaa bb
then (if b then aaaaaaaaaaaaaaaa ffff)
else aaaaaaaaaaaa qqqqqqqqqqq

include Base.Fn  (** @open *)

let ssmap
    : (module MapT with type key = string and type data = string and type map = SSMap.map)
  =
  ()
;;

let ssmap
    :  (module MapT with type key = string and type data = string and type map = SSMap.map)
    -> unit
  =
  ()
;;

let _ = match x with | A -> [%expr match y with | e -> e]

let _ = match x with | A -> [%expr match y with | e -> match e with x -> x]

let _ =
  List.map rows ~f:(fun row ->
      Or_error.try_with (fun () -> fffffffffffffffffffffffff row))
;;

module type T = sig

  val find : t -> key -> value option (** @raise if not found. *)

  val f
   :  a_few : params
   -> with_long_names : to_break
   -> the_line : before_the_comment
   -> unit
   (** @param blablabla *)

end

open! Core

(** First documentation comment. *)
exception First_exception

(** Second documentation comment. *)
exception Second_exception

module M = struct
  type t
  [@@immediate]
  (* ______________________________________ *)
  [@@deriving variants, sexp_of]
end

module type Basic3 = sig
  type ('a, 'd, 'e) t

  val return : 'a -> ('a, _, _) t
  val apply : ('a -> 'b, 'd, 'e) t -> ('a, 'd, 'e) t -> ('b, 'd, 'e) t

  val map
    : [ `Define_using_apply
      | `Custom of ('a, 'd, 'e) t -> f:('a -> 'b) -> ('b, 'd, 'e) t
      ]
end

let _ =
  aa
    (bbbbbbbbb cccccccccccc dddddddddddddddddddddddddddddddddddddddddddddddddddddddddddddd)
;;

let _ =
  "_______________________________________________________ _______________________________"
;;

let _ = [ very_long_function_name____________________ very_long_argument_name____________ ]


(* FIX: exceed 90 columns *)
let _ =
  [%str
    let () = very_long_function_name__________________ very_long_argument_name____________]
;;

let _ =
  { long_field_name = 9999999999999999999999999999999999999999999999999999999999999999999 }
;;

(* FIX: exceed 90 columns *)
let _ =
  match () with
  | _ ->
    (match () with
    | _ -> long_function_name long_argument_name__________________________________________)
;;

let _ =
  aaaaaaa
  (* __________________________________________________________________________________ *)
  := bbbbbbbbbbbbbbbbbbbbbbbbbbbbbbbbbbbbbbbbbbbbbbbbbbbbbbbbbb
;;

let g = f ~x (* this is a multiple-line-spanning
                comment *) ~y

let f =
  very_long_function_name
    ~x:very_long_variable_name (* this is a multiple-line-spanning
       comment *)
    ~y
;;

let _ =
  match x with
  | { y =
        (* _____________________________________________________________________ *)
        ( X _ | Y _ )
    } -> ()
;;

let _ =
  match x with
  | { y =
        Z |
        (* _____________________________________________________________________ *)
        ( X _ | Y _ )
    } -> ()
;;

type t = [
  | `XXXX (* __________________________________________________________________________________ *)
  | `XXXX (* __________________________________________________________________ *)
  | `XXXX (* _____________________________________________________ *)
  | `XXXX (* ___________________________________________________ *)
  | `XXXX (* ___________________________________________________ *)
  | `XXXX (* ________________________________________________ *)
  | `XXXX (* __________________________________________ *)
  | `XXXX (* _________________________________________ *)
  | `XXXX (* ______________________________________ *)
  | `XXXX (* ____________________________________ *)
]

type t =
  { field : ty
  (* Here is some verbatim formatted text:
     {v
       starting at column 7
     v}*)
  }

module Intro_sort = struct
  let foo_fooo_foooo fooo ~foooo m1 m2 m3 m4 m5 =
    (* Fooooooooooooooooooooooooooo:
       {v
          1--o-----o-----o--------------1
             |     |     |
          2--o-----|--o--|-----o--o-----2
                   |  |  |     |  |
          3--------o--o--|--o--|--o-----3
                         |  |  |
          4-----o--------o--o--|-----o--4
                |              |     |
          5-----o--------------o-----o--5
        v} *)
    foooooooooo fooooo fooo;
    foooooooooo fooooo fooo;
    foooooooooo fooooo fooo;
  ;;
end

let _ =
  "_ _____________________ ___________ ________ _____________ ________ _____________ _____\n\n\
  \ ___________________"
;;

let nullsafe_optimistic_third_party_params_in_non_strict =
  CLOpt.mk_bool
    ~long:
      "nullsafe-optimistic-third-party-params-in-non-strict"
      (* Turned on for compatibility reasons. Historically this is because
         there was no actionable way to change third party annotations. Now
         that we have such a support, this behavior should be reconsidered,
         provided our tooling and error reporting is friendly enough to be
         smoothly used by developers. *)
    ~default:true
    "Nullsafe: in this mode we treat non annotated third party method \
     params as if they were annotated as nullable."

let foo () =
  if%bind
    (* this is a medium length comment of some sort *)
    this is a medium length expression of_some sort
  then x
  else y

let xxxxxx =
  let%map (* _____________________________
             __________ *)()            = yyyyyyyy in
  { zzzzzzzzzzzzz }

let _ =
  match x with
  | _
    when f ~f:((function
      | _ -> .) [@ocaml.warning (* ....................................... *) "-4"]) -> y
;;

let[@a (* .............................................. ........................... .......................... ...................... *) foo (* ....................... *) (* ................................. *) (* ...................... *)] _ =
  match[@ocaml.warning (* ....................................... *) "-4"] x[@attr (* .......................... .................. *) some_attr] with
  | _
    when f
        ~f:((function
            | _ -> .) [@ocaml.warning (* ....................................... *) "-4"])
        ~f:((function
            | _ -> .) [@ocaml.warning (* ....................................... *)  (* ....................................... *) "foooooooooooooooooooooooooooo fooooooooooooooooooooooooooooooooooooo"])
        ~f:((function
            | _ -> .) [@ocaml.warning (* ....................................... *) let x = a and y = b in x + y])
    -> y[@attr (* ... *) (* ... *) attr (* ... *)]
;;

let x =
  foo (`A b) ~f:(fun thing ->
    something that reaaaaaaaaaaaaaaaaaaaaaaaaaaaaaaaaaaaaaaaaaaally needs wrapping)
;;

let x =
  foo
    (`A `b)
    ~f:(fun thing ->
      something that reaaaaaaaaaaaaaaaaaaaaaaaaaaaaaaaaaaaaaaaaaaally needs wrapping)
;;

let x =
  foo [ A; B ] ~f:(fun thing ->
    something that reaaaaaaaaaaaaaaaaaaaaaaaaaaaaaaaaaaaaaaaaaaally needs wrapping)
;;

let x =
  foo
    [ [ A ]; B ]
    ~f:(fun thing ->
      something that reaaaaaaaaaaaaaaaaaaaaaaaaaaaaaaaaaaaaaaaaaaally needs wrapping)
;;

let x =
  f
    ("A string _____________________"
    ^ "Another string _____________"
    ^ "Yet another string _________")
;;

let bind t ~f =
  unfold_step
    ~f:(function
      | Sequence { state = seed; next }, rest ->
        (match next seed with
         | Done ->
           (match rest with
            | Sequence { state = seed; next } ->
              (match next seed with
               | Done -> Done
               | Skip { state = s } -> Skip { state = empty, Sequence { state = s; next } }
               | Yield { value = a; state = s } ->
                 Skip { state = f a, Sequence { state = s; next } }))
         | Skip { state = s } -> Skip { state = Sequence { state = s; next }, rest }
         | Yield { value = a; state = s } ->
           Yield { value = a; state = Sequence { state = s; next }, rest }))
    ~init:(empty, t)

let () =
  very_long_function_name
    ~very_long_argument_label:(fun
                                very_long_argument_name_one
                                very_long_argument_name_two
                                very_long_argument_name_three
                              -> () )

let () = ((one_mississippi, two_mississippi, three_mississippi, four_mississippi) : Mississippi.t * Mississippi.t * Mississippi.t * Mississippi.t)

<<<<<<< HEAD
let _ =
  aaaaaaaaaaaaaaaaaaaaaaaaaaaaaaaaaaaaaaaaaaaaaa
    ~bbbbbbbbbbbbbbbbbbbbbbbbbbbb:(fun (_ :
                                         (ccccccccccccc * ddddddddddddddddddddddddddddd)
                                         eeee) -> FFFFFFFFF gg)
    ~h
;;
=======
let _ = ((match foo with | Bar -> bar | Baz -> baz) : string)
let _ = ((match foo with | Bar -> bar | Baz -> baz) :> string)
>>>>>>> 3dbbc604
<|MERGE_RESOLUTION|>--- conflicted
+++ resolved
@@ -7653,15 +7653,13 @@
 
 let () = ((one_mississippi, two_mississippi, three_mississippi, four_mississippi) : Mississippi.t * Mississippi.t * Mississippi.t * Mississippi.t)
 
-<<<<<<< HEAD
+let _ = ((match foo with | Bar -> bar | Baz -> baz) : string)
+let _ = ((match foo with | Bar -> bar | Baz -> baz) :> string)
+
 let _ =
   aaaaaaaaaaaaaaaaaaaaaaaaaaaaaaaaaaaaaaaaaaaaaa
     ~bbbbbbbbbbbbbbbbbbbbbbbbbbbb:(fun (_ :
                                          (ccccccccccccc * ddddddddddddddddddddddddddddd)
                                          eeee) -> FFFFFFFFF gg)
     ~h
-;;
-=======
-let _ = ((match foo with | Bar -> bar | Baz -> baz) : string)
-let _ = ((match foo with | Bar -> bar | Baz -> baz) :> string)
->>>>>>> 3dbbc604
+;;