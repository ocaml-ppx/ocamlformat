--- conflicted
+++ resolved
@@ -2607,21 +2607,12 @@
   | B : string -> ('a, 'b) t
 
 module M
-<<<<<<< HEAD
-  (A : sig
-     module type T
-   end)
-  (B : sig
-     module type T
-   end) =
-=======
     (A : sig
        module type T
      end)
     (B : sig
        module type T
      end) =
->>>>>>> bc8b336c
 struct
   let f : ((module A.T), (module B.T)) t -> string = function
     | B s -> s
@@ -4754,19 +4745,11 @@
 let flag = ref false
 
 module F
-<<<<<<< HEAD
-  (S : sig
-     module type T
-   end)
-  (A : S.T)
-  (B : S.T) =
-=======
     (S : sig
        module type T
      end)
     (A : S.T)
     (B : S.T) =
->>>>>>> bc8b336c
 struct
   module X = (val if !flag then (module A) else (module B) : S.T)
 end
@@ -4976,8 +4959,8 @@
 end
 
 module Foo
-  (Bar : S with type a = private [> `A ])
-  (Baz : S with type b = private < b : Bar.b ; .. >) =
+    (Bar : S with type a = private [> `A ])
+    (Baz : S with type b = private < b : Bar.b ; .. >) =
 struct end
 
 module A = struct
@@ -5010,20 +4993,13 @@
 let _ = f (module A_alias) (* doesn't type either *)
 
 module Foo
-<<<<<<< HEAD
-  (Bar : sig
-     type a = private [> `A ]
-   end)
-  (Baz : module type of
-     struct
-=======
     (Bar : sig
        type a = private [> `A ]
      end)
-    (Baz : module type of struct
->>>>>>> bc8b336c
-       include Bar
-     end) =
+    (Baz : module type of
+       struct
+         include Bar
+       end) =
 struct end
 
 module Bazoinks = struct
@@ -5622,21 +5598,12 @@
 end
 
 module F
-<<<<<<< HEAD
-  (Y : sig
-     type t
-   end)
-  (M : sig
-     type t = Y.t
-   end) =
-=======
     (Y : sig
        type t
      end)
     (M : sig
        type t = Y.t
      end) =
->>>>>>> bc8b336c
 struct end
 
 module G = F (M.Y)
@@ -7173,7 +7140,7 @@
   | N of 'a tree * 'a * 'a tree
 
 module Bootstrap2
-  (MakeDiet : functor (X : ORD) -> SET with type t = X.t tree and type elt = X.t) :
+    (MakeDiet : functor (X : ORD) -> SET with type t = X.t tree and type elt = X.t) :
   SET with type elt = int = struct
   type elt = int
 
@@ -7606,8 +7573,8 @@
 end
 
 module Bootstrap
-  (MakeH : functor (Element : ORDERED) -> HEAP with module Elem = Element)
-  (Element : ORDERED) :
+    (MakeH : functor (Element : ORDERED) -> HEAP with module Elem = Element)
+    (Element : ORDERED) :
   HEAP with module Elem = Element = struct
   module Elem = Element
 
