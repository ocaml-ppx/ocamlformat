[@@@foo]

let ((x [@foo]) : (unit[@foo])) = (() [@foo]) [@@foo]

type t = Foo of (t[@foo]) [@foo] [@@foo]

[@@@foo]

module M = struct
  type t = { l : (t[@foo]) [@foo] } [@@foo] [@@foo]

  [@@@foo]
end [@foo]
[@@foo]

module type S = sig
  include ((module type of M [@foo]) [@foo] with type t := M.t [@foo]) [@@foo]

  [@@@foo]
end [@foo]
[@@foo]

[@@@foo]

type 'a with_default =
  ?size:int (** default [42] *) -> ?resizable:bool (** default [true] *) -> 'a

type obj = < meth1 : int -> int (** method 1 *) ; meth2 : unit -> float (** method 2 *) >

type var =
  [ `Foo (** foo *)
  | `Bar of int * string (** bar *)
  ]

[%%foo
  let x = 1 in
  x]

let ([%foo 2 + 1] : [%foo bar.baz]) = [%foo "foo"]

[%%foo module M = [%bar]]

let ([%foo let () = ()] : [%foo type t = t]) = [%foo class c = object end]

[%%foo: 'a list]

let ([%foo: [ `Foo ]] : [%foo: t -> t]) = [%foo: < foo : t > ]

[%%foo? _]
[%%foo? Some y when y > 0]

let ([%foo? Bar x | Baz x] : [%foo? #bar]) = [%foo? { x }]

[%%foo: module M : [%baz]]

let ([%foo: include S with type t = t] :
      [%foo:
        val x : t
        val y : t])
  =
  [%foo: type t = t]
;;

let int_with_custom_modifier = 1234567890_1234567890_1234567890_1234567890_1234567890z
let float_with_custom_modifier = 1234567890_1234567890_1234567890_1234567890_1234567890.z
let int32 = 1234l
let int64 = 1234L
let nativeint = 1234n
let hex_without_modifier = 0x32f
let hex_with_modifier = 0x32g
let float_without_modifer = 1.2e3
let float_with_modifer = 1.2g
let%foo x = 42

let%foo _ = ()
and _ = ()

let%foo _ = ()

(* Expressions *)
let () =
  let%foo[@foo] x = 3
  and[@foo] y = 4 in
  [%foo
    (let module M = M in
    ())
    [@foo]];
  [%foo
    (let open M in
     ()) [@foo]];
  [%foo fun [@foo] x -> ()];
  [%foo
    function[@foo]
    | x -> ()];
  [%foo
    try[@foo] () with
    | _ -> ()];
  if%foo [@foo] () then () else ();
  [%foo
    while () do
      ()
    done
    [@foo]];
  [%foo
    for x = () to () do
      ()
    done
    [@foo]];
  [%foo assert true [@foo]];
  [%foo lazy x [@foo]];
  [%foo object end [@foo]];
  [%foo
    begin
      3
    end
    [@foo]];
  [%foo new x [@foo]];
  [%foo
    match[@foo] () with
    | [%foo? (* Pattern expressions *)
        ((lazy x) [@foo])] -> ()
    | [%foo? ((exception x) [@foo])] -> ()]
;;

(* Class expressions *)
class x =
  fun [@foo] x ->
  let[@foo] x = 3 in
  object
    inherit x [@@foo]
    val x = 3 [@@foo]
    val virtual x : t [@@foo]
    val! mutable x = 3 [@@foo]
    method x = 3 [@@foo]
    method virtual x : t [@@foo]
    method! private x = 3 [@@foo]
    initializer x [@@foo]
  end
  [@foo]

(* Class type expressions *)
class type t = object
  inherit t [@@foo]
  val x : t [@@foo]
  val mutable x : t [@@foo]
  method x : t [@@foo]
  method private x : t [@@foo]
  constraint t = t' [@@foo]
  [@@@abc]
  [%%id]
  [@@@aaa]
end[@foo]

(* Type expressions *)
type t = [%foo: ((module M)[@foo])]

(* Module expressions *)
module M = (functor [@foo] (M : S) -> (val x) [@foo] (struct end [@foo]))

(* Module type expression *)
module type S = functor [@foo] (M : S) -> functor (_ : (module type of M) [@foo]) -> sig end
[@foo]

module type S = functor (_ : S) (_ : S) -> S
module type S = functor (_ : functor (_ : S) -> S) -> S
module type S = functor (M : S) (_ : S) -> S
module type S = functor (_ : functor (M : S) -> S) -> S
module type S = functor (_ : functor [@foo] (_ : S) -> S) -> S
module type S = functor (_ : functor [@foo] (M : S) -> S) -> S

module type S = sig
  module rec A : (S with type t = t)
  and B : (S with type t = t)
end

(* Structure items *)
let%foo[@foo] x = 4
and[@foo] y = x

type%foo t = int [@@foo]
and t = int [@@foo]

type%foo t += T [@@foo]
class%foo x = x [@@foo]
class type%foo x = x [@@foo]
external%foo x : _ = "" [@@foo]
exception%foo X [@foo]
module%foo M = M [@@foo]

module%foo rec M : S = M [@@foo]
and M : S = M [@@foo]

module type%foo S = S [@@foo]
include%foo M [@@foo]
open%foo M [@@foo]

(* Signature items *)
module type S = sig
  val%foo x : t [@@foo]
  external%foo x : t = "" [@@foo]

  type%foo t = int [@@foo]
  and t' = int [@@foo]

  type%foo t += T [@@foo]
  exception%foo X [@foo]
  module%foo M : S [@@foo]

  module%foo rec M : S [@@foo]
  and M : S [@@foo]

  module%foo M = M [@@foo]
  module type%foo S = S [@@foo]
  include%foo M [@@foo]
  open%foo M [@@foo]
  class%foo x : t [@@foo]
  class type%foo x = x [@@foo]
end

type t = ..
type t += A;;

[%extension_constructor A];;
([%extension_constructor A] : extension_constructor)

module M = struct
  type extension_constructor = int
end

open M;;

([%extension_constructor A] : extension_constructor)

(* By using two types we can have a recursive constraint *)
type 'a class_name = .. constraint 'a = < cast : 'a. 'a name -> 'a ; .. >
and 'a name = Class : 'a class_name -> (< cast : 'a. 'a name -> 'a ; .. > as 'a) name

exception Bad_cast

class type castable = object
  method cast : 'a. 'a name -> 'a
end

(* Lets create a castable class with a name*)

class type foo_t = object
  inherit castable
  method foo : string
end

type 'a class_name += Foo : foo_t class_name

class foo : foo_t =
  object (self)
    method cast : type a. a name -> a =
      function
      | Class Foo -> (self :> foo_t)
      | _ -> (raise Bad_cast : a)

    method foo = "foo"
  end

(* Now we can create a subclass of foo *)

class type bar_t = object
  inherit foo
  method bar : string
end

type 'a class_name += Bar : bar_t class_name

class bar : bar_t =
  object (self)
    inherit foo as super

    method cast : type a. a name -> a =
      function
      | Class Bar -> (self :> bar_t)
      | other -> super#cast other

    method bar = "bar"
    [@@@id]
    [%%id]
  end

(* Now lets create a mutable list of castable objects *)

let clist : castable list ref = ref []
let push_castable (c : #castable) = clist := (c :> castable) :: !clist

let pop_castable () =
  match !clist with
  | c :: rest ->
    clist := rest;
    c
  | [] -> raise Not_found
;;

(* We can add foos and bars to this list, and retrive them *)

push_castable (new foo);;
push_castable (new bar);;
push_castable (new foo)

let c1 : castable = pop_castable ()
let c2 : castable = pop_castable ()
let c3 : castable = pop_castable ()

(* We can also downcast these values to foos and bars *)

let f1 : foo = c1#cast (Class Foo)

(* Ok *)
let f2 : foo = c2#cast (Class Foo)

(* Ok *)
let f3 : foo = c3#cast (Class Foo)

(* Ok *)

let b1 : bar = c1#cast (Class Bar)

(* Exception Bad_cast *)
let b2 : bar = c2#cast (Class Bar)

(* Ok *)
let b3 : bar = c3#cast (Class Bar)

(* Exception Bad_cast *)

type foo = ..
type foo += A | B of int

let is_a x =
  match x with
  | A -> true
  | _ -> false
;;

(* The type must be open to create extension *)

type foo
type foo += A of int (* Error type is not open *)

(* The type parameters must match *)

type 'a foo = ..
type ('a, 'b) foo += A of int (* Error: type parameter mismatch *)

(* In a signature the type does not have to be open *)

module type S = sig
  type foo
  type foo += A of float
end

(* But it must still be extensible *)

module type S = sig
  type foo = A of int
  type foo += B of float (* Error foo does not have an extensible type *)
end

(* Signatures can change the grouping of extensions *)

type foo = ..

module M = struct
  type foo += A of int | B of string
  type foo += C of int | D of float
end

module type S = sig
  type foo += B of string | C of int
  type foo += D of float
  type foo += A of int
end

module M_S : S = M

(* Extensions can be GADTs *)

type 'a foo = ..
type _ foo += A : int -> int foo | B : int foo

let get_num : type a. a foo -> a -> a option =
  fun f i1 ->
  match f with
  | A i2 -> Some (i1 + i2)
  | _ -> None
;;

(* Extensions must obey constraints *)

type 'a foo = .. constraint 'a = [> `Var ]
type 'a foo += A of 'a

let a = A 9 (* ERROR: Constraints not met *)

type 'a foo += B : int foo (* ERROR: Constraints not met *)

(* Signatures can make an extension private *)

type foo = ..

module M = struct
  type foo += A of int
end

let a1 = M.A 10

module type S = sig
  type foo += private A of int
end

module M_S : S = M

let is_s x =
  match x with
  | M_S.A _ -> true
  | _ -> false
;;

let a2 = M_S.A 20 (* ERROR: Cannot create a value using a private constructor *)

(* Extensions can be rebound *)

type foo = ..

module M = struct
  type foo += A1 of int
end

type foo += A2 = M.A1
type bar = ..
type bar += A3 = M.A1 (* Error: rebind wrong type *)

module M = struct
  type foo += private B1 of int
end

type foo += private B2 = M.B1
type foo += B3 = M.B1 (* Error: rebind private extension *)
type foo += C = Unknown (* Error: unbound extension *)

(* Extensions can be rebound even if type is closed *)

module M : sig
  type foo
  type foo += A1 of int
end = struct
  type foo = ..
  type foo += A1 of int
end

type M.foo += A2 = M.A1

(* Rebinding handles abbreviations *)

type 'a foo = ..
type 'a foo1 = 'a foo = ..
type 'a foo2 = 'a foo = ..
type 'a foo1 += A of int | B of 'a | C : int foo1
type 'a foo2 += D = A | E = B | F = C

(* Extensions must obey variances *)

type +'a foo = ..
type 'a foo += A of (int -> 'a)
type 'a foo += B of ('a -> int)
(* ERROR: Parameter variances are not satisfied *)

type _ foo += C : ('a -> int) -> 'a foo
(* ERROR: Parameter variances are not satisfied *)

type 'a bar = ..
type +'a bar += D of (int -> 'a) (* ERROR: type variances do not match *)

(* Exceptions are compatible with extensions *)

module M : sig
  type exn += Foo of int * float | Bar : 'a list -> exn
end = struct
  exception Bar : 'a list -> exn
  exception Foo of int * float
end

module M : sig
  exception Bar : 'a list -> exn
  exception Foo of int * float
end = struct
  type exn += Foo of int * float | Bar : 'a list -> exn
end

exception Foo of int * float
exception Bar : 'a list -> exn

module M : sig
  type exn += Foo of int * float | Bar : 'a list -> exn
end = struct
  exception Bar = Bar
  exception Foo = Foo
end

(* Test toplevel printing *)

type foo = ..
type foo += Foo of int * int option | Bar of int option

let x = Foo (3, Some 4), Bar (Some 5) (* Prints Foo and Bar successfully *)

type foo += Foo of string

let y = x (* Prints Bar but not Foo (which has been shadowed) *)

exception Foo of int * int option
exception Bar of int option

let x = Foo (3, Some 4), Bar (Some 5) (* Prints Foo and Bar successfully *)

type foo += Foo of string

let y = x (* Prints Bar and part of Foo (which has been shadowed) *)

(* Test Obj functions *)

type foo = ..
type foo += Foo | Bar of int

let extension_name e = Obj.extension_name (Obj.extension_constructor e)
let extension_id e = Obj.extension_id (Obj.extension_constructor e)
let n1 = extension_name Foo
let n2 = extension_name (Bar 1)
let t = extension_id (Bar 2) = extension_id (Bar 3) (* true *)
let f = extension_id (Bar 2) = extension_id Foo (* false *)
let is_foo x = extension_id Foo = extension_id x

type foo += Foo

let f = is_foo Foo
let _ = Obj.extension_constructor 7 (* Invald_arg *)

let _ =
  Obj.extension_constructor
    (object
       method m = 3
    end)
;;

(* Invald_arg *)

(* Typed names *)

module Msg : sig
  type 'a tag
  type result = Result : 'a tag * 'a -> result

  val write : 'a tag -> 'a -> unit
  val read : unit -> result

  type 'a tag += Int : int tag

  module type Desc = sig
    type t

    val label : string
    val write : t -> string
    val read : string -> t
  end

  module Define (D : Desc) : sig
    type 'a tag += C : D.t tag
  end
end = struct
  type 'a tag = ..
  type ktag = T : 'a tag -> ktag

  type 'a kind =
    { tag : 'a tag
    ; label : string
    ; write : 'a -> string
    ; read : string -> 'a
    }

  type rkind = K : 'a kind -> rkind
  type wkind = { f : 'a. 'a tag -> 'a kind }

  let readTbl : (string, rkind) Hashtbl.t = Hashtbl.create 13
  let writeTbl : (ktag, wkind) Hashtbl.t = Hashtbl.create 13
  let read_raw () : string * string = raise (Failure "Not implemented")

  type result = Result : 'a tag * 'a -> result

  let read () =
    let label, content = read_raw () in
    let (K k) = Hashtbl.find readTbl label in
    let body = k.read content in
    Result (k.tag, body)
  ;;

  let write_raw (label : string) (content : string) = raise (Failure "Not implemented")

  let write (tag : 'a tag) (body : 'a) =
    let { f } = Hashtbl.find writeTbl (T tag) in
    let k = f tag in
    let content = k.write body in
    write_raw k.label content
  ;;

  (* Add int kind *)

  type 'a tag += Int : int tag

  let ik = { tag = Int; label = "int"; write = string_of_int; read = int_of_string }
  let () = Hashtbl.add readTbl "int" (K ik)

  let () =
    let f (type t) (i : t tag) : t kind =
      match i with
      | Int -> ik
      | _ -> assert false
    in
    Hashtbl.add writeTbl (T Int) { f }
  ;;

  (* Support user defined kinds *)

  module type Desc = sig
    type t

    val label : string
    val write : t -> string
    val read : string -> t
  end

  module Define (D : Desc) = struct
    type 'a tag += C : D.t tag

    let k = { tag = C; label = D.label; write = D.write; read = D.read }
    let () = Hashtbl.add readTbl D.label (K k)

    let () =
      let f (type t) (c : t tag) : t kind =
        match c with
        | C -> k
        | _ -> assert false
      in
      Hashtbl.add writeTbl (T C) { f }
    ;;
  end
end

let write_int i = Msg.write Msg.Int i

module StrM = Msg.Define (struct
    type t = string

    let label = "string"
    let read s = s
    let write s = s
  end)

type 'a Msg.tag += String = StrM.C

let write_string s = Msg.write String s

let read_one () =
  let (Msg.Result (tag, body)) = Msg.read () in
  match tag with
  | Msg.Int -> print_int body
  | String -> print_string body
  | _ -> print_string "Unknown"
;;

(* Example of algorithm parametrized with modules *)

let sort (type s) set l =
  let module Set = (val set : Set.S with type elt = s) in
  Set.elements (List.fold_right Set.add l Set.empty)
;;

let make_set (type s) cmp =
  let module S =
    Set.Make (struct
      type t = s

      let compare = cmp
    end)
  in
  (module S : Set.S with type elt = s)
;;

let both l =
  List.map (fun set -> sort set l) [ make_set compare; make_set (fun x y -> compare y x) ]
;;

let () =
  print_endline
    (String.concat "  " (List.map (String.concat "/") (both [ "abc"; "xyz"; "def" ])))
;;

(* Hiding the internal representation *)

module type S = sig
  type t

  val to_string : t -> string
  val apply : t -> t
  val x : t
end

let create (type s) to_string apply x =
  let module M = struct
    type t = s

    let to_string = to_string
    let apply = apply
    let x = x
  end
  in
  (module M : S with type t = s)
;;

let forget (type s) x =
  let module M = (val x : S with type t = s) in
  (module M : S)
;;

let print x =
  let module M = (val x : S) in
  print_endline (M.to_string M.x)
;;

let apply x =
  let module M = (val x : S) in
  let module N = struct
    include M

    let x = apply x
  end
  in
  (module N : S)
;;

let () =
  let int = forget (create string_of_int succ 0) in
  let str = forget (create (fun s -> s) (fun s -> s ^ s) "X") in
  List.iter print (List.map apply [ int; apply int; apply (apply str) ])
;;

(* Existential types + type equality witnesses -> pseudo GADT *)

module TypEq : sig
  type ('a, 'b) t

  val apply : ('a, 'b) t -> 'a -> 'b
  val refl : ('a, 'a) t
  val sym : ('a, 'b) t -> ('b, 'a) t
end = struct
  type ('a, 'b) t = unit

  let apply _ = Obj.magic
  let refl = ()
  let sym () = ()
end

module rec Typ : sig
  module type PAIR = sig
    type t
    type t1
    type t2

    val eq : (t, t1 * t2) TypEq.t
    val t1 : t1 Typ.typ
    val t2 : t2 Typ.typ
  end

  type 'a typ =
    | Int of ('a, int) TypEq.t
    | String of ('a, string) TypEq.t
    | Pair of (module PAIR with type t = 'a)
end = struct
  module type PAIR = sig
    type t
    type t1
    type t2

    val eq : (t, t1 * t2) TypEq.t
    val t1 : t1 Typ.typ
    val t2 : t2 Typ.typ
  end

  type 'a typ =
    | Int of ('a, int) TypEq.t
    | String of ('a, string) TypEq.t
    | Pair of (module PAIR with type t = 'a)
end

open Typ

let int = Int TypEq.refl
let str = String TypEq.refl

let pair (type s1 s2) t1 t2 =
  let module P = struct
    type t = s1 * s2
    type t1 = s1
    type t2 = s2

    let eq = TypEq.refl
    let t1 = t1
    let t2 = t2
  end
  in
  let pair = (module P : PAIR with type t = s1 * s2) in
  Pair pair
;;

module rec Print : sig
  val to_string : 'a Typ.typ -> 'a -> string
end = struct
  let to_string (type s) t x =
    match t with
    | Int eq -> string_of_int (TypEq.apply eq x)
    | String eq -> Printf.sprintf "%S" (TypEq.apply eq x)
    | Pair p ->
      let module P = (val p : PAIR with type t = s) in
      let x1, x2 = TypEq.apply P.eq x in
      Printf.sprintf "(%s,%s)" (Print.to_string P.t1 x1) (Print.to_string P.t2 x2)
  ;;
end

let () =
  print_endline (Print.to_string int 10);
  print_endline (Print.to_string (pair int (pair str int)) (123, ("A", 456)))
;;

(* #6262: first-class modules and module type aliases *)

module type S1 = sig end
module type S2 = S1

let _f (x : (module S1)) : (module S2) = x

module X = struct
  module type S
end

module Y = struct
  include X
end

let _f (x : (module X.S)) : (module Y.S) = x

(* PR#6194, main example *)
module type S3 = sig
  val x : bool
end

let f = function
  | Some (module M : S3) when M.x -> 1
  | ((Some _) [@foooo]) -> 2
  | None -> 3
;;

print_endline
  (string_of_int
     (f
        (Some
           (module struct
             let x = false
           end))))

type 'a ty =
  | Int : int ty
  | Bool : bool ty

let fbool (type t) (x : t) (tag : t ty) =
  match tag with
  | Bool -> x
;;

(* val fbool : 'a -> 'a ty -> 'a = <fun> *)

(** OK: the return value is x of type t **)

let fint (type t) (x : t) (tag : t ty) =
  match tag with
  | Int -> x > 0
;;

(* val fint : 'a -> 'a ty -> bool = <fun> *)

(** OK: the return value is x > 0 of type bool;
    This has used the equation t = bool, not visible in the return type **)

let f (type t) (x : t) (tag : t ty) =
  match tag with
  | Int -> x > 0
  | Bool -> x
;;

(* val f : 'a -> 'a ty -> bool = <fun> *)

let g (type t) (x : t) (tag : t ty) =
  match tag with
  | Bool -> x
  | Int -> x > 0
;;

(* Error: This expression has type bool but an expression was expected of type
   t = int *)

let id x = x

let idb1 =
  (fun id ->
     let _ = id true in
     id)
    id
;;

let idb2 : bool -> bool = id
let idb3 (_ : bool) = false

let g (type t) (x : t) (tag : t ty) =
  match tag with
  | Bool -> idb3 x
  | Int -> x > 0
;;

let g (type t) (x : t) (tag : t ty) =
  match tag with
  | Bool -> idb2 x
  | Int -> x > 0
;;

(* Encoding generics using GADTs *)
(* (c) Alain Frisch / Lexifi *)
(* cf. http://www.lexifi.com/blog/dynamic-types *)

(* Basic tag *)

type 'a ty =
  | Int : int ty
  | String : string ty
  | List : 'a ty -> 'a list ty
  | Pair : ('a ty * 'b ty) -> ('a * 'b) ty

(* Tagging data *)

type variant =
  | VInt of int
  | VString of string
  | VList of variant list
  | VPair of variant * variant

let rec variantize : type t. t ty -> t -> variant =
  fun ty x ->
  (* type t is abstract here *)
  match ty with
  | Int -> VInt x (* in this branch: t = int *)
  | String -> VString x (* t = string *)
  | List ty1 -> VList (List.map (variantize ty1) x) (* t = 'a list for some 'a *)
  | Pair (ty1, ty2) -> VPair (variantize ty1 (fst x), variantize ty2 (snd x))
;;

(* t = ('a, 'b) for some 'a and 'b *)

exception VariantMismatch

let rec devariantize : type t. t ty -> variant -> t =
  fun ty v ->
  match ty, v with
  | Int, VInt x -> x
  | String, VString x -> x
  | List ty1, VList vl -> List.map (devariantize ty1) vl
  | Pair (ty1, ty2), VPair (x1, x2) -> devariantize ty1 x1, devariantize ty2 x2
  | _ -> raise VariantMismatch
;;

(* Handling records *)

type 'a ty =
  | Int : int ty
  | String : string ty
  | List : 'a ty -> 'a list ty
  | Pair : ('a ty * 'b ty) -> ('a * 'b) ty
  | Record : 'a record -> 'a ty

and 'a record =
  { path : string
  ; fields : 'a field_ list
  }

and 'a field_ = Field : ('a, 'b) field -> 'a field_

and ('a, 'b) field =
  { label : string
  ; field_type : 'b ty
  ; get : 'a -> 'b
  }

(* Again *)

type variant =
  | VInt of int
  | VString of string
  | VList of variant list
  | VPair of variant * variant
  | VRecord of (string * variant) list

let rec variantize : type t. t ty -> t -> variant =
  fun ty x ->
  (* type t is abstract here *)
  match ty with
  | Int -> VInt x (* in this branch: t = int *)
  | String -> VString x (* t = string *)
  | List ty1 -> VList (List.map (variantize ty1) x) (* t = 'a list for some 'a *)
  | Pair (ty1, ty2) ->
    VPair (variantize ty1 (fst x), variantize ty2 (snd x))
    (* t = ('a, 'b) for some 'a and 'b *)
  | Record { fields } ->
    VRecord
      (List.map
         (fun (Field { field_type; label; get }) -> label, variantize field_type (get x))
         fields)
;;

(* Extraction *)

type 'a ty =
  | Int : int ty
  | String : string ty
  | List : 'a ty -> 'a list ty
  | Pair : ('a ty * 'b ty) -> ('a * 'b) ty
  | Record : ('a, 'builder) record -> 'a ty

and ('a, 'builder) record =
  { path : string
  ; fields : ('a, 'builder) field list
  ; create_builder : unit -> 'builder
  ; of_builder : 'builder -> 'a
  }

and ('a, 'builder) field = Field : ('a, 'builder, 'b) field_ -> ('a, 'builder) field

and ('a, 'builder, 'b) field_ =
  { label : string
  ; field_type : 'b ty
  ; get : 'a -> 'b
  ; set : 'builder -> 'b -> unit
  }

let rec devariantize : type t. t ty -> variant -> t =
  fun ty v ->
  match ty, v with
  | Int, VInt x -> x
  | String, VString x -> x
  | List ty1, VList vl -> List.map (devariantize ty1) vl
  | Pair (ty1, ty2), VPair (x1, x2) -> devariantize ty1 x1, devariantize ty2 x2
  | Record { fields; create_builder; of_builder }, VRecord fl ->
    if List.length fields <> List.length fl then raise VariantMismatch;
    let builder = create_builder () in
    List.iter2
      (fun (Field { label; field_type; set }) (lab, v) ->
         if label <> lab then raise VariantMismatch;
         set builder (devariantize field_type v))
      fields
      fl;
    of_builder builder
  | _ -> raise VariantMismatch
;;

type my_record =
  { a : int
  ; b : string list
  }

let my_record =
  let fields =
    [ Field
        { label = "a"
        ; field_type = Int
        ; get = (fun { a } -> a)
        ; set = (fun (r, _) x -> r := Some x)
        }
    ; Field
        { label = "b"
        ; field_type = List String
        ; get = (fun { b } -> b)
        ; set = (fun (_, r) x -> r := Some x)
        }
    ]
  in
  let create_builder () = ref None, ref None in
  let of_builder (a, b) =
    match !a, !b with
    | Some a, Some b -> { a; b }
    | _ -> failwith "Some fields are missing in record of type my_record"
  in
  Record { path = "My_module.my_record"; fields; create_builder; of_builder }
;;

(* Extension to recursive types and polymorphic variants *)
(* by Jacques Garrigue *)

type noarg = Noarg

type (_, _) ty =
  | Int : (int, _) ty
  | String : (string, _) ty
  | List : ('a, 'e) ty -> ('a list, 'e) ty
  | Option : ('a, 'e) ty -> ('a option, 'e) ty
  | Pair : (('a, 'e) ty * ('b, 'e) ty) -> ('a * 'b, 'e) ty
  (* Support for type variables and recursive types *)
  | Var : ('a, 'a -> 'e) ty
  | Rec : ('a, 'a -> 'e) ty -> ('a, 'e) ty
  | Pop : ('a, 'e) ty -> ('a, 'b -> 'e) ty
  (* Change the representation of a type *)
  | Conv : string * ('a -> 'b) * ('b -> 'a) * ('b, 'e) ty -> ('a, 'e) ty
  (* Sum types (both normal sums and polymorphic variants) *)
  | Sum : ('a, 'e, 'b) ty_sum -> ('a, 'e) ty

and ('a, 'e, 'b) ty_sum =
  { sum_proj : 'a -> string * 'e ty_dyn option
  ; sum_cases : (string * ('e, 'b) ty_case) list
  ; sum_inj : 'c. ('b, 'c) ty_sel * 'c -> 'a
  }

and 'e ty_dyn = (* dynamic type *)
  | Tdyn : ('a, 'e) ty * 'a -> 'e ty_dyn

and (_, _) ty_sel =
  (* selector from a list of types *)
  | Thd : ('a -> 'b, 'a) ty_sel
  | Ttl : ('b -> 'c, 'd) ty_sel -> ('a -> 'b -> 'c, 'd) ty_sel

and (_, _) ty_case =
  (* type a sum case *)
  | TCarg : ('b, 'a) ty_sel * ('a, 'e) ty -> ('e, 'b) ty_case
  | TCnoarg : ('b, noarg) ty_sel -> ('e, 'b) ty_case

type _ ty_env =
  (* type variable substitution *)
  | Enil : unit ty_env
  | Econs : ('a, 'e) ty * 'e ty_env -> ('a -> 'e) ty_env

(* Comparing selectors *)
type (_, _) eq = Eq : ('a, 'a) eq

let rec eq_sel : type a b c. (a, b) ty_sel -> (a, c) ty_sel -> (b, c) eq option =
  fun s1 s2 ->
  match s1, s2 with
  | Thd, Thd -> Some Eq
  | Ttl s1, Ttl s2 ->
    (match eq_sel s1 s2 with
     | None -> None
     | Some Eq -> Some Eq)
  | _ -> None
;;

(* Auxiliary function to get the type of a case from its selector *)
let rec get_case
  : type a b e.
    (b, a) ty_sel -> (string * (e, b) ty_case) list -> string * (a, e) ty option
  =
  fun sel cases ->
  match cases with
  | (name, TCnoarg sel') :: rem ->
    (match eq_sel sel sel' with
     | None -> get_case sel rem
     | Some Eq -> name, None)
  | (name, TCarg (sel', ty)) :: rem ->
    (match eq_sel sel sel' with
     | None -> get_case sel rem
     | Some Eq -> name, Some ty)
  | [] -> raise Not_found
;;

(* Untyped representation of values *)
type variant =
  | VInt of int
  | VString of string
  | VList of variant list
  | VOption of variant option
  | VPair of variant * variant
  | VConv of string * variant
  | VSum of string * variant option

let may_map f = function
  | Some x -> Some (f x)
  | None -> None
;;

let rec variantize : type a e. e ty_env -> (a, e) ty -> a -> variant =
  fun e ty v ->
  match ty with
  | Int -> VInt v
  | String -> VString v
  | List t -> VList (List.map (variantize e t) v)
  | Option t -> VOption (may_map (variantize e t) v)
  | Pair (t1, t2) -> VPair (variantize e t1 (fst v), variantize e t2 (snd v))
  | Rec t -> variantize (Econs (ty, e)) t v
  | Pop t ->
    (match e with
     | Econs (_, e') -> variantize e' t v)
  | Var ->
    (match e with
     | Econs (t, e') -> variantize e' t v)
  | Conv (s, proj, inj, t) -> VConv (s, variantize e t (proj v))
  | Sum ops ->
    let tag, arg = ops.sum_proj v in
    VSum
      ( tag
      , may_map
          (function
            | Tdyn (ty, arg) -> variantize e ty arg)
          arg )
;;

let rec devariantize : type t e. e ty_env -> (t, e) ty -> variant -> t =
  fun e ty v ->
  match ty, v with
  | Int, VInt x -> x
  | String, VString x -> x
  | List ty1, VList vl -> List.map (devariantize e ty1) vl
  | Pair (ty1, ty2), VPair (x1, x2) -> devariantize e ty1 x1, devariantize e ty2 x2
  | Rec t, _ -> devariantize (Econs (ty, e)) t v
  | Pop t, _ ->
    (match e with
     | Econs (_, e') -> devariantize e' t v)
  | Var, _ ->
    (match e with
     | Econs (t, e') -> devariantize e' t v)
  | Conv (s, proj, inj, t), VConv (s', v) when s = s' -> inj (devariantize e t v)
  | Sum ops, VSum (tag, a) ->
    (try
       match List.assoc tag ops.sum_cases, a with
       | TCarg (sel, t), Some a -> ops.sum_inj (sel, devariantize e t a)
       | TCnoarg sel, None -> ops.sum_inj (sel, Noarg)
       | _ -> raise VariantMismatch
     with
     | Not_found -> raise VariantMismatch)
  | _ -> raise VariantMismatch
;;

(* First attempt: represent 1-constructor variants using Conv *)
let wrap_A t = Conv ("`A", (fun (`A x) -> x), (fun x -> `A x), t)
let ty a = Rec (wrap_A (Option (Pair (a, Var))))
let v = variantize Enil (ty Int)
let x = v (`A (Some (1, `A (Some (2, `A None)))))

(* Can also use it to decompose a tuple *)

let triple t1 t2 t3 =
  Conv
    ( "Triple"
    , (fun (a, b, c) -> a, (b, c))
    , (fun (a, (b, c)) -> a, b, c)
    , Pair (t1, Pair (t2, t3)) )
;;

let v = variantize Enil (triple String Int Int) ("A", 2, 3)

(* Second attempt: introduce a real sum construct *)
let ty_abc =
  (* Could also use [get_case] for proj, but direct definition is shorter *)
  let proj = function
    | `A n -> "A", Some (Tdyn (Int, n))
    | `B s -> "B", Some (Tdyn (String, s))
    | `C -> "C", None
  (* Define inj in advance to be able to write the type annotation easily *)
  and inj
    : type c.
      (int -> string -> noarg -> unit, c) ty_sel * c -> [ `A of int | `B of string | `C ]
    = function
    | Thd, v -> `A v
    | Ttl Thd, v -> `B v
    | Ttl (Ttl Thd), Noarg -> `C
  in
  (* Coherence of sum_inj and sum_cases is checked by the typing *)
  Sum
    { sum_proj = proj
    ; sum_inj = inj
    ; sum_cases =
        [ "A", TCarg (Thd, Int)
        ; "B", TCarg (Ttl Thd, String)
        ; "C", TCnoarg (Ttl (Ttl Thd))
        ]
    }
;;

let v = variantize Enil ty_abc (`A 3)
let a = devariantize Enil ty_abc v

(* And an example with recursion... *)
type 'a vlist =
  [ `Nil
  | `Cons of 'a * 'a vlist
  ]

let ty_list : type a e. (a, e) ty -> (a vlist, e) ty =
  fun t ->
  let tcons = Pair (Pop t, Var) in
  Rec
    (Sum
       { sum_proj =
           (function
             | `Nil -> "Nil", None
             | `Cons p -> "Cons", Some (Tdyn (tcons, p)))
       ; sum_cases = [ "Nil", TCnoarg Thd; "Cons", TCarg (Ttl Thd, tcons) ]
       ; sum_inj =
           (fun (type c) : ((noarg -> a * a vlist -> unit, c) ty_sel * c -> a vlist) ->
              function
              | Thd, Noarg -> `Nil
              | Ttl Thd, v -> `Cons v)
           (* One can also write the type annotation directly *)
       })
;;

let v = variantize Enil (ty_list Int) (`Cons (1, `Cons (2, `Nil)))

(* Simpler but weaker approach *)

type (_, _) ty =
  | Int : (int, _) ty
  | String : (string, _) ty
  | List : ('a, 'e) ty -> ('a list, 'e) ty
  | Option : ('a, 'e) ty -> ('a option, 'e) ty
  | Pair : (('a, 'e) ty * ('b, 'e) ty) -> ('a * 'b, 'e) ty
  | Var : ('a, 'a -> 'e) ty
  | Rec : ('a, 'a -> 'e) ty -> ('a, 'e) ty
  | Pop : ('a, 'e) ty -> ('a, 'b -> 'e) ty
  | Conv : string * ('a -> 'b) * ('b -> 'a) * ('b, 'e) ty -> ('a, 'e) ty
  | Sum :
      ('a -> string * 'e ty_dyn option) * (string * 'e ty_dyn option -> 'a)
      -> ('a, 'e) ty

and 'e ty_dyn = Tdyn : ('a, 'e) ty * 'a -> 'e ty_dyn

let ty_abc : ([ `A of int | `B of string | `C ], 'e) ty =
  (* Could also use [get_case] for proj, but direct definition is shorter *)
  Sum
    ( (function
        | `A n -> "A", Some (Tdyn (Int, n))
        | `B s -> "B", Some (Tdyn (String, s))
        | `C -> "C", None)
    , function
      | "A", Some (Tdyn (Int, n)) -> `A n
      | "B", Some (Tdyn (String, s)) -> `B s
      | "C", None -> `C
      | _ -> invalid_arg "ty_abc" )
;;

(* Breaks: no way to pattern-match on a full recursive type *)
let ty_list : type a e. (a, e) ty -> (a vlist, e) ty =
  fun t ->
  let targ = Pair (Pop t, Var) in
  Rec
    (Sum
       ( (function
           | `Nil -> "Nil", None
           | `Cons p -> "Cons", Some (Tdyn (targ, p)))
       , function
         | "Nil", None -> `Nil
         | "Cons", Some (Tdyn (Pair (_, Var), (p : a * a vlist))) -> `Cons p ))
;;

(* Define Sum using object instead of record for first-class polymorphism *)

type (_, _) ty =
  | Int : (int, _) ty
  | String : (string, _) ty
  | List : ('a, 'e) ty -> ('a list, 'e) ty
  | Option : ('a, 'e) ty -> ('a option, 'e) ty
  | Pair : (('a, 'e) ty * ('b, 'e) ty) -> ('a * 'b, 'e) ty
  | Var : ('a, 'a -> 'e) ty
  | Rec : ('a, 'a -> 'e) ty -> ('a, 'e) ty
  | Pop : ('a, 'e) ty -> ('a, 'b -> 'e) ty
  | Conv : string * ('a -> 'b) * ('b -> 'a) * ('b, 'e) ty -> ('a, 'e) ty
  | Sum :
      < proj : 'a -> string * 'e ty_dyn option
      ; cases : (string * ('e, 'b) ty_case) list
      ; inj : 'c. ('b, 'c) ty_sel * 'c -> 'a >
      -> ('a, 'e) ty

and 'e ty_dyn = Tdyn : ('a, 'e) ty * 'a -> 'e ty_dyn

and (_, _) ty_sel =
  | Thd : ('a -> 'b, 'a) ty_sel
  | Ttl : ('b -> 'c, 'd) ty_sel -> ('a -> 'b -> 'c, 'd) ty_sel

and (_, _) ty_case =
  | TCarg : ('b, 'a) ty_sel * ('a, 'e) ty -> ('e, 'b) ty_case
  | TCnoarg : ('b, noarg) ty_sel -> ('e, 'b) ty_case

let ty_abc : (([ `A of int | `B of string | `C ] as 'a), 'e) ty =
  Sum
    (object
       method proj =
         function
         | `A n -> "A", Some (Tdyn (Int, n))
         | `B s -> "B", Some (Tdyn (String, s))
         | `C -> "C", None

       method cases =
         [ "A", TCarg (Thd, Int)
         ; "B", TCarg (Ttl Thd, String)
         ; "C", TCnoarg (Ttl (Ttl Thd))
         ]

       method inj
         : type c.  (int -> string -> noarg -> unit, c) ty_sel * c
                   -> [ `A of int | `B of string | `C ] =
         function
         | Thd, v -> `A v
         | Ttl Thd, v -> `B v
         | Ttl (Ttl Thd), Noarg -> `C
    end)
;;

type 'a vlist =
  [ `Nil
  | `Cons of 'a * 'a vlist
  ]

let ty_list : type a e. (a, e) ty -> (a vlist, e) ty =
  fun t ->
  let tcons = Pair (Pop t, Var) in
  Rec
    (Sum
       (object
          method proj =
            function
            | `Nil -> "Nil", None
            | `Cons p -> "Cons", Some (Tdyn (tcons, p))

          method cases = [ "Nil", TCnoarg Thd; "Cons", TCarg (Ttl Thd, tcons) ]

          method inj : type c. (noarg -> a * a vlist -> unit, c) ty_sel * c -> a vlist =
            function
            | Thd, Noarg -> `Nil
            | Ttl Thd, v -> `Cons v
       end))
;;

(*
type (_,_) ty_assoc =
  | Anil : (unit,'e) ty_assoc
  | Acons : string * ('a,'e) ty * ('b,'e) ty_assoc -> ('a -> 'b, 'e) ty_assoc

and (_,_) ty_pvar =
  | Pnil : ('a,'e) ty_pvar
  | Pconst : 't * ('b,'e) ty_pvar -> ('t -> 'b, 'e) ty_pvar
  | Parg : 't * ('a,'e) ty * ('b,'e) ty_pvar -> ('t * 'a -> 'b, 'e) ty_pvar
*)
(*
   An attempt at encoding omega examples from the 2nd Central European
   Functional Programming School:
     Generic Programming in Omega, by Tim Sheard and Nathan Linger
          http://web.cecs.pdx.edu/~sheard/
*)

(* Basic types *)

type ('a, 'b) sum =
  | Inl of 'a
  | Inr of 'b

type zero = Zero
type 'a succ = Succ of 'a

type _ nat =
  | NZ : zero nat
  | NS : 'a nat -> 'a succ nat

(* 2: A simple example *)

type (_, _) seq =
  | Snil : ('a, zero) seq
  | Scons : 'a * ('a, 'n) seq -> ('a, 'n succ) seq

let l1 = Scons (3, Scons (5, Snil))

(* We do not have type level functions, so we need to use witnesses. *)
(* We copy here the definitions from section 3.9 *)
(* Note the addition of the ['a nat] argument to PlusZ, since we do not
   have kinds *)
type (_, _, _) plus =
  | PlusZ : 'a nat -> (zero, 'a, 'a) plus
  | PlusS : ('a, 'b, 'c) plus -> ('a succ, 'b, 'c succ) plus

let rec length : type a n. (a, n) seq -> n nat = function
  | Snil -> NZ
  | Scons (_, s) -> NS (length s)
;;

(* app returns the catenated lists with a witness proving that
   the size is the sum of its two inputs *)
type (_, _, _) app = App : ('a, 'p) seq * ('n, 'm, 'p) plus -> ('a, 'n, 'm) app

let rec app : type a n m. (a, n) seq -> (a, m) seq -> (a, n, m) app =
  fun xs ys ->
  match xs with
  | Snil -> App (ys, PlusZ (length ys))
  | Scons (x, xs') ->
    let (App (xs'', pl)) = app xs' ys in
    App (Scons (x, xs''), PlusS pl)
;;

(* 3.1 Feature: kinds *)

(* We do not have kinds, but we can encode them as predicates *)

type tp = TP
type nd = ND
type ('a, 'b) fk = FK

type _ shape =
  | Tp : tp shape
  | Nd : nd shape
  | Fk : 'a shape * 'b shape -> ('a, 'b) fk shape

type tt = TT
type ff = FF

type _ boolean =
  | BT : tt boolean
  | BF : ff boolean

(* 3.3 Feature : GADTs *)

type (_, _) path =
  | Pnone : 'a -> (tp, 'a) path
  | Phere : (nd, 'a) path
  | Pleft : ('x, 'a) path -> (('x, 'y) fk, 'a) path
  | Pright : ('y, 'a) path -> (('x, 'y) fk, 'a) path

type (_, _) tree =
  | Ttip : (tp, 'a) tree
  | Tnode : 'a -> (nd, 'a) tree
  | Tfork : ('x, 'a) tree * ('y, 'a) tree -> (('x, 'y) fk, 'a) tree

let tree1 = Tfork (Tfork (Ttip, Tnode 4), Tfork (Tnode 4, Tnode 3))

let rec find : type sh. ('a -> 'a -> bool) -> 'a -> (sh, 'a) tree -> (sh, 'a) path list =
  fun eq n t ->
  match t with
  | Ttip -> []
  | Tnode m -> if eq n m then [ Phere ] else []
  | Tfork (x, y) ->
    List.map (fun x -> Pleft x) (find eq n x) @ List.map (fun x -> Pright x) (find eq n y)
;;

let rec extract : type sh. (sh, 'a) path -> (sh, 'a) tree -> 'a =
  fun p t ->
  match p, t with
  | Pnone x, Ttip -> x
  | Phere, Tnode y -> y
  | Pleft p, Tfork (l, _) -> extract p l
  | Pright p, Tfork (_, r) -> extract p r
;;

(* 3.4 Pattern : Witness *)

type (_, _) le =
  | LeZ : 'a nat -> (zero, 'a) le
  | LeS : ('n, 'm) le -> ('n succ, 'm succ) le

type _ even =
  | EvenZ : zero even
  | EvenSS : 'n even -> 'n succ succ even

type one = zero succ
type two = one succ
type three = two succ
type four = three succ

let even0 : zero even = EvenZ
let even2 : two even = EvenSS EvenZ
let even4 : four even = EvenSS (EvenSS EvenZ)
let p1 : (two, one, three) plus = PlusS (PlusS (PlusZ (NS NZ)))

let rec summandLessThanSum : type a b c. (a, b, c) plus -> (a, c) le =
  fun p ->
  match p with
  | PlusZ n -> LeZ n
  | PlusS p' -> LeS (summandLessThanSum p')
;;

(* 3.8 Pattern: Leibniz Equality *)

type (_, _) equal = Eq : ('a, 'a) equal

let convert : type a b. (a, b) equal -> a -> b = fun Eq x -> x

let rec sameNat : type a b. a nat -> b nat -> (a, b) equal option =
  fun a b ->
  match a, b with
  | NZ, NZ -> Some Eq
  | NS a', NS b' ->
    (match sameNat a' b' with
     | Some Eq -> Some Eq
     | None -> None)
  | _ -> None
;;

(* Extra: associativity of addition *)

let rec plus_func : type a b m n. (a, b, m) plus -> (a, b, n) plus -> (m, n) equal =
  fun p1 p2 ->
  match p1, p2 with
  | PlusZ _, PlusZ _ -> Eq
  | PlusS p1', PlusS p2' ->
    let Eq = plus_func p1' p2' in
    Eq
;;

let rec plus_assoc
  : type a b c ab bc m n.
    (a, b, ab) plus
    -> (ab, c, m) plus
    -> (b, c, bc) plus
    -> (a, bc, n) plus
    -> (m, n) equal
  =
  fun p1 p2 p3 p4 ->
  match p1, p4 with
  | PlusZ b, PlusZ bc ->
    let Eq = plus_func p2 p3 in
    Eq
  | PlusS p1', PlusS p4' ->
    let (PlusS p2') = p2 in
    let Eq = plus_assoc p1' p2' p3 p4' in
    Eq
;;

(* 3.9 Computing Programs and Properties Simultaneously *)

(* Plus and app1 are moved to section 2 *)

let smaller : type a b. (a succ, b succ) le -> (a, b) le = function
  | LeS x -> x
;;

type (_, _) diff = Diff : 'c nat * ('a, 'c, 'b) plus -> ('a, 'b) diff

(*
   let rec diff : type a b. (a,b) le -> a nat -> b nat -> (a,b) diff =
   fun le a b ->
   match a, b, le with
   | NZ, m, _ -> Diff (m, PlusZ m)
   | NS x, NZ, _ -> assert false
   | NS x, NS y, q ->
   match diff (smaller q) x y with Diff (m, p) -> Diff (m, PlusS p)
   ;;
*)

let rec diff : type a b. (a, b) le -> a nat -> b nat -> (a, b) diff =
  fun le a b ->
  match le, a, b with
  | LeZ _, _, m -> Diff (m, PlusZ m)
  | LeS q, NS x, NS y ->
    (match diff q x y with
     | Diff (m, p) -> Diff (m, PlusS p))
;;

let rec diff : type a b. (a, b) le -> a nat -> b nat -> (a, b) diff =
  fun le a b ->
  match a, b, le with
  (* warning *)
  | NZ, m, LeZ _ -> Diff (m, PlusZ m)
  | NS x, NS y, LeS q ->
    (match diff q x y with
     | Diff (m, p) -> Diff (m, PlusS p))
  | _ -> .
;;

let rec diff : type a b. (a, b) le -> b nat -> (a, b) diff =
  fun le b ->
  match b, le with
  | m, LeZ _ -> Diff (m, PlusZ m)
  | NS y, LeS q ->
    (match diff q y with
     | Diff (m, p) -> Diff (m, PlusS p))
;;

type (_, _) filter = Filter : ('m, 'n) le * ('a, 'm) seq -> ('a, 'n) filter

let rec leS' : type m n. (m, n) le -> (m, n succ) le = function
  | LeZ n -> LeZ (NS n)
  | LeS le -> LeS (leS' le)
;;

let rec filter : type a n. (a -> bool) -> (a, n) seq -> (a, n) filter =
  fun f s ->
  match s with
  | Snil -> Filter (LeZ NZ, Snil)
  | Scons (a, l) ->
    (match filter f l with
     | Filter (le, l') ->
       if f a then Filter (LeS le, Scons (a, l')) else Filter (leS' le, l'))
;;

(* 4.1 AVL trees *)

type (_, _, _) balance =
  | Less : ('h, 'h succ, 'h succ) balance
  | Same : ('h, 'h, 'h) balance
  | More : ('h succ, 'h, 'h succ) balance

type _ avl =
  | Leaf : zero avl
  | Node : ('hL, 'hR, 'hMax) balance * 'hL avl * int * 'hR avl -> 'hMax succ avl

type avl' = Avl : 'h avl -> avl'

let empty = Avl Leaf

let rec elem : type h. int -> h avl -> bool =
  fun x t ->
  match t with
  | Leaf -> false
  | Node (_, l, y, r) -> x = y || if x < y then elem x l else elem x r
;;

let rec rotr
  : type n. n succ succ avl -> int -> n avl -> (n succ succ avl, n succ succ succ avl) sum
  =
  fun tL y tR ->
  match tL with
  | Node (Same, a, x, b) -> Inr (Node (Less, a, x, Node (More, b, y, tR)))
  | Node (More, a, x, b) -> Inl (Node (Same, a, x, Node (Same, b, y, tR)))
  | Node (Less, a, x, Node (Same, b, z, c)) ->
    Inl (Node (Same, Node (Same, a, x, b), z, Node (Same, c, y, tR)))
  | Node (Less, a, x, Node (Less, b, z, c)) ->
    Inl (Node (Same, Node (More, a, x, b), z, Node (Same, c, y, tR)))
  | Node (Less, a, x, Node (More, b, z, c)) ->
    Inl (Node (Same, Node (Same, a, x, b), z, Node (Less, c, y, tR)))
;;

let rec rotl
  : type n. n avl -> int -> n succ succ avl -> (n succ succ avl, n succ succ succ avl) sum
  =
  fun tL u tR ->
  match tR with
  | Node (Same, a, x, b) -> Inr (Node (More, Node (Less, tL, u, a), x, b))
  | Node (Less, a, x, b) -> Inl (Node (Same, Node (Same, tL, u, a), x, b))
  | Node (More, Node (Same, a, x, b), y, c) ->
    Inl (Node (Same, Node (Same, tL, u, a), x, Node (Same, b, y, c)))
  | Node (More, Node (Less, a, x, b), y, c) ->
    Inl (Node (Same, Node (More, tL, u, a), x, Node (Same, b, y, c)))
  | Node (More, Node (More, a, x, b), y, c) ->
    Inl (Node (Same, Node (Same, tL, u, a), x, Node (Less, b, y, c)))
;;

let rec ins : type n. int -> n avl -> (n avl, n succ avl) sum =
  fun x t ->
  match t with
  | Leaf -> Inr (Node (Same, Leaf, x, Leaf))
  | Node (bal, a, y, b) ->
    if x = y
    then Inl t
    else if x < y
    then (
      match ins x a with
      | Inl a -> Inl (Node (bal, a, y, b))
      | Inr a ->
        (match bal with
         | Less -> Inl (Node (Same, a, y, b))
         | Same -> Inr (Node (More, a, y, b))
         | More -> rotr a y b))
    else (
      match ins x b with
      | Inl b -> Inl (Node (bal, a, y, b) : n avl)
      | Inr b ->
        (match bal with
         | More -> Inl (Node (Same, a, y, b) : n avl)
         | Same -> Inr (Node (Less, a, y, b) : n succ avl)
         | Less -> rotl a y b))
;;

let insert x (Avl t) =
  match ins x t with
  | Inl t -> Avl t
  | Inr t -> Avl t
;;

let rec del_min : type n. n succ avl -> int * (n avl, n succ avl) sum = function
  | Node (Less, Leaf, x, r) -> x, Inl r
  | Node (Same, Leaf, x, r) -> x, Inl r
  | Node (bal, (Node _ as l), x, r) ->
    (match del_min l with
     | y, Inr l -> y, Inr (Node (bal, l, x, r))
     | y, Inl l ->
       ( y
       , (match bal with
          | Same -> Inr (Node (Less, l, x, r))
          | More -> Inl (Node (Same, l, x, r))
          | Less -> rotl l x r) ))
;;

type _ avl_del =
  | Dsame : 'n avl -> 'n avl_del
  | Ddecr : ('m succ, 'n) equal * 'm avl -> 'n avl_del

let rec del : type n. int -> n avl -> n avl_del =
  fun y t ->
  match t with
  | Leaf -> Dsame Leaf
  | Node (bal, l, x, r) ->
    if x = y
    then (
      match r with
      | Leaf ->
        (match bal with
         | Same -> Ddecr (Eq, l)
         | More -> Ddecr (Eq, l))
      | Node _ ->
        (match bal, del_min r with
         | _, (z, Inr r) -> Dsame (Node (bal, l, z, r))
         | Same, (z, Inl r) -> Dsame (Node (More, l, z, r))
         | Less, (z, Inl r) -> Ddecr (Eq, Node (Same, l, z, r))
         | More, (z, Inl r) ->
           (match rotr l z r with
            | Inl t -> Ddecr (Eq, t)
            | Inr t -> Dsame t)))
    else if y < x
    then (
      match del y l with
      | Dsame l -> Dsame (Node (bal, l, x, r))
      | Ddecr (Eq, l) ->
        (match bal with
         | Same -> Dsame (Node (Less, l, x, r))
         | More -> Ddecr (Eq, Node (Same, l, x, r))
         | Less ->
           (match rotl l x r with
            | Inl t -> Ddecr (Eq, t)
            | Inr t -> Dsame t)))
    else (
      match del y r with
      | Dsame r -> Dsame (Node (bal, l, x, r))
      | Ddecr (Eq, r) ->
        (match bal with
         | Same -> Dsame (Node (More, l, x, r))
         | Less -> Ddecr (Eq, Node (Same, l, x, r))
         | More ->
           (match rotr l x r with
            | Inl t -> Ddecr (Eq, t)
            | Inr t -> Dsame t)))
;;

let delete x (Avl t) =
  match del x t with
  | Dsame t -> Avl t
  | Ddecr (_, t) -> Avl t
;;

(* Exercise 22: Red-black trees *)

type red = RED
type black = BLACK

type (_, _) sub_tree =
  | Bleaf : (black, zero) sub_tree
  | Rnode : (black, 'n) sub_tree * int * (black, 'n) sub_tree -> (red, 'n) sub_tree
  | Bnode : ('cL, 'n) sub_tree * int * ('cR, 'n) sub_tree -> (black, 'n succ) sub_tree

type rb_tree = Root : (black, 'n) sub_tree -> rb_tree

type dir =
  | LeftD
  | RightD

type (_, _) ctxt =
  | CNil : (black, 'n) ctxt
  | CRed : int * dir * (black, 'n) sub_tree * (red, 'n) ctxt -> (black, 'n) ctxt
  | CBlk : int * dir * ('c1, 'n) sub_tree * (black, 'n succ) ctxt -> ('c, 'n) ctxt

let blacken = function
  | Rnode (l, e, r) -> Bnode (l, e, r)
;;

type _ crep =
  | Red : red crep
  | Black : black crep

let color : type c n. (c, n) sub_tree -> c crep = function
  | Bleaf -> Black
  | Rnode _ -> Red
  | Bnode _ -> Black
;;

let rec fill : type c n. (c, n) ctxt -> (c, n) sub_tree -> rb_tree =
  fun ct t ->
  match ct with
  | CNil -> Root t
  | CRed (e, LeftD, uncle, c) -> fill c (Rnode (uncle, e, t))
  | CRed (e, RightD, uncle, c) -> fill c (Rnode (t, e, uncle))
  | CBlk (e, LeftD, uncle, c) -> fill c (Bnode (uncle, e, t))
  | CBlk (e, RightD, uncle, c) -> fill c (Bnode (t, e, uncle))
;;

let recolor d1 pE sib d2 gE uncle t =
  match d1, d2 with
  | LeftD, RightD -> Rnode (Bnode (sib, pE, t), gE, uncle)
  | RightD, RightD -> Rnode (Bnode (t, pE, sib), gE, uncle)
  | LeftD, LeftD -> Rnode (uncle, gE, Bnode (sib, pE, t))
  | RightD, LeftD -> Rnode (uncle, gE, Bnode (t, pE, sib))
;;

let rotate d1 pE sib d2 gE uncle (Rnode (x, e, y)) =
  match d1, d2 with
  | RightD, RightD -> Bnode (Rnode (x, e, y), pE, Rnode (sib, gE, uncle))
  | LeftD, RightD -> Bnode (Rnode (sib, pE, x), e, Rnode (y, gE, uncle))
  | LeftD, LeftD -> Bnode (Rnode (uncle, gE, sib), pE, Rnode (x, e, y))
  | RightD, LeftD -> Bnode (Rnode (uncle, gE, x), e, Rnode (y, pE, sib))
;;

let rec repair : type c n. (red, n) sub_tree -> (c, n) ctxt -> rb_tree =
  fun t ct ->
  match ct with
  | CNil -> Root (blacken t)
  | CBlk (e, LeftD, sib, c) -> fill c (Bnode (sib, e, t))
  | CBlk (e, RightD, sib, c) -> fill c (Bnode (t, e, sib))
  | CRed (e, dir, sib, CBlk (e', dir', uncle, ct)) ->
    (match color uncle with
     | Red -> repair (recolor dir e sib dir' e' (blacken uncle) t) ct
     | Black -> fill ct (rotate dir e sib dir' e' uncle t))
;;

let rec ins : type c n. int -> (c, n) sub_tree -> (c, n) ctxt -> rb_tree =
  fun e t ct ->
  match t with
  | Rnode (l, e', r) ->
    if e < e'
    then ins e l (CRed (e', RightD, r, ct))
    else ins e r (CRed (e', LeftD, l, ct))
  | Bnode (l, e', r) ->
    if e < e'
    then ins e l (CBlk (e', RightD, r, ct))
    else ins e r (CBlk (e', LeftD, l, ct))
  | Bleaf -> repair (Rnode (Bleaf, e, Bleaf)) ct
;;

let insert e (Root t) = ins e t CNil

(* 5.7 typed object languages using GADTs *)

type _ term =
  | Const : int -> int term
  | Add : (int * int -> int) term
  | LT : (int * int -> bool) term
  | Ap : ('a -> 'b) term * 'a term -> 'b term
  | Pair : 'a term * 'b term -> ('a * 'b) term

let ex1 = Ap (Add, Pair (Const 3, Const 5))
let ex2 = Pair (ex1, Const 1)

let rec eval_term : type a. a term -> a = function
  | Const x -> x
  | Add -> fun (x, y) -> x + y
  | LT -> fun (x, y) -> x < y
  | Ap (f, x) -> eval_term f (eval_term x)
  | Pair (x, y) -> eval_term x, eval_term y
;;

type _ rep =
  | Rint : int rep
  | Rbool : bool rep
  | Rpair : 'a rep * 'b rep -> ('a * 'b) rep
  | Rfun : 'a rep * 'b rep -> ('a -> 'b) rep

type (_, _) equal = Eq : ('a, 'a) equal

let rec rep_equal : type a b. a rep -> b rep -> (a, b) equal option =
  fun ra rb ->
  match ra, rb with
  | Rint, Rint -> Some Eq
  | Rbool, Rbool -> Some Eq
  | Rpair (a1, a2), Rpair (b1, b2) ->
    (match rep_equal a1 b1 with
     | None -> None
     | Some Eq ->
       (match rep_equal a2 b2 with
        | None -> None
        | Some Eq -> Some Eq))
  | Rfun (a1, a2), Rfun (b1, b2) ->
    (match rep_equal a1 b1 with
     | None -> None
     | Some Eq ->
       (match rep_equal a2 b2 with
        | None -> None
        | Some Eq -> Some Eq))
  | _ -> None
;;

type assoc = Assoc : string * 'a rep * 'a -> assoc

let rec assoc : type a. string -> a rep -> assoc list -> a =
  fun x r -> function
  | [] -> raise Not_found
  | Assoc (x', r', v) :: env ->
    if x = x'
    then (
      match rep_equal r r' with
      | None -> failwith ("Wrong type for " ^ x)
      | Some Eq -> v)
    else assoc x r env
;;

type _ term =
  | Var : string * 'a rep -> 'a term
  | Abs : string * 'a rep * 'b term -> ('a -> 'b) term
  | Const : int -> int term
  | Add : (int * int -> int) term
  | LT : (int * int -> bool) term
  | Ap : ('a -> 'b) term * 'a term -> 'b term
  | Pair : 'a term * 'b term -> ('a * 'b) term

let rec eval_term : type a. assoc list -> a term -> a =
  fun env -> function
  | Var (x, r) -> assoc x r env
  | Abs (x, r, e) -> fun v -> eval_term (Assoc (x, r, v) :: env) e
  | Const x -> x
  | Add -> fun (x, y) -> x + y
  | LT -> fun (x, y) -> x < y
  | Ap (f, x) -> eval_term env f (eval_term env x)
  | Pair (x, y) -> eval_term env x, eval_term env y
;;

let ex3 = Abs ("x", Rint, Ap (Add, Pair (Var ("x", Rint), Var ("x", Rint))))
let ex4 = Ap (ex3, Const 3)
let v4 = eval_term [] ex4

(* 5.9/5.10 Language with binding *)

type rnil = RNIL
type ('a, 'b, 'c) rcons = RCons of 'a * 'b * 'c

type _ is_row =
  | Rnil : rnil is_row
  | Rcons : 'c is_row -> ('a, 'b, 'c) rcons is_row

type (_, _) lam =
  | Const : int -> ('e, int) lam
  | Var : 'a -> (('a, 't, 'e) rcons, 't) lam
  | Shift : ('e, 't) lam -> (('a, 'q, 'e) rcons, 't) lam
  | Abs : 'a * (('a, 's, 'e) rcons, 't) lam -> ('e, 's -> 't) lam
  | App : ('e, 's -> 't) lam * ('e, 's) lam -> ('e, 't) lam

type x = X
type y = Y

let ex1 = App (Var X, Shift (Var Y))
let ex2 = Abs (X, Abs (Y, App (Shift (Var X), Var Y)))

type _ env =
  | Enil : rnil env
  | Econs : 'a * 't * 'e env -> ('a, 't, 'e) rcons env

let rec eval_lam : type e t. e env -> (e, t) lam -> t =
  fun env m ->
  match env, m with
  | _, Const n -> n
  | Econs (_, v, r), Var _ -> v
  | Econs (_, _, r), Shift e -> eval_lam r e
  | _, Abs (n, body) -> fun x -> eval_lam (Econs (n, x, env)) body
  | _, App (f, x) -> eval_lam env f (eval_lam env x)
;;

type add = Add
type suc = Suc

let env0 = Econs (Zero, 0, Econs (Suc, succ, Econs (Add, ( + ), Enil)))
let _0 : (_, int) lam = Var Zero
let suc x = App (Shift (Var Suc : (_, int -> int) lam), x)
let _1 = suc _0
let _2 = suc _1
let _3 = suc _2
let add = Shift (Shift (Var Add : (_, int -> int -> int) lam))
let double = Abs (X, App (App (Shift add, Var X), Var X))
let ex3 = App (double, _3)
let v3 = eval_lam env0 ex3

(* 5.13: Constructing typing derivations at runtime *)

(* Modified slightly to use the language of 5.10, since this is more fun.
   Of course this works also with the language of 5.12. *)

type _ rep =
  | I : int rep
  | Ar : 'a rep * 'b rep -> ('a -> 'b) rep

let rec compare : type a b. a rep -> b rep -> (string, (a, b) equal) sum =
  fun a b ->
  match a, b with
  | I, I -> Inr Eq
  | Ar (x, y), Ar (s, t) ->
    (match compare x s with
     | Inl _ as e -> e
     | Inr Eq ->
       (match compare y t with
        | Inl _ as e -> e
        | Inr Eq as e -> e))
  | I, Ar _ -> Inl "I <> Ar _"
  | Ar _, I -> Inl "Ar _ <> I"
;;

type term =
  | C of int
  | Ab : string * 'a rep * term -> term
  | Ap of term * term
  | V of string

type _ ctx =
  | Cnil : rnil ctx
  | Ccons : 't * string * 'x rep * 'e ctx -> ('t, 'x, 'e) rcons ctx

type _ checked =
  | Cerror of string
  | Cok : ('e, 't) lam * 't rep -> 'e checked

let rec lookup : type e. string -> e ctx -> e checked =
  fun name ctx ->
  match ctx with
  | Cnil -> Cerror ("Name not found: " ^ name)
  | Ccons (l, s, t, rs) ->
    if s = name
    then Cok (Var l, t)
    else (
      match lookup name rs with
      | Cerror m -> Cerror m
      | Cok (v, t) -> Cok (Shift v, t))
;;

let rec tc : type n e. n nat -> e ctx -> term -> e checked =
  fun n ctx t ->
  match t with
  | V s -> lookup s ctx
  | Ap (f, x) ->
    (match tc n ctx f with
     | Cerror _ as e -> e
     | Cok (f', ft) ->
       (match tc n ctx x with
        | Cerror _ as e -> e
        | Cok (x', xt) ->
          (match ft with
           | Ar (a, b) ->
             (match compare a xt with
              | Inl s -> Cerror s
              | Inr Eq -> Cok (App (f', x'), b))
           | _ -> Cerror "Non fun in Ap")))
  | Ab (s, t, body) ->
    (match tc (NS n) (Ccons (n, s, t, ctx)) body with
     | Cerror _ as e -> e
     | Cok (body', et) -> Cok (Abs (n, body'), Ar (t, et)))
  | C m -> Cok (Const m, I)
;;

let ctx0 =
  Ccons
    (Zero, "0", I, Ccons (Suc, "S", Ar (I, I), Ccons (Add, "+", Ar (I, Ar (I, I)), Cnil)))
;;

let ex1 = Ab ("x", I, Ap (Ap (V "+", V "x"), V "x"))
let c1 = tc NZ ctx0 ex1
let ex2 = Ap (ex1, C 3)
let c2 = tc NZ ctx0 ex2

let eval_checked env = function
  | Cerror s -> failwith s
  | Cok (e, I) -> (eval_lam env e : int)
  | Cok _ -> failwith "Can only evaluate expressions of type I"
;;

let v2 = eval_checked env0 c2

(* 5.12 Soundness *)

type pexp = PEXP
type pval = PVAL

type _ mode =
  | Pexp : pexp mode
  | Pval : pval mode

type ('a, 'b) tarr = TARR
type tint = TINT

type (_, _) rel =
  | IntR : (tint, int) rel
  | IntTo : ('b, 's) rel -> ((tint, 'b) tarr, int -> 's) rel

type (_, _, _) lam =
  | Const : ('a, 'b) rel * 'b -> (pval, 'env, 'a) lam
  | Var : 'a -> (pval, ('a, 't, 'e) rcons, 't) lam
  | Shift : ('m, 'e, 't) lam -> ('m, ('a, 'q, 'e) rcons, 't) lam
  | Lam : 'a * ('m, ('a, 's, 'e) rcons, 't) lam -> (pval, 'e, ('s, 't) tarr) lam
  | App : ('m1, 'e, ('s, 't) tarr) lam * ('m2, 'e, 's) lam -> (pexp, 'e, 't) lam

let ex1 = App (Lam (X, Var X), Const (IntR, 3))

let rec mode : type m e t. (m, e, t) lam -> m mode = function
  | Lam (v, body) -> Pval
  | Var v -> Pval
  | Const (r, v) -> Pval
  | Shift e -> mode e
  | App _ -> Pexp
;;

type (_, _) sub =
  | Id : ('r, 'r) sub
  | Bind : 't * ('m, 'r2, 'x) lam * ('r, 'r2) sub -> (('t, 'x, 'r) rcons, 'r2) sub
  | Push : ('r1, 'r2) sub -> (('a, 'b, 'r1) rcons, ('a, 'b, 'r2) rcons) sub

type (_, _) lam' = Ex : ('m, 's, 't) lam -> ('s, 't) lam'

let rec subst : type m1 r t s. (m1, r, t) lam -> (r, s) sub -> (s, t) lam' =
  fun t s ->
  match t, s with
  | _, Id -> Ex t
  | Const (r, c), sub -> Ex (Const (r, c))
  | Var v, Bind (x, e, r) -> Ex e
  | Var v, Push sub -> Ex (Var v)
  | Shift e, Bind (_, _, r) -> subst e r
  | Shift e, Push sub ->
    (match subst e sub with
     | Ex a -> Ex (Shift a))
  | App (f, x), sub ->
    (match subst f sub, subst x sub with
     | Ex g, Ex y -> Ex (App (g, y)))
  | Lam (v, x), sub ->
    (match subst x (Push sub) with
     | Ex body -> Ex (Lam (v, body)))
;;

type closed = rnil
type 'a rlam = ((pexp, closed, 'a) lam, (pval, closed, 'a) lam) sum

let rec rule
  : type a b. (pval, closed, (a, b) tarr) lam -> (pval, closed, a) lam -> b rlam
  =
  fun v1 v2 ->
  match v1, v2 with
  | Lam (x, body), v ->
    (match subst body (Bind (x, v, Id)) with
     | Ex term ->
       (match mode term with
        | Pexp -> Inl term
        | Pval -> Inr term))
  | Const (IntTo b, f), Const (IntR, x) -> Inr (Const (b, f x))
;;

let rec onestep : type m t. (m, closed, t) lam -> t rlam = function
  | Lam (v, body) -> Inr (Lam (v, body))
  | Const (r, v) -> Inr (Const (r, v))
  | App (e1, e2) ->
    (match mode e1, mode e2 with
     | Pexp, _ ->
       (match onestep e1 with
        | Inl e -> Inl (App (e, e2))
        | Inr v -> Inl (App (v, e2)))
     | Pval, Pexp ->
       (match onestep e2 with
        | Inl e -> Inl (App (e1, e))
        | Inr v -> Inl (App (e1, v)))
     | Pval, Pval -> rule e1 e2)
;;

type ('env, 'a) var =
  | Zero : ('a * 'env, 'a) var
  | Succ : ('env, 'a) var -> ('b * 'env, 'a) var

type ('env, 'a) typ =
  | Tint : ('env, int) typ
  | Tbool : ('env, bool) typ
  | Tvar : ('env, 'a) var -> ('env, 'a) typ

let f : type env a. (env, a) typ -> (env, a) typ -> int =
  fun ta tb ->
  match ta, tb with
  | Tint, Tint -> 0
  | Tbool, Tbool -> 1
  | Tvar var, tb -> 2
  | _ -> . (* error *)
;;

(* let x = f Tint (Tvar Zero) ;; *)
type inkind =
  [ `Link
  | `Nonlink
  ]

type _ inline_t =
  | Text : string -> [< inkind > `Nonlink ] inline_t
  | Bold : 'a inline_t list -> 'a inline_t
  | Link : string -> [< inkind > `Link ] inline_t
  | Mref : string * [ `Nonlink ] inline_t list -> [< inkind > `Link ] inline_t

let uppercase seq =
  let rec process : type a. a inline_t -> a inline_t = function
    | Text txt -> Text (String.uppercase_ascii txt)
    | Bold xs -> Bold (List.map process xs)
    | Link lnk -> Link lnk
    | Mref (lnk, xs) -> Mref (lnk, List.map process xs)
  in
  List.map process seq
;;

type ast_t =
  | Ast_Text of string
  | Ast_Bold of ast_t list
  | Ast_Link of string
  | Ast_Mref of string * ast_t list

let inlineseq_from_astseq seq =
  let rec process_nonlink = function
    | Ast_Text txt -> Text txt
    | Ast_Bold xs -> Bold (List.map process_nonlink xs)
    | _ -> assert false
  in
  let rec process_any = function
    | Ast_Text txt -> Text txt
    | Ast_Bold xs -> Bold (List.map process_any xs)
    | Ast_Link lnk -> Link lnk
    | Ast_Mref (lnk, xs) -> Mref (lnk, List.map process_nonlink xs)
  in
  List.map process_any seq
;;

(* OK *)
type _ linkp =
  | Nonlink : [ `Nonlink ] linkp
  | Maylink : inkind linkp

let inlineseq_from_astseq seq =
  let rec process : type a. a linkp -> ast_t -> a inline_t =
    fun allow_link ast ->
    match allow_link, ast with
    | Maylink, Ast_Text txt -> Text txt
    | Nonlink, Ast_Text txt -> Text txt
    | x, Ast_Bold xs -> Bold (List.map (process x) xs)
    | Maylink, Ast_Link lnk -> Link lnk
    | Nonlink, Ast_Link _ -> assert false
    | Maylink, Ast_Mref (lnk, xs) -> Mref (lnk, List.map (process Nonlink) xs)
    | Nonlink, Ast_Mref _ -> assert false
  in
  List.map (process Maylink) seq
;;

(* Bad *)
type _ linkp2 = Kind : 'a linkp -> ([< inkind ] as 'a) linkp2

let inlineseq_from_astseq seq =
  let rec process : type a. a linkp2 -> ast_t -> a inline_t =
    fun allow_link ast ->
    match allow_link, ast with
    | Kind _, Ast_Text txt -> Text txt
    | x, Ast_Bold xs -> Bold (List.map (process x) xs)
    | Kind Maylink, Ast_Link lnk -> Link lnk
    | Kind Nonlink, Ast_Link _ -> assert false
    | Kind Maylink, Ast_Mref (lnk, xs) -> Mref (lnk, List.map (process (Kind Nonlink)) xs)
    | Kind Nonlink, Ast_Mref _ -> assert false
  in
  List.map (process (Kind Maylink)) seq
;;

module Add (T : sig
    type two
  end) =
struct
  type _ t =
    | One : [ `One ] t
    | Two : T.two t

  let add (type a) : a t * a t -> string = function
    | One, One -> "two"
    | Two, Two -> "four"
  ;;
end

module B : sig
  type (_, _) t = Eq : ('a, 'a) t

  val f : 'a -> 'b -> ('a, 'b) t
end = struct
  type (_, _) t = Eq : ('a, 'a) t

  let f t1 t2 = Obj.magic Eq
end

let of_type : type a. a -> a =
  fun x ->
  match B.f x 4 with
  | Eq -> 5
;;

type _ constant =
  | Int : int -> int constant
  | Bool : bool -> bool constant

type (_, _, _) binop =
  | Eq : ('a, 'a, bool) binop
  | Leq : ('a, 'a, bool) binop
  | Add : (int, int, int) binop

let eval (type a b c) (bop : (a, b, c) binop) (x : a constant) (y : b constant)
  : c constant
  =
  match bop, x, y with
  | Eq, Bool x, Bool y -> Bool (if x then y else not y)
  | Leq, Int x, Int y -> Bool (x <= y)
  | Leq, Bool x, Bool y -> Bool (x <= y)
  | Add, Int x, Int y -> Int (x + y)
;;

let _ = eval Eq (Int 2) (Int 3)

type tag =
  [ `TagA
  | `TagB
  | `TagC
  ]

type 'a poly =
  | AandBTags : [< `TagA of int | `TagB ] poly
  | ATag : [< `TagA of int ] poly
(* constraint 'a = [< `TagA of int | `TagB] *)

let intA = function
  | `TagA i -> i
;;

let intB = function
  | `TagB -> 4
;;

let intAorB = function
  | `TagA i -> i
  | `TagB -> 4
;;

type _ wrapPoly = WrapPoly : 'a poly -> ([< `TagA of int | `TagB ] as 'a) wrapPoly

let example6 : type a. a wrapPoly -> a -> int =
  fun w ->
  match w with
  | WrapPoly ATag -> intA
  | WrapPoly _ -> intA (* This should not be allowed *)
;;

let _ = example6 (WrapPoly AandBTags) `TagB (* This causes a seg fault *)

module F (S : sig
    type 'a t
  end) =
struct
  type _ ab =
    | A : int S.t ab
    | B : float S.t ab

  let f : int S.t ab -> float S.t ab -> string =
    fun (l : int S.t ab) (r : float S.t ab) ->
    match l, r with
    | A, B -> "f A B"
  ;;
end

module F (S : sig
    type 'a t
  end) =
struct
  type a = int * int
  type b = int -> int

  type _ ab =
    | A : a S.t ab
    | B : b S.t ab

  let f : a S.t ab -> b S.t ab -> string =
    fun l r ->
    match l, r with
    | A, B -> "f A B"
  ;;
end

type (_, _) t =
  | Any : ('a, 'b) t
  | Eq : ('a, 'a) t

module M : sig
  type s = private [> `A ]

  val eq : (s, [ `A | `B ]) t
end = struct
  type s =
    [ `A
    | `B
    ]

  let eq = Eq
end

let f : (M.s, [ `A | `B ]) t -> string = function
  | Any -> "Any"
;;

let () = print_endline (f M.eq)

module N : sig
  type s = private < a : int ; .. >

  val eq : (s, < a : int ; b : bool >) t
end = struct
  type s = < a : int ; b : bool >

  let eq = Eq
end

let f : (N.s, < a : int ; b : bool >) t -> string = function
  | Any -> "Any"
;;

type (_, _) comp =
  | Eq : ('a, 'a) comp
  | Diff : ('a, 'b) comp

module U = struct
  type t = T
end

module M : sig
  type t = T

  val comp : (U.t, t) comp
end = struct
  include U

  let comp = Eq
end
;;

match M.comp with
| Diff -> false

module U = struct
  type t = { x : int }
end

module M : sig
  type t = { x : int }

  val comp : (U.t, t) comp
end = struct
  include U

  let comp = Eq
end
;;

match M.comp with
| Diff -> false

type 'a t = T of 'a
type 'a s = S of 'a
type (_, _) eq = Refl : ('a, 'a) eq

let f : (int s, int t) eq -> unit = function
  | Refl -> ()
;;

module M (S : sig
    type 'a t = T of 'a
    type 'a s = T of 'a
  end) =
struct
  let f : ('a S.s, 'a S.t) eq -> unit = function
    | Refl -> ()
  ;;
end

type _ nat =
  | Zero : [ `Zero ] nat
  | Succ : 'a nat -> [ `Succ of 'a ] nat

type 'a pre_nat =
  [ `Zero
  | `Succ of 'a
  ]

type aux =
  | Aux : [ `Succ of [< [< [< [ `Zero ] pre_nat ] pre_nat ] pre_nat ] ] nat -> aux

let f (Aux x) =
  match x with
  | Succ Zero -> "1"
  | Succ (Succ Zero) -> "2"
  | Succ (Succ (Succ Zero)) -> "3"
  | Succ (Succ (Succ (Succ Zero))) -> "4"
  | _ -> . (* error *)
;;

type _ t = C : ((('a -> 'o) -> 'o) -> ('b -> 'o) -> 'o) t

let f : type a o. ((a -> o) -> o) t -> (a -> o) -> o = fun C k -> k (fun x -> x)

type (_, _) t =
  | A : ('a, 'a) t
  | B : string -> ('a, 'b) t

module M
    (A : sig
       module type T
     end)
    (B : sig
       module type T
     end) =
struct
  let f : ((module A.T), (module B.T)) t -> string = function
    | B s -> s
  ;;
end

module A = struct
  module type T = sig end
end

module N = M (A) (A)

let x = N.f A

type 'a visit_action
type insert
type 'a local_visit_action

type ('a, 'result, 'visit_action) context =
  | Local : ('a, ('a * insert as 'result), 'a local_visit_action) context
  | Global : ('a, 'a, 'a visit_action) context

let vexpr (type visit_action) : (_, _, visit_action) context -> _ -> visit_action
  = function
  | Local -> fun _ -> raise Exit
  | Global -> fun _ -> raise Exit
;;

let vexpr (type visit_action) : ('a, 'result, visit_action) context -> 'a -> visit_action
  = function
  | Local -> fun _ -> raise Exit
  | Global -> fun _ -> raise Exit
;;

let vexpr (type result visit_action)
  : (unit, result, visit_action) context -> unit -> visit_action
  = function
  | Local -> fun _ -> raise Exit
  | Global -> fun _ -> raise Exit
;;

module A = struct
  type nil = Cstr
end

open A

type _ s =
  | Nil : nil s
  | Cons : 't s -> ('h -> 't) s

type ('stack, 'typ) var =
  | Head : (('typ -> _) s, 'typ) var
  | Tail : ('tail s, 'typ) var -> ((_ -> 'tail) s, 'typ) var

type _ lst =
  | CNil : nil lst
  | CCons : 'h * 't lst -> ('h -> 't) lst

let rec get_var : type stk ret. (stk s, ret) var -> stk lst -> ret =
  fun n s ->
  match n, s with
  | Head, CCons (h, _) -> h
  | Tail n', CCons (_, t) -> get_var n' t
;;

type 'a t = [< `Foo | `Bar ] as 'a
type 'a s = [< `Foo | `Bar | `Baz > `Bar ] as 'a

type 'a first = First : 'a second -> ('b t as 'a) first
and 'a second = Second : ('b s as 'a) second

type aux = Aux : 'a t second * ('a -> int) -> aux

let it : 'a. ([< `Bar | `Foo > `Bar ] as 'a) = `Bar
let g (Aux (Second, f)) = f it

type (_, _) eqp =
  | Y : ('a, 'a) eqp
  | N : string -> ('a, 'b) eqp

let f : ('a list, 'a) eqp -> unit = function
  | N s -> print_string s
;;

module rec A : sig
  type t = B.t list
end = struct
  type t = B.t list
end

and B : sig
  type t

  val eq : (B.t list, t) eqp
end = struct
  type t = A.t

  let eq = Y
end
;;

f B.eq

type (_, _) t =
  | Nil : ('tl, 'tl) t
  | Cons : 'a * ('b, 'tl) t -> ('a * 'b, 'tl) t

let get1 (Cons (x, _) : (_ * 'a, 'a) t) = x

(* warn, cf PR#6993 *)

let get1' = function
  | (Cons (x, _) : (_ * 'a, 'a) t) -> x
  | Nil -> assert false
;;

(* ok *)
type _ t =
  | Int : int -> int t
  | String : string -> string t
  | Same : 'l t -> 'l t

let rec f = function
  | Int x -> x
  | Same s -> f s
;;

type 'a tt = 'a t =
  | Int : int -> int tt
  | String : string -> string tt
  | Same : 'l1 t -> 'l2 tt

type _ t = I : int t

let f (type a) (x : a t) =
  let module M = struct
    let (I : a t) = x (* fail because of toplevel let *)
    let x = (I : a t)
  end
  in
  ()
;;

(* extra example by Stephen Dolan, using recursive modules *)
(* Should not be allowed! *)
type (_, _) eq = Refl : ('a, 'a) eq

let bad (type a) =
  let module N = struct
    module rec M : sig
      val e : (int, a) eq
    end = struct
      let (Refl : (int, a) eq) = M.e (* must fail for soundness *)
      let e : (int, a) eq = Refl
    end
  end
  in
  N.M.e
;;

type +'a n = private int
type nil = private Nil_type

type (_, _) elt =
  | Elt_fine : 'nat n -> ('l, 'nat * 'l) elt
  | Elt : 'nat n -> ('l, 'nat -> 'l) elt

type _ t =
  | Nil : nil t
  | Cons : ('x, 'fx) elt * 'x t -> 'fx t

let undetected : ('a -> 'b -> nil) t -> 'a n -> 'b n -> unit =
  fun sh i j ->
  let (Cons (Elt dim, _)) = sh in
  ()
;;

type _ t = T : int t

(* Should raise Not_found *)
let _ =
  match (raise Not_found : float t) with
  | _ -> .
;;

type (_, _) eq =
  | Eq : ('a, 'a) eq
  | Neq : int -> ('a, 'b) eq

type 'a t

let f (type a) (Neq n : (a, a t) eq) = n

(* warn! *)

module F (T : sig
    type _ t
  end) =
struct
  let f (type a) (Neq n : (a, a T.t) eq) = n (* warn! *)
end

(* First-Order Unification by Structural Recursion *)
(* Conor McBride, JFP 13(6) *)
(* http://strictlypositive.org/publications.html *)

(* This is a translation of the code part to ocaml *)
(* Of course, we do not prove other properties, not even termination *)

(* 2.2 Inductive Families *)

type zero = Zero
type _ succ = Succ

type _ nat =
  | NZ : zero nat
  | NS : 'a nat -> 'a succ nat

type _ fin =
  | FZ : 'a succ fin
  | FS : 'a fin -> 'a succ fin

(* We cannot define
   val empty : zero fin -> 'a
   because we cannot write an empty pattern matching.
   This might be useful to have *)

(* In place, prove that the parameter is 'a succ *)
type _ is_succ = IS : 'a succ is_succ

let fin_succ : type n. n fin -> n is_succ = function
  | FZ -> IS
  | FS _ -> IS
;;

(* 3 First-Order Terms, Renaming and Substitution *)

type 'a term =
  | Var of 'a fin
  | Leaf
  | Fork of 'a term * 'a term

let var x = Var x
let lift r : 'm fin -> 'n term = fun x -> Var (r x)

let rec pre_subst f = function
  | Var x -> f x
  | Leaf -> Leaf
  | Fork (t1, t2) -> Fork (pre_subst f t1, pre_subst f t2)
;;

let comp_subst f g (x : 'a fin) = pre_subst f (g x)
(* val comp_subst :
   ('b fin -> 'c term) -> ('a fin -> 'b term) -> 'a fin -> 'c term *)

(* 4 The Occur-Check, through thick and thin *)

let rec thin : type n. n succ fin -> n fin -> n succ fin =
  fun x y ->
  match x, y with
  | FZ, y -> FS y
  | FS x, FZ -> FZ
  | FS x, FS y -> FS (thin x y)
;;

let bind t f =
  match t with
  | None -> None
  | Some x -> f x
;;

(* val bind : 'a option -> ('a -> 'b option) -> 'b option *)

let rec thick : type n. n succ fin -> n succ fin -> n fin option =
  fun x y ->
  match x, y with
  | FZ, FZ -> None
  | FZ, FS y -> Some y
  | FS x, FZ ->
    let IS = fin_succ x in
    Some FZ
  | FS x, FS y ->
    let IS = fin_succ x in
    bind (thick x y) (fun x -> Some (FS x))
;;

let rec check : type n. n succ fin -> n succ term -> n term option =
  fun x t ->
  match t with
  | Var y -> bind (thick x y) (fun x -> Some (Var x))
  | Leaf -> Some Leaf
  | Fork (t1, t2) ->
    bind (check x t1) (fun t1 -> bind (check x t2) (fun t2 -> Some (Fork (t1, t2))))
;;

let subst_var x t' y =
  match thick x y with
  | None -> t'
  | Some y' -> Var y'
;;

(* val subst_var : 'a succ fin -> 'a term -> 'a succ fin -> 'a term *)

let subst x t' = pre_subst (subst_var x t')
(* val subst : 'a succ fin -> 'a term -> 'a succ term -> 'a term *)

(* 5 A Refinement of Substitution *)

type (_, _) alist =
  | Anil : ('n, 'n) alist
  | Asnoc : ('m, 'n) alist * 'm term * 'm succ fin -> ('m succ, 'n) alist

let rec sub : type m n. (m, n) alist -> m fin -> n term = function
  | Anil -> var
  | Asnoc (s, t, x) -> comp_subst (sub s) (subst_var x t)
;;

let rec append : type m n l. (m, n) alist -> (l, m) alist -> (l, n) alist =
  fun r s ->
  match s with
  | Anil -> r
  | Asnoc (s, t, x) -> Asnoc (append r s, t, x)
;;

type _ ealist = EAlist : ('a, 'b) alist -> 'a ealist

let asnoc a t' x = EAlist (Asnoc (a, t', x))

(* Extra work: we need sub to work on ealist too, for examples *)
let rec weaken_fin : type n. n fin -> n succ fin = function
  | FZ -> FZ
  | FS x -> FS (weaken_fin x)
;;

let weaken_term t = pre_subst (fun x -> Var (weaken_fin x)) t

let rec weaken_alist : type m n. (m, n) alist -> (m succ, n succ) alist = function
  | Anil -> Anil
  | Asnoc (s, t, x) -> Asnoc (weaken_alist s, weaken_term t, weaken_fin x)
;;

let rec sub' : type m. m ealist -> m fin -> m term = function
  | EAlist Anil -> var
  | EAlist (Asnoc (s, t, x)) ->
    comp_subst (sub' (EAlist (weaken_alist s))) (fun t' -> weaken_term (subst_var x t t'))
;;

let subst' d = pre_subst (sub' d)
(* val subst' : 'a ealist -> 'a term -> 'a term *)

(* 6 First-Order Unification *)

let flex_flex x y =
  match thick x y with
  | Some y' -> asnoc Anil (Var y') x
  | None -> EAlist Anil
;;

(* val flex_flex : 'a succ fin -> 'a succ fin -> 'a succ ealist *)

let flex_rigid x t = bind (check x t) (fun t' -> Some (asnoc Anil t' x))
(* val flex_rigid : 'a succ fin -> 'a succ term -> 'a succ ealist option *)

let rec amgu : type m. m term -> m term -> m ealist -> m ealist option =
  fun s t acc ->
  match s, t, acc with
  | Leaf, Leaf, _ -> Some acc
  | Leaf, Fork _, _ -> None
  | Fork _, Leaf, _ -> None
  | Fork (s1, s2), Fork (t1, t2), _ -> bind (amgu s1 t1 acc) (amgu s2 t2)
  | Var x, Var y, EAlist Anil ->
    let IS = fin_succ x in
    Some (flex_flex x y)
  | Var x, t, EAlist Anil ->
    let IS = fin_succ x in
    flex_rigid x t
  | t, Var x, EAlist Anil ->
    let IS = fin_succ x in
    flex_rigid x t
  | s, t, EAlist (Asnoc (d, r, z)) ->
    bind
      (amgu (subst z r s) (subst z r t) (EAlist d))
      (fun (EAlist d) -> Some (asnoc d r z))
;;

let mgu s t = amgu s t (EAlist Anil)
(* val mgu : 'a term -> 'a term -> 'a ealist option *)

let s = Fork (Var FZ, Fork (Var (FS (FS FZ)), Leaf))
let t = Fork (Var (FS FZ), Var (FS FZ))

let d =
  match mgu s t with
  | Some x -> x
  | None -> failwith "mgu"
;;

let s' = subst' d s
let t' = subst' d t

(* Injectivity *)

type (_, _) eq = Refl : ('a, 'a) eq

let magic : 'a 'b. 'a -> 'b =
  fun (type a b) (x : a) ->
  let module M =
    (functor
      (T : sig
         type 'a t
       end)
      ->
      struct
        let f (Refl : (a T.t, b T.t) eq) = (x :> b)
      end)
      (struct
        type 'a t = unit
      end)
  in
  M.f Refl
;;

(* Variance and subtyping *)

type (_, +_) eq = Refl : ('a, 'a) eq

let magic : 'a 'b. 'a -> 'b =
  fun (type a b) (x : a) ->
  let bad_proof (type a) = (Refl : (< m : a >, < m : a >) eq :> (< m : a >, < >) eq) in
  let downcast : type a. (a, < >) eq -> < > -> a =
    fun (type a) (Refl : (a, < >) eq) (s : < >) -> (s :> a)
  in
  (downcast
     bad_proof
     (object
        method m = x
      end
       :> < >))
    #m
;;

(* Record patterns *)

type _ t =
  | IntLit : int t
  | BoolLit : bool t

let check : type s. s t * s -> bool = function
  | BoolLit, false -> false
  | IntLit, 6 -> false
;;

type ('a, 'b) pair =
  { fst : 'a
  ; snd : 'b
  }

let check : type s. (s t, s) pair -> bool = function
  | { fst = BoolLit; snd = false } -> false
  | { fst = IntLit; snd = 6 } -> false
;;

module type S = sig
  type t [@@immediate]
end

module F (M : S) : S = M

[%%expect
  {|
module type S = sig type t [@@immediate] end
module F : functor (M : S) -> S
|}]

(* VALID DECLARATIONS *)

module A = struct
  (* Abstract types can be immediate *)
  type t [@@immediate]

  (* [@@immediate] tag here is unnecessary but valid since t has it *)
  type s = t [@@immediate]

  (* Again, valid alias even without tag *)
  type r = s

  (* Mutually recursive declarations work as well *)
  type p = q [@@immediate]
  and q = int
end

[%%expect
  {|
module A :
  sig
    type t [@@immediate]
    type s = t [@@immediate]
    type r = s
    type p = q [@@immediate]
    and q = int
  end
|}]

(* Valid using with constraints *)
module type X = sig
  type t
end

module Y = struct
  type t = int
end

module Z : sig
  type t [@@immediate]
end = (Y : X with type t = int)

[%%expect
  {|
module type X = sig type t end
module Y : sig type t = int end
module Z : sig type t [@@immediate] end
|}]

(* Valid using an explicit signature *)
module M_valid : S = struct
  type t = int
end

module FM_valid = F (struct
    type t = int
  end)

[%%expect {|
module M_valid : S
module FM_valid : S
|}]

(* Practical usage over modules *)
module Foo : sig
  type t

  val x : t ref
end = struct
  type t = int

  let x = ref 0
end

[%%expect {|
module Foo : sig type t val x : t ref end
|}]

module Bar : sig
  type t [@@immediate]

  val x : t ref
end = struct
  type t = int

  let x = ref 0
end

[%%expect {|
module Bar : sig type t [@@immediate] val x : t ref end
|}]

let test f =
  let start = Sys.time () in
  f ();
  Sys.time () -. start
;;

[%%expect {|
val test : (unit -> 'a) -> float = <fun>
|}]

let test_foo () =
  for i = 0 to 100_000_000 do
    Foo.x := !Foo.x
  done
;;

[%%expect {|
val test_foo : unit -> unit = <fun>
|}]

let test_bar () =
  for i = 0 to 100_000_000 do
    Bar.x := !Bar.x
  done
;;

[%%expect {|
val test_bar : unit -> unit = <fun>
|}]

(* Uncomment these to test. Should see substantial speedup!
let () = Printf.printf "No @@immediate: %fs\n" (test test_foo)
let () = Printf.printf "With @@immediate: %fs\n" (test test_bar) *)

(* INVALID DECLARATIONS *)

(* Cannot directly declare a non-immediate type as immediate *)
module B = struct
  type t = string [@@immediate]
end

[%%expect
  {|
Line _, characters 2-31:
Error: Types marked with the immediate attribute must be
       non-pointer types like int or bool
|}]

(* Not guaranteed that t is immediate, so this is an invalid declaration *)
module C = struct
  type t
  type s = t [@@immediate]
end

[%%expect
  {|
Line _, characters 2-26:
Error: Types marked with the immediate attribute must be
       non-pointer types like int or bool
|}]

(* Can't ascribe to an immediate type signature with a non-immediate type *)
module D : sig
  type t [@@immediate]
end = struct
  type t = string
end

[%%expect
  {|
Line _, characters 42-70:
Error: Signature mismatch:
       Modules do not match:
         sig type t = string end
       is not included in
         sig type t [@@immediate] end
       Type declarations do not match:
         type t = string
       is not included in
         type t [@@immediate]
       the first is not an immediate type.
|}]

(* Same as above but with explicit signature *)
module M_invalid : S = struct
  type t = string
end

module FM_invalid = F (struct
    type t = string
  end)

[%%expect
  {|
Line _, characters 23-49:
Error: Signature mismatch:
       Modules do not match: sig type t = string end is not included in S
       Type declarations do not match:
         type t = string
       is not included in
         type t [@@immediate]
       the first is not an immediate type.
|}]

(* Can't use a non-immediate type even if mutually recursive *)
module E = struct
  type t = s [@@immediate]
  and s = string
end

[%%expect
  {|
Line _, characters 2-26:
Error: Types marked with the immediate attribute must be
       non-pointer types like int or bool
|}]

(*
   Implicit unpack allows to omit the signature in (val ...) expressions.

   It also adds (module M : S) and (module M) patterns, relying on
   implicit (val ...) for the implementation. Such patterns can only
   be used in function definition, match clauses, and let ... in.

   New: implicit pack is also supported, and you only need to be able
   to infer the the module type path from the context.
 *)
(* ocaml -principal *)

(* Use a module pattern *)
let sort (type s) (module Set : Set.S with type elt = s) l =
  Set.elements (List.fold_right Set.add l Set.empty)
;;

(* No real improvement here? *)
let make_set (type s) cmp : (module Set.S with type elt = s) =
  (module Set.Make (struct
       type t = s

       let compare = cmp
     end))
;;

(* No type annotation here *)
let sort_cmp (type s) cmp =
  sort
    (module Set.Make (struct
         type t = s

         let compare = cmp
       end))
;;

module type S = sig
  type t

  val x : t
end

let f (module M : S with type t = int) = M.x
let f (module M : S with type t = 'a) = M.x

(* Error *)
let f (type a) (module M : S with type t = a) = M.x;;

f
  (module struct
    type t = int

    let x = 1
  end)

type 'a s = { s : (module S with type t = 'a) };;

{ s =
    (module struct
      type t = int

      let x = 1
    end)
}

let f { s = (module M) } = M.x

(* Error *)
let f (type a) ({ s = (module M) } : a s) = M.x

type s = { s : (module S with type t = int) }

let f { s = (module M) } = M.x
let f { s = (module M) } { s = (module N) } = M.x + N.x

module type S = sig
  val x : int
end

let f (module M : S) y (module N : S) = M.x + y + N.x

let m =
  (module struct
    let x = 3
  end)
;;

(* Error *)
let m =
  (module struct
    let x = 3
  end : S)
;;

f m 1 m;;

f
  m
  1
  (module struct
    let x = 2
  end)
;;

let (module M) = m in
M.x

let (module M) = m

(* Error: only allowed in [let .. in] *)
class c =
  let (module M) = m in
  object end

(* Error again *)
module M = (val m)

module type S' = sig
  val f : int -> int
end
;;

(* Even works with recursion, but must be fully explicit *)
let rec (module M : S') =
  (module struct
    let f n = if n <= 0 then 1 else n * M.f (n - 1)
  end : S')
in
M.f 3

(* Subtyping *)

module type S = sig
  type t
  type u

  val x : t * u
end

let f (l : (module S with type t = int and type u = bool) list) =
  (l :> (module S with type u = bool) list)
;;

(* GADTs from the manual *)
(* the only modification is in to_string *)

module TypEq : sig
  type ('a, 'b) t

  val apply : ('a, 'b) t -> 'a -> 'b
  val refl : ('a, 'a) t
  val sym : ('a, 'b) t -> ('b, 'a) t
end = struct
  type ('a, 'b) t = ('a -> 'b) * ('b -> 'a)

  let refl = (fun x -> x), fun x -> x
  let apply (f, _) x = f x
  let sym (f, g) = g, f
end

module rec Typ : sig
  module type PAIR = sig
    type t
    and t1
    and t2

    val eq : (t, t1 * t2) TypEq.t
    val t1 : t1 Typ.typ
    val t2 : t2 Typ.typ
  end

  type 'a typ =
    | Int of ('a, int) TypEq.t
    | String of ('a, string) TypEq.t
    | Pair of (module PAIR with type t = 'a)
end =
  Typ

let int = Typ.Int TypEq.refl
let str = Typ.String TypEq.refl

let pair (type s1 s2) t1 t2 =
  let module P = struct
    type t = s1 * s2
    type t1 = s1
    type t2 = s2

    let eq = TypEq.refl
    let t1 = t1
    let t2 = t2
  end
  in
  Typ.Pair (module P)
;;

open Typ

let rec to_string : 'a. 'a Typ.typ -> 'a -> string =
  fun (type s) t x ->
  match (t : s typ) with
  | Int eq -> string_of_int (TypEq.apply eq x)
  | String eq -> Printf.sprintf "%S" (TypEq.apply eq x)
  | Pair (module P) ->
    let x1, x2 = TypEq.apply P.eq x in
    Printf.sprintf "(%s,%s)" (to_string P.t1 x1) (to_string P.t2 x2)
;;

(* Wrapping maps *)
module type MapT = sig
  include Map.S

  type data
  type map

  val of_t : data t -> map
  val to_t : map -> data t
end

type ('k, 'd, 'm) map =
  (module MapT with type key = 'k and type data = 'd and type map = 'm)

let add (type k d m) (m : (k, d, m) map) x y s =
  let module M = (val m : MapT with type key = k and type data = d and type map = m) in
  M.of_t (M.add x y (M.to_t s))
;;

module SSMap = struct
  include Map.Make (String)

  type data = string
  type map = data t

  let of_t x = x
  let to_t x = x
end

let ssmap =
  (module SSMap : MapT
    with type key = string
     and type data = string
     and type map = SSMap.map)
;;

let ssmap =
  (module struct
    include SSMap
  end : MapT
    with type key = string
     and type data = string
     and type map = SSMap.map)
;;

let ssmap =
  (let module S = struct
     include SSMap
   end
   in
   (module S)
   : (module MapT with type key = string and type data = string and type map = SSMap.map))
;;

let ssmap = (module SSMap : MapT with type key = _ and type data = _ and type map = _)
let ssmap : (_, _, _) map = (module SSMap);;

add ssmap

open StdLabels
open MoreLabels

(* Use maps for substitutions and sets for free variables *)

module Subst = Map.Make (struct
    type t = string

    let compare = compare
  end)

module Names = Set.Make (struct
    type t = string

    let compare = compare
  end)

(* Variables are common to lambda and expr *)

type var = [ `Var of string ]

let subst_var ~subst : var -> _ = function
  | `Var s as x ->
    (try Subst.find s subst with
     | Not_found -> x)
;;

let free_var : var -> _ = function
  | `Var s -> Names.singleton s
;;

(* The lambda language: free variables, substitutions, and evaluation *)

type 'a lambda =
  [ `Var of string
  | `Abs of string * 'a
  | `App of 'a * 'a
  ]

let free_lambda ~free_rec : _ lambda -> _ = function
  | #var as x -> free_var x
  | `Abs (s, t) -> Names.remove s (free_rec t)
  | `App (t1, t2) -> Names.union (free_rec t1) (free_rec t2)
;;

let map_lambda ~map_rec : _ lambda -> _ = function
  | #var as x -> x
  | `Abs (s, t) as l ->
    let t' = map_rec t in
    if t == t' then l else `Abs (s, t')
  | `App (t1, t2) as l ->
    let t'1 = map_rec t1
    and t'2 = map_rec t2 in
    if t'1 == t1 && t'2 == t2 then l else `App (t'1, t'2)
;;

let next_id =
  let current = ref 3 in
  fun () ->
    incr current;
    !current
;;

let subst_lambda ~subst_rec ~free ~subst : _ lambda -> _ = function
  | #var as x -> subst_var ~subst x
  | `Abs (s, t) as l ->
    let used = free t in
    let used_expr =
      Subst.fold subst ~init:[] ~f:(fun ~key ~data acc ->
        if Names.mem s used then data :: acc else acc)
    in
    if List.exists used_expr ~f:(fun t -> Names.mem s (free t))
    then (
      let name = s ^ string_of_int (next_id ()) in
      `Abs (name, subst_rec ~subst:(Subst.add ~key:s ~data:(`Var name) subst) t))
    else map_lambda ~map_rec:(subst_rec ~subst:(Subst.remove s subst)) l
  | `App _ as l -> map_lambda ~map_rec:(subst_rec ~subst) l
;;

let eval_lambda ~eval_rec ~subst l =
  match map_lambda ~map_rec:eval_rec l with
  | `App (`Abs (s, t1), t2) ->
    eval_rec (subst ~subst:(Subst.add ~key:s ~data:t2 Subst.empty) t1)
  | t -> t
;;

(* Specialized versions to use on lambda *)

let rec free1 x = free_lambda ~free_rec:free1 x
let rec subst1 ~subst = subst_lambda ~subst_rec:subst1 ~free:free1 ~subst
let rec eval1 x = eval_lambda ~eval_rec:eval1 ~subst:subst1 x

(* The expr language of arithmetic expressions *)

type 'a expr =
  [ `Var of string
  | `Num of int
  | `Add of 'a * 'a
  | `Neg of 'a
  | `Mult of 'a * 'a
  ]

let free_expr ~free_rec : _ expr -> _ = function
  | #var as x -> free_var x
  | `Num _ -> Names.empty
  | `Add (x, y) -> Names.union (free_rec x) (free_rec y)
  | `Neg x -> free_rec x
  | `Mult (x, y) -> Names.union (free_rec x) (free_rec y)
;;

(* Here map_expr helps a lot *)
let map_expr ~map_rec : _ expr -> _ = function
  | #var as x -> x
  | `Num _ as x -> x
  | `Add (x, y) as e ->
    let x' = map_rec x
    and y' = map_rec y in
    if x == x' && y == y' then e else `Add (x', y')
  | `Neg x as e ->
    let x' = map_rec x in
    if x == x' then e else `Neg x'
  | `Mult (x, y) as e ->
    let x' = map_rec x
    and y' = map_rec y in
    if x == x' && y == y' then e else `Mult (x', y')
;;

let subst_expr ~subst_rec ~subst : _ expr -> _ = function
  | #var as x -> subst_var ~subst x
  | #expr as e -> map_expr ~map_rec:(subst_rec ~subst) e
;;

let eval_expr ~eval_rec e =
  match map_expr ~map_rec:eval_rec e with
  | `Add (`Num m, `Num n) -> `Num (m + n)
  | `Neg (`Num n) -> `Num (-n)
  | `Mult (`Num m, `Num n) -> `Num (m * n)
  | #expr as e -> e
;;

(* Specialized versions *)

let rec free2 x = free_expr ~free_rec:free2 x
let rec subst2 ~subst = subst_expr ~subst_rec:subst2 ~subst
let rec eval2 x = eval_expr ~eval_rec:eval2 x

(* The lexpr language, reunion of lambda and expr *)

type lexpr =
  [ `Var of string
  | `Abs of string * lexpr
  | `App of lexpr * lexpr
  | `Num of int
  | `Add of lexpr * lexpr
  | `Neg of lexpr
  | `Mult of lexpr * lexpr
  ]

let rec free : lexpr -> _ = function
  | #lambda as x -> free_lambda ~free_rec:free x
  | #expr as x -> free_expr ~free_rec:free x
;;

let rec subst ~subst:s : lexpr -> _ = function
  | #lambda as x -> subst_lambda ~subst_rec:subst ~subst:s ~free x
  | #expr as x -> subst_expr ~subst_rec:subst ~subst:s x
;;

let rec eval : lexpr -> _ = function
  | #lambda as x -> eval_lambda ~eval_rec:eval ~subst x
  | #expr as x -> eval_expr ~eval_rec:eval x
;;

let rec print = function
  | `Var id -> print_string id
  | `Abs (id, l) ->
    print_string (" " ^ id ^ " . ");
    print l
  | `App (l1, l2) ->
    print l1;
    print_string " ";
    print l2
  | `Num x -> print_int x
  | `Add (e1, e2) ->
    print e1;
    print_string " + ";
    print e2
  | `Neg e ->
    print_string "-";
    print e
  | `Mult (e1, e2) ->
    print e1;
    print_string " * ";
    print e2
;;

let () =
  let e1 = eval1 (`App (`Abs ("x", `Var "x"), `Var "y")) in
  let e2 = eval2 (`Add (`Mult (`Num 3, `Neg (`Num 2)), `Var "x")) in
  let e3 = eval (`Add (`App (`Abs ("x", `Mult (`Var "x", `Var "x")), `Num 2), `Num 5)) in
  print e1;
  print_newline ();
  print e2;
  print_newline ();
  print e3;
  print_newline ()
;;

(* Full fledge version, using objects to structure code *)

open StdLabels
open MoreLabels

(* Use maps for substitutions and sets for free variables *)

module Subst = Map.Make (struct
    type t = string

    let compare = compare
  end)

module Names = Set.Make (struct
    type t = string

    let compare = compare
  end)

(* To build recursive objects *)

let lazy_fix make =
  let rec obj () = make (lazy (obj ()) : _ Lazy.t) in
  obj ()
;;

let ( !! ) = Lazy.force

(* The basic operations *)

class type ['a, 'b] ops = object
  method free : x:'b -> ?y:'c -> Names.t
  method subst : sub:'a Subst.t -> 'b -> 'a
  method eval : 'b -> 'a
end

(* Variables are common to lambda and expr *)

type var = [ `Var of string ]

class ['a] var_ops =
  object (self : ('a, var) #ops)
    constraint 'a = [> var ]

    method subst ~sub (`Var s as x) =
      try Subst.find s sub with
      | Not_found -> x

    method free (`Var s) = Names.singleton s
    method eval (#var as v) = v
  end

(* The lambda language: free variables, substitutions, and evaluation *)

type 'a lambda =
  [ `Var of string
  | `Abs of string * 'a
  | `App of 'a * 'a
  ]

let next_id =
  let current = ref 3 in
  fun () ->
    incr current;
    !current
;;

class ['a] lambda_ops (ops : ('a, 'a) #ops Lazy.t) =
  let var : 'a var_ops = new var_ops
  and free = lazy !!ops#free
  and subst = lazy !!ops#subst
  and eval = lazy !!ops#eval in
  object (self : ('a, 'a lambda) #ops)
    constraint 'a = [> 'a lambda ]

    method free =
      function
      | #var as x -> var#free x
      | `Abs (s, t) -> Names.remove s (!!free t)
      | `App (t1, t2) -> Names.union (!!free t1) (!!free t2)

    method map ~f =
      function
      | #var as x -> x
      | `Abs (s, t) as l ->
        let t' = f t in
        if t == t' then l else `Abs (s, t')
      | `App (t1, t2) as l ->
        let t'1 = f t1
        and t'2 = f t2 in
        if t'1 == t1 && t'2 == t2 then l else `App (t'1, t'2)

    method subst ~sub =
      function
      | #var as x -> var#subst ~sub x
      | `Abs (s, t) as l ->
        let used = !!free t in
        let used_expr =
          Subst.fold sub ~init:[] ~f:(fun ~key ~data acc ->
            if Names.mem s used then data :: acc else acc)
        in
        if List.exists used_expr ~f:(fun t -> Names.mem s (!!free t))
        then (
          let name = s ^ string_of_int (next_id ()) in
          `Abs (name, !!subst ~sub:(Subst.add ~key:s ~data:(`Var name) sub) t))
        else self#map ~f:(!!subst ~sub:(Subst.remove s sub)) l
      | `App _ as l -> self#map ~f:(!!subst ~sub) l

    method eval l =
      match self#map ~f:!!eval l with
      | `App (`Abs (s, t1), t2) ->
        !!eval (!!subst ~sub:(Subst.add ~key:s ~data:t2 Subst.empty) t1)
      | t -> t
  end

(* Operations specialized to lambda *)

let lambda = lazy_fix (new lambda_ops)

(* The expr language of arithmetic expressions *)

type 'a expr =
  [ `Var of string
  | `Num of int
  | `Add of 'a * 'a
  | `Neg of 'a
  | `Mult of 'a * 'a
  ]

class ['a] expr_ops (ops : ('a, 'a) #ops Lazy.t) =
  let var : 'a var_ops = new var_ops
  and free = lazy !!ops#free
  and subst = lazy !!ops#subst
  and eval = lazy !!ops#eval in
  object (self : ('a, 'a expr) #ops)
    constraint 'a = [> 'a expr ]

    method free =
      function
      | #var as x -> var#free x
      | `Num _ -> Names.empty
      | `Add (x, y) -> Names.union (!!free x) (!!free y)
      | `Neg x -> !!free x
      | `Mult (x, y) -> Names.union (!!free x) (!!free y)

    method map ~f =
      function
      | #var as x -> x
      | `Num _ as x -> x
      | `Add (x, y) as e ->
        let x' = f x
        and y' = f y in
        if x == x' && y == y' then e else `Add (x', y')
      | `Neg x as e ->
        let x' = f x in
        if x == x' then e else `Neg x'
      | `Mult (x, y) as e ->
        let x' = f x
        and y' = f y in
        if x == x' && y == y' then e else `Mult (x', y')

    method subst ~sub =
      function
      | #var as x -> var#subst ~sub x
      | #expr as e -> self#map ~f:(!!subst ~sub) e

    method eval (#expr as e) =
      match self#map ~f:!!eval e with
      | `Add (`Num m, `Num n) -> `Num (m + n)
      | `Neg (`Num n) -> `Num (-n)
      | `Mult (`Num m, `Num n) -> `Num (m * n)
      | e -> e
  end

(* Specialized versions *)

let expr = lazy_fix (new expr_ops)

(* The lexpr language, reunion of lambda and expr *)

type 'a lexpr =
  [ 'a lambda
  | 'a expr
  ]

class ['a] lexpr_ops (ops : ('a, 'a) #ops Lazy.t) =
  let lambda = new lambda_ops ops in
  let expr = new expr_ops ops in
  object (self : ('a, 'a lexpr) #ops)
    constraint 'a = [> 'a lexpr ]

    method free =
      function
      | #lambda as x -> lambda#free x
      | #expr as x -> expr#free x

    method subst ~sub =
      function
      | #lambda as x -> lambda#subst ~sub x
      | #expr as x -> expr#subst ~sub x

    method eval =
      function
      | #lambda as x -> lambda#eval x
      | #expr as x -> expr#eval x
  end

let lexpr = lazy_fix (new lexpr_ops)

let rec print = function
  | `Var id -> print_string id
  | `Abs (id, l) ->
    print_string (" " ^ id ^ " . ");
    print l
  | `App (l1, l2) ->
    print l1;
    print_string " ";
    print l2
  | `Num x -> print_int x
  | `Add (e1, e2) ->
    print e1;
    print_string " + ";
    print e2
  | `Neg e ->
    print_string "-";
    print e
  | `Mult (e1, e2) ->
    print e1;
    print_string " * ";
    print e2
;;

let () =
  let e1 = lambda#eval (`App (`Abs ("x", `Var "x"), `Var "y")) in
  let e2 = expr#eval (`Add (`Mult (`Num 3, `Neg (`Num 2)), `Var "x")) in
  let e3 =
    lexpr#eval (`Add (`App (`Abs ("x", `Mult (`Var "x", `Var "x")), `Num 2), `Num 5))
  in
  print e1;
  print_newline ();
  print e2;
  print_newline ();
  print e3;
  print_newline ()
;;

(* Full fledge version, using objects to structure code *)

open StdLabels
open MoreLabels

(* Use maps for substitutions and sets for free variables *)

module Subst = Map.Make (struct
    type t = string

    let compare = compare
  end)

module Names = Set.Make (struct
    type t = string

    let compare = compare
  end)

(* To build recursive objects *)

let lazy_fix make =
  let rec obj () = make (lazy (obj ()) : _ Lazy.t) in
  obj ()
;;

let ( !! ) = Lazy.force

(* The basic operations *)

class type ['a, 'b] ops = object
  method free : 'b -> Names.t
  method subst : sub:'a Subst.t -> 'b -> 'a
  method eval : 'b -> 'a
end

(* Variables are common to lambda and expr *)

type var = [ `Var of string ]

let var =
  object (self : ([> var ], var) #ops)
    method subst ~sub (`Var s as x) =
      try Subst.find s sub with
      | Not_found -> x

    method free (`Var s) = Names.singleton s
    method eval (#var as v) = v
  end
;;

(* The lambda language: free variables, substitutions, and evaluation *)

type 'a lambda =
  [ `Var of string
  | `Abs of string * 'a
  | `App of 'a * 'a
  ]

let next_id =
  let current = ref 3 in
  fun () ->
    incr current;
    !current
;;

let lambda_ops (ops : ('a, 'a) #ops Lazy.t) =
  let free = lazy !!ops#free
  and subst = lazy !!ops#subst
  and eval = lazy !!ops#eval in
  object (self : ([> 'a lambda ], 'a lambda) #ops)
    method free =
      function
      | #var as x -> var#free x
      | `Abs (s, t) -> Names.remove s (!!free t)
      | `App (t1, t2) -> Names.union (!!free t1) (!!free t2)

    method private map ~f =
      function
      | #var as x -> x
      | `Abs (s, t) as l ->
        let t' = f t in
        if t == t' then l else `Abs (s, t')
      | `App (t1, t2) as l ->
        let t'1 = f t1
        and t'2 = f t2 in
        if t'1 == t1 && t'2 == t2 then l else `App (t'1, t'2)

    method subst ~sub =
      function
      | #var as x -> var#subst ~sub x
      | `Abs (s, t) as l ->
        let used = !!free t in
        let used_expr =
          Subst.fold sub ~init:[] ~f:(fun ~key ~data acc ->
            if Names.mem s used then data :: acc else acc)
        in
        if List.exists used_expr ~f:(fun t -> Names.mem s (!!free t))
        then (
          let name = s ^ string_of_int (next_id ()) in
          `Abs (name, !!subst ~sub:(Subst.add ~key:s ~data:(`Var name) sub) t))
        else self#map ~f:(!!subst ~sub:(Subst.remove s sub)) l
      | `App _ as l -> self#map ~f:(!!subst ~sub) l

    method eval l =
      match self#map ~f:!!eval l with
      | `App (`Abs (s, t1), t2) ->
        !!eval (!!subst ~sub:(Subst.add ~key:s ~data:t2 Subst.empty) t1)
      | t -> t
  end
;;

(* Operations specialized to lambda *)

let lambda = lazy_fix lambda_ops

(* The expr language of arithmetic expressions *)

type 'a expr =
  [ `Var of string
  | `Num of int
  | `Add of 'a * 'a
  | `Neg of 'a
  | `Mult of 'a * 'a
  ]

let expr_ops (ops : ('a, 'a) #ops Lazy.t) =
  let free = lazy !!ops#free
  and subst = lazy !!ops#subst
  and eval = lazy !!ops#eval in
  object (self : ([> 'a expr ], 'a expr) #ops)
    method free =
      function
      | #var as x -> var#free x
      | `Num _ -> Names.empty
      | `Add (x, y) -> Names.union (!!free x) (!!free y)
      | `Neg x -> !!free x
      | `Mult (x, y) -> Names.union (!!free x) (!!free y)

    method private map ~f =
      function
      | #var as x -> x
      | `Num _ as x -> x
      | `Add (x, y) as e ->
        let x' = f x
        and y' = f y in
        if x == x' && y == y' then e else `Add (x', y')
      | `Neg x as e ->
        let x' = f x in
        if x == x' then e else `Neg x'
      | `Mult (x, y) as e ->
        let x' = f x
        and y' = f y in
        if x == x' && y == y' then e else `Mult (x', y')

    method subst ~sub =
      function
      | #var as x -> var#subst ~sub x
      | #expr as e -> self#map ~f:(!!subst ~sub) e

    method eval (#expr as e) =
      match self#map ~f:!!eval e with
      | `Add (`Num m, `Num n) -> `Num (m + n)
      | `Neg (`Num n) -> `Num (-n)
      | `Mult (`Num m, `Num n) -> `Num (m * n)
      | e -> e
  end
;;

(* Specialized versions *)

let expr = lazy_fix expr_ops

(* The lexpr language, reunion of lambda and expr *)

type 'a lexpr =
  [ 'a lambda
  | 'a expr
  ]

let lexpr_ops (ops : ('a, 'a) #ops Lazy.t) =
  let lambda = lambda_ops ops in
  let expr = expr_ops ops in
  object (self : ([> 'a lexpr ], 'a lexpr) #ops)
    method free =
      function
      | #lambda as x -> lambda#free x
      | #expr as x -> expr#free x

    method subst ~sub =
      function
      | #lambda as x -> lambda#subst ~sub x
      | #expr as x -> expr#subst ~sub x

    method eval =
      function
      | #lambda as x -> lambda#eval x
      | #expr as x -> expr#eval x
  end
;;

let lexpr = lazy_fix lexpr_ops

let rec print = function
  | `Var id -> print_string id
  | `Abs (id, l) ->
    print_string (" " ^ id ^ " . ");
    print l
  | `App (l1, l2) ->
    print l1;
    print_string " ";
    print l2
  | `Num x -> print_int x
  | `Add (e1, e2) ->
    print e1;
    print_string " + ";
    print e2
  | `Neg e ->
    print_string "-";
    print e
  | `Mult (e1, e2) ->
    print e1;
    print_string " * ";
    print e2
;;

let () =
  let e1 = lambda#eval (`App (`Abs ("x", `Var "x"), `Var "y")) in
  let e2 = expr#eval (`Add (`Mult (`Num 3, `Neg (`Num 2)), `Var "x")) in
  let e3 =
    lexpr#eval (`Add (`App (`Abs ("x", `Mult (`Var "x", `Var "x")), `Num 2), `Num 5))
  in
  print e1;
  print_newline ();
  print e2;
  print_newline ();
  print e3;
  print_newline ()
;;

type sexp =
  | A of string
  | L of sexp list

type 'a t = 'a array

let _ = fun (_ : 'a t) -> ()
let array_of_sexp _ _ = [||]
let sexp_of_array _ _ = A "foo"
let sexp_of_int _ = A "42"
let int_of_sexp _ = 42

let t_of_sexp : 'a. (sexp -> 'a) -> sexp -> 'a t =
  let _tp_loc = "core_array.ml.t" in
  fun _of_a t -> (array_of_sexp _of_a) t
;;

let _ = t_of_sexp
let sexp_of_t : 'a. ('a -> sexp) -> 'a t -> sexp = fun _of_a v -> (sexp_of_array _of_a) v
let _ = sexp_of_t

module T = struct
  module Int = struct
    type t_ = int array

    let _ = fun (_ : t_) -> ()

    let t__of_sexp : sexp -> t_ =
      let _tp_loc = "core_array.ml.T.Int.t_" in
      fun t -> (array_of_sexp int_of_sexp) t
    ;;

    let _ = t__of_sexp
    let sexp_of_t_ : t_ -> sexp = fun v -> (sexp_of_array sexp_of_int) v
    let _ = sexp_of_t_
  end
end

module type Permissioned = sig
  type ('a, -'perms) t
end

module Permissioned : sig
  type ('a, -'perms) t

  include sig
    val t_of_sexp : (sexp -> 'a) -> (sexp -> 'perms) -> sexp -> ('a, 'perms) t
    val sexp_of_t : ('a -> sexp) -> ('perms -> sexp) -> ('a, 'perms) t -> sexp
  end

  module Int : sig
    type nonrec -'perms t = (int, 'perms) t

    include sig
      val t_of_sexp : (sexp -> 'perms) -> sexp -> 'perms t
      val sexp_of_t : ('perms -> sexp) -> 'perms t -> sexp
    end
  end
end = struct
  type ('a, -'perms) t = 'a array

  let _ = fun (_ : ('a, 'perms) t) -> ()

  let t_of_sexp : 'a 'perms. (sexp -> 'a) -> (sexp -> 'perms) -> sexp -> ('a, 'perms) t =
    let _tp_loc = "core_array.ml.Permissioned.t" in
    fun _of_a _of_perms t -> (array_of_sexp _of_a) t
  ;;

  let _ = t_of_sexp

  let sexp_of_t : 'a 'perms. ('a -> sexp) -> ('perms -> sexp) -> ('a, 'perms) t -> sexp =
    fun _of_a _of_perms v -> (sexp_of_array _of_a) v
  ;;

  let _ = sexp_of_t

  module Int = struct
    include T.Int

    type -'perms t = t_

    let _ = fun (_ : 'perms t) -> ()

    let t_of_sexp : 'perms. (sexp -> 'perms) -> sexp -> 'perms t =
      let _tp_loc = "core_array.ml.Permissioned.Int.t" in
      fun _of_perms t -> t__of_sexp t
    ;;

    let _ = t_of_sexp

    let sexp_of_t : 'perms. ('perms -> sexp) -> 'perms t -> sexp =
      fun _of_perms v -> sexp_of_t_ v
    ;;

    let _ = sexp_of_t
  end
end

type 'a foo =
  { x : 'a
  ; y : int
  }

let r = { { x = 0; y = 0 } with x = 0 }
let r' : string foo = r

external foo : int = "%ignore"

let _ = foo ()

type 'a t = [ `A of 'a t t ] as 'a

(* fails *)

type 'a t = [ `A of 'a t t ]

(* fails *)

type 'a t = [ `A of 'a t t ] constraint 'a = 'a t
type 'a t = [ `A of 'a t ] constraint 'a = 'a t
type 'a t = [ `A of 'a ] as 'a

type 'a v = [ `A of u v ] constraint 'a = t
and t = u
and u = t

(* fails *)

type 'a t = 'a

let f (x : 'a t as 'a) = ()

(* fails *)

let f (x : 'a t) (y : 'a) = x = y

(* PR#6505 *)
module type PR6505 = sig
  type 'o is_an_object = < .. > as 'o
  and 'o abs constraint 'o = 'o is_an_object

  val abs : 'o is_an_object -> 'o abs
  val unabs : 'o abs -> 'o
end

(* fails *)
(* PR#5835 *)
let f ~x = x + 1;;

f ?x:0

(* PR#6352 *)
let foo (f : unit -> unit) = ()
let g ?x () = ();;

foo
  (();
   g)
;;

(* PR#5748 *)
foo (fun ?opt () -> ())

(* fails *)
(* PR#5907 *)

type 'a t = 'a

let f (g : 'a list -> 'a t -> 'a) s = g s s
let f (g : 'a * 'b -> 'a t -> 'a) s = g s s

type ab =
  [ `A
  | `B
  ]

let f (x : [ `A ]) =
  match x with
  | #ab -> 1
;;

let f x =
  ignore
    (match x with
     | #ab -> 1);
  ignore (x : [ `A ])
;;

let f x =
  ignore
    (match x with
     | `A | `B -> 1);
  ignore (x : [ `A ])
;;

let f (x : [< `A | `B ]) =
  match x with
  | `A | `B | `C -> 0
;;

(* warn *)
let f (x : [ `A | `B ]) =
  match x with
  | `A | `B | `C -> 0
;;

(* fail *)

(* PR#6787 *)
let revapply x f = f x

let f x (g : [< `Foo ]) =
  let y = `Bar x, g in
  revapply y (fun (`Bar i, _) -> i)
;;

(* f : 'a -> [< `Foo ] -> 'a *)

let rec x =
  [| x |];
  1.
;;

let rec x =
  let u = [| y |] in
  10.

and y = 1.

type 'a t
type a

let f : < .. > t -> unit = fun _ -> ()
let g : [< `b ] t -> unit = fun _ -> ()
let h : [> `b ] t -> unit = fun _ -> ()
let _ = fun (x : a t) -> f x
let _ = fun (x : a t) -> g x
let _ = fun (x : a t) -> h x

(* PR#7012 *)

type t =
  [ 'A_name
  | `Hi
  ]

let f (x : 'id_arg) = x
let f (x : 'Id_arg) = x

(* undefined labels *)
type t =
  { x : int
  ; y : int
  }
;;

{ x = 3; z = 2 };;
fun { x = 3; z = 2 } -> ();;

(* mixed labels *)
{ x = 3; contents = 2 }

(* private types *)
type u = private { mutable u : int };;

{ u = 3 };;
fun x -> x.u <- 3

(* Punning and abbreviations *)
module M = struct
  type t =
    { x : int
    ; y : int
    }
end

let f { M.x; y } = x + y
let r = { M.x = 1; y = 2 }
let z = f r

(* messages *)
type foo = { mutable y : int }

let f (r : int) = r.y <- 3

(* bugs *)
type foo =
  { y : int
  ; z : int
  }

type bar = { x : int }

let f (r : bar) : foo = { r with z = 3 }

type foo = { x : int }

let r : foo = { ZZZ.x = 2 };;

(ZZZ.X : int option)

(* PR#5865 *)
let f (x : Complex.t) = x.Complex.z

(* PR#6394 *)

module rec X : sig
  type t = int * bool
end = struct
  type t =
    | A
    | B

  let f = function
    | A | B -> 0
  ;;
end

(* PR#6768 *)

type _ prod = Prod : ('a * 'y) prod

let f : type t. t prod -> _ = function
  | Prod ->
    let module M = struct
      type d = d * d
    end
    in
    ()
;;

let (a : M.a) = 2
let (b : M.b) = 2
let _ = A.a = B.b

module Std = struct
  module Hash = Hashtbl
end

open Std
module Hash1 : module type of Hash = Hash

module Hash2 : sig
  include module type of Hash
end =
  Hash

let f1 (x : (_, _) Hash1.t) : (_, _) Hashtbl.t = x
let f2 (x : (_, _) Hash2.t) : (_, _) Hashtbl.t = x

(* Another case, not using include *)

module Std2 = struct
  module M = struct
    type t
  end
end

module Std' = Std2
module M' : module type of Std'.M = Std2.M

let f3 (x : M'.t) : Std2.M.t = x

(* original report required Core_kernel:
   module type S = sig
   open Core_kernel.Std

   module Hashtbl1 : module type of Hashtbl
   module Hashtbl2 : sig
   include (module type of Hashtbl)
   end

   module Coverage : Core_kernel.Std.Hashable

   type types = unit constraint 'a Coverage.Table.t = (Coverage.t, 'a) Hashtbl1.t
   type doesnt_type = unit
   constraint 'a Coverage.Table.t = (Coverage.t, 'a) Hashtbl2.t
   end
*)
module type INCLUDING = sig
  include module type of List
  include module type of ListLabels
end

module Including_typed : INCLUDING = struct
  include List
  include ListLabels
end

module X = struct
  module type SIG = sig
    type t = int

    val x : t
  end

  module F (Y : SIG) : SIG = struct
    type t = Y.t

    let x = Y.x
  end
end

module DUMMY = struct
  type t = int

  let x = 2
end

let x = (3 : X.F(DUMMY).t)

module X2 = struct
  module type SIG = sig
    type t = int

    val x : t
  end

  module F (Y : SIG) (Z : SIG) = struct
    type t = Y.t

    let x = Y.x

    type t' = Z.t

    let x' = Z.x
  end
end

let x = (3 : X2.F(DUMMY)(DUMMY).t)
let x = (3 : X2.F(DUMMY)(DUMMY).t')

module F (M : sig
    type 'a t
    type 'a u = string

    val f : unit -> _ u t
  end) =
struct
  let t = M.f ()
end

type 't a = [ `A ]
type 't wrap = 't constraint 't = [> 't wrap a ]
type t = t a wrap

module T = struct
  let foo : 't wrap -> 't wrap -> unit = fun _ _ -> ()
  let bar : 'a a wrap as 'a = `A
end

module Good : sig
  val bar : t
  val foo : t -> t -> unit
end =
  T

module Bad : sig
  val foo : t -> t -> unit
  val bar : t
end =
  T

module M : sig
  module type T

  module F (X : T) : sig end
end = struct
  module type T = sig end

  module F (X : T) = struct end
end

module type T = M.T

module F : functor (X : T) -> sig end = M.F

module type S = sig
  type t =
    { a : int
    ; b : int
    }
end

let f (module M : S with type t = int) = { M.a = 0 }
let flag = ref false

module F
    (S : sig
       module type T
     end)
    (A : S.T)
    (B : S.T) =
struct
  module X = (val if !flag then (module A) else (module B) : S.T)
end

(* If the above were accepted, one could break soundness *)
module type S = sig
  type t

  val x : t
end

module Float = struct
  type t = float

  let x = 0.0
end

module Int = struct
  type t = int

  let x = 0
end

module M = F (struct
    module type T = S
  end)

let () = flag := false

module M1 = M (Float) (Int)

let () = flag := true

module M2 = M (Float) (Int)

let _ = [| M2.X.x; M1.X.x |]

module type PR6513 = sig
  module type S = sig
    type u
  end

  module type T = sig
    type 'a wrap
    type uri
  end

  module Make : functor (Html5 : T with type 'a wrap = 'a) ->
    S with type u = < foo : Html5.uri >
end

(* Requires -package tyxml
   module type PR6513_orig = sig
   module type S =
   sig
   type t
   type u
   end

   module Make: functor (Html5: Html5_sigs.T
   with type 'a Xml.wrap = 'a and
   type 'a wrap = 'a and
   type 'a list_wrap = 'a list)
   -> S with type t = Html5_types.div Html5.elt and
   type u = < foo: Html5.uri >
   end
*)
module type S = sig
  include Set.S

  module E : sig
    val x : int
  end
end

module Make (O : Set.OrderedType) : S with type elt = O.t = struct
  include Set.Make (O)

  module E = struct
    let x = 1
  end
end

module rec A : Set.OrderedType = struct
  type t = int

  let compare = Pervasives.compare
end

and B : S = struct
  module C = Make (A)
  include C
end

module type S = sig
  module type T

  module X : T
end

module F (X : S) = X.X

module M = struct
  module type T = sig
    type t
  end

  module X = struct
    type t = int
  end
end

type t = F(M).t

module Common0 = struct
  type msg = Msg

  let handle_msg = ref (function _ -> failwith "Unable to handle message")

  let extend_handle f =
    let old = !handle_msg in
    handle_msg := f old
  ;;

  let q : _ Queue.t = Queue.create ()
  let add msg = Queue.add msg q
  let handle_queue_messages () = Queue.iter !handle_msg q
end

let q' : Common0.msg Queue.t = Common0.q

module Common = struct
  type msg = ..

  let handle_msg = ref (function _ -> failwith "Unable to handle message")

  let extend_handle f =
    let old = !handle_msg in
    handle_msg := f old
  ;;

  let q : _ Queue.t = Queue.create ()
  let add msg = Queue.add msg q
  let handle_queue_messages () = Queue.iter !handle_msg q
end

module M1 = struct
  type Common.msg += Reload of string | Alert of string

  let handle fallback = function
    | Reload s -> print_endline ("Reload " ^ s)
    | Alert s -> print_endline ("Alert " ^ s)
    | x -> fallback x
  ;;

  let () = Common.extend_handle handle
  let () = Common.add (Reload "config.file")
  let () = Common.add (Alert "Initialisation done")
end

let should_reject =
  let table = Hashtbl.create 1 in
  fun x y -> Hashtbl.add table x y
;;

type 'a t = 'a option

let is_some = function
  | None -> false
  | Some _ -> true
;;

let should_accept ?x () = is_some x

include struct
  let foo `Test = ()
  let wrap f `Test = f
  let bar = wrap ()
end

let f () =
  let module S = String in
  let module N = Map.Make (S) in
  N.add "sum" 41 N.empty
;;

module X = struct
  module Y = struct
    module type S = sig
      type t
    end
  end
end

(* open X  (* works! *) *)
module Y = X.Y

type 'a arg_t = 'at constraint 'a = (module Y.S with type t = 'at)
type t = (module X.Y.S with type t = unit)

let f (x : t arg_t) = ()
let () = f ()

module type S = sig
  type a
  type b
end

module Foo
    (Bar : S with type a = private [> `A ])
    (Baz : S with type b = private < b : Bar.b ; .. >) =
struct end

module A = struct
  module type A_S = sig end

  type t = (module A_S)
end

module type S = sig
  type t
end

let f (type a) (module X : S with type t = a) = ()
let _ = f (module A) (* ok *)

module A_annotated_alias : S with type t = (module A.A_S) = A

let _ = f (module A_annotated_alias) (* ok *)
let _ = f (module A_annotated_alias : S with type t = (module A.A_S)) (* ok *)

module A_alias = A

module A_alias_expanded = struct
  include A_alias
end

let _ = f (module A_alias_expanded : S with type t = (module A.A_S)) (* ok *)
let _ = f (module A_alias_expanded) (* ok *)
let _ = f (module A_alias : S with type t = (module A.A_S)) (* doesn't type *)
let _ = f (module A_alias) (* doesn't type either *)

module Foo
    (Bar : sig
       type a = private [> `A ]
     end)
    (Baz : module type of struct
       include Bar
     end) =
struct end

module Bazoinks = struct
  type a = [ `A ]
end

module Bug = Foo (Bazoinks) (Bazoinks)
(* PR#6992, reported by Stephen Dolan *)

type (_, _) eq = Eq : ('a, 'a) eq

let cast : type a b. (a, b) eq -> a -> b = fun Eq x -> x

module Fix (F : sig
    type 'a f
  end) =
struct
  type 'a fix = ('a, 'a F.f) eq

  let uniq (type a b) (Eq : a fix) (Eq : b fix) : (a, b) eq = Eq
end

(* This would allow:
   module FixId = Fix (struct type 'a f = 'a end)
   let bad : (int, string) eq = FixId.uniq Eq Eq
   let _ = Printf.printf "Oh dear: %s" (cast bad 42)
*)
module M = struct
  module type S = sig
    type a

    val v : a
  end

  type 'a s = (module S with type a = 'a)
end

module B = struct
  class type a = object
    method a : 'a. 'a M.s -> 'a
  end
end

module M' = M
module B' = B

class b : B.a =
  object
    method a : 'a. 'a M.s -> 'a = fun (type a) (module X : M.S with type a = a) -> X.v
    method a : 'a. 'a M.s -> 'a = fun (type a) (module X : M.S with type a = a) -> X.v
  end

class b' : B.a =
  object
    method a : 'a. 'a M'.s -> 'a = fun (type a) (module X : M'.S with type a = a) -> X.v
    method a : 'a. 'a M'.s -> 'a = fun (type a) (module X : M'.S with type a = a) -> X.v
  end

module type FOO = sig
  type t
end

module type BAR = sig
  (* Works: module rec A : (sig include FOO with type t = < b:B.t > end) *)
  module rec A : (FOO with type t = < b : B.t >)
  and B : FOO
end

module A = struct
  module type S

  module S = struct end
end

module F (_ : sig end) = struct
  module type S

  module S = A.S
end

module M = struct end
module N = M
module G (X : F(N).S) : A.S = X

module F (_ : sig end) = struct
  module type S
end

module M = struct end
module N = M
module G (X : F(N).S) : F(M).S = X

module M : sig
  type make_dec

  val add_dec : make_dec -> unit
end = struct
  type u

  module Fast : sig
    type 'd t

    val create : unit -> 'd t

    module type S = sig
      module Data : sig
        type t
      end

      val key : Data.t t
    end

    module Register (D : S) : sig end

    val attach : 'd t -> 'd -> unit
  end = struct
    type 'd t = unit

    let create () = ()

    module type S = sig
      module Data : sig
        type t
      end

      val key : Data.t t
    end

    module Register (D : S) = struct end

    let attach _ _ = ()
  end

  type make_dec

  module Dem = struct
    module Data = struct
      type t = make_dec
    end

    let key = Fast.create ()
  end

  module EDem = Fast.Register (Dem)

  let add_dec dec = Fast.attach Dem.key dec
end

(* simpler version *)

module Simple = struct
  type 'a t

  module type S = sig
    module Data : sig
      type t
    end

    val key : Data.t t
  end

  module Register (D : S) = struct
    let key = D.key
  end

  module M = struct
    module Data = struct
      type t = int
    end

    let key : _ t = Obj.magic ()
  end
end

module EM = Simple.Register (Simple.M);;

Simple.M.key

module Simple2 = struct
  type 'a t

  module type S = sig
    module Data : sig
      type t
    end

    val key : Data.t t
  end

  module M = struct
    module Data = struct
      type t = int
    end

    let key : _ t = Obj.magic ()
  end

  module Register (D : S) = struct
    let key = D.key
  end

  module EM = Simple.Register (Simple.M)

  let k : M.Data.t t = M.key
end

module rec M : sig
  external f : int -> int = "%identity"
end = struct
  external f : int -> int = "%identity"
end
(* with module *)

module type S = sig
  type t
  and s = t
end

module type S' = S with type t := int

module type S = sig
  module rec M : sig end
  and N : sig end
end

module type S' = S with module M := String

(* with module type *)
(*
module type S = sig module type T module F(X:T) : T end;;
module type T0 = sig type t end;;
module type S1 = S with module type T = T0;;
module type S2 = S with module type T := T0;;
module type S3 = S with module type T := sig type t = int end;;
module H = struct
  include (Hashtbl : module type of Hashtbl with
           type statistics := Hashtbl.statistics
           and module type S := Hashtbl.S
           and module Make := Hashtbl.Make
           and module MakeSeeded := Hashtbl.MakeSeeded
           and module type SeededS := Hashtbl.SeededS
           and module type HashedType := Hashtbl.HashedType
           and module type SeededHashedType := Hashtbl.SeededHashedType)
end;;
*)

(* A subtle problem appearing with -principal *)
type -'a t

class type c = object
  method m : [ `A ] t
end

module M : sig
  val v : (#c as 'a) -> 'a
end = struct
  let v x =
    ignore (x :> c);
    x
  ;;
end

(* PR#4838 *)

let id =
  let module M = struct end in
  fun x -> x
;;

(* PR#4511 *)

let ko =
  let module M = struct end in
  fun _ -> ()
;;

(* PR#5993 *)

module M : sig
  type -'a t = private int
end = struct
  type +'a t = private int
end

(* PR#6005 *)

module type A = sig
  type t = X of int
end

type u = X of bool

module type B = A with type t = u

(* fail *)

(* PR#5815 *)
(* ---> duplicated exception name is now an error *)

module type S = sig
  exception Foo of int
  exception Foo of bool
end

(* PR#6410 *)

module F (X : sig end) = struct
  let x = 3
end
;;

F.x

(* fail *)
module C = Char;;

C.chr 66

module C' : module type of Char = C;;

C'.chr 66

module C3 = struct
  include Char
end
;;

C3.chr 66

let f x =
  let module M = struct
    module L = List
  end
  in
  M.L.length x
;;

let g x =
  let module L = List in
  L.length (L.map succ x)
;;

module F (X : sig end) = Char
module C4 = F (struct end);;

C4.chr 66

module G (X : sig end) = struct
  module M = X
end

(* does not alias X *)
module M = G (struct end)

module M' = struct
  module N = struct
    let x = 1
  end

  module N' = N
end
;;

M'.N'.x

module M'' : sig
  module N' : sig
    val x : int
  end
end =
  M'
;;

M''.N'.x

module M2 = struct
  include M'
end

module M3 : sig
  module N' : sig
    val x : int
  end
end = struct
  include M'
end
;;

M3.N'.x

module M3' : sig
  module N' : sig
    val x : int
  end
end =
  M2
;;

M3'.N'.x

module M4 : sig
  module N' : sig
    val x : int
  end
end = struct
  module N = struct
    let x = 1
  end

  module N' = N
end
;;

M4.N'.x

module F (X : sig end) = struct
  module N = struct
    let x = 1
  end

  module N' = N
end

module G : functor (X : sig end) -> sig
  module N' : sig
    val x : int
  end
end =
  F

module M5 = G (struct end);;

M5.N'.x

module M = struct
  module D = struct
    let y = 3
  end

  module N = struct
    let x = 1
  end

  module N' = N
end

module M1 : sig
  module N : sig
    val x : int
  end

  module N' = N
end =
  M
;;

M1.N'.x

module M2 : sig
  module N' : sig
    val x : int
  end
end = (
  M :
  sig
    module N : sig
      val x : int
    end

    module N' = N
  end)
;;

M2.N'.x

open M;;

N'.x

module M = struct
  module C = Char
  module C' = C
end

module M1 : sig
  module C : sig
    val escaped : char -> string
  end

  module C' = C
end =
  M
;;

(* sound, but should probably fail *)
M1.C'.escaped 'A'

module M2 : sig
  module C' : sig
    val chr : int -> char
  end
end = (
  M :
  sig
    module C : sig
      val chr : int -> char
    end

    module C' = C
  end)
;;

M2.C'.chr 66;;
StdLabels.List.map

module Q = Queue

exception QE = Q.Empty;;

try Q.pop (Q.create ()) with
| QE -> "Ok"

module type Complex = module type of Complex with type t = Complex.t

module M : sig
  module C : Complex
end = struct
  module C = Complex
end

module C = Complex;;

C.one.Complex.re

include C

module F (X : sig
    module C = Char
  end) =
struct
  module C = X.C
end

(* Applicative functors *)
module S = String
module StringSet = Set.Make (String)
module SSet = Set.Make (S)

let f (x : StringSet.t) : SSet.t = x

(* Also using include (cf. Leo's mail 2013-11-16) *)
module F (M : sig end) : sig
  type t
end = struct
  type t = int
end

module T = struct
  module M = struct end
  include F (M)
end

include T

let f (x : t) : T.t = x

(* PR#4049 *)
(* This works thanks to abbreviations *)
module A = struct
  module B = struct
    type t

    let compare x y = 0
  end

  module S = Set.Make (B)

  let empty = S.empty
end

module A1 = A;;

A1.empty = A.empty

(* PR#3476 *)
(* Does not work yet *)
module FF (X : sig end) = struct
  type t
end

module M = struct
  module X = struct end
  module Y = FF (X) (* XXX *)

  type t = Y.t
end

module F
    (Y : sig
       type t
     end)
    (M : sig
       type t = Y.t
     end) =
struct end

module G = F (M.Y)

(*module N = G (M);;
  module N = F (M.Y) (M);;*)

(* PR#6307 *)

module A1 = struct end
module A2 = struct end

module L1 = struct
  module X = A1
end

module L2 = struct
  module X = A2
end

module F (L : module type of L1) = struct end
module F1 = F (L1)

(* ok *)
module F2 = F (L2)

(* should succeed too *)

(* Counter example: why we need to be careful with PR#6307 *)
module Int = struct
  type t = int

  let compare = compare
end

module SInt = Set.Make (Int)

type (_, _) eq = Eq : ('a, 'a) eq
type wrap = W of (SInt.t, SInt.t) eq

module M = struct
  module I = Int

  type wrap' = wrap = W of (Set.Make(Int).t, Set.Make(I).t) eq
end

module type S = module type of M

(* keep alias *)

module Int2 = struct
  type t = int

  let compare x y = compare y x
end

module type S' = sig
  module I = Int2
  include S with module I := I
end

(* fail *)

(* (* if the above succeeded, one could break invariants *)
   module rec M2 : S' = M2;; (* should succeed! (but this is bad) *)

   let M2.W eq = W Eq;;

   let s = List.fold_right SInt.add [1;2;3] SInt.empty;;
   module SInt2 = Set.Make(Int2);;
   let conv : type a b. (a,b) eq -> a -> b = fun Eq x -> x;;
   let s' : SInt2.t = conv eq s;;
   SInt2.elements s';;
   SInt2.mem 2 s';; (* invariants are broken *)
*)

(* Check behavior with submodules *)
module M = struct
  module N = struct
    module I = Int
  end

  module P = struct
    module I = N.I
  end

  module Q = struct
    type wrap' = wrap = W of (Set.Make(Int).t, Set.Make(P.I).t) eq
  end
end

module type S = module type of M

module M = struct
  module N = struct
    module I = Int
  end

  module P = struct
    module I = N.I
  end

  module Q = struct
    type wrap' = wrap = W of (Set.Make(Int).t, Set.Make(N.I).t) eq
  end
end

module type S = module type of M

(* PR#6365 *)
module type S = sig
  module M : sig
    type t

    val x : t
  end
end

module H = struct
  type t = A

  let x = A
end

module H' = H

module type S' = S with module M = H'

(* shouldn't introduce an alias *)

(* PR#6376 *)
module type Alias = sig
  module N : sig end
  module M = N
end

module F (X : sig end) = struct
  type t
end

module type A = Alias with module N := F(List)

module rec Bad : A = Bad

(* Shinwell 2014-04-23 *)
module B = struct
  module R = struct
    type t = string
  end

  module O = R
end

module K = struct
  module E = B
  module N = E.O
end

let x : K.N.t = "foo"

(* PR#6465 *)

module M = struct
  type t = A

  module B = struct
    type u = B
  end
end

module P : sig
  type t = M.t = A

  module B = M.B
end =
  M

(* should be ok *)
module P : sig
  type t = M.t = A

  module B = M.B
end = struct
  include M
end

module type S = sig
  module M : sig
    module P : sig end
  end

  module Q = M
end

module type S = sig
  module M : sig
    module N : sig end
    module P : sig end
  end

  module Q : sig
    module N = M.N
    module P = M.P
  end
end

module R = struct
  module M = struct
    module N = struct end
    module P = struct end
  end

  module Q = M
end

module R' : S = R

(* should be ok *)

(* PR#6578 *)

module M = struct
  let f x = x
end

module rec R : sig
  module M : sig
    val f : 'a -> 'a
  end
end = struct
  module M = M
end
;;

R.M.f 3

module rec R : sig
  module M = M
end = struct
  module M = M
end
;;

R.M.f 3

open A

let f = L.map S.capitalize
let () = L.iter print_endline (f [ "jacques"; "garrigue" ])

module C : sig
  module L : module type of List
end = struct
  include A
end

(* The following introduces a (useless) dependency on A:
   module C : sig module L : module type of List end = A
*)

include D'

(*
   let () =
   print_endline (string_of_int D'.M.y)
*)
open A

let f = L.map S.capitalize
let () = L.iter print_endline (f [ "jacques"; "garrigue" ])

module C : sig
  module L : module type of List
end = struct
  include A
end

(* The following introduces a (useless) dependency on A:
   module C : sig module L : module type of List end = A
*)

(* No dependency on D *)
let x = 3

module M = struct
  let y = 5
end

module type S = sig
  type u
  type t
end

module type S' = sig
  type t = int
  type u = bool
end

(* ok to convert between structurally equal signatures, and parameters
   are inferred *)
let f (x : (module S with type t = 'a and type u = 'b)) : (module S') = x
let g x = (x : (module S with type t = 'a and type u = 'b) :> (module S'))

(* with subtyping it is also ok to forget some types *)
module type S2 = sig
  type u
  type t
  type w
end

let g2 x = (x : (module S2 with type t = 'a and type u = 'b) :> (module S'))
let h x = (x : (module S2 with type t = 'a) :> (module S with type t = 'a))
let f2 (x : (module S2 with type t = 'a and type u = 'b)) : (module S') = x

(* fail *)
let k (x : (module S2 with type t = 'a)) : (module S with type t = 'a) = x

(* fail *)

(* but you cannot forget values (no physical coercions) *)
module type S3 = sig
  type u
  type t

  val x : int
end

let g3 x = (x : (module S3 with type t = 'a and type u = 'b) :> (module S'))

(* fail *)
(* Using generative functors *)

(* Without type *)
module type S = sig
  val x : int
end

let v =
  (module struct
    let x = 3
  end : S)
;;

module F () = (val v)

(* ok *)
module G (X : sig end) : S = F ()

(* ok *)
module H (X : sig end) = (val v)

(* ok *)

(* With type *)
module type S = sig
  type t

  val x : t
end

let v =
  (module struct
    type t = int

    let x = 3
  end : S)
;;

module F () = (val v)

(* ok *)
module G (X : sig end) : S = F ()

(* fail *)
module H () = F ()

(* ok *)

(* Alias *)
module U = struct end
module M = F (struct end)

(* ok *)
module M = F (U)

(* fail *)

(* Cannot coerce between applicative and generative *)
module F1 (X : sig end) = struct end
module F2 : functor () -> sig end = F1

(* fail *)
module F3 () = struct end
module F4 : functor (X : sig end) -> sig end = F3

(* fail *)

(* tests for shortened functor notation () *)
module X (X : sig end) (Y : sig end) = functor (Z : sig end) -> struct end
module Y = functor (X : sig end) (Y : sig end) (Z : sig end) -> struct end
module Z = functor (_ : sig end) (_ : sig end) (_ : sig end) -> struct end

module GZ : functor (X : sig end) () (Z : sig end) -> sig end =
functor (X : sig end) () (Z : sig end) -> struct end

module F (X : sig end) = struct
  type t = int
end

type t = F(Does_not_exist).t

type expr =
  [ `Abs of string * expr
  | `App of expr * expr
  ]

class type exp = object
  method eval : (string, exp) Hashtbl.t -> expr
end

class app e1 e2 : exp =
  object
    val l = e1
    val r = e2

    method eval env =
      match l with
      | `Abs (var, body) ->
        Hashtbl.add env var r;
        body
      | _ -> `App (l, r)
  end

class virtual ['subject, 'event] observer =
  object
    method virtual notify : 'subject -> 'event -> unit
  end

class ['event] subject =
  object (self : 'subject)
    val mutable observers : ('subject, 'event) observer list = []
    method add_observer obs = observers <- obs :: observers
    method notify_observers (e : 'event) = List.iter (fun x -> x#notify self e) observers
  end

type id = int

class entity (id : id) =
  object
    val ent_destroy_subject = new subject
    method destroy_subject : id subject = ent_destroy_subject
    method entity_id = id
  end

class ['entity] entity_container =
  object (self)
    inherit ['entity, id] observer as observer
    method add_entity (e : 'entity) = e#destroy_subject#add_observer self
    method notify _ id = ()
  end

let f (x : entity entity_container) = ()

(*
class world =
  object
    val entity_container : entity entity_container = new entity_container

    method add_entity (s : entity) =
      entity_container#add_entity (s :> entity)

  end
*)
(* Two v's in the same class *)
class c v =
  object
    initializer print_endline v
    val v = 42
  end
;;

new c "42"

(* Two hidden v's in the same class! *)
class c (v : int) =
  object
    method v0 = v

    inherit
      (fun v ->
         object
           method v : string = v
         end)
        "42"
  end
;;

(new c 42)#v0

class virtual ['a] c =
  object (s : 'a)
    method virtual m : 'b
  end

let o =
  object (s : 'a)
    inherit ['a] c
    method m = 42
  end
;;

module M : sig
  class x : int -> object
    method m : int
  end
end = struct
  class x _ =
    object
      method m = 42
    end
end

module M : sig
  class c : 'a -> object
    val x : 'b
  end
end = struct
  class c x =
    object
      val x = x
    end
end

class c (x : int) =
  object
    inherit M.c x
    method x : bool = x
  end

let r = (new c 2)#x

(* test.ml *)
class alfa =
  object (_ : 'self)
    method x : 'a. ('a, out_channel, unit) format -> 'a = Printf.printf
  end

class bravo a =
  object
    val y = (a :> alfa)
    initializer y#x "bravo initialized"
  end

class charlie a =
  object
    inherit bravo a
    initializer y#x "charlie initialized"
  end

(* The module begins *)
exception Out_of_range

class type ['a] cursor = object
  method get : 'a
  method incr : unit -> unit
  method is_last : bool
end

class type ['a] storage = object ('self)
  method first : 'a cursor
  method len : int
  method nth : int -> 'a cursor
  method copy : 'self
  method sub : int -> int -> 'self
  method concat : 'a storage -> 'self
  method fold : 'b. ('a -> int -> 'b -> 'b) -> 'b -> 'b
  method iter : ('a -> unit) -> unit
end

class virtual ['a, 'cursor] storage_base =
  object (self : 'self)
    constraint 'cursor = 'a #cursor
    method virtual first : 'cursor
    method virtual len : int
    method virtual copy : 'self
    method virtual sub : int -> int -> 'self
    method virtual concat : 'a storage -> 'self

    method fold : 'b. ('a -> int -> 'b -> 'b) -> 'b -> 'b =
      fun f a0 ->
        let cur = self#first in
        let rec loop count a =
          if count >= self#len
          then a
          else (
            let a' = f cur#get count a in
            cur#incr ();
            loop (count + 1) a')
        in
        loop 0 a0

    method iter proc =
      let p = self#first in
      for i = 0 to self#len - 2 do
        proc p#get;
        p#incr ()
      done;
      if self#len > 0 then proc p#get else ()
  end

class type ['a] obj_input_channel = object
  method get : unit -> 'a
  method close : unit -> unit
end

class type ['a] obj_output_channel = object
  method put : 'a -> unit
  method flush : unit -> unit
  method close : unit -> unit
end

module UChar = struct
  type t = int

  let highest_bit = 1 lsl 30
  let lower_bits = highest_bit - 1

  let char_of c =
    try Char.chr c with
    | Invalid_argument _ -> raise Out_of_range
  ;;

  let of_char = Char.code
  let code c = if c lsr 30 = 0 then c else raise Out_of_range
  let chr n = if n >= 0 && n lsr 31 = 0 then n else raise Out_of_range
  let uint_code c = c
  let chr_of_uint n = n
end

type uchar = UChar.t

let int_of_uchar u = UChar.uint_code u
let uchar_of_int n = UChar.chr_of_uint n

class type ucursor = [uchar] cursor
class type ustorage = [uchar] storage

class virtual ['ucursor] ustorage_base = [uchar, 'ucursor] storage_base

module UText = struct
  (* the internal representation is UCS4 with big endian*)
  (* The most significant digit appears first. *)
  let get_buf s i =
    let n = Char.code s.[i] in
    let n = (n lsl 8) lor Char.code s.[i + 1] in
    let n = (n lsl 8) lor Char.code s.[i + 2] in
    let n = (n lsl 8) lor Char.code s.[i + 3] in
    UChar.chr_of_uint n
  ;;

  let set_buf s i u =
    let n = UChar.uint_code u in
    s.[i] <- Char.chr (n lsr 24);
    s.[i + 1] <- Char.chr ((n lsr 16) lor 0xff);
    s.[i + 2] <- Char.chr ((n lsr 8) lor 0xff);
    s.[i + 3] <- Char.chr (n lor 0xff)
  ;;

  let init_buf buf pos init =
    if init#len = 0
    then ()
    else (
      let cur = init#first in
      for i = 0 to init#len - 2 do
        set_buf buf (pos + (i lsl 2)) cur#get;
        cur#incr ()
      done;
      set_buf buf (pos + ((init#len - 1) lsl 2)) cur#get)
  ;;

  let make_buf init =
    let s = String.create (init#len lsl 2) in
    init_buf s 0 init;
    s
  ;;

  class text_raw buf =
    object (self : 'self)
      inherit [cursor] ustorage_base
      val contents = buf
      method first = new cursor (self :> text_raw) 0
      method len = String.length contents / 4
      method get i = get_buf contents (4 * i)
      method nth i = new cursor (self :> text_raw) i
      method copy = {<contents = String.copy contents>}
      method sub pos len = {<contents = String.sub contents (pos * 4) (len * 4)>}

      method concat (text : ustorage) =
        let buf = String.create (String.length contents + (4 * text#len)) in
        String.blit contents 0 buf 0 (String.length contents);
        init_buf buf (String.length contents) text;
        {<contents = buf>}
    end

  and cursor text i =
    object
      val contents = text
      val mutable pos = i
      method get = contents#get pos
      method incr () = pos <- pos + 1
      method is_last = pos + 1 >= contents#len
    end

  class string_raw buf =
    object
      inherit text_raw buf
      method set i u = set_buf contents (4 * i) u
    end

  class text init = text_raw (make_buf init)
  class string init = string_raw (make_buf init)

  let of_string s =
    let buf = String.make (4 * String.length s) '\000' in
    for i = 0 to String.length s - 1 do
      buf.[4 * i] <- s.[i]
    done;
    new text_raw buf
  ;;

  let make len u =
    let s = String.create (4 * len) in
    for i = 0 to len - 1 do
      set_buf s (4 * i) u
    done;
    new string_raw s
  ;;

  let create len = make len (UChar.chr 0)
  let copy s = s#copy
  let sub s start len = s#sub start len

  let fill s start len u =
    for i = start to start + len - 1 do
      s#set i u
    done
  ;;

  let blit src srcoff dst dstoff len =
    for i = 0 to len - 1 do
      let u = src#get (srcoff + i) in
      dst#set (dstoff + i) u
    done
  ;;

  let concat s1 s2 = s1#concat (s2 (* : #ustorage *) :> uchar storage)
  let iter proc s = s#iter proc
end

class type foo_t = object
  method foo : string
end

type 'a name =
  | Foo : foo_t name
  | Int : int name

class foo =
  object (self)
    method foo = "foo"

    method cast =
      function
      | Foo -> (self :> < foo : string >)
  end

class foo : foo_t =
  object (self)
    method foo = "foo"

    method cast : type a. a name -> a =
      function
      | Foo -> (self :> foo_t)
      | _ -> raise Exit
  end

class type c = object end

module type S = sig
  class c : c
end

class virtual name = object end

and func (args_ty, ret_ty) =
  object (self)
    inherit name
    val mutable memo_args = None

    method arguments =
      match memo_args with
      | Some xs -> xs
      | None ->
        let args = List.map (fun ty -> new argument (self, ty)) args_ty in
        memo_args <- Some args;
        args
  end

and argument (func, ty) =
  object
    inherit name
  end

let f (x : #M.foo) = 0

class type ['e] t = object ('s)
  method update : 'e -> 's
end

module type S = sig
  class base : 'e -> ['e] t
end

type 'par t = 'par

module M : sig
  val x : < m : 'a. 'a >
end = struct
  let x : < m : 'a. 'a t > = Obj.magic ()
end

let ident v = v

class alias =
  object
    method alias : 'a. 'a t -> 'a = ident
  end

module Classdef = struct
  class virtual ['a, 'b, 'c] cl0 =
    object
      constraint 'c = < m : 'a -> 'b -> int ; .. >
    end

  class virtual ['a, 'b] cl1 =
    object
      method virtual raise_trouble : int -> 'a
      method virtual m : 'a -> 'b -> int
    end

  class virtual ['a, 'b] cl2 =
    object
      method virtual as_cl0 : ('a, 'b, ('a, 'b) cl1) cl0
    end
end

type refer1 = < poly : 'a 'b 'c. (('b, 'c) #Classdef.cl2 as 'a) >
type refer2 = < poly : 'a 'b 'c. (('b, 'c) #Classdef.cl2 as 'a) >

(* Actually this should succeed ... *)
let f (x : refer1) : refer2 = x

module Classdef = struct
  class virtual ['a, 'b, 'c] cl0 =
    object
      constraint 'c = < m : 'a -> 'b -> int ; .. >
    end

  class virtual ['a, 'b] cl1 =
    object
      method virtual raise_trouble : int -> 'a
      method virtual m : 'a -> 'b -> int
    end

  class virtual ['a, 'b] cl2 =
    object
      method virtual as_cl0 : ('a, 'b, ('a, 'b) cl1) cl0
    end
end

module M : sig
  type refer = { poly : 'a 'b 'c. (('b, 'c) #Classdef.cl2 as 'a) }
end = struct
  type refer = { poly : 'a 'b 'c. (('b, 'c) #Classdef.cl2 as 'a) }
end
(*
   ocamlc -c pr3918a.mli pr3918b.mli
   rm -f pr3918a.cmi
   ocamlc -c pr3918c.ml
*)

open Pr3918b

let f x = (x : 'a vlist :> 'b vlist)
let f (x : 'a vlist) : 'b vlist = x

module type Poly = sig
  type 'a t = 'a constraint 'a = [> ]
end

module Combine (A : Poly) (B : Poly) = struct
  type ('a, 'b) t = 'a A.t constraint 'a = 'b B.t
end

module C =
  Combine
    (struct
      type 'a t = 'a constraint 'a = [> ]
    end)
    (struct
      type 'a t = 'a constraint 'a = [> ]
    end)

module type Priv = sig
  type t = private int
end

module Make (Unit : sig end) : Priv = struct
  type t = int
end

module A = Make (struct end)

module type Priv' = sig
  type t = private [> `A ]
end

module Make' (Unit : sig end) : Priv' = struct
  type t = [ `A ]
end

module A' = Make' (struct end)
(* PR5057 *)

module TT = struct
  module IntSet = Set.Make (struct
      type t = int

      let compare = compare
    end)
end

let () =
  let f flag =
    let module T = TT in
    let _ =
      match flag with
      | `A -> 0
      | `B r -> r
    in
    let _ =
      match flag with
      | `A -> T.IntSet.mem
      | `B r -> r
    in
    ()
  in
  f `A
;;

(* This one should fail *)

let f flag =
  let module T =
    Set.Make (struct
      type t = int

      let compare = compare
    end)
  in
  let _ =
    match flag with
    | `A -> 0
    | `B r -> r
  in
  let _ =
    match flag with
    | `A -> T.mem
    | `B r -> r
  in
  ()
;;

module type S = sig
  type +'a t

  val foo : [ `A ] t -> unit
  val bar : [< `A | `B ] t -> unit
end

module Make (T : S) = struct
  let f x =
    T.foo x;
    T.bar x;
    (x :> [ `A | `C ] T.t)
  ;;
end

type 'a termpc =
  [ `And of 'a * 'a
  | `Or of 'a * 'a
  | `Not of 'a
  | `Atom of string
  ]

type 'a termk =
  [ `Dia of 'a
  | `Box of 'a
  | 'a termpc
  ]

module type T = sig
  type term

  val map : (term -> term) -> term -> term
  val nnf : term -> term
  val nnf_not : term -> term
end

module Fpc (X : T with type term = private [> 'a termpc ] as 'a) = struct
  type term = X.term termpc

  let nnf = function
    | `Not (`Atom _) as x -> x
    | `Not x -> X.nnf_not x
    | x -> X.map X.nnf x
  ;;

  let map f : term -> X.term = function
    | `Not x -> `Not (f x)
    | `And (x, y) -> `And (f x, f y)
    | `Or (x, y) -> `Or (f x, f y)
    | `Atom _ as x -> x
  ;;

  let nnf_not : term -> _ = function
    | `Not x -> X.nnf x
    | `And (x, y) -> `Or (X.nnf_not x, X.nnf_not y)
    | `Or (x, y) -> `And (X.nnf_not x, X.nnf_not y)
    | `Atom _ as x -> `Not x
  ;;
end

module Fk (X : T with type term = private [> 'a termk ] as 'a) = struct
  type term = X.term termk

  module Pc = Fpc (X)

  let map f : term -> _ = function
    | `Dia x -> `Dia (f x)
    | `Box x -> `Box (f x)
    | #termpc as x -> Pc.map f x
  ;;

  let nnf = Pc.nnf

  let nnf_not : term -> _ = function
    | `Dia x -> `Box (X.nnf_not x)
    | `Box x -> `Dia (X.nnf_not x)
    | #termpc as x -> Pc.nnf_not x
  ;;
end

type untyped
type -'a typed = private untyped

type -'typing wrapped = private sexp
and +'a t = 'a typed wrapped
and sexp = private untyped wrapped

class type ['a] s3 = object
  val underlying : 'a t
end

class ['a] s3object r : ['a] s3 =
  object
    val underlying = r
  end

module M (T : sig
    type t
  end) =
struct
  type t = private { t : T.t }
end

module P = struct
  module T = struct
    type t
  end

  module R = M (T)
end

module Foobar : sig
  type t = private int
end = struct
  type t = int
end

module F0 : sig
  type t = private int
end =
  Foobar

let f (x : F0.t) : Foobar.t = x

(* fails *)

module F = Foobar

let f (x : F.t) : Foobar.t = x

module M = struct
  type t = < m : int >
end

module M1 : sig
  type t = private < m : int ; .. >
end =
  M

module M2 : sig
  type t = private < m : int ; .. >
end =
  M1
;;

fun (x : M1.t) : M2.t -> x

(* fails *)

module M3 : sig
  type t = private M1.t
end =
  M1
;;

fun x -> (x : M3.t :> M1.t);;
fun x -> (x : M3.t :> M.t)

module M4 : sig
  type t = private M3.t
end =
  M2

(* fails *)
module M4 : sig
  type t = private M3.t
end =
  M

(* fails *)
module M4 : sig
  type t = private M3.t
end =
  M1

(* might be ok *)
module M5 : sig
  type t = private M1.t
end =
  M3

module M6 : sig
  type t = private < n : int ; .. >
end =
  M1

(* fails *)

module Bar : sig
  type t = private Foobar.t

  val f : int -> t
end = struct
  type t = int

  let f (x : int) : t = x
end

(* must fail *)

module M : sig
  type t = private T of int

  val mk : int -> t
end = struct
  type t = T of int

  let mk x = T x
end

module M1 : sig
  type t = M.t

  val mk : int -> t
end = struct
  type t = M.t

  let mk = M.mk
end

module M2 : sig
  type t = M.t

  val mk : int -> t
end = struct
  include M
end

module M3 : sig
  type t = M.t

  val mk : int -> t
end =
  M

module M4 : sig
  type t = M.t = T of int

  val mk : int -> t
end =
  M

(* Error: The variant or record definition does not match that of type M.t *)

module M5 : sig
  type t = M.t = private T of int

  val mk : int -> t
end =
  M

module M6 : sig
  type t = private T of int

  val mk : int -> t
end =
  M

module M' : sig
  type t_priv = private T of int
  type t = t_priv

  val mk : int -> t
end = struct
  type t_priv = T of int
  type t = t_priv

  let mk x = T x
end

module M3' : sig
  type t = M'.t

  val mk : int -> t
end =
  M'

module M : sig
  type 'a t = private T of 'a
end = struct
  type 'a t = T of 'a
end

module M1 : sig
  type 'a t = 'a M.t = private T of 'a
end = struct
  type 'a t = 'a M.t = private T of 'a
end

(* PR#6090 *)
module Test = struct
  type t = private A
end

module Test2 : module type of Test with type t = Test.t = Test

let f (x : Test.t) : Test2.t = x
let f Test2.A = ()
let a = Test2.A

(* fail *)
(* The following should fail from a semantical point of view,
   but allow it for backward compatibility *)
module Test2 : module type of Test with type t = private Test.t = Test

(* PR#6331 *)
type t = private < x : int ; .. > as 'a
type t = private (< x : int ; .. > as 'a) as 'a
type t = private < x : int > as 'a
type t = private (< x : int > as 'a) as 'b
type 'a t = private < x : int ; .. > as 'a
type 'a t = private 'a constraint 'a = < x : int ; .. >

(* Bad (t = t) *)
module rec A : sig
  type t = A.t
end = struct
  type t = A.t
end

(* Bad (t = t) *)
module rec A : sig
  type t = B.t
end = struct
  type t = B.t
end

and B : sig
  type t = A.t
end = struct
  type t = A.t
end

(* OK (t = int) *)
module rec A : sig
  type t = B.t
end = struct
  type t = B.t
end

and B : sig
  type t = int
end = struct
  type t = int
end

(* Bad (t = int * t) *)
module rec A : sig
  type t = int * A.t
end = struct
  type t = int * A.t
end

(* Bad (t = t -> int) *)
module rec A : sig
  type t = B.t -> int
end = struct
  type t = B.t -> int
end

and B : sig
  type t = A.t
end = struct
  type t = A.t
end

(* OK (t = <m:t>) *)
module rec A : sig
  type t = < m : B.t >
end = struct
  type t = < m : B.t >
end

and B : sig
  type t = A.t
end = struct
  type t = A.t
end

(* Bad (not regular) *)
module rec A : sig
  type 'a t = < m : 'a list A.t >
end = struct
  type 'a t = < m : 'a list A.t >
end

(* Bad (not regular) *)
module rec A : sig
  type 'a t = < m : 'a list B.t ; n : 'a array B.t >
end = struct
  type 'a t = < m : 'a list B.t ; n : 'a array B.t >
end

and B : sig
  type 'a t = 'a A.t
end = struct
  type 'a t = 'a A.t
end

(* Bad (not regular) *)
module rec A : sig
  type 'a t = 'a B.t
end = struct
  type 'a t = 'a B.t
end

and B : sig
  type 'a t = < m : 'a list A.t ; n : 'a array A.t >
end = struct
  type 'a t = < m : 'a list A.t ; n : 'a array A.t >
end

(* OK *)
module rec A : sig
  type 'a t = 'a array B.t * 'a list B.t
end = struct
  type 'a t = 'a array B.t * 'a list B.t
end

and B : sig
  type 'a t = < m : 'a B.t >
end = struct
  type 'a t = < m : 'a B.t >
end

(* Bad (not regular) *)
module rec A : sig
  type 'a t = 'a list B.t
end = struct
  type 'a t = 'a list B.t
end

and B : sig
  type 'a t = < m : 'a array B.t >
end = struct
  type 'a t = < m : 'a array B.t >
end

(* Bad (not regular) *)
module rec M : sig
  class ['a] c : 'a -> object
    method map : ('a -> 'b) -> 'b M.c
  end
end = struct
  class ['a] c (x : 'a) =
    object
      method map : 'b. ('a -> 'b) -> 'b M.c = fun f -> new M.c (f x)
    end
end

(* OK *)
class type ['node] extension = object
  method node : 'node
end

and ['ext] node = object
  constraint 'ext = ('ext node #extension[@id])
end

class x =
  object
    method node : x node = assert false
  end

type t = x node

(* Bad - PR 4261 *)

module PR_4261 = struct
  module type S = sig
    type t
  end

  module type T = sig
    module D : S

    type t = D.t
  end

  module rec U : (T with module D = U') = U
  and U' : (S with type t = U'.t) = U
end

(* Bad - PR 4512 *)
module type S' = sig
  type t = int
end

module rec M : (S' with type t = M.t) = struct
  type t = M.t
end

(* PR#4450 *)

module PR_4450_1 = struct
  module type MyT = sig
    type 'a t = Succ of 'a t
  end

  module MyMap (X : MyT) = X
  module rec MyList : MyT = MyMap (MyList)
end

module PR_4450_2 = struct
  module type MyT = sig
    type 'a wrap = My of 'a t
    and 'a t = private < map : 'b. ('a -> 'b) -> 'b wrap ; .. >

    val create : 'a list -> 'a t
  end

  module MyMap (X : MyT) = struct
    include X

    class ['a] c l =
      object (self)
        method map : 'b. ('a -> 'b) -> 'b wrap = fun f -> My (create (List.map f l))
      end
  end

  module rec MyList : sig
    type 'a wrap = My of 'a t
    and 'a t = < map : 'b. ('a -> 'b) -> 'b wrap >

    val create : 'a list -> 'a t
  end = struct
    include MyMap (MyList)

    let create l = new c l
  end
end

(* A synthetic example of bootstrapped data structure
   (suggested by J-C Filliatre) *)

module type ORD = sig
  type t

  val compare : t -> t -> int
end

module type SET = sig
  type elt
  type t

  val iter : (elt -> unit) -> t -> unit
end

type 'a tree =
  | E
  | N of 'a tree * 'a * 'a tree

module Bootstrap2
    (MakeDiet : functor (X : ORD) -> SET with type t = X.t tree and type elt = X.t) :
  SET with type elt = int = struct
  type elt = int

  module rec Elt : sig
    type t =
      | I of int * int
      | D of int * Diet.t * int

    val compare : t -> t -> int
    val iter : (int -> unit) -> t -> unit
  end = struct
    type t =
      | I of int * int
      | D of int * Diet.t * int

    let compare x1 x2 = 0

    let rec iter f = function
      | I (l, r) ->
        for i = l to r do
          f i
        done
      | D (_, d, _) -> Diet.iter (iter f) d
    ;;
  end

  and Diet : (SET with type t = Elt.t tree and type elt = Elt.t) = MakeDiet (Elt)

  type t = Diet.t

  let iter f = Diet.iter (Elt.iter f)
end
(* PR 4470: simplified from OMake's sources *)

module rec DirElt : sig
  type t =
    | DirRoot
    | DirSub of DirHash.t
end = struct
  type t =
    | DirRoot
    | DirSub of DirHash.t
end

and DirCompare : sig
  type t = DirElt.t
end = struct
  type t = DirElt.t
end

and DirHash : sig
  type t = DirElt.t list
end = struct
  type t = DirCompare.t list
end
(* PR 4758, PR 4266 *)

module PR_4758 = struct
  module type S = sig end

  module type Mod = sig
    module Other : S
  end

  module rec A : S = struct end

  and C : sig
    include Mod with module Other = A
  end = struct
    module Other = A
  end

  module C' = C (* check that we can take an alias *)

  module F (X : sig end) = struct
    type t
  end

  let f (x : F(C).t) : F(C').t = x
end

(* PR 4557 *)
module PR_4557 = struct
  module F (X : Set.OrderedType) = struct
    module rec Mod : sig
      module XSet : sig
        type elt = X.t
        type t = Set.Make(X).t
      end

      module XMap : sig
        type key = X.t
        type 'a t = 'a Map.Make(X).t
      end

      type elt = X.t
      type t = XSet.t XMap.t

      val compare : t -> t -> int
    end = struct
      module XSet = Set.Make (X)
      module XMap = Map.Make (X)

      type elt = X.t
      type t = XSet.t XMap.t

      let compare x y = 0
    end

    and ModSet : (Set.S with type elt = Mod.t) = Set.Make (Mod)
  end
end

module F (X : Set.OrderedType) = struct
  module rec Mod : sig
    module XSet : sig
      type elt = X.t
      type t = Set.Make(X).t
    end

    module XMap : sig
      type key = X.t
      type 'a t = 'a Map.Make(X).t
    end

    type elt = X.t
    type t = XSet.t XMap.t

    val compare : t -> t -> int
  end = struct
    module XSet = Set.Make (X)
    module XMap = Map.Make (X)

    type elt = X.t
    type t = XSet.t XMap.t

    let compare x y = 0
  end

  and ModSet : (Set.S with type elt = Mod.t) = Set.Make (Mod)
end
(* Tests for recursive modules *)

let test number result expected =
  if result = expected
  then Printf.printf "Test %d passed.\n" number
  else Printf.printf "Test %d FAILED.\n" number;
  flush stdout
;;

(* Tree of sets *)

module rec A : sig
  type t =
    | Leaf of int
    | Node of ASet.t

  val compare : t -> t -> int
end = struct
  type t =
    | Leaf of int
    | Node of ASet.t

  let compare x y =
    match x, y with
    | Leaf i, Leaf j -> Pervasives.compare i j
    | Leaf i, Node t -> -1
    | Node s, Leaf j -> 1
    | Node s, Node t -> ASet.compare s t
  ;;
end

and ASet : (Set.S with type elt = A.t) = Set.Make (A)

let _ =
  let x = A.Node (ASet.add (A.Leaf 3) (ASet.singleton (A.Leaf 2))) in
  let y = A.Node (ASet.add (A.Leaf 1) (ASet.singleton x)) in
  test 10 (A.compare x x) 0;
  test 11 (A.compare x (A.Leaf 3)) 1;
  test 12 (A.compare (A.Leaf 0) x) (-1);
  test 13 (A.compare y y) 0;
  test 14 (A.compare x y) 1
;;

(* Simple value recursion *)

module rec Fib : sig
  val f : int -> int
end = struct
  let f x = if x < 2 then 1 else Fib.f (x - 1) + Fib.f (x - 2)
end

let _ = test 20 (Fib.f 10) 89

(* Update function by infix *)

module rec Fib2 : sig
  val f : int -> int
end = struct
  let rec g x = Fib2.f (x - 1) + Fib2.f (x - 2)
  and f x = if x < 2 then 1 else g x
end

let _ = test 21 (Fib2.f 10) 89

(* Early application *)

let _ =
  let res =
    try
      let module A = struct
        module rec Bad : sig
          val f : int -> int
        end = struct
          let f =
            let y = Bad.f 5 in
            fun x -> x + y
          ;;
        end
      end
      in
      false
    with
    | Undefined_recursive_module _ -> true
  in
  test 30 res true
;;

(* Early strict evaluation *)

(*
   module rec Cyclic
   : sig val x : int end
   = struct let x = Cyclic.x + 1 end
   ;;
*)

(* Reordering of evaluation based on dependencies *)

module rec After : sig
  val x : int
end = struct
  let x = Before.x + 1
end

and Before : sig
  val x : int
end = struct
  let x = 3
end

let _ = test 40 After.x 4

(* Type identity between A.t and t within A's definition *)

module rec Strengthen : sig
  type t

  val f : t -> t
end = struct
  type t =
    | A
    | B

  let _ = (A : Strengthen.t)
  let f x = if true then A else Strengthen.f B
end

module rec Strengthen2 : sig
  type t

  val f : t -> t

  module M : sig
    type u
  end

  module R : sig
    type v
  end
end = struct
  type t =
    | A
    | B

  let _ = (A : Strengthen2.t)
  let f x = if true then A else Strengthen2.f B

  module M = struct
    type u = C

    let _ = (C : Strengthen2.M.u)
  end

  module rec R : sig
    type v = Strengthen2.R.v
  end = struct
    type v = D

    let _ = (D : R.v)
    let _ = (D : Strengthen2.R.v)
  end
end

(* Polymorphic recursion *)

module rec PolyRec : sig
  type 'a t =
    | Leaf of 'a
    | Node of 'a list t * 'a list t

  val depth : 'a t -> int
end = struct
  type 'a t =
    | Leaf of 'a
    | Node of 'a list t * 'a list t

  let x = (PolyRec.Leaf 1 : int t)

  let depth = function
    | Leaf x -> 0
    | Node (l, r) -> 1 + max (PolyRec.depth l) (PolyRec.depth r)
  ;;
end

(* Wrong LHS signatures (PR#4336) *)

(*
   module type ASig = sig type a val a:a val print:a -> unit end
   module type BSig = sig type b val b:b val print:b -> unit end

   module A = struct type a = int let a = 0 let print = print_int end
   module B = struct type b = float let b = 0.0 let print = print_float end

   module MakeA (Empty:sig end) : ASig = A
   module MakeB (Empty:sig end) : BSig = B

   module
   rec NewA : ASig = MakeA (struct end)
   and NewB : BSig with type b = NewA.a = MakeB (struct end);;
*)

(* Expressions and bindings *)

module StringSet = Set.Make (String)

module rec Expr : sig
  type t =
    | Var of string
    | Const of int
    | Add of t * t
    | Binding of Binding.t * t

  val make_let : string -> t -> t -> t
  val fv : t -> StringSet.t
  val simpl : t -> t
end = struct
  type t =
    | Var of string
    | Const of int
    | Add of t * t
    | Binding of Binding.t * t

  let make_let id e1 e2 = Binding ([ id, e1 ], e2)

  let rec fv = function
    | Var s -> StringSet.singleton s
    | Const n -> StringSet.empty
    | Add (t1, t2) -> StringSet.union (fv t1) (fv t2)
    | Binding (b, t) ->
      StringSet.union (Binding.fv b) (StringSet.diff (fv t) (Binding.bv b))
  ;;

  let rec simpl = function
    | Var s -> Var s
    | Const n -> Const n
    | Add (Const i, Const j) -> Const (i + j)
    | Add (Const 0, t) -> simpl t
    | Add (t, Const 0) -> simpl t
    | Add (t1, t2) -> Add (simpl t1, simpl t2)
    | Binding (b, t) -> Binding (Binding.simpl b, simpl t)
  ;;
end

and Binding : sig
  type t = (string * Expr.t) list

  val fv : t -> StringSet.t
  val bv : t -> StringSet.t
  val simpl : t -> t
end = struct
  type t = (string * Expr.t) list

  let fv b =
    List.fold_left (fun v (id, e) -> StringSet.union v (Expr.fv e)) StringSet.empty b
  ;;

  let bv b = List.fold_left (fun v (id, e) -> StringSet.add id v) StringSet.empty b
  let simpl b = List.map (fun (id, e) -> id, Expr.simpl e) b
end

let _ =
  let e = Expr.make_let "x" (Expr.Add (Expr.Var "y", Expr.Const 0)) (Expr.Var "x") in
  let e' = Expr.make_let "x" (Expr.Var "y") (Expr.Var "x") in
  test 50 (StringSet.elements (Expr.fv e)) [ "y" ];
  test 51 (Expr.simpl e) e'
;;

(* Okasaki's bootstrapping *)

module type ORDERED = sig
  type t

  val eq : t -> t -> bool
  val lt : t -> t -> bool
  val leq : t -> t -> bool
end

module type HEAP = sig
  module Elem : ORDERED

  type heap

  val empty : heap
  val isEmpty : heap -> bool
  val insert : Elem.t -> heap -> heap
  val merge : heap -> heap -> heap
  val findMin : heap -> Elem.t
  val deleteMin : heap -> heap
end

module Bootstrap
    (MakeH : functor (Element : ORDERED) -> HEAP with module Elem = Element)
    (Element : ORDERED) : HEAP with module Elem = Element = struct
  module Elem = Element

  module rec BE : sig
    type t =
      | E
      | H of Elem.t * PrimH.heap

    val eq : t -> t -> bool
    val lt : t -> t -> bool
    val leq : t -> t -> bool
  end = struct
    type t =
      | E
      | H of Elem.t * PrimH.heap

    let leq t1 t2 =
      match t1, t2 with
      | H (x, _), H (y, _) -> Elem.leq x y
      | H _, E -> false
      | E, H _ -> true
      | E, E -> true
    ;;

    let eq t1 t2 =
      match t1, t2 with
      | H (x, _), H (y, _) -> Elem.eq x y
      | H _, E -> false
      | E, H _ -> false
      | E, E -> true
    ;;

    let lt t1 t2 =
      match t1, t2 with
      | H (x, _), H (y, _) -> Elem.lt x y
      | H _, E -> false
      | E, H _ -> true
      | E, E -> false
    ;;
  end

  and PrimH : (HEAP with type Elem.t = BE.t) = MakeH (BE)

  type heap = BE.t

  let empty = BE.E

  let isEmpty = function
    | BE.E -> true
    | _ -> false
  ;;

  let rec merge x y =
    match x, y with
    | BE.E, _ -> y
    | _, BE.E -> x
    | (BE.H (e1, p1) as h1), (BE.H (e2, p2) as h2) ->
      if Elem.leq e1 e2
      then BE.H (e1, PrimH.insert h2 p1)
      else BE.H (e2, PrimH.insert h1 p2)
  ;;

  let insert x h = merge (BE.H (x, PrimH.empty)) h

  let findMin = function
    | BE.E -> raise Not_found
    | BE.H (x, _) -> x
  ;;

  let deleteMin = function
    | BE.E -> raise Not_found
    | BE.H (x, p) ->
      if PrimH.isEmpty p
      then BE.E
      else (
        match PrimH.findMin p with
        | BE.H (y, p1) ->
          let p2 = PrimH.deleteMin p in
          BE.H (y, PrimH.merge p1 p2)
        | BE.E -> assert false)
  ;;
end

module LeftistHeap (Element : ORDERED) : HEAP with module Elem = Element = struct
  module Elem = Element

  type heap =
    | E
    | T of int * Elem.t * heap * heap

  let rank = function
    | E -> 0
    | T (r, _, _, _) -> r
  ;;

  let make x a b =
    if rank a >= rank b then T (rank b + 1, x, a, b) else T (rank a + 1, x, b, a)
  ;;

  let empty = E

  let isEmpty = function
    | E -> true
    | _ -> false
  ;;

  let rec merge h1 h2 =
    match h1, h2 with
    | _, E -> h1
    | E, _ -> h2
    | T (_, x1, a1, b1), T (_, x2, a2, b2) ->
      if Elem.leq x1 x2 then make x1 a1 (merge b1 h2) else make x2 a2 (merge h1 b2)
  ;;

  let insert x h = merge (T (1, x, E, E)) h

  let findMin = function
    | E -> raise Not_found
    | T (_, x, _, _) -> x
  ;;

  let deleteMin = function
    | E -> raise Not_found
    | T (_, x, a, b) -> merge a b
  ;;
end

module Ints = struct
  type t = int

  let eq = ( = )
  let lt = ( < )
  let leq = ( <= )
end

module C = Bootstrap (LeftistHeap) (Ints)

let _ =
  let h = List.fold_right C.insert [ 6; 4; 8; 7; 3; 1 ] C.empty in
  test 60 (C.findMin h) 1;
  test 61 (C.findMin (C.deleteMin h)) 3;
  test 62 (C.findMin (C.deleteMin (C.deleteMin h))) 4
;;

(* Classes *)

module rec Class1 : sig
  class c : object
    method m : int -> int
  end
end = struct
  class c =
    object
      method m x = if x <= 0 then x else (new Class2.d)#m x
    end
end

and Class2 : sig
  class d : object
    method m : int -> int
  end
end = struct
  class d =
    object (self)
      inherit Class1.c as super
      method m (x : int) = super#m 0
    end
end

let _ = test 70 ((new Class1.c)#m 7) 0

let _ =
  try
    let module A = struct
      module rec BadClass1 : sig
        class c : object
          method m : int
        end
      end = struct
        class c =
          object
            method m = 123
          end
      end

      and BadClass2 : sig
        val x : int
      end = struct
        let x = (new BadClass1.c)#m
      end
    end
    in
    test 71 true false
  with
  | Undefined_recursive_module _ -> test 71 true true
;;

(* Coercions *)

module rec Coerce1 : sig
  val g : int -> int
  val f : int -> int
end = struct
  module A : sig
    val f : int -> int
  end =
    Coerce1

  let g x = x
  let f x = if x <= 0 then 1 else A.f (x - 1) * x
end

let _ = test 80 (Coerce1.f 10) 3628800

module CoerceF (S : sig end) = struct
  let f1 () = 1
  let f2 () = 2
  let f3 () = 3
  let f4 () = 4
  let f5 () = 5
end

module rec Coerce2 : sig
  val f1 : unit -> int
end =
  CoerceF (Coerce3)

and Coerce3 : sig end = struct end

let _ = test 81 (Coerce2.f1 ()) 1

module Coerce4 (A : sig
    val f : int -> int
  end) =
struct
  let x = 0
  let at a = A.f a
end

module rec Coerce5 : sig
  val blabla : int -> int
  val f : int -> int
end = struct
  let blabla x = 0
  let f x = 5
end

and Coerce6 : sig
  val at : int -> int
end =
  Coerce4 (Coerce5)

let _ = test 82 (Coerce6.at 100) 5

(* Miscellaneous bug reports *)

module rec F : sig
  type t =
    | X of int
    | Y of int

  val f : t -> bool
end = struct
  type t =
    | X of int
    | Y of int

  let f = function
    | X _ -> false
    | _ -> true
  ;;
end

let _ =
  test 100 (F.f (F.X 1)) false;
  test 101 (F.f (F.Y 2)) true
;;

(* PR#4316 *)
module G (S : sig
    val x : int Lazy.t
  end) =
struct
  include S
end

module M1 = struct
  let x = lazy 3
end

let _ = Lazy.force M1.x

module rec M2 : sig
  val x : int Lazy.t
end =
  G (M1)

let _ = test 102 (Lazy.force M2.x) 3
let _ = Gc.full_major () (* will shortcut forwarding in M1.x *)

module rec M3 : sig
  val x : int Lazy.t
end =
  G (M1)

let _ = test 103 (Lazy.force M3.x) 3

(** Pure type-checking tests: see recmod/*.ml *)
type t =
  | A of
      { x : int
      ; mutable y : int
      }

let f (A r) = r

(* -> escape *)
let f (A r) = r.x

(* ok *)
let f x = A { x; y = x }

(* ok *)
let f (A r) = A { r with y = r.x + 1 }

(* ok *)
let f () = A { a = 1 }

(* customized error message *)
let f () = A { x = 1; y = 3 }

(* ok *)

type _ t =
  | A :
      { x : 'a
      ; y : 'b
      }
      -> 'a t

let f (A { x; y }) = A { x; y = () }

(* ok *)
let f (A ({ x; y } as r)) = A { x = r.x; y = r.y }

(* ok *)

module M = struct
  type 'a t =
    | A of { x : 'a }
    | B : { u : 'b } -> unit t

  exception Foo of { x : int }
end

module N : sig
  type 'b t = 'b M.t =
    | A of { x : 'b }
    | B : { u : 'bla } -> unit t

  exception Foo of { x : int }
end = struct
  type 'b t = 'b M.t =
    | A of { x : 'b }
    | B : { u : 'z } -> unit t

  exception Foo = M.Foo
end

module type S = sig
  exception A of { x : int }
end

module F (X : sig
    val x : (module S)
  end) =
struct
  module A = (val X.x)
end

(* -> this expression creates fresh types (not really!) *)

module type S = sig
  exception A of { x : int }
  exception A of { x : string }
end

module M = struct
  exception A of { x : int }
  exception A of { x : string }
end

module M1 = struct
  exception A of { x : int }
end

module M = struct
  include M1
  include M1
end

module type S1 = sig
  exception A of { x : int }
end

module type S = sig
  include S1
  include S1
end

module M = struct
  exception A = M1.A
end

module X1 = struct
  type t = ..
end

module X2 = struct
  type t = ..
end

module Z = struct
  type X1.t += A of { x : int }
  type X2.t += A of { x : int }
end

(* PR#6716 *)

type _ c = C : [ `A ] c
type t = T : { x : [< `A ] c } -> t

let f (T { x = C }) = ()

module M : sig
  type 'a t

  type u = u t
  and v = v t

  val f : int -> u
  val g : v -> bool
end = struct
  type 'a t = 'a

  type u = int
  and v = bool

  let f x = x
  let g x = x
end

let h (x : int) : bool = M.g (M.f x)

type _ t = C : ((('a -> 'o) -> 'o) -> ('b -> 'o) -> 'o) t

let f : type a o. ((a -> o) -> o) t -> (a -> o) -> o = fun C k -> k (fun x -> x)

module type T = sig
  type 'a t
end

module Fix (T : T) = struct
  type r = 'r T.t as 'r
end

type _ t =
  | X of string
  | Y : bytes t

let y : string t = Y

let f : string A.t -> unit = function
  | A.X s -> print_endline s
;;

let () = f A.y

module rec A : sig
  type t
end = struct
  type t =
    { a : unit
    ; b : unit
    }

  let _ = { a = () }
end

type t =
  [ `A
  | `B
  ]

type 'a u = t

let a : [< int u ] = `A

type 'a s = 'a

let b : [< t s ] = `B

module Core = struct
  module Int = struct
    module T = struct
      type t = int

      let compare = compare
      let ( + ) x y = x + y
    end

    include T
    module Map = Map.Make (T)
  end

  module Std = struct
    module Int = Int
  end
end

open Core.Std

let x = Int.Map.empty
let y = x + x

(* Avoid ambiguity *)

module M = struct
  type t = A
  type u = C
end

module N = struct
  type t = B
end

open M
open N;;

A;;
B;;
C

include M
open M;;

C

module L = struct
  type v = V
end

open L;;

V

module L = struct
  type v = V
end

open L;;

V

type t1 = A

module M1 = struct
  type u = v
  and v = t1
end

module N1 = struct
  type u = v
  and v = M1.v
end

type t1 = B

module N2 = struct
  type u = v
  and v = M1.v
end

(* PR#6566 *)
module type PR6566 = sig
  type t = string
end

module PR6566 = struct
  type t = int
end

module PR6566' : PR6566 = PR6566

module A = struct
  module B = struct
    type t = T
  end
end

module M2 = struct
  type u = A.B.t
  type foo = int
  type v = A.B.t
end

(* Adapted from: An Expressive Language of Signatures
   by Norman Ramsey, Kathleen Fisher and Paul Govereau *)

module type VALUE = sig
  type value (* a Lua value *)
  type state (* the state of a Lua interpreter *)
  type usert (* a user-defined value *)
end

module type CORE0 = sig
  module V : VALUE

  val setglobal : V.state -> string -> V.value -> unit
  (* five more functions common to core and evaluator *)
end

module type CORE = sig
  include CORE0

  val apply : V.value -> V.state -> V.value list -> V.value
  (* apply function f in state s to list of args *)
end

module type AST = sig
  module Value : VALUE

  type chunk
  type program

  val get_value : chunk -> Value.value
end

module type EVALUATOR = sig
  module Value : VALUE
  module Ast : AST with module Value := Value

  type state = Value.state
  type value = Value.value

  exception Error of string

  val compile : Ast.program -> string

  include CORE0 with module V := Value
end

module type PARSER = sig
  type chunk

  val parse : string -> chunk
end

module type INTERP = sig
  include EVALUATOR
  module Parser : PARSER with type chunk = Ast.chunk

  val dostring : state -> string -> value list
  val mk : unit -> state
end

module type USERTYPE = sig
  type t

  val eq : t -> t -> bool
  val to_string : t -> string
end

module type TYPEVIEW = sig
  type combined
  type t

  val map : (combined -> t) * (t -> combined)
end

module type COMBINED_COMMON = sig
  module T : sig
    type t
  end

  module TV1 : TYPEVIEW with type combined := T.t
  module TV2 : TYPEVIEW with type combined := T.t
end

module type COMBINED_TYPE = sig
  module T : USERTYPE
  include COMBINED_COMMON with module T := T
end

module type BARECODE = sig
  type state

  val init : state -> unit
end

module USERCODE (X : TYPEVIEW) = struct
  module type F = functor (C : CORE with type V.usert = X.combined) ->
    BARECODE with type state := C.V.state
end

module Weapon = struct
  type t
end

module type WEAPON_LIB = sig
  type t = Weapon.t

  module T : USERTYPE with type t = t
  module Make : functor (TV : TYPEVIEW with type t = t) -> USERCODE(TV).F
end

module type X = functor (X : CORE) -> BARECODE
module type X = functor (_ : CORE) -> BARECODE

module M = struct
  type t = int * (< m : 'a > as 'a)
end

module type S = sig
    module M : sig
      type t
    end
  end
  with module M = M

module type Printable = sig
  type t

  val print : Format.formatter -> t -> unit
end

module type Comparable = sig
  type t

  val compare : t -> t -> int
end

module type PrintableComparable = sig
  include Printable
  include Comparable with type t = t
end

(* Fails *)
module type PrintableComparable = sig
  type t

  include Printable with type t := t
  include Comparable with type t := t
end

module type PrintableComparable = sig
  include Printable
  include Comparable with type t := t
end

module type ComparableInt = Comparable with type t := int

module type S = sig
  type t

  val f : t -> t
end

module type S' = S with type t := int

module type S = sig
  type 'a t

  val map : ('a -> 'b) -> 'a t -> 'b t
end

module type S1 = S with type 'a t := 'a list

module type S2 = sig
  type 'a dict = (string * 'a) list

  include S with type 'a t := 'a dict
end

module type S = sig
  module T : sig
    type exp
    type arg
  end

  val f : T.exp -> T.arg
end

module M = struct
  type exp = string
  type arg = int
end

module type S' = S with module T := M

module type S = sig
    type 'a t
  end
  with type 'a t := unit

(* Fails *)
let property (type t) () =
  let module M = struct
    exception E of t
  end
  in
  ( (fun x -> M.E x)
  , function
    | M.E x -> Some x
    | _ -> None )
;;

let () =
  let int_inj, int_proj = property () in
  let string_inj, string_proj = property () in
  let i = int_inj 3 in
  let s = string_inj "abc" in
  Printf.printf "%B\n%!" (int_proj i = None);
  Printf.printf "%B\n%!" (int_proj s = None);
  Printf.printf "%B\n%!" (string_proj i = None);
  Printf.printf "%B\n%!" (string_proj s = None)
;;

let sort_uniq (type s) cmp l =
  let module S =
    Set.Make (struct
      type t = s

      let compare = cmp
    end)
  in
  S.elements (List.fold_right S.add l S.empty)
;;

let () = print_endline (String.concat "," (sort_uniq compare [ "abc"; "xyz"; "abc" ]))
let f x (type a) (y : a) = x = y

(* Fails *)
class ['a] c =
  object (self)
    method m : 'a -> 'a = fun x -> x
    method n : 'a -> 'a = fun (type g) (x : g) -> self#m x
  end

(* Fails *)

external a : (int[@untagged]) -> unit = "a" "a_nat"
external b : (int32[@unboxed]) -> unit = "b" "b_nat"
external c : (int64[@unboxed]) -> unit = "c" "c_nat"
external d : (nativeint[@unboxed]) -> unit = "d" "d_nat"
external e : (float[@unboxed]) -> unit = "e" "e_nat"

type t = private int

external f : (t[@untagged]) -> unit = "f" "f_nat"

module M : sig
  external a : int -> (int[@untagged]) = "a" "a_nat"
  external b : (int[@untagged]) -> int = "b" "b_nat"
end = struct
  external a : int -> (int[@untagged]) = "a" "a_nat"
  external b : (int[@untagged]) -> int = "b" "b_nat"
end

module Global_attributes = struct
  [@@@ocaml.warning "-3"]

  external a : float -> float = "a" "noalloc" "a_nat" "float"
  external b : float -> float = "b" "noalloc" "b_nat"
  external c : float -> float = "c" "c_nat" "float"
  external d : float -> float = "d" "noalloc"
  external e : float -> float = "e"

  (* Should output a warning: no native implementation provided *)
  external f : (int32[@unboxed]) -> (int32[@unboxed]) = "f" "noalloc"
  external g : int32 -> int32 = "g" "g_nat" [@@unboxed] [@@noalloc]
  external h : (int[@untagged]) -> (int[@untagged]) = "h" "h_nat" "noalloc"
  external i : int -> int = "i" "i_nat" [@@untagged] [@@noalloc]
end

module Old_style_warning = struct
  [@@@ocaml.warning "+3"]

  external a : float -> float = "a" "noalloc" "a_nat" "float"
  external b : float -> float = "b" "noalloc" "b_nat"
  external c : float -> float = "c" "c_nat" "float"
  external d : float -> float = "d" "noalloc"
  external e : float -> float = "c" "float"
end

(* Bad: attributes not reported in the interface *)

module Bad1 : sig
  external f : int -> int = "f" "f_nat"
end = struct
  external f : int -> (int[@untagged]) = "f" "f_nat"
end

module Bad2 : sig
  external f : int -> int = "a" "a_nat"
end = struct
  external f : (int[@untagged]) -> int = "f" "f_nat"
end

module Bad3 : sig
  external f : float -> float = "f" "f_nat"
end = struct
  external f : float -> (float[@unboxed]) = "f" "f_nat"
end

module Bad4 : sig
  external f : float -> float = "a" "a_nat"
end = struct
  external f : (float[@unboxed]) -> float = "f" "f_nat"
end

(* Bad: attributes in the interface but not in the implementation *)

module Bad5 : sig
  external f : int -> (int[@untagged]) = "f" "f_nat"
end = struct
  external f : int -> int = "f" "f_nat"
end

module Bad6 : sig
  external f : (int[@untagged]) -> int = "f" "f_nat"
end = struct
  external f : int -> int = "a" "a_nat"
end

module Bad7 : sig
  external f : float -> (float[@unboxed]) = "f" "f_nat"
end = struct
  external f : float -> float = "f" "f_nat"
end

module Bad8 : sig
  external f : (float[@unboxed]) -> float = "f" "f_nat"
end = struct
  external f : float -> float = "a" "a_nat"
end

(* Bad: unboxed or untagged with the wrong type *)

external g : (float[@untagged]) -> float = "g" "g_nat"
external h : (int[@unboxed]) -> float = "h" "h_nat"

(* Bad: unboxing the function type *)
external i : (int -> float[@unboxed]) = "i" "i_nat"

(* Bad: unboxing a "deep" sub-type. *)
external j : int -> (float[@unboxed]) * float = "j" "j_nat"

(* This should be rejected, but it is quite complicated to do
   in the current state of things *)

external k : int -> (float[@unboxd]) = "k" "k_nat"

(* Bad: old style annotations + new style attributes *)

external l : float -> float = "l" "l_nat" "float" [@@unboxed]
external m : (float[@unboxed]) -> float = "m" "m_nat" "float"
external n : float -> float = "n" "noalloc" [@@noalloc]

(* Warnings: unboxed / untagged without any native implementation *)
external o : (float[@unboxed]) -> float = "o"
external p : float -> (float[@unboxed]) = "p"
external q : (int[@untagged]) -> float = "q"
external r : int -> (int[@untagged]) = "r"
external s : int -> int = "s" [@@untagged]
external t : float -> float = "t" [@@unboxed]

let _ = ignore ( + )
let _ = raise Exit 3;;

(* comment 9644 of PR#6000 *)

fun b -> if b then format_of_string "x" else "y";;
fun b -> if b then "x" else format_of_string "y";;
fun b : (_, _, _) format -> if b then "x" else "y"

(* PR#7135 *)

module PR7135 = struct
  module M : sig
    type t = private int
  end = struct
    type t = int
  end

  include M

  let lift2 (f : int -> int -> int) (x : t) (y : t) = f (x :> int) (y :> int)
end

(* exemple of non-ground coercion *)

module Test1 = struct
  type t = private int

  let f x =
    let y = if true then x else (x : t) in
    (y :> int)
  ;;
end

(* Warn about all relevant cases when possible *)
let f = function
  | None, None -> 1
  | Some _, Some _ -> 2
;;

(* Exhaustiveness check is very slow *)
type _ t =
  | A : int t
  | B : bool t
  | C : char t
  | D : float t

type (_, _, _, _) u = U : (int, int, int, int) u

type v =
  | E
  | F
  | G

let f
  : type a b c d e f g.
    a t * b t * c t * d t * e t * f t * g t * v * (a, b, c, d) u * (e, f, g, g) u -> int
  = function
  | A, A, A, A, A, A, A, _, U, U -> 1
  | _, _, _, _, _, _, _, G, _, _ -> 1
;;

(*| _ -> _ *)

(* Unused cases *)
let f (x : int t) =
  match x with
  | A -> 1
  | _ -> 2
;;

(* warn *)
let f (x : unit t option) =
  match x with
  | None -> 1
  | _ -> 2
;;

(* warn? *)
let f (x : unit t option) =
  match x with
  | None -> 1
  | Some _ -> 2
;;

(* warn *)
let f (x : int t option) =
  match x with
  | None -> 1
  | _ -> 2
;;

let f (x : int t option) =
  match x with
  | None -> 1
;;

(* warn *)

(* Example with record, type, single case *)

type 'a box = Box of 'a

type 'a pair =
  { left : 'a
  ; right : 'a
  }

let f : (int t box pair * bool) option -> unit = function
  | None -> ()
;;

let f : (string t box pair * bool) option -> unit = function
  | None -> ()
;;

(* Examples from ML2015 paper *)

type _ t =
  | Int : int t
  | Bool : bool t

let f : type a. a t -> a = function
  | Int -> 1
  | Bool -> true
;;

let g : int t -> int = function
  | Int -> 1
;;

let h : type a. a t -> a t -> bool =
  fun x y ->
  match x, y with
  | Int, Int -> true
  | Bool, Bool -> true
;;

type (_, _) cmp =
  | Eq : ('a, 'a) cmp
  | Any : ('a, 'b) cmp

module A : sig
  type a
  type b

  val eq : (a, b) cmp
end = struct
  type a
  type b = a

  let eq = Eq
end

let f : (A.a, A.b) cmp -> unit = function
  | Any -> ()
;;

let deep : char t option -> char = function
  | None -> 'c'
;;

type zero = Zero
type _ succ = Succ

type (_, _, _) plus =
  | Plus0 : (zero, 'a, 'a) plus
  | PlusS : ('a, 'b, 'c) plus -> ('a succ, 'b, 'c succ) plus

let trivial : (zero succ, zero, zero) plus option -> bool = function
  | None -> false
;;

let easy : (zero, zero succ, zero) plus option -> bool = function
  | None -> false
;;

let harder : (zero succ, zero succ, zero succ) plus option -> bool = function
  | None -> false
;;

let harder : (zero succ, zero succ, zero succ) plus option -> bool = function
  | None -> false
  | Some (PlusS _) -> .
;;

let inv_zero : type a b c d. (a, b, c) plus -> (c, d, zero) plus -> bool =
  fun p1 p2 ->
  match p1, p2 with
  | Plus0, Plus0 -> true
;;

(* Empty match *)

type _ t = Int : int t

let f (x : bool t) =
  match x with
  | _ -> .
;;

(* ok *)

(* trefis in PR#6437 *)

let f () =
  match None with
  | _ -> .
;;

(* error *)
let g () =
  match None with
  | _ -> ()
  | exception _ -> .
;;

(* error *)
let h () =
  match None with
  | _ -> .
  | exception _ -> .
;;

(* error *)
let f x =
  match x with
  | _ -> ()
  | None -> .
;;

(* do not warn *)

(* #7059, all clauses guarded *)

let f x y =
  match 1 with
  | 1 when x = y -> 1
;;

open CamlinternalOO

type _ choice =
  | Left : label choice
  | Right : tag choice

let f : label choice -> bool = function
  | Left -> true
;;

(* warn *)
exception A

type a = A;;

A;;
raise A;;
fun (A : a) -> ();;

function
| Not_found -> 1
| A -> 2
| _ -> 3
;;

try raise A with
| A -> 2

module TypEq = struct
  type (_, _) t = Eq : ('a, 'a) t
end

module type T = sig
  type _ is_t = Is : ('a, 'b) TypEq.t -> 'a is_t

  val is_t : unit -> unit is_t option
end

module Make (M : T) = struct
  let _ =
    match M.is_t () with
    | None -> 0
    | Some _ -> 0
  ;;

  let f () =
    match M.is_t () with
    | None -> 0
  ;;
end

module Make2 (M : T) = struct
  type t = T of unit M.is_t

  let g : t -> int = function
    | _ -> .
  ;;
end

type t = A : t

module X1 : sig end = struct
  let _f ~x (* x unused argument *) = function
    | A ->
      let x = () in
      x
  ;;
end

module X2 : sig end = struct
  let x = 42 (* unused value *)

  let _f = function
    | A ->
      let x = () in
      x
  ;;
end

module X3 : sig end = struct
  module O = struct
    let x = 42 (* unused *)
  end

  open O (* unused open *)

  let _f = function
    | A ->
      let x = () in
      x
  ;;
end

(* Use type information *)
module M1 = struct
  type t =
    { x : int
    ; y : int
    }

  type u =
    { x : bool
    ; y : bool
    }
end

module OK = struct
  open M1

  let f1 (r : t) = r.x (* ok *)

  let f2 r =
    ignore (r : t);
    r.x (* non principal *)
  ;;

  let f3 (r : t) =
    match r with
    | { x; y } -> y + y (* ok *)
  ;;
end

module F1 = struct
  open M1

  let f r =
    match r with
    | { x; y } -> y + y
  ;;
end

(* fails *)

module F2 = struct
  open M1

  let f r =
    ignore (r : t);
    match r with
    | { x; y } -> y + y
  ;;
end

(* fails for -principal *)

(* Use type information with modules*)
module M = struct
  type t = { x : int }
  type u = { x : bool }
end

let f (r : M.t) = r.M.x

(* ok *)
let f (r : M.t) = r.x

(* warning *)
let f ({ x } : M.t) = x

(* warning *)

module M = struct
  type t =
    { x : int
    ; y : int
    }
end

module N = struct
  type u =
    { x : bool
    ; y : bool
    }
end

module OK = struct
  open M
  open N

  let f (r : M.t) = r.x
end

module M = struct
  type t = { x : int }

  module N = struct
    type s = t = { x : int }
  end

  type u = { x : bool }
end

module OK = struct
  open M.N

  let f (r : M.t) = r.x
end

(* Use field information *)
module M = struct
  type u =
    { x : bool
    ; y : int
    ; z : char
    }

  type t =
    { x : int
    ; y : bool
    }
end

module OK = struct
  open M

  let f { x; z } = x, z
end

(* ok *)
module F3 = struct
  open M

  let r = { x = true; z = 'z' }
end

(* fail for missing label *)

module OK = struct
  type u =
    { x : int
    ; y : bool
    }

  type t =
    { x : bool
    ; y : int
    ; z : char
    }

  let r = { x = 3; y = true }
end

(* ok *)

(* Corner cases *)

module F4 = struct
  type foo =
    { x : int
    ; y : int
    }

  type bar = { x : int }

  let b : bar = { x = 3; y = 4 }
end

(* fail but don't warn *)

module M = struct
  type foo =
    { x : int
    ; y : int
    }
end

module N = struct
  type bar =
    { x : int
    ; y : int
    }
end

let r = { M.x = 3; N.y = 4 }

(* error: different definitions *)

module MN = struct
  include M
  include N
end

module NM = struct
  include N
  include M
end

let r = { MN.x = 3; NM.y = 4 }

(* error: type would change with order *)

(* Lpw25 *)

module M = struct
  type foo =
    { x : int
    ; y : int
    }

  type bar =
    { x : int
    ; y : int
    ; z : int
    }
end

module F5 = struct
  open M

  let f r =
    ignore (r : foo);
    { r with x = 2; z = 3 }
  ;;
end

module M = struct
  include M

  type other =
    { a : int
    ; b : int
    }
end

module F6 = struct
  open M

  let f r =
    ignore (r : foo);
    { r with x = 3; a = 4 }
  ;;
end

module F7 = struct
  open M

  let r = { x = 1; y = 2 }
  let r : other = { x = 1; y = 2 }
end

module A = struct
  type t = { x : int }
end

module B = struct
  type t = { x : int }
end

let f (r : B.t) = r.A.x

(* fail *)

(* Spellchecking *)

module F8 = struct
  type t =
    { x : int
    ; yyy : int
    }

  let a : t = { x = 1; yyz = 2 }
end

(* PR#6004 *)

type t = A
type s = A

class f (_ : t) = object end
class g = f A

(* ok *)

class f (_ : 'a) (_ : 'a) = object end
class g = f (A : t) A

(* warn with -principal *)

(* PR#5980 *)

module Shadow1 = struct
  type t = { x : int }

  module M = struct
    type s = { x : string }
  end

  open M (* this open is unused, it isn't reported as shadowing 'x' *)

  let y : t = { x = 0 }
end

module Shadow2 = struct
  type t = { x : int }

  module M = struct
    type s = { x : string }
  end

  open M (* this open shadows label 'x' *)

  let y = { x = "" }
end

(* PR#6235 *)

module P6235 = struct
  type t = { loc : string }

  type v =
    { loc : string
    ; x : int
    }

  type u = [ `Key of t ]

  let f (u : u) =
    match u with
    | `Key { loc } -> loc
  ;;
end

(* Remove interaction between branches *)

module P6235' = struct
  type t = { loc : string }

  type v =
    { loc : string
    ; x : int
    }

  type u = [ `Key of t ]

  let f = function
    | (_ : u) when false -> ""
    | `Key { loc } -> loc
  ;;
end

module Unused : sig end = struct
  type unused = int
end

module Unused_nonrec : sig end = struct
  type nonrec used = int
  type nonrec unused = used
end

module Unused_rec : sig end = struct
  type unused = A of unused
end

module Unused_exception : sig end = struct
  exception Nobody_uses_me
end

module Unused_extension_constructor : sig
  type t = ..
end = struct
  type t = ..
  type t += Nobody_uses_me
end

module Unused_exception_outside_patterns : sig
  val falsity : exn -> bool
end = struct
  exception Nobody_constructs_me

  let falsity = function
    | Nobody_constructs_me -> true
    | _ -> false
  ;;
end

module Unused_extension_outside_patterns : sig
  type t = ..

  val falsity : t -> bool
end = struct
  type t = ..
  type t += Nobody_constructs_me

  let falsity = function
    | Nobody_constructs_me -> true
    | _ -> false
  ;;
end

module Unused_private_exception : sig
  type exn += private Private_exn
end = struct
  exception Private_exn
end

module Unused_private_extension : sig
  type t = ..
  type t += private Private_ext
end = struct
  type t = ..
  type t += Private_ext
end
;;

for i = 10 downto 0 do
  ()
done

type t = < foo : int [@foo] >

let _ = [%foo: < foo : t > ]

type foo += private A of int

let f : 'a 'b 'c. < .. > = assert false

let () =
  let module M = (functor (T : sig end) -> struct end) (struct end) in
  ()
;;

class c =
  object
    inherit (fun () -> object end [@wee] : object end) ()
  end

let f = function
  | (x [@wee]) -> ()
;;

let f = function
  | '1' .. '9' | '1' .. '8' -> ()
  | 'a' .. 'z' -> ()
;;

let f = function
  | [| x1; x2 |] -> ()
  | [||] -> ()
  | ([| x |] [@foo]) -> ()
  | _ -> ()
;;

let g = function
  | { l = x } -> ()
  | ({ l1 = x; l2 = y } [@foo]) -> ()
  | { l1 = x; l2 = y; _ } -> ()
;;

let h ?l:(p = 1) ?y:u ?(x = 3) = 2

let _ = function
  | a, s, ba1, ba2, ba3, bg ->
    ignore
      (Array.get x 1 + Array.get [||] 0 + Array.get [| 1 |] 1 + Array.get [| 1; 2 |] 2);
    ignore [ String.get s 1; String.get "" 2; String.get "123" 3 ];
    ignore (ba1.{0} + ba2.{1, 2} + ba3.{3, 4, 5}) ignore bg.{1, 2, 3, 4}
  | b, s, ba1, ba2, ba3, bg ->
    y.(0) <- 1;
    s.[1] <- 'c';
    ba1.{1} <- 2;
    ba2.{1, 2} <- 3;
    ba3.{1, 2, 3} <- 4;
    bg.{1, 2, 3, 4, 5} <- 0
;;

let f (type t) () =
  let exception F of t in
  ();
  let exception G of t in
  ();
  let exception E of t in
  ( (fun x -> E x)
  , function
    | E _ -> print_endline "OK"
    | _ -> print_endline "KO" )
;;

let inj1, proj1 = f ()
let inj2, proj2 = f ()
let () = proj1 (inj1 42)
let () = proj1 (inj2 42)
let _ = ~-1

class id = [%exp]
(* checkpoint *)

(* Subtyping is "syntactic" *)
let _ = fun (x : < x : int >) y z -> (y :> 'a), (x :> 'a), (z :> 'a)

(* - : (< x : int > as 'a) -> 'a -> 'a * 'a = <fun> *)

class ['a] c () =
  object
    method f : int c = new c ()
  end

and ['a] d () =
  object
    inherit ['a] c ()
  end

(* PR#7329 Pattern open *)
let _ =
  let module M = struct
    type t = { x : int }
  end
  in
  let f M.(x) = () in
  let g M.{ x } = () in
  let h = function
    | M.[] | M.[ a ] | M.(a :: q) -> ()
  in
  let i = function
    | M.[||] | M.[| x |] -> true
    | _ -> false
  in
  ()
;;

class ['a] c () =
  object
    constraint 'a = < .. > -> unit
    method m : 'a = fun x -> ()
  end

let f : type a'. a' = assert false
let foo : type a' b'. a' -> b' = fun a -> assert false
let foo : type t'. t' = fun (type t') : t' -> assert false
let foo : type t. t = assert false
let foo : type a' b' c' t. a' -> b' -> c' -> t = fun a b c -> assert false

let f x =
  x.contents
  <- (print_string "coucou";
      x.contents)
;;

let ( ~$ ) x = Some x
let g x = ~$(x.contents)
let ( ~$ ) x y = x, y
let g x y = ~$(x.contents) y.contents

(* PR#7506: attributes on list tail *)

let tail1 = [ 1; 2 ] [@hello]
let tail2 = 0 :: ([ 1; 2 ] [@hello])
let tail3 = 0 :: ([] [@hello])
let f ~l:(l [@foo]) = l
let test x y = (( + ) [@foo]) x y
let test x = (( ~- ) [@foo]) x
let test contents = { contents = contents [@foo] }

class type t = object (_[@foo]) end

class t = object (_ [@foo]) end

let test f x = f ~x:(x [@foo])

let f = function
  | (`A | `B) [@bar] | `C -> ()
;;

let f = function
  | _ :: ((_ :: _) [@foo]) -> ()
  | _ -> ()
;;

function
| { contents = (contents [@foo]) } -> ()
;;

fun contents -> { contents = contents [@foo] };;

();
(();
 ())
[@foo]

(* https://github.com/LexiFi/gen_js_api/issues/61 *)

let () = foo##.bar := ()

(* "let open" in classes and class types *)

class c =
  let open M in
  object
    method f : t = x
  end

class type ct =
  let open M in
  object
  method f : t
end

(* M.(::) notation *)
module Exotic_list = struct
  module Inner = struct
    type ('a, 'b) t =
      | []
      | ( :: ) of 'a * 'b * ('a, 'b) t
  end

  let (Inner.( :: ) (x, y, Inner.[])) = Inner.( :: ) (1, "one", Inner.[])
end

(** Extended index operators *)
module Indexop = struct
  module Def = struct
    let ( .%[] ) = Hashtbl.find
    let ( .%[]<- ) = Hashtbl.add
    let ( .%() ) = Hashtbl.find
    let ( .%()<- ) = Hashtbl.add
    let ( .%{} ) = Hashtbl.find
    let ( .%{}<- ) = Hashtbl.add
  end
  ;;

  let h = Hashtbl.create 17 in
  h.Def.%["one"] <- 1;
  h.Def.%("two") <- 2;
  h.Def.%{"three"} <- 3

  let x, y, z = Def.(h.%["one"], h.%("two"), h.%{"three"})
end

type t = |

include struct
  let%test_module "as" =
    (module struct
      let%expect_test "xx xx xxxxxx xxxxxxx xxxxxx xxxxxx xxxxxxxx xx xxxxx xxx xx xxxxx" =
        ()
      ;;
    end)
  ;;
end
;;

if fffffffffffffff aaaaa bb
then (if b then aaaaaaaaaaaaaaaa ffff)
else aaaaaaaaaaaa qqqqqqqqqqq

include Base.Fn (** @open *)

let ssmap
  : (module MapT with type key = string and type data = string and type map = SSMap.map)
  =
  ()
;;

let ssmap
  :  (module MapT with type key = string and type data = string and type map = SSMap.map)
  -> unit
  =
  ()
;;

let _ =
  match x with
  | A ->
    [%expr
      match y with
      | e -> e]
;;

let _ =
  match x with
  | A ->
    [%expr
      match y with
      | e ->
        (match e with
         | x -> x)]
;;

let _ =
  List.map rows ~f:(fun row ->
    Or_error.try_with (fun () -> fffffffffffffffffffffffff row))
;;

module type T = sig
  (** @raise if not found. *)
  val find : t -> key -> value option

  (** @param blablabla *)
  val f : a_few:params -> with_long_names:to_break -> the_line:before_the_comment -> unit
end

open! Core

(** First documentation comment. *)
exception First_exception

(** Second documentation comment. *)
exception Second_exception

module M = struct
  type t
  [@@immediate] (* ______________________________________ *)
  [@@deriving variants, sexp_of]
end

module type Basic3 = sig
  type ('a, 'd, 'e) t

  val return : 'a -> ('a, _, _) t
  val apply : ('a -> 'b, 'd, 'e) t -> ('a, 'd, 'e) t -> ('b, 'd, 'e) t

  val map
    : [ `Define_using_apply
      | `Custom of ('a, 'd, 'e) t -> f:('a -> 'b) -> ('b, 'd, 'e) t
      ]
end

let _ =
  aa
    (bbbbbbbbb
       cccccccccccc
       dddddddddddddddddddddddddddddddddddddddddddddddddddddddddddddd)
;;

let _ =
  "_______________________________________________________ \
   _______________________________"
;;

let _ =
  [ very_long_function_name____________________ very_long_argument_name____________ ]
;;

(* FIX: exceed 90 columns *)
let _ =
  [%str
    let () = very_long_function_name__________________ very_long_argument_name____________]
;;

let _ =
  { long_field_name = 9999999999999999999999999999999999999999999999999999999999999999999
  }
;;

(* FIX: exceed 90 columns *)
let _ =
  match () with
  | _ ->
    (match () with
     | _ ->
       long_function_name long_argument_name__________________________________________)
;;

let _ =
  aaaaaaa
  (* __________________________________________________________________________________ *)
  := bbbbbbbbbbbbbbbbbbbbbbbbbbbbbbbbbbbbbbbbbbbbbbbbbbbbbbbbbb
;;

let g =
  f
    ~x
      (* this is a multiple-line-spanning
         comment *)
    ~y
;;

let f =
  very_long_function_name
    ~x:very_long_variable_name
      (* this is a multiple-line-spanning
         comment *)
    ~y
;;

let _ =
  match x with
  | { y =
        (* _____________________________________________________________________ *)
        ( X _ | Y _ )
    } -> ()
;;

let _ =
  match x with
  | { y =
        ( Z
        (* _____________________________________________________________________ *)
        | X _
        | Y _ )
    } -> ()
;;

type t =
  [ `XXXX
      (* __________________________________________________________________________________ *)
  | `XXXX (* __________________________________________________________________ *)
  | `XXXX (* _____________________________________________________ *)
  | `XXXX (* ___________________________________________________ *)
  | `XXXX (* ___________________________________________________ *)
  | `XXXX (* ________________________________________________ *)
  | `XXXX (* __________________________________________ *)
  | `XXXX (* _________________________________________ *)
  | `XXXX (* ______________________________________ *)
  | `XXXX (* ____________________________________ *)
  ]

type t =
  { field : ty
    (* Here is some verbatim formatted text:

       {v
       starting at column 7
       v}*)
  }

module Intro_sort = struct
  let foo_fooo_foooo fooo ~foooo m1 m2 m3 m4 m5 =
    (* Fooooooooooooooooooooooooooo:

       {v
          1--o-----o-----o--------------1
             |     |     |
          2--o-----|--o--|-----o--o-----2
                   |  |  |     |  |
          3--------o--o--|--o--|--o-----3
                         |  |  |
          4-----o--------o--o--|-----o--4
                |              |     |
          5-----o--------------o-----o--5
       v} *)
    foooooooooo fooooo fooo;
    foooooooooo fooooo fooo;
    foooooooooo fooooo fooo
  ;;
end

let _ =
  "_ _____________________ ___________ ________ _____________ ________ _____________ \
   _____\n\n\
  \ ___________________"
;;

let nullsafe_optimistic_third_party_params_in_non_strict =
  CLOpt.mk_bool
    ~long:"nullsafe-optimistic-third-party-params-in-non-strict"
      (* Turned on for compatibility reasons. Historically this is because
         there was no actionable way to change third party annotations. Now
         that we have such a support, this behavior should be reconsidered,
         provided our tooling and error reporting is friendly enough to be
         smoothly used by developers. *)
    ~default:true
    "Nullsafe: in this mode we treat non annotated third party method params as if they \
     were annotated as nullable."
;;

let foo () =
  if%bind
    (* this is a medium length comment of some sort *)
    this is a medium length expression of_some sort
  then x
  else y
;;

let xxxxxx =
  let%map (* _____________________________
             __________ *) () = yyyyyyyy in
  { zzzzzzzzzzzzz }
;;

let _ =
  match x with
  | _
    when f
           ~f:(function [@ocaml.warning
                          (* ....................................... *) "-4"] _ -> .) -> y
;;

let[@a
     (* .............................................. ........................... .......................... ...................... *)
     foo
     (* ....................... *)
     (* ................................. *)
     (* ...................... *)] _
  =
  match[@ocaml.warning (* ....................................... *) "-4"]
    x [@attr (* .......................... .................. *) some_attr]
  with
  | _
    when f
           ~f:(function[@ocaml.warning (* ....................................... *) "-4"]
             | _ -> .)
           ~f:(function[@ocaml.warning
                         (* ....................................... *)
                         (* ....................................... *)
                         "foooooooooooooooooooooooooooo \
                          fooooooooooooooooooooooooooooooooooooo"]
             | _ -> .)
           ~f:(function[@ocaml.warning
                         (* ....................................... *)
                         let x = a
                         and y = b in
                         x + y]
             | _ -> .) ->
    y
    [@attr
      (* ... *)
      (* ... *)
      attr (* ... *)]
;;

let x =
  foo (`A b) ~f:(fun thing ->
    something that reaaaaaaaaaaaaaaaaaaaaaaaaaaaaaaaaaaaaaaaaaaally needs wrapping)
;;

let x =
  foo (`A `b) ~f:(fun thing ->
    something that reaaaaaaaaaaaaaaaaaaaaaaaaaaaaaaaaaaaaaaaaaaally needs wrapping)
;;

let x =
  foo [ A; B ] ~f:(fun thing ->
    something that reaaaaaaaaaaaaaaaaaaaaaaaaaaaaaaaaaaaaaaaaaaally needs wrapping)
;;

let x =
  foo [ [ A ]; B ] ~f:(fun thing ->
    something that reaaaaaaaaaaaaaaaaaaaaaaaaaaaaaaaaaaaaaaaaaaally needs wrapping)
;;

let x =
  f
    ("A string _____________________"
     ^ "Another string _____________"
     ^ "Yet another string _________")
;;

let x =
  some_fun________________________________
    some_arg______________________________
    (fun param ->
       do_something ();
       do_something_else ();
       return_this_value)
;;

let x =
  some_fun________________________________
    some_arg______________________________
    ~f:(fun param ->
      do_something ();
      do_something_else ();
      return_this_value)
;;

let x =
  some_value
  |> some_fun (fun x ->
    do_something ();
    do_something_else ();
    return_this_value)
;;

let x =
  some_value
  ^ some_fun (fun x ->
    do_something ();
    do_something_else ();
    return_this_value)
;;

let bind t ~f =
  unfold_step
    ~f:(function
      | Sequence { state = seed; next }, rest ->
        (match next seed with
         | Done ->
           (match rest with
            | Sequence { state = seed; next } ->
              (match next seed with
               | Done -> Done
               | Skip { state = s } ->
                 Skip { state = empty, Sequence { state = s; next } }
               | Yield { value = a; state = s } ->
                 Skip { state = f a, Sequence { state = s; next } }))
         | Skip { state = s } -> Skip { state = Sequence { state = s; next }, rest }
         | Yield { value = a; state = s } ->
           Yield { value = a; state = Sequence { state = s; next }, rest }))
    ~init:(empty, t)
;;

let () =
  very_long_function_name
    ~very_long_argument_label:
      (fun
        very_long_argument_name_one
        very_long_argument_name_two
        very_long_argument_name_three
        -> ())
;;

let () =
  ((one_mississippi, two_mississippi, three_mississippi, four_mississippi)
   : Mississippi.t * Mississippi.t * Mississippi.t * Mississippi.t)
;;

let _ =
  ((match foo with
    | Bar -> bar
    | Baz -> baz)
   : string)
;;

let _ =
  ((match foo with
    | Bar -> bar
    | Baz -> baz)
    :> string)
;;

let _ =
  aaaaaaaaaaaaaaaaaaaaaaaaaaaaaaaaaaaaaaaaaaaaaa
    ~bbbbbbbbbbbbbbbbbbbbbbbbbbbb:
      (fun
        (_ : (ccccccccccccc * ddddddddddddddddddddddddddddd) eeee) -> FFFFFFFFF gg)
    ~h
;;

type t
[@@deriving
  some_deriver_name
, another_deriver_name
, another_deriver_name
, another_deriver_name
, yet_another_such_name
, such_that_they_line_wrap]

type t
[@@deriving
  some_deriver_name
    another_deriver_name
    another_deriver_name
    another_deriver_name
    yet_another_such_name
    such_that_they_line_wrap]

let pat =
  String.Search_pattern.create
    (String.init len ~f:(function
       | 0 -> '\n'
       | n when n < len - 1 -> ' '
       | _ -> '*'))
;;

type t =
  { break_separators : [ `Before | `After ]
  ; break_sequences : bool
  ; break_string_literals : [ `Auto | `Never ]
  (** How to potentially break string literals into new lines. *)
  ; break_struct : bool
  ; cases_exp_indent : int
  ; cases_matching_exp_indent : [ `Normal | `Compact ]
  }

let rec collect_files
          ~enable_outside_detected_project
          ~root
          ~segs
          ~ignores
          ~enables
          ~files
  =
  match segs with
  | [] | [ "" ] -> ignores, enables, files, None
;;

let _ =
  fooooooooooooooooooooooooooooooooooooooo
    fooooooooooooooooooooooooooooooooooooooo
    fooooooooooooooooooooooooooooooooooooooo
    ~f:(fun (type a) foooooooooooooooooooooooooooooooooo : 'a ->
      match fooooooooooooooooooooooooooooooooooooooo with
      | Fooooooooooooooooooooooooooooooooooooooo -> x
      | Fooooooooooooooooooooooooooooooooooooooo -> x)
;;

let _ =
  foo
  |> List.map ~f:(fun x ->
    do_something ();
    do_something ();
    do_something ();
    do_something ();
    do_something_else ())
;;

let _ =
  foo
  |> List.map ~f:(fun x ->
    do_something ();
    do_something ();
    do_something ();
    do_something ();
    do_something_else ())
  |> bar
;;

let _ =
  foo
  |> List.map
       fooooooooooo
       fooooooooooo
       fooooooooooo
       fooooooooooo
       fooooooooooo
       fooooooooooo
       fooooooooooo
       fooooooooooo
;;

let _ = foo |> List.map (function A -> do_something ())

let _ =
  foo
  |> List.map (function
    | A -> do_something ()
    | A -> do_something ()
    | A -> do_something ()
    | A -> do_something ()
    | A -> do_something_else ())
  |> bar
;;

let _ =
  foo
  |> List.double_map
       ~f1:(fun x ->
         do_something ();
         do_something ();
         do_something ();
         do_something ();
         do_something_else ())
       ~f2:(fun x ->
         do_something ();
         do_something ();
         do_something ();
         do_something ();
         do_something_else ())
  |> bar
;;

module Stritem_attributes_indent : sig
  val f : int -> int -> int -> int -> int
  [@@cold] [@@inline never] [@@local never] [@@specialise never]

  external unsafe_memset
    :  t
    -> pos:int
    -> len:int
    -> char
    -> unit
    = "bigstring_memset_stub"
  [@@noalloc]
end = struct
  let raise_length_mismatch name n1 n2 =
    invalid_argf "length mismatch in %s: %d <> %d" name n1 n2 ()
  [@@cold] [@@inline never] [@@local never] [@@specialise never]
  ;;

  external unsafe_memset
    :  t
    -> pos:int
    -> len:int
    -> char
    -> unit
    = "bigstring_memset_stub"
  [@@noalloc]
end

let _ =
  foo
  $$ (match group with
    | [] -> impossible "previous match"
    | [ cmt ] -> fmt_cmt t conf cmt ~fmt_code $ maybe_newline ~next cmt)
  $$ bar
;;

let _ =
  foo
  $$ (try group with
    | [] -> impossible "previous match"
    | [ cmt ] -> fmt_cmt t conf cmt ~fmt_code $ maybe_newline ~next cmt)
  $$ bar
;;

let _ =
  x == exp
  ||
  match x with
  | { pexp_desc = Pexp_constraint (e, _); _ } -> loop e
  | _ -> false
;;

<<<<<<< HEAD
let _ =
  let module M = struct
    include
      (val foooooooooooooooooooooooooooooooooooooooo
        : fooooooooooooooooooooooooooooooooooooooooo)
  end
  in
  ()
;;

type action =
  | In_out of [ `Impl | `Intf ] input * string option
  (** Format input file (or [-] for stdin) of given kind to output file,
      or stdout if None. *)
  (* foo *)
  | Inplace of [ `Impl | `Intf ] input list
  (** Format in-place, overwriting input file(s). *)

let%test_module "semantics" =
  (module (
   struct
     open Core
     open Appendable_list
     module Stable = Stable
   end :
     S))
;;

let _ =
  Error
    (`Foooooooooooooooooo
       (name, Format.sprintf "expecting %S but got %S" Version.version value))
;;

let _ =
  `Foooooooooooooooooo
    (name, Format.sprintf "expecting %S but got %S" Version.version value)
;;

let _ =
  Foooooooooooooooooo
    (name, Format.sprintf "expecting %S but got %S" Version.version value)
;;

let (`Foooooooooooooooooo
       (foooooooooooooo, foooooooooooooo, foooooooooooooo, foooooooooooooo))
  =
  x
;;

let (Foooooooooooooooooo
       (foooooooooooooo, foooooooooooooo, foooooooooooooo, foooooooooooooo))
  =
  x
;;

let _ =
  Foooooooooooooooooooo.foooooooooooooooooooo
    foooooooooooooooooooo
    foooooooooooooooooooo
    (fun x ->
       function
       | Foooooooooooooooooooo -> foooooooooooooooooooo
       | Foooooooooooooooooooo -> foooooooooooooooooooo)
;;

let _ =
  Foooooooooooooooooooo.foooooooooooooooooooo
    foooooooooooooooooooo
    foooooooooooooooooooo
    ~x:(fun x ->
      function
      | Foooooooooooooooooooo -> foooooooooooooooooooo
      | Foooooooooooooooooooo -> foooooooooooooooooooo)
;;

let _ =
  Foooooooooooooooooooo.foooooooooooooooooooo
    foooooooooooooooooooo
    foooooooooooooooooooo
    (fun x ->
       match foo with
       | Foooooooooooooooooooo -> foooooooooooooooooooo
       | Foooooooooooooooooooo -> foooooooooooooooooooo)
;;

let _ =
  Foooooooooooooooooooo.foooooooooooooooooooo
    foooooooooooooooooooo
    foooooooooooooooooooo
    ~x:(fun x ->
      match foo with
      | Foooooooooooooooooooo -> foooooooooooooooooooo
      | Foooooooooooooooooooo -> foooooooooooooooooooo)
;;

let _ =
  let x = x in
  fun foooooooooooooooooo
    foooooooooooooooooo
    foooooooooooooooooo
    foooooooooooooooooo
    foooooooooooooooooo
    foooooooooooooooooo ->
    ()
;;

module type For_let_syntax_local =
  For_let_syntax_gen
  with type ('a, 'b) fn := ('a[@local]) -> 'b
   and type ('a, 'b) f_labeled_fn := f:('a[@local]) -> 'b

type fooooooooooooooooooooooooooooooo =
  (fooooooooooooooooooooooooooooooo, fooooooooooooooooooooooooooooooo)
    fooooooooooooooooooooooooooooooo

val fooooooooooooooooooooooooooooooo
  : (fooooooooooooooooooooooooooooooo, fooooooooooooooooooooooooooooooo)
      fooooooooooooooooooooooooooooooo

(*
   *)
=======
(* *)
>>>>>>> 25aa14cf

(** xxx *)
include S1
(** @inline *)

type input =
  { name : string
  ; action : [ `Format | `Numeric of range ]
  }

let x =
  fun [@foo] x ->
  fun [@foo] y ->
  object
    method x = y
  end
;;

class x =
  fun [@foo] x ->
  fun [@foo] y ->
  object
    method x = y
  end

module M =
  [%demo
    module Foo = Bar

    type t]

let _ =
  Some
    (fun fooooooooooooooooooooooooooooooo
      fooooooooooooooooooooooooooooooo
      fooooooooooooooooooooooooooooooo ->
      foo)
;;

type t =
  { xxxxxx :
      t
        (* _________________________________________________________________________
           ____________________________________________________________________
           ___________ *)
        XXXXXXX.t
  }

module Test_gen
    (For_tests : For_tests_gen)
    (Tested :
       S_gen with type 'a src := 'a For_tests.Src.t with type 'a dst := 'a For_tests.Dst.t)
    (Tested :
       S_gen
       with type 'a src := 'a For_tests.Src.t
       with type 'a dst := 'a For_tests.Dst.t
        and type 'a dst := 'a For_tests.Dst.t
        and type 'a dst := 'a For_tests.Dst.t) =
struct
  open Tested
  open For_tests
end

type t =
  { xxxxxxxxxxxxxxxxxxxxxxxxxxxxxxxxxxxxxxxxxxxxxxxxxxxxxxxxxxxxxxxxxxx :
      YYYYYYYYYYYYYYYYYYYYY.t
    (* ____________________________________ *)
  }

(*{v
      foo
  v}*)

(*$
  {|
        f|}
*)

type t =
  { xxxxxxxxxxxxxxxxxxx : yyy
        [@zzzzzzzzzzzzzzzzzzz
          (* ________________________________
             ___ *)
          _______]
  }

let _ =
  match () with
  (*$ Printf.(printf "\n  | _ -> .\n;;\n") *)
  | _ -> .
;;

(*$*)

(*$ "________________________" $*)

(*$
  let open! Core in
  ()
*)
(*$*)

(*$
    [%string
      {| xxxxxxxxxxxxxxxxxxxxxxxxxxxxxxxxxxxxxx
zzzzzzzzzzzzzzzzzzzzzzzzzzzz
    |}]
*)
(*$*)

(*$
  {|
       f|}
*)

let () =
  match () with
  | _ ->
    (fun _ : _ ->
      match () with
      | _ -> ())
  | _ -> ()
;;

(* ocp-indent-compat: Docked fun after apply only if on the same line. *)

let _ =
  fooooooooooooooooooooooooooooooo
  |> fooooooooooooooooooooooooooooooo
       ~fooooooooooooooooooooooooooooooo
       ~fooooooooooooooooooooooooooooooo
;;

let _ =
  fooooooooooooooooooooooooooooooo
  |> fooooooooooooooooooooooooooooooo
       ~fooooooooooooooooooooooooooooooo
       ~fooooooooooooooooooooooooooooooo:(fun foo -> bar)
;;

let _ =
  fooooooooooooooooooooooooooooooo
  |> fooooooooooooooooooooooooooooooo
       ~fooooooooooooooooooooooooooooooo:(fun foo -> bar)
       ~fooooooooooooooooooooooooooooooo
;;

let _ =
  fooooooooooooooooooooooooooooooo
  |> fooooooooooooooooooooooooooooooo
       ~fooooooooooooooooooooooooooooooo
       ~fooooooooooooooooooooooooooooooo:(fun foo ->
         match bar with
         | Some _ -> foo
         | None -> baz)
;;

let _ =
  fooooooooooooooooooooooooooooooo
  |> fooooooooooooooooooooooooooooooo ~fooooooooooooooooooooooooooooooo (fun foo -> bar)
;;

let _ =
  fooooooooooooooooooooooooooooooo
  |> fooooooooooooooooooooooooooooooo ~fooooooooooooooooooooooooooooooo (fun foo ->
    match bar with
    | Some _ -> foo
    | None -> baz)
;;

let _ =
  fooooooooooooooooooooooooooooooo
  |> fooooooooooooooooooooooooooooooo
       ~fooooooooooooooooooooooooooooooo
       ~fooooooooooooooooooooooooooooooo
       (fun foo ->
          match bar with
          | Some _ -> foo
          | None -> baz)
;;

let _ =
  fooooooooooooooooooooooooooooooo
  |> fooooooooooooooooooooooooooooooofooooooooooooooooooooooooooooooofoooooooooo
       (fun foo ->
          match bar with
          | Some _ -> foo
          | None -> baz)
;;

let _ =
  fooooooooooooooooooooooooooooooo
  |> foooooooooooooooooooooooooooo ~fooooooooooooooooooooooooooooooo (function foo -> bar)
;;

let _ =
  fooooooooooooooooooooooooooooooo
  |> fooooooooooooooooooooooooooooooo ~fooooooooooooooooooooooooooooooo (function
    | Some _ -> foo
    | None -> baz)
;;

(* *)<|MERGE_RESOLUTION|>--- conflicted
+++ resolved
@@ -10097,7 +10097,6 @@
   | _ -> false
 ;;
 
-<<<<<<< HEAD
 let _ =
   let module M = struct
     include
@@ -10218,11 +10217,7 @@
   : (fooooooooooooooooooooooooooooooo, fooooooooooooooooooooooooooooooo)
       fooooooooooooooooooooooooooooooo
 
-(*
-   *)
-=======
 (* *)
->>>>>>> 25aa14cf
 
 (** xxx *)
 include S1
@@ -10298,7 +10293,7 @@
 
 (*$
   {|
-        f|}
+       f|}
 *)
 
 type t =
