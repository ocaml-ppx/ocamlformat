[@@@foo]

let (x [@foo]) : (unit[@foo]) = (() [@foo]) [@@foo]

type t = Foo of (t[@foo]) [@foo] [@@foo]

[@@@foo]

module M = struct
  type t = { l : (t[@foo]) [@foo] } [@@foo] [@@foo]

  [@@@foo]
end [@foo]
[@@foo]

module type S = sig
  include ((module type of M [@foo]) [@foo] with type t := M.t [@foo]) [@@foo]

  [@@@foo]
end [@foo]
[@@foo]

[@@@foo]

type 'a with_default =
  ?size:int (** default [42] *) -> ?resizable:bool (** default [true] *) -> 'a

type obj = < meth1 : int -> int (** method 1 *) ; meth2 : unit -> float (** method 2 *) >

type var =
  [ `Foo (** foo *)
  | `Bar of int * string (** bar *)
  ]

[%%foo
  let x = 1 in
  x]

let [%foo 2 + 1] : [%foo bar.baz] = [%foo "foo"]

[%%foo module M = [%bar]]

let [%foo let () = ()] : [%foo type t = t] = [%foo class c = object end]

[%%foo: 'a list]

let [%foo: [ `Foo ]] : [%foo: t -> t] = [%foo: < foo : t > ]

[%%foo? _]
[%%foo? Some y when y > 0]

let [%foo? Bar x | Baz x] : [%foo? #bar] = [%foo? { x }]

[%%foo: module M : [%baz]]

let [%foo: include S with type t = t]
  : [%foo:
      val x : t
      val y : t]
  =
  [%foo: type t = t]
;;

let int_with_custom_modifier = 1234567890_1234567890_1234567890_1234567890_1234567890z
let float_with_custom_modifier = 1234567890_1234567890_1234567890_1234567890_1234567890.z
let int32 = 1234l
let int64 = 1234L
let nativeint = 1234n
let hex_without_modifier = 0x32f
let hex_with_modifier = 0x32g
let float_without_modifer = 1.2e3
let float_with_modifer = 1.2g
let%foo x = 42

let%foo _ = ()
and _ = ()

let%foo _ = ()

(* Expressions *)
let () =
  let%foo[@foo] x = 3
  and[@foo] y = 4 in
  [%foo
    (let module M = M in
    ())
    [@foo]];
  [%foo
    (let open M in
     ()) [@foo]];
  [%foo fun [@foo] x -> ()];
  [%foo
    function[@foo]
    | x -> ()];
  [%foo
    try[@foo] () with
    | _ -> ()];
  if%foo [@foo] () then () else ();
  [%foo
    while () do
      ()
    done
    [@foo]];
  [%foo
    for x = () to () do
      ()
    done
    [@foo]];
  [%foo assert true [@foo]];
  [%foo lazy x [@foo]];
  [%foo object end [@foo]];
  [%foo
    begin
      3
    end
    [@foo]];
  [%foo new x [@foo]];
  [%foo
    match[@foo] () with
    | [%foo? (* Pattern expressions *)
        ((lazy x) [@foo])] -> ()
    | [%foo? ((exception x) [@foo])] -> ()]
;;

(* Class expressions *)
class x =
  fun [@foo] x ->
  let[@foo] x = 3 in
  object
    inherit x [@@foo]
    val x = 3 [@@foo]
    val virtual x : t [@@foo]
    val! mutable x = 3 [@@foo]
    method x = 3 [@@foo]
    method virtual x : t [@@foo]
    method! private x = 3 [@@foo]
    initializer x [@@foo]
  end
  [@foo]

(* Class type expressions *)
class type t = object
  inherit t [@@foo]
  val x : t [@@foo]
  val mutable x : t [@@foo]
  method x : t [@@foo]
  method private x : t [@@foo]
  constraint t = t' [@@foo]
  [@@@abc]
  [%%id]
  [@@@aaa]
end[@foo]

(* Type expressions *)
type t = [%foo: ((module M)[@foo])]

(* Module expressions *)
module M = (functor [@foo] (M : S) -> (val x) [@foo] (struct end [@foo]))

(* Module type expression *)
module type S = functor [@foo] (M : S) -> functor (_ : (module type of M) [@foo]) -> sig end
[@foo]

module type S = functor (_ : S) (_ : S) -> S
module type S = functor (_ : functor (_ : S) -> S) -> S
module type S = functor (M : S) (_ : S) -> S
module type S = functor (_ : functor (M : S) -> S) -> S
module type S = functor (_ : functor [@foo] (_ : S) -> S) -> S
module type S = functor (_ : functor [@foo] (M : S) -> S) -> S

module type S = sig
  module rec A : (S with type t = t)
  and B : (S with type t = t)
end

(* Structure items *)
let%foo[@foo] x = 4
and[@foo] y = x

type%foo t = int [@@foo]
and t = int [@@foo]

type%foo t += T [@@foo]
class%foo x = x [@@foo]
class type%foo x = x [@@foo]
external%foo x : _ = "" [@@foo]
exception%foo X [@foo]
module%foo M = M [@@foo]

module%foo rec M : S = M [@@foo]
and M : S = M [@@foo]

module type%foo S = S [@@foo]
include%foo M [@@foo]
open%foo M [@@foo]

(* Signature items *)
module type S = sig
  val%foo x : t [@@foo]
  external%foo x : t = "" [@@foo]

  type%foo t = int [@@foo]
  and t' = int [@@foo]

  type%foo t += T [@@foo]
  exception%foo X [@foo]
  module%foo M : S [@@foo]

  module%foo rec M : S [@@foo]
  and M : S [@@foo]

  module%foo M = M [@@foo]
  module type%foo S = S [@@foo]
  include%foo M [@@foo]
  open%foo M [@@foo]
  class%foo x : t [@@foo]
  class type%foo x = x [@@foo]
end

type t = ..
type t += A;;

[%extension_constructor A];;
([%extension_constructor A] : extension_constructor)

module M = struct
  type extension_constructor = int
end

open M;;

([%extension_constructor A] : extension_constructor)

(* By using two types we can have a recursive constraint *)
type 'a class_name = .. constraint 'a = < cast : 'a. 'a name -> 'a ; .. >
and 'a name = Class : 'a class_name -> (< cast : 'a. 'a name -> 'a ; .. > as 'a) name

exception Bad_cast

class type castable = object
  method cast : 'a. 'a name -> 'a
end

(* Lets create a castable class with a name*)

class type foo_t = object
  inherit castable
  method foo : string
end

type 'a class_name += Foo : foo_t class_name

class foo : foo_t =
  object (self)
    method cast : type a. a name -> a =
      function
      | Class Foo -> (self :> foo_t)
      | _ -> (raise Bad_cast : a)

    method foo = "foo"
  end

(* Now we can create a subclass of foo *)

class type bar_t = object
  inherit foo
  method bar : string
end

type 'a class_name += Bar : bar_t class_name

class bar : bar_t =
  object (self)
    inherit foo as super

    method cast : type a. a name -> a =
      function
      | Class Bar -> (self :> bar_t)
      | other -> super#cast other

    method bar = "bar"
    [@@@id]
    [%%id]
  end

(* Now lets create a mutable list of castable objects *)

let clist : castable list ref = ref []
let push_castable (c : #castable) = clist := (c :> castable) :: !clist

let pop_castable () =
  match !clist with
  | c :: rest ->
    clist := rest;
    c
  | [] -> raise Not_found
;;

(* We can add foos and bars to this list, and retrive them *)

push_castable (new foo);;
push_castable (new bar);;
push_castable (new foo)

let c1 : castable = pop_castable ()
let c2 : castable = pop_castable ()
let c3 : castable = pop_castable ()

(* We can also downcast these values to foos and bars *)

let f1 : foo = c1#cast (Class Foo)

(* Ok *)
let f2 : foo = c2#cast (Class Foo)

(* Ok *)
let f3 : foo = c3#cast (Class Foo)

(* Ok *)

let b1 : bar = c1#cast (Class Bar)

(* Exception Bad_cast *)
let b2 : bar = c2#cast (Class Bar)

(* Ok *)
let b3 : bar = c3#cast (Class Bar)

(* Exception Bad_cast *)

type foo = ..
type foo += A | B of int

let is_a x =
  match x with
  | A -> true
  | _ -> false
;;

(* The type must be open to create extension *)

type foo
type foo += A of int (* Error type is not open *)

(* The type parameters must match *)

type 'a foo = ..
type ('a, 'b) foo += A of int (* Error: type parameter mismatch *)

(* In a signature the type does not have to be open *)

module type S = sig
  type foo
  type foo += A of float
end

(* But it must still be extensible *)

module type S = sig
  type foo = A of int
  type foo += B of float (* Error foo does not have an extensible type *)
end

(* Signatures can change the grouping of extensions *)

type foo = ..

module M = struct
  type foo += A of int | B of string
  type foo += C of int | D of float
end

module type S = sig
  type foo += B of string | C of int
  type foo += D of float
  type foo += A of int
end

module M_S : S = M

(* Extensions can be GADTs *)

type 'a foo = ..
type _ foo += A : int -> int foo | B : int foo

let get_num : type a. a foo -> a -> a option =
  fun f i1 ->
  match f with
  | A i2 -> Some (i1 + i2)
  | _ -> None
;;

(* Extensions must obey constraints *)

type 'a foo = .. constraint 'a = [> `Var ]
type 'a foo += A of 'a

let a = A 9 (* ERROR: Constraints not met *)

type 'a foo += B : int foo (* ERROR: Constraints not met *)

(* Signatures can make an extension private *)

type foo = ..

module M = struct
  type foo += A of int
end

let a1 = M.A 10

module type S = sig
  type foo += private A of int
end

module M_S : S = M

let is_s x =
  match x with
  | M_S.A _ -> true
  | _ -> false
;;

let a2 = M_S.A 20 (* ERROR: Cannot create a value using a private constructor *)

(* Extensions can be rebound *)

type foo = ..

module M = struct
  type foo += A1 of int
end

type foo += A2 = M.A1
type bar = ..
type bar += A3 = M.A1 (* Error: rebind wrong type *)

module M = struct
  type foo += private B1 of int
end

type foo += private B2 = M.B1
type foo += B3 = M.B1 (* Error: rebind private extension *)
type foo += C = Unknown (* Error: unbound extension *)

(* Extensions can be rebound even if type is closed *)

module M : sig
  type foo
  type foo += A1 of int
end = struct
  type foo = ..
  type foo += A1 of int
end

type M.foo += A2 = M.A1

(* Rebinding handles abbreviations *)

type 'a foo = ..
type 'a foo1 = 'a foo = ..
type 'a foo2 = 'a foo = ..
type 'a foo1 += A of int | B of 'a | C : int foo1
type 'a foo2 += D = A | E = B | F = C

(* Extensions must obey variances *)

type +'a foo = ..
type 'a foo += A of (int -> 'a)
type 'a foo += B of ('a -> int)
(* ERROR: Parameter variances are not satisfied *)

type _ foo += C : ('a -> int) -> 'a foo
(* ERROR: Parameter variances are not satisfied *)

type 'a bar = ..
type +'a bar += D of (int -> 'a) (* ERROR: type variances do not match *)

(* Exceptions are compatible with extensions *)

module M : sig
  type exn += Foo of int * float | Bar : 'a list -> exn
end = struct
  exception Bar : 'a list -> exn
  exception Foo of int * float
end

module M : sig
  exception Bar : 'a list -> exn
  exception Foo of int * float
end = struct
  type exn += Foo of int * float | Bar : 'a list -> exn
end

exception Foo of int * float
exception Bar : 'a list -> exn

module M : sig
  type exn += Foo of int * float | Bar : 'a list -> exn
end = struct
  exception Bar = Bar
  exception Foo = Foo
end

(* Test toplevel printing *)

type foo = ..
type foo += Foo of int * int option | Bar of int option

let x = Foo (3, Some 4), Bar (Some 5) (* Prints Foo and Bar successfully *)

type foo += Foo of string

let y = x (* Prints Bar but not Foo (which has been shadowed) *)

exception Foo of int * int option
exception Bar of int option

let x = Foo (3, Some 4), Bar (Some 5) (* Prints Foo and Bar successfully *)

type foo += Foo of string

let y = x (* Prints Bar and part of Foo (which has been shadowed) *)

(* Test Obj functions *)

type foo = ..
type foo += Foo | Bar of int

let extension_name e = Obj.extension_name (Obj.extension_constructor e)
let extension_id e = Obj.extension_id (Obj.extension_constructor e)
let n1 = extension_name Foo
let n2 = extension_name (Bar 1)
let t = extension_id (Bar 2) = extension_id (Bar 3) (* true *)
let f = extension_id (Bar 2) = extension_id Foo (* false *)
let is_foo x = extension_id Foo = extension_id x

type foo += Foo

let f = is_foo Foo
let _ = Obj.extension_constructor 7 (* Invald_arg *)

let _ =
  Obj.extension_constructor
    (object
       method m = 3
    end)
;;

(* Invald_arg *)

(* Typed names *)

module Msg : sig
  type 'a tag
  type result = Result : 'a tag * 'a -> result

  val write : 'a tag -> 'a -> unit
  val read : unit -> result

  type 'a tag += Int : int tag

  module type Desc = sig
    type t

    val label : string
    val write : t -> string
    val read : string -> t
  end

  module Define (D : Desc) : sig
    type 'a tag += C : D.t tag
  end
end = struct
  type 'a tag = ..
  type ktag = T : 'a tag -> ktag

  type 'a kind =
    { tag : 'a tag
    ; label : string
    ; write : 'a -> string
    ; read : string -> 'a
    }

  type rkind = K : 'a kind -> rkind
  type wkind = { f : 'a. 'a tag -> 'a kind }

  let readTbl : (string, rkind) Hashtbl.t = Hashtbl.create 13
  let writeTbl : (ktag, wkind) Hashtbl.t = Hashtbl.create 13
  let read_raw () : string * string = raise (Failure "Not implemented")

  type result = Result : 'a tag * 'a -> result

  let read () =
    let label, content = read_raw () in
    let (K k) = Hashtbl.find readTbl label in
    let body = k.read content in
    Result (k.tag, body)
  ;;

  let write_raw (label : string) (content : string) = raise (Failure "Not implemented")

  let write (tag : 'a tag) (body : 'a) =
    let { f } = Hashtbl.find writeTbl (T tag) in
    let k = f tag in
    let content = k.write body in
    write_raw k.label content
  ;;

  (* Add int kind *)

  type 'a tag += Int : int tag

  let ik = { tag = Int; label = "int"; write = string_of_int; read = int_of_string }
  let () = Hashtbl.add readTbl "int" (K ik)

  let () =
    let f (type t) (i : t tag) : t kind =
      match i with
      | Int -> ik
      | _ -> assert false
    in
    Hashtbl.add writeTbl (T Int) { f }
  ;;

  (* Support user defined kinds *)

  module type Desc = sig
    type t

    val label : string
    val write : t -> string
    val read : string -> t
  end

  module Define (D : Desc) = struct
    type 'a tag += C : D.t tag

    let k = { tag = C; label = D.label; write = D.write; read = D.read }
    let () = Hashtbl.add readTbl D.label (K k)

    let () =
      let f (type t) (c : t tag) : t kind =
        match c with
        | C -> k
        | _ -> assert false
      in
      Hashtbl.add writeTbl (T C) { f }
    ;;
  end
end

let write_int i = Msg.write Msg.Int i

module StrM = Msg.Define (struct
    type t = string

    let label = "string"
    let read s = s
    let write s = s
  end)

type 'a Msg.tag += String = StrM.C

let write_string s = Msg.write String s

let read_one () =
  let (Msg.Result (tag, body)) = Msg.read () in
  match tag with
  | Msg.Int -> print_int body
  | String -> print_string body
  | _ -> print_string "Unknown"
;;

(* Example of algorithm parametrized with modules *)

let sort (type s) set l =
  let module Set = (val set : Set.S with type elt = s) in
  Set.elements (List.fold_right Set.add l Set.empty)
;;

let make_set (type s) cmp =
  let module S =
    Set.Make (struct
      type t = s

      let compare = cmp
    end)
  in
  (module S : Set.S with type elt = s)
;;

let both l =
  List.map (fun set -> sort set l) [ make_set compare; make_set (fun x y -> compare y x) ]
;;

let () =
  print_endline
    (String.concat "  " (List.map (String.concat "/") (both [ "abc"; "xyz"; "def" ])))
;;

(* Hiding the internal representation *)

module type S = sig
  type t

  val to_string : t -> string
  val apply : t -> t
  val x : t
end

let create (type s) to_string apply x =
  let module M = struct
    type t = s

    let to_string = to_string
    let apply = apply
    let x = x
  end
  in
  (module M : S with type t = s)
;;

let forget (type s) x =
  let module M = (val x : S with type t = s) in
  (module M : S)
;;

let print x =
  let module M = (val x : S) in
  print_endline (M.to_string M.x)
;;

let apply x =
  let module M = (val x : S) in
  let module N = struct
    include M

    let x = apply x
  end
  in
  (module N : S)
;;

let () =
  let int = forget (create string_of_int succ 0) in
  let str = forget (create (fun s -> s) (fun s -> s ^ s) "X") in
  List.iter print (List.map apply [ int; apply int; apply (apply str) ])
;;

(* Existential types + type equality witnesses -> pseudo GADT *)

module TypEq : sig
  type ('a, 'b) t

  val apply : ('a, 'b) t -> 'a -> 'b
  val refl : ('a, 'a) t
  val sym : ('a, 'b) t -> ('b, 'a) t
end = struct
  type ('a, 'b) t = unit

  let apply _ = Obj.magic
  let refl = ()
  let sym () = ()
end

module rec Typ : sig
  module type PAIR = sig
    type t
    type t1
    type t2

    val eq : (t, t1 * t2) TypEq.t
    val t1 : t1 Typ.typ
    val t2 : t2 Typ.typ
  end

  type 'a typ =
    | Int of ('a, int) TypEq.t
    | String of ('a, string) TypEq.t
    | Pair of (module PAIR with type t = 'a)
end = struct
  module type PAIR = sig
    type t
    type t1
    type t2

    val eq : (t, t1 * t2) TypEq.t
    val t1 : t1 Typ.typ
    val t2 : t2 Typ.typ
  end

  type 'a typ =
    | Int of ('a, int) TypEq.t
    | String of ('a, string) TypEq.t
    | Pair of (module PAIR with type t = 'a)
end

open Typ

let int = Int TypEq.refl
let str = String TypEq.refl

let pair (type s1 s2) t1 t2 =
  let module P = struct
    type t = s1 * s2
    type t1 = s1
    type t2 = s2

    let eq = TypEq.refl
    let t1 = t1
    let t2 = t2
  end
  in
  let pair = (module P : PAIR with type t = s1 * s2) in
  Pair pair
;;

module rec Print : sig
  val to_string : 'a Typ.typ -> 'a -> string
end = struct
  let to_string (type s) t x =
    match t with
    | Int eq -> string_of_int (TypEq.apply eq x)
    | String eq -> Printf.sprintf "%S" (TypEq.apply eq x)
    | Pair p ->
      let module P = (val p : PAIR with type t = s) in
      let x1, x2 = TypEq.apply P.eq x in
      Printf.sprintf "(%s,%s)" (Print.to_string P.t1 x1) (Print.to_string P.t2 x2)
  ;;
end

let () =
  print_endline (Print.to_string int 10);
  print_endline (Print.to_string (pair int (pair str int)) (123, ("A", 456)))
;;

(* #6262: first-class modules and module type aliases *)

module type S1 = sig end
module type S2 = S1

let _f (x : (module S1)) : (module S2) = x

module X = struct
  module type S
end

module Y = struct
  include X
end

let _f (x : (module X.S)) : (module Y.S) = x

(* PR#6194, main example *)
module type S3 = sig
  val x : bool
end

let f = function
  | Some (module M : S3) when M.x -> 1
  | ((Some _) [@foooo]) -> 2
  | None -> 3
;;

print_endline
  (string_of_int
     (f
        (Some
           (module struct
             let x = false
           end))))

type 'a ty =
  | Int : int ty
  | Bool : bool ty

let fbool (type t) (x : t) (tag : t ty) =
  match tag with
  | Bool -> x
;;

(* val fbool : 'a -> 'a ty -> 'a = <fun> *)

(** OK: the return value is x of type t **)

let fint (type t) (x : t) (tag : t ty) =
  match tag with
  | Int -> x > 0
;;

(* val fint : 'a -> 'a ty -> bool = <fun> *)

(** OK: the return value is x > 0 of type bool;
    This has used the equation t = bool, not visible in the return type **)

let f (type t) (x : t) (tag : t ty) =
  match tag with
  | Int -> x > 0
  | Bool -> x
;;

(* val f : 'a -> 'a ty -> bool = <fun> *)

let g (type t) (x : t) (tag : t ty) =
  match tag with
  | Bool -> x
  | Int -> x > 0
;;

(* Error: This expression has type bool but an expression was expected of type
   t = int *)

let id x = x

let idb1 =
  (fun id ->
     let _ = id true in
     id)
    id
;;

let idb2 : bool -> bool = id
let idb3 (_ : bool) = false

let g (type t) (x : t) (tag : t ty) =
  match tag with
  | Bool -> idb3 x
  | Int -> x > 0
;;

let g (type t) (x : t) (tag : t ty) =
  match tag with
  | Bool -> idb2 x
  | Int -> x > 0
;;

(* Encoding generics using GADTs *)
(* (c) Alain Frisch / Lexifi *)
(* cf. http://www.lexifi.com/blog/dynamic-types *)

(* Basic tag *)

type 'a ty =
  | Int : int ty
  | String : string ty
  | List : 'a ty -> 'a list ty
  | Pair : ('a ty * 'b ty) -> ('a * 'b) ty

(* Tagging data *)

type variant =
  | VInt of int
  | VString of string
  | VList of variant list
  | VPair of variant * variant

let rec variantize : type t. t ty -> t -> variant =
  fun ty x ->
  (* type t is abstract here *)
  match ty with
  | Int -> VInt x (* in this branch: t = int *)
  | String -> VString x (* t = string *)
  | List ty1 -> VList (List.map (variantize ty1) x) (* t = 'a list for some 'a *)
  | Pair (ty1, ty2) -> VPair (variantize ty1 (fst x), variantize ty2 (snd x))
;;

(* t = ('a, 'b) for some 'a and 'b *)

exception VariantMismatch

let rec devariantize : type t. t ty -> variant -> t =
  fun ty v ->
  match ty, v with
  | Int, VInt x -> x
  | String, VString x -> x
  | List ty1, VList vl -> List.map (devariantize ty1) vl
  | Pair (ty1, ty2), VPair (x1, x2) -> devariantize ty1 x1, devariantize ty2 x2
  | _ -> raise VariantMismatch
;;

(* Handling records *)

type 'a ty =
  | Int : int ty
  | String : string ty
  | List : 'a ty -> 'a list ty
  | Pair : ('a ty * 'b ty) -> ('a * 'b) ty
  | Record : 'a record -> 'a ty

and 'a record =
  { path : string
  ; fields : 'a field_ list
  }

and 'a field_ = Field : ('a, 'b) field -> 'a field_

and ('a, 'b) field =
  { label : string
  ; field_type : 'b ty
  ; get : 'a -> 'b
  }

(* Again *)

type variant =
  | VInt of int
  | VString of string
  | VList of variant list
  | VPair of variant * variant
  | VRecord of (string * variant) list

let rec variantize : type t. t ty -> t -> variant =
  fun ty x ->
  (* type t is abstract here *)
  match ty with
  | Int -> VInt x (* in this branch: t = int *)
  | String -> VString x (* t = string *)
  | List ty1 -> VList (List.map (variantize ty1) x) (* t = 'a list for some 'a *)
  | Pair (ty1, ty2) ->
    VPair (variantize ty1 (fst x), variantize ty2 (snd x))
    (* t = ('a, 'b) for some 'a and 'b *)
  | Record { fields } ->
    VRecord
      (List.map
         (fun (Field { field_type; label; get }) -> label, variantize field_type (get x))
         fields)
;;

(* Extraction *)

type 'a ty =
  | Int : int ty
  | String : string ty
  | List : 'a ty -> 'a list ty
  | Pair : ('a ty * 'b ty) -> ('a * 'b) ty
  | Record : ('a, 'builder) record -> 'a ty

and ('a, 'builder) record =
  { path : string
  ; fields : ('a, 'builder) field list
  ; create_builder : unit -> 'builder
  ; of_builder : 'builder -> 'a
  }

and ('a, 'builder) field = Field : ('a, 'builder, 'b) field_ -> ('a, 'builder) field

and ('a, 'builder, 'b) field_ =
  { label : string
  ; field_type : 'b ty
  ; get : 'a -> 'b
  ; set : 'builder -> 'b -> unit
  }

let rec devariantize : type t. t ty -> variant -> t =
  fun ty v ->
  match ty, v with
  | Int, VInt x -> x
  | String, VString x -> x
  | List ty1, VList vl -> List.map (devariantize ty1) vl
  | Pair (ty1, ty2), VPair (x1, x2) -> devariantize ty1 x1, devariantize ty2 x2
  | Record { fields; create_builder; of_builder }, VRecord fl ->
    if List.length fields <> List.length fl then raise VariantMismatch;
    let builder = create_builder () in
    List.iter2
      (fun (Field { label; field_type; set }) (lab, v) ->
         if label <> lab then raise VariantMismatch;
         set builder (devariantize field_type v))
      fields
      fl;
    of_builder builder
  | _ -> raise VariantMismatch
;;

type my_record =
  { a : int
  ; b : string list
  }

let my_record =
  let fields =
    [ Field
        { label = "a"
        ; field_type = Int
        ; get = (fun { a } -> a)
        ; set = (fun (r, _) x -> r := Some x)
        }
    ; Field
        { label = "b"
        ; field_type = List String
        ; get = (fun { b } -> b)
        ; set = (fun (_, r) x -> r := Some x)
        }
    ]
  in
  let create_builder () = ref None, ref None in
  let of_builder (a, b) =
    match !a, !b with
    | Some a, Some b -> { a; b }
    | _ -> failwith "Some fields are missing in record of type my_record"
  in
  Record { path = "My_module.my_record"; fields; create_builder; of_builder }
;;

(* Extension to recursive types and polymorphic variants *)
(* by Jacques Garrigue *)

type noarg = Noarg

type (_, _) ty =
  | Int : (int, _) ty
  | String : (string, _) ty
  | List : ('a, 'e) ty -> ('a list, 'e) ty
  | Option : ('a, 'e) ty -> ('a option, 'e) ty
  | Pair : (('a, 'e) ty * ('b, 'e) ty) -> ('a * 'b, 'e) ty
  (* Support for type variables and recursive types *)
  | Var : ('a, 'a -> 'e) ty
  | Rec : ('a, 'a -> 'e) ty -> ('a, 'e) ty
  | Pop : ('a, 'e) ty -> ('a, 'b -> 'e) ty
  (* Change the representation of a type *)
  | Conv : string * ('a -> 'b) * ('b -> 'a) * ('b, 'e) ty -> ('a, 'e) ty
  (* Sum types (both normal sums and polymorphic variants) *)
  | Sum : ('a, 'e, 'b) ty_sum -> ('a, 'e) ty

and ('a, 'e, 'b) ty_sum =
  { sum_proj : 'a -> string * 'e ty_dyn option
  ; sum_cases : (string * ('e, 'b) ty_case) list
  ; sum_inj : 'c. ('b, 'c) ty_sel * 'c -> 'a
  }

and 'e ty_dyn = (* dynamic type *)
  | Tdyn : ('a, 'e) ty * 'a -> 'e ty_dyn

and (_, _) ty_sel =
  (* selector from a list of types *)
  | Thd : ('a -> 'b, 'a) ty_sel
  | Ttl : ('b -> 'c, 'd) ty_sel -> ('a -> 'b -> 'c, 'd) ty_sel

and (_, _) ty_case =
  (* type a sum case *)
  | TCarg : ('b, 'a) ty_sel * ('a, 'e) ty -> ('e, 'b) ty_case
  | TCnoarg : ('b, noarg) ty_sel -> ('e, 'b) ty_case

type _ ty_env =
  (* type variable substitution *)
  | Enil : unit ty_env
  | Econs : ('a, 'e) ty * 'e ty_env -> ('a -> 'e) ty_env

(* Comparing selectors *)
type (_, _) eq = Eq : ('a, 'a) eq

let rec eq_sel : type a b c. (a, b) ty_sel -> (a, c) ty_sel -> (b, c) eq option =
  fun s1 s2 ->
  match s1, s2 with
  | Thd, Thd -> Some Eq
  | Ttl s1, Ttl s2 ->
    (match eq_sel s1 s2 with
     | None -> None
     | Some Eq -> Some Eq)
  | _ -> None
;;

(* Auxiliary function to get the type of a case from its selector *)
let rec get_case
  : type a b e.
    (b, a) ty_sel -> (string * (e, b) ty_case) list -> string * (a, e) ty option
  =
  fun sel cases ->
  match cases with
  | (name, TCnoarg sel') :: rem ->
    (match eq_sel sel sel' with
     | None -> get_case sel rem
     | Some Eq -> name, None)
  | (name, TCarg (sel', ty)) :: rem ->
    (match eq_sel sel sel' with
     | None -> get_case sel rem
     | Some Eq -> name, Some ty)
  | [] -> raise Not_found
;;

(* Untyped representation of values *)
type variant =
  | VInt of int
  | VString of string
  | VList of variant list
  | VOption of variant option
  | VPair of variant * variant
  | VConv of string * variant
  | VSum of string * variant option

let may_map f = function
  | Some x -> Some (f x)
  | None -> None
;;

let rec variantize : type a e. e ty_env -> (a, e) ty -> a -> variant =
  fun e ty v ->
  match ty with
  | Int -> VInt v
  | String -> VString v
  | List t -> VList (List.map (variantize e t) v)
  | Option t -> VOption (may_map (variantize e t) v)
  | Pair (t1, t2) -> VPair (variantize e t1 (fst v), variantize e t2 (snd v))
  | Rec t -> variantize (Econs (ty, e)) t v
  | Pop t ->
    (match e with
     | Econs (_, e') -> variantize e' t v)
  | Var ->
    (match e with
     | Econs (t, e') -> variantize e' t v)
  | Conv (s, proj, inj, t) -> VConv (s, variantize e t (proj v))
  | Sum ops ->
    let tag, arg = ops.sum_proj v in
    VSum
      ( tag
      , may_map
          (function
            | Tdyn (ty, arg) -> variantize e ty arg)
          arg )
;;

let rec devariantize : type t e. e ty_env -> (t, e) ty -> variant -> t =
  fun e ty v ->
  match ty, v with
  | Int, VInt x -> x
  | String, VString x -> x
  | List ty1, VList vl -> List.map (devariantize e ty1) vl
  | Pair (ty1, ty2), VPair (x1, x2) -> devariantize e ty1 x1, devariantize e ty2 x2
  | Rec t, _ -> devariantize (Econs (ty, e)) t v
  | Pop t, _ ->
    (match e with
     | Econs (_, e') -> devariantize e' t v)
  | Var, _ ->
    (match e with
     | Econs (t, e') -> devariantize e' t v)
  | Conv (s, proj, inj, t), VConv (s', v) when s = s' -> inj (devariantize e t v)
  | Sum ops, VSum (tag, a) ->
    (try
       match List.assoc tag ops.sum_cases, a with
       | TCarg (sel, t), Some a -> ops.sum_inj (sel, devariantize e t a)
       | TCnoarg sel, None -> ops.sum_inj (sel, Noarg)
       | _ -> raise VariantMismatch
     with
     | Not_found -> raise VariantMismatch)
  | _ -> raise VariantMismatch
;;

(* First attempt: represent 1-constructor variants using Conv *)
let wrap_A t = Conv ("`A", (fun (`A x) -> x), (fun x -> `A x), t)
let ty a = Rec (wrap_A (Option (Pair (a, Var))))
let v = variantize Enil (ty Int)
let x = v (`A (Some (1, `A (Some (2, `A None)))))

(* Can also use it to decompose a tuple *)

let triple t1 t2 t3 =
  Conv
    ( "Triple"
    , (fun (a, b, c) -> a, (b, c))
    , (fun (a, (b, c)) -> a, b, c)
    , Pair (t1, Pair (t2, t3)) )
;;

let v = variantize Enil (triple String Int Int) ("A", 2, 3)

(* Second attempt: introduce a real sum construct *)
let ty_abc =
  (* Could also use [get_case] for proj, but direct definition is shorter *)
  let proj = function
    | `A n -> "A", Some (Tdyn (Int, n))
    | `B s -> "B", Some (Tdyn (String, s))
    | `C -> "C", None
  (* Define inj in advance to be able to write the type annotation easily *)
  and inj
    : type c.
      (int -> string -> noarg -> unit, c) ty_sel * c -> [ `A of int | `B of string | `C ]
    = function
    | Thd, v -> `A v
    | Ttl Thd, v -> `B v
    | Ttl (Ttl Thd), Noarg -> `C
  in
  (* Coherence of sum_inj and sum_cases is checked by the typing *)
  Sum
    { sum_proj = proj
    ; sum_inj = inj
    ; sum_cases =
        [ "A", TCarg (Thd, Int)
        ; "B", TCarg (Ttl Thd, String)
        ; "C", TCnoarg (Ttl (Ttl Thd))
        ]
    }
;;

let v = variantize Enil ty_abc (`A 3)
let a = devariantize Enil ty_abc v

(* And an example with recursion... *)
type 'a vlist =
  [ `Nil
  | `Cons of 'a * 'a vlist
  ]

let ty_list : type a e. (a, e) ty -> (a vlist, e) ty =
  fun t ->
  let tcons = Pair (Pop t, Var) in
  Rec
    (Sum
       { sum_proj =
           (function
             | `Nil -> "Nil", None
             | `Cons p -> "Cons", Some (Tdyn (tcons, p)))
       ; sum_cases = [ "Nil", TCnoarg Thd; "Cons", TCarg (Ttl Thd, tcons) ]
       ; sum_inj =
           (fun (type c) : ((noarg -> a * a vlist -> unit, c) ty_sel * c -> a vlist) ->
              function
              | Thd, Noarg -> `Nil
              | Ttl Thd, v -> `Cons v)
           (* One can also write the type annotation directly *)
       })
;;

let v = variantize Enil (ty_list Int) (`Cons (1, `Cons (2, `Nil)))

(* Simpler but weaker approach *)

type (_, _) ty =
  | Int : (int, _) ty
  | String : (string, _) ty
  | List : ('a, 'e) ty -> ('a list, 'e) ty
  | Option : ('a, 'e) ty -> ('a option, 'e) ty
  | Pair : (('a, 'e) ty * ('b, 'e) ty) -> ('a * 'b, 'e) ty
  | Var : ('a, 'a -> 'e) ty
  | Rec : ('a, 'a -> 'e) ty -> ('a, 'e) ty
  | Pop : ('a, 'e) ty -> ('a, 'b -> 'e) ty
  | Conv : string * ('a -> 'b) * ('b -> 'a) * ('b, 'e) ty -> ('a, 'e) ty
  | Sum :
      ('a -> string * 'e ty_dyn option) * (string * 'e ty_dyn option -> 'a)
      -> ('a, 'e) ty

and 'e ty_dyn = Tdyn : ('a, 'e) ty * 'a -> 'e ty_dyn

let ty_abc : ([ `A of int | `B of string | `C ], 'e) ty =
  (* Could also use [get_case] for proj, but direct definition is shorter *)
  Sum
    ( (function
        | `A n -> "A", Some (Tdyn (Int, n))
        | `B s -> "B", Some (Tdyn (String, s))
        | `C -> "C", None)
    , function
      | "A", Some (Tdyn (Int, n)) -> `A n
      | "B", Some (Tdyn (String, s)) -> `B s
      | "C", None -> `C
      | _ -> invalid_arg "ty_abc" )
;;

(* Breaks: no way to pattern-match on a full recursive type *)
let ty_list : type a e. (a, e) ty -> (a vlist, e) ty =
  fun t ->
  let targ = Pair (Pop t, Var) in
  Rec
    (Sum
       ( (function
           | `Nil -> "Nil", None
           | `Cons p -> "Cons", Some (Tdyn (targ, p)))
       , function
         | "Nil", None -> `Nil
         | "Cons", Some (Tdyn (Pair (_, Var), (p : a * a vlist))) -> `Cons p ))
;;

(* Define Sum using object instead of record for first-class polymorphism *)

type (_, _) ty =
  | Int : (int, _) ty
  | String : (string, _) ty
  | List : ('a, 'e) ty -> ('a list, 'e) ty
  | Option : ('a, 'e) ty -> ('a option, 'e) ty
  | Pair : (('a, 'e) ty * ('b, 'e) ty) -> ('a * 'b, 'e) ty
  | Var : ('a, 'a -> 'e) ty
  | Rec : ('a, 'a -> 'e) ty -> ('a, 'e) ty
  | Pop : ('a, 'e) ty -> ('a, 'b -> 'e) ty
  | Conv : string * ('a -> 'b) * ('b -> 'a) * ('b, 'e) ty -> ('a, 'e) ty
  | Sum :
      < proj : 'a -> string * 'e ty_dyn option
      ; cases : (string * ('e, 'b) ty_case) list
      ; inj : 'c. ('b, 'c) ty_sel * 'c -> 'a >
      -> ('a, 'e) ty

and 'e ty_dyn = Tdyn : ('a, 'e) ty * 'a -> 'e ty_dyn

and (_, _) ty_sel =
  | Thd : ('a -> 'b, 'a) ty_sel
  | Ttl : ('b -> 'c, 'd) ty_sel -> ('a -> 'b -> 'c, 'd) ty_sel

and (_, _) ty_case =
  | TCarg : ('b, 'a) ty_sel * ('a, 'e) ty -> ('e, 'b) ty_case
  | TCnoarg : ('b, noarg) ty_sel -> ('e, 'b) ty_case

let ty_abc : (([ `A of int | `B of string | `C ] as 'a), 'e) ty =
  Sum
    (object
       method proj =
         function
         | `A n -> "A", Some (Tdyn (Int, n))
         | `B s -> "B", Some (Tdyn (String, s))
         | `C -> "C", None

       method cases =
         [ "A", TCarg (Thd, Int)
         ; "B", TCarg (Ttl Thd, String)
         ; "C", TCnoarg (Ttl (Ttl Thd))
         ]

       method inj
         : type c.  (int -> string -> noarg -> unit, c) ty_sel * c
                   -> [ `A of int | `B of string | `C ] =
         function
         | Thd, v -> `A v
         | Ttl Thd, v -> `B v
         | Ttl (Ttl Thd), Noarg -> `C
    end)
;;

type 'a vlist =
  [ `Nil
  | `Cons of 'a * 'a vlist
  ]

let ty_list : type a e. (a, e) ty -> (a vlist, e) ty =
  fun t ->
  let tcons = Pair (Pop t, Var) in
  Rec
    (Sum
       (object
          method proj =
            function
            | `Nil -> "Nil", None
            | `Cons p -> "Cons", Some (Tdyn (tcons, p))

          method cases = [ "Nil", TCnoarg Thd; "Cons", TCarg (Ttl Thd, tcons) ]

          method inj : type c. (noarg -> a * a vlist -> unit, c) ty_sel * c -> a vlist =
            function
            | Thd, Noarg -> `Nil
            | Ttl Thd, v -> `Cons v
       end))
;;

(*
type (_,_) ty_assoc =
  | Anil : (unit,'e) ty_assoc
  | Acons : string * ('a,'e) ty * ('b,'e) ty_assoc -> ('a -> 'b, 'e) ty_assoc

and (_,_) ty_pvar =
  | Pnil : ('a,'e) ty_pvar
  | Pconst : 't * ('b,'e) ty_pvar -> ('t -> 'b, 'e) ty_pvar
  | Parg : 't * ('a,'e) ty * ('b,'e) ty_pvar -> ('t * 'a -> 'b, 'e) ty_pvar
*)
(*
   An attempt at encoding omega examples from the 2nd Central European
   Functional Programming School:
     Generic Programming in Omega, by Tim Sheard and Nathan Linger
          http://web.cecs.pdx.edu/~sheard/
*)

(* Basic types *)

type ('a, 'b) sum =
  | Inl of 'a
  | Inr of 'b

type zero = Zero
type 'a succ = Succ of 'a

type _ nat =
  | NZ : zero nat
  | NS : 'a nat -> 'a succ nat

(* 2: A simple example *)

type (_, _) seq =
  | Snil : ('a, zero) seq
  | Scons : 'a * ('a, 'n) seq -> ('a, 'n succ) seq

let l1 = Scons (3, Scons (5, Snil))

(* We do not have type level functions, so we need to use witnesses. *)
(* We copy here the definitions from section 3.9 *)
(* Note the addition of the ['a nat] argument to PlusZ, since we do not
   have kinds *)
type (_, _, _) plus =
  | PlusZ : 'a nat -> (zero, 'a, 'a) plus
  | PlusS : ('a, 'b, 'c) plus -> ('a succ, 'b, 'c succ) plus

let rec length : type a n. (a, n) seq -> n nat = function
  | Snil -> NZ
  | Scons (_, s) -> NS (length s)
;;

(* app returns the catenated lists with a witness proving that
   the size is the sum of its two inputs *)
type (_, _, _) app = App : ('a, 'p) seq * ('n, 'm, 'p) plus -> ('a, 'n, 'm) app

let rec app : type a n m. (a, n) seq -> (a, m) seq -> (a, n, m) app =
  fun xs ys ->
  match xs with
  | Snil -> App (ys, PlusZ (length ys))
  | Scons (x, xs') ->
    let (App (xs'', pl)) = app xs' ys in
    App (Scons (x, xs''), PlusS pl)
;;

(* 3.1 Feature: kinds *)

(* We do not have kinds, but we can encode them as predicates *)

type tp = TP
type nd = ND
type ('a, 'b) fk = FK

type _ shape =
  | Tp : tp shape
  | Nd : nd shape
  | Fk : 'a shape * 'b shape -> ('a, 'b) fk shape

type tt = TT
type ff = FF

type _ boolean =
  | BT : tt boolean
  | BF : ff boolean

(* 3.3 Feature : GADTs *)

type (_, _) path =
  | Pnone : 'a -> (tp, 'a) path
  | Phere : (nd, 'a) path
  | Pleft : ('x, 'a) path -> (('x, 'y) fk, 'a) path
  | Pright : ('y, 'a) path -> (('x, 'y) fk, 'a) path

type (_, _) tree =
  | Ttip : (tp, 'a) tree
  | Tnode : 'a -> (nd, 'a) tree
  | Tfork : ('x, 'a) tree * ('y, 'a) tree -> (('x, 'y) fk, 'a) tree

let tree1 = Tfork (Tfork (Ttip, Tnode 4), Tfork (Tnode 4, Tnode 3))

let rec find : type sh. ('a -> 'a -> bool) -> 'a -> (sh, 'a) tree -> (sh, 'a) path list =
  fun eq n t ->
  match t with
  | Ttip -> []
  | Tnode m -> if eq n m then [ Phere ] else []
  | Tfork (x, y) ->
    List.map (fun x -> Pleft x) (find eq n x) @ List.map (fun x -> Pright x) (find eq n y)
;;

let rec extract : type sh. (sh, 'a) path -> (sh, 'a) tree -> 'a =
  fun p t ->
  match p, t with
  | Pnone x, Ttip -> x
  | Phere, Tnode y -> y
  | Pleft p, Tfork (l, _) -> extract p l
  | Pright p, Tfork (_, r) -> extract p r
;;

(* 3.4 Pattern : Witness *)

type (_, _) le =
  | LeZ : 'a nat -> (zero, 'a) le
  | LeS : ('n, 'm) le -> ('n succ, 'm succ) le

type _ even =
  | EvenZ : zero even
  | EvenSS : 'n even -> 'n succ succ even

type one = zero succ
type two = one succ
type three = two succ
type four = three succ

let even0 : zero even = EvenZ
let even2 : two even = EvenSS EvenZ
let even4 : four even = EvenSS (EvenSS EvenZ)
let p1 : (two, one, three) plus = PlusS (PlusS (PlusZ (NS NZ)))

let rec summandLessThanSum : type a b c. (a, b, c) plus -> (a, c) le =
  fun p ->
  match p with
  | PlusZ n -> LeZ n
  | PlusS p' -> LeS (summandLessThanSum p')
;;

(* 3.8 Pattern: Leibniz Equality *)

type (_, _) equal = Eq : ('a, 'a) equal

let convert : type a b. (a, b) equal -> a -> b = fun Eq x -> x

let rec sameNat : type a b. a nat -> b nat -> (a, b) equal option =
  fun a b ->
  match a, b with
  | NZ, NZ -> Some Eq
  | NS a', NS b' ->
    (match sameNat a' b' with
     | Some Eq -> Some Eq
     | None -> None)
  | _ -> None
;;

(* Extra: associativity of addition *)

let rec plus_func : type a b m n. (a, b, m) plus -> (a, b, n) plus -> (m, n) equal =
  fun p1 p2 ->
  match p1, p2 with
  | PlusZ _, PlusZ _ -> Eq
  | PlusS p1', PlusS p2' ->
    let Eq = plus_func p1' p2' in
    Eq
;;

let rec plus_assoc
  : type a b c ab bc m n.
    (a, b, ab) plus
    -> (ab, c, m) plus
    -> (b, c, bc) plus
    -> (a, bc, n) plus
    -> (m, n) equal
  =
  fun p1 p2 p3 p4 ->
  match p1, p4 with
  | PlusZ b, PlusZ bc ->
    let Eq = plus_func p2 p3 in
    Eq
  | PlusS p1', PlusS p4' ->
    let (PlusS p2') = p2 in
    let Eq = plus_assoc p1' p2' p3 p4' in
    Eq
;;

(* 3.9 Computing Programs and Properties Simultaneously *)

(* Plus and app1 are moved to section 2 *)

let smaller : type a b. (a succ, b succ) le -> (a, b) le = function
  | LeS x -> x
;;

type (_, _) diff = Diff : 'c nat * ('a, 'c, 'b) plus -> ('a, 'b) diff

(*
   let rec diff : type a b. (a,b) le -> a nat -> b nat -> (a,b) diff =
   fun le a b ->
   match a, b, le with
   | NZ, m, _ -> Diff (m, PlusZ m)
   | NS x, NZ, _ -> assert false
   | NS x, NS y, q ->
   match diff (smaller q) x y with Diff (m, p) -> Diff (m, PlusS p)
   ;;
*)

let rec diff : type a b. (a, b) le -> a nat -> b nat -> (a, b) diff =
  fun le a b ->
  match le, a, b with
  | LeZ _, _, m -> Diff (m, PlusZ m)
  | LeS q, NS x, NS y ->
    (match diff q x y with
     | Diff (m, p) -> Diff (m, PlusS p))
;;

let rec diff : type a b. (a, b) le -> a nat -> b nat -> (a, b) diff =
  fun le a b ->
  match a, b, le with
  (* warning *)
  | NZ, m, LeZ _ -> Diff (m, PlusZ m)
  | NS x, NS y, LeS q ->
    (match diff q x y with
     | Diff (m, p) -> Diff (m, PlusS p))
  | _ -> .
;;

let rec diff : type a b. (a, b) le -> b nat -> (a, b) diff =
  fun le b ->
  match b, le with
  | m, LeZ _ -> Diff (m, PlusZ m)
  | NS y, LeS q ->
    (match diff q y with
     | Diff (m, p) -> Diff (m, PlusS p))
;;

type (_, _) filter = Filter : ('m, 'n) le * ('a, 'm) seq -> ('a, 'n) filter

let rec leS' : type m n. (m, n) le -> (m, n succ) le = function
  | LeZ n -> LeZ (NS n)
  | LeS le -> LeS (leS' le)
;;

let rec filter : type a n. (a -> bool) -> (a, n) seq -> (a, n) filter =
  fun f s ->
  match s with
  | Snil -> Filter (LeZ NZ, Snil)
  | Scons (a, l) ->
    (match filter f l with
     | Filter (le, l') ->
       if f a then Filter (LeS le, Scons (a, l')) else Filter (leS' le, l'))
;;

(* 4.1 AVL trees *)

type (_, _, _) balance =
  | Less : ('h, 'h succ, 'h succ) balance
  | Same : ('h, 'h, 'h) balance
  | More : ('h succ, 'h, 'h succ) balance

type _ avl =
  | Leaf : zero avl
  | Node : ('hL, 'hR, 'hMax) balance * 'hL avl * int * 'hR avl -> 'hMax succ avl

type avl' = Avl : 'h avl -> avl'

let empty = Avl Leaf

let rec elem : type h. int -> h avl -> bool =
  fun x t ->
  match t with
  | Leaf -> false
  | Node (_, l, y, r) -> x = y || if x < y then elem x l else elem x r
;;

let rec rotr
  : type n. n succ succ avl -> int -> n avl -> (n succ succ avl, n succ succ succ avl) sum
  =
  fun tL y tR ->
  match tL with
  | Node (Same, a, x, b) -> Inr (Node (Less, a, x, Node (More, b, y, tR)))
  | Node (More, a, x, b) -> Inl (Node (Same, a, x, Node (Same, b, y, tR)))
  | Node (Less, a, x, Node (Same, b, z, c)) ->
    Inl (Node (Same, Node (Same, a, x, b), z, Node (Same, c, y, tR)))
  | Node (Less, a, x, Node (Less, b, z, c)) ->
    Inl (Node (Same, Node (More, a, x, b), z, Node (Same, c, y, tR)))
  | Node (Less, a, x, Node (More, b, z, c)) ->
    Inl (Node (Same, Node (Same, a, x, b), z, Node (Less, c, y, tR)))
;;

let rec rotl
  : type n. n avl -> int -> n succ succ avl -> (n succ succ avl, n succ succ succ avl) sum
  =
  fun tL u tR ->
  match tR with
  | Node (Same, a, x, b) -> Inr (Node (More, Node (Less, tL, u, a), x, b))
  | Node (Less, a, x, b) -> Inl (Node (Same, Node (Same, tL, u, a), x, b))
  | Node (More, Node (Same, a, x, b), y, c) ->
    Inl (Node (Same, Node (Same, tL, u, a), x, Node (Same, b, y, c)))
  | Node (More, Node (Less, a, x, b), y, c) ->
    Inl (Node (Same, Node (More, tL, u, a), x, Node (Same, b, y, c)))
  | Node (More, Node (More, a, x, b), y, c) ->
    Inl (Node (Same, Node (Same, tL, u, a), x, Node (Less, b, y, c)))
;;

let rec ins : type n. int -> n avl -> (n avl, n succ avl) sum =
  fun x t ->
  match t with
  | Leaf -> Inr (Node (Same, Leaf, x, Leaf))
  | Node (bal, a, y, b) ->
    if x = y
    then Inl t
    else if x < y
    then (
      match ins x a with
      | Inl a -> Inl (Node (bal, a, y, b))
      | Inr a ->
        (match bal with
         | Less -> Inl (Node (Same, a, y, b))
         | Same -> Inr (Node (More, a, y, b))
         | More -> rotr a y b))
    else (
      match ins x b with
      | Inl b -> Inl (Node (bal, a, y, b) : n avl)
      | Inr b ->
        (match bal with
         | More -> Inl (Node (Same, a, y, b) : n avl)
         | Same -> Inr (Node (Less, a, y, b) : n succ avl)
         | Less -> rotl a y b))
;;

let insert x (Avl t) =
  match ins x t with
  | Inl t -> Avl t
  | Inr t -> Avl t
;;

let rec del_min : type n. n succ avl -> int * (n avl, n succ avl) sum = function
  | Node (Less, Leaf, x, r) -> x, Inl r
  | Node (Same, Leaf, x, r) -> x, Inl r
  | Node (bal, (Node _ as l), x, r) ->
    (match del_min l with
     | y, Inr l -> y, Inr (Node (bal, l, x, r))
     | y, Inl l ->
       ( y
       , (match bal with
          | Same -> Inr (Node (Less, l, x, r))
          | More -> Inl (Node (Same, l, x, r))
          | Less -> rotl l x r) ))
;;

type _ avl_del =
  | Dsame : 'n avl -> 'n avl_del
  | Ddecr : ('m succ, 'n) equal * 'm avl -> 'n avl_del

let rec del : type n. int -> n avl -> n avl_del =
  fun y t ->
  match t with
  | Leaf -> Dsame Leaf
  | Node (bal, l, x, r) ->
    if x = y
    then (
      match r with
      | Leaf ->
        (match bal with
         | Same -> Ddecr (Eq, l)
         | More -> Ddecr (Eq, l))
      | Node _ ->
        (match bal, del_min r with
         | _, (z, Inr r) -> Dsame (Node (bal, l, z, r))
         | Same, (z, Inl r) -> Dsame (Node (More, l, z, r))
         | Less, (z, Inl r) -> Ddecr (Eq, Node (Same, l, z, r))
         | More, (z, Inl r) ->
           (match rotr l z r with
            | Inl t -> Ddecr (Eq, t)
            | Inr t -> Dsame t)))
    else if y < x
    then (
      match del y l with
      | Dsame l -> Dsame (Node (bal, l, x, r))
      | Ddecr (Eq, l) ->
        (match bal with
         | Same -> Dsame (Node (Less, l, x, r))
         | More -> Ddecr (Eq, Node (Same, l, x, r))
         | Less ->
           (match rotl l x r with
            | Inl t -> Ddecr (Eq, t)
            | Inr t -> Dsame t)))
    else (
      match del y r with
      | Dsame r -> Dsame (Node (bal, l, x, r))
      | Ddecr (Eq, r) ->
        (match bal with
         | Same -> Dsame (Node (More, l, x, r))
         | Less -> Ddecr (Eq, Node (Same, l, x, r))
         | More ->
           (match rotr l x r with
            | Inl t -> Ddecr (Eq, t)
            | Inr t -> Dsame t)))
;;

let delete x (Avl t) =
  match del x t with
  | Dsame t -> Avl t
  | Ddecr (_, t) -> Avl t
;;

(* Exercise 22: Red-black trees *)

type red = RED
type black = BLACK

type (_, _) sub_tree =
  | Bleaf : (black, zero) sub_tree
  | Rnode : (black, 'n) sub_tree * int * (black, 'n) sub_tree -> (red, 'n) sub_tree
  | Bnode : ('cL, 'n) sub_tree * int * ('cR, 'n) sub_tree -> (black, 'n succ) sub_tree

type rb_tree = Root : (black, 'n) sub_tree -> rb_tree

type dir =
  | LeftD
  | RightD

type (_, _) ctxt =
  | CNil : (black, 'n) ctxt
  | CRed : int * dir * (black, 'n) sub_tree * (red, 'n) ctxt -> (black, 'n) ctxt
  | CBlk : int * dir * ('c1, 'n) sub_tree * (black, 'n succ) ctxt -> ('c, 'n) ctxt

let blacken = function
  | Rnode (l, e, r) -> Bnode (l, e, r)
;;

type _ crep =
  | Red : red crep
  | Black : black crep

let color : type c n. (c, n) sub_tree -> c crep = function
  | Bleaf -> Black
  | Rnode _ -> Red
  | Bnode _ -> Black
;;

let rec fill : type c n. (c, n) ctxt -> (c, n) sub_tree -> rb_tree =
  fun ct t ->
  match ct with
  | CNil -> Root t
  | CRed (e, LeftD, uncle, c) -> fill c (Rnode (uncle, e, t))
  | CRed (e, RightD, uncle, c) -> fill c (Rnode (t, e, uncle))
  | CBlk (e, LeftD, uncle, c) -> fill c (Bnode (uncle, e, t))
  | CBlk (e, RightD, uncle, c) -> fill c (Bnode (t, e, uncle))
;;

let recolor d1 pE sib d2 gE uncle t =
  match d1, d2 with
  | LeftD, RightD -> Rnode (Bnode (sib, pE, t), gE, uncle)
  | RightD, RightD -> Rnode (Bnode (t, pE, sib), gE, uncle)
  | LeftD, LeftD -> Rnode (uncle, gE, Bnode (sib, pE, t))
  | RightD, LeftD -> Rnode (uncle, gE, Bnode (t, pE, sib))
;;

let rotate d1 pE sib d2 gE uncle (Rnode (x, e, y)) =
  match d1, d2 with
  | RightD, RightD -> Bnode (Rnode (x, e, y), pE, Rnode (sib, gE, uncle))
  | LeftD, RightD -> Bnode (Rnode (sib, pE, x), e, Rnode (y, gE, uncle))
  | LeftD, LeftD -> Bnode (Rnode (uncle, gE, sib), pE, Rnode (x, e, y))
  | RightD, LeftD -> Bnode (Rnode (uncle, gE, x), e, Rnode (y, pE, sib))
;;

let rec repair : type c n. (red, n) sub_tree -> (c, n) ctxt -> rb_tree =
  fun t ct ->
  match ct with
  | CNil -> Root (blacken t)
  | CBlk (e, LeftD, sib, c) -> fill c (Bnode (sib, e, t))
  | CBlk (e, RightD, sib, c) -> fill c (Bnode (t, e, sib))
  | CRed (e, dir, sib, CBlk (e', dir', uncle, ct)) ->
    (match color uncle with
     | Red -> repair (recolor dir e sib dir' e' (blacken uncle) t) ct
     | Black -> fill ct (rotate dir e sib dir' e' uncle t))
;;

let rec ins : type c n. int -> (c, n) sub_tree -> (c, n) ctxt -> rb_tree =
  fun e t ct ->
  match t with
  | Rnode (l, e', r) ->
    if e < e'
    then ins e l (CRed (e', RightD, r, ct))
    else ins e r (CRed (e', LeftD, l, ct))
  | Bnode (l, e', r) ->
    if e < e'
    then ins e l (CBlk (e', RightD, r, ct))
    else ins e r (CBlk (e', LeftD, l, ct))
  | Bleaf -> repair (Rnode (Bleaf, e, Bleaf)) ct
;;

let insert e (Root t) = ins e t CNil

(* 5.7 typed object languages using GADTs *)

type _ term =
  | Const : int -> int term
  | Add : (int * int -> int) term
  | LT : (int * int -> bool) term
  | Ap : ('a -> 'b) term * 'a term -> 'b term
  | Pair : 'a term * 'b term -> ('a * 'b) term

let ex1 = Ap (Add, Pair (Const 3, Const 5))
let ex2 = Pair (ex1, Const 1)

let rec eval_term : type a. a term -> a = function
  | Const x -> x
  | Add -> fun (x, y) -> x + y
  | LT -> fun (x, y) -> x < y
  | Ap (f, x) -> eval_term f (eval_term x)
  | Pair (x, y) -> eval_term x, eval_term y
;;

type _ rep =
  | Rint : int rep
  | Rbool : bool rep
  | Rpair : 'a rep * 'b rep -> ('a * 'b) rep
  | Rfun : 'a rep * 'b rep -> ('a -> 'b) rep

type (_, _) equal = Eq : ('a, 'a) equal

let rec rep_equal : type a b. a rep -> b rep -> (a, b) equal option =
  fun ra rb ->
  match ra, rb with
  | Rint, Rint -> Some Eq
  | Rbool, Rbool -> Some Eq
  | Rpair (a1, a2), Rpair (b1, b2) ->
    (match rep_equal a1 b1 with
     | None -> None
     | Some Eq ->
       (match rep_equal a2 b2 with
        | None -> None
        | Some Eq -> Some Eq))
  | Rfun (a1, a2), Rfun (b1, b2) ->
    (match rep_equal a1 b1 with
     | None -> None
     | Some Eq ->
       (match rep_equal a2 b2 with
        | None -> None
        | Some Eq -> Some Eq))
  | _ -> None
;;

type assoc = Assoc : string * 'a rep * 'a -> assoc

let rec assoc : type a. string -> a rep -> assoc list -> a =
  fun x r -> function
  | [] -> raise Not_found
  | Assoc (x', r', v) :: env ->
    if x = x'
    then (
      match rep_equal r r' with
      | None -> failwith ("Wrong type for " ^ x)
      | Some Eq -> v)
    else assoc x r env
;;

type _ term =
  | Var : string * 'a rep -> 'a term
  | Abs : string * 'a rep * 'b term -> ('a -> 'b) term
  | Const : int -> int term
  | Add : (int * int -> int) term
  | LT : (int * int -> bool) term
  | Ap : ('a -> 'b) term * 'a term -> 'b term
  | Pair : 'a term * 'b term -> ('a * 'b) term

let rec eval_term : type a. assoc list -> a term -> a =
  fun env -> function
  | Var (x, r) -> assoc x r env
  | Abs (x, r, e) -> fun v -> eval_term (Assoc (x, r, v) :: env) e
  | Const x -> x
  | Add -> fun (x, y) -> x + y
  | LT -> fun (x, y) -> x < y
  | Ap (f, x) -> eval_term env f (eval_term env x)
  | Pair (x, y) -> eval_term env x, eval_term env y
;;

let ex3 = Abs ("x", Rint, Ap (Add, Pair (Var ("x", Rint), Var ("x", Rint))))
let ex4 = Ap (ex3, Const 3)
let v4 = eval_term [] ex4

(* 5.9/5.10 Language with binding *)

type rnil = RNIL
type ('a, 'b, 'c) rcons = RCons of 'a * 'b * 'c

type _ is_row =
  | Rnil : rnil is_row
  | Rcons : 'c is_row -> ('a, 'b, 'c) rcons is_row

type (_, _) lam =
  | Const : int -> ('e, int) lam
  | Var : 'a -> (('a, 't, 'e) rcons, 't) lam
  | Shift : ('e, 't) lam -> (('a, 'q, 'e) rcons, 't) lam
  | Abs : 'a * (('a, 's, 'e) rcons, 't) lam -> ('e, 's -> 't) lam
  | App : ('e, 's -> 't) lam * ('e, 's) lam -> ('e, 't) lam

type x = X
type y = Y

let ex1 = App (Var X, Shift (Var Y))
let ex2 = Abs (X, Abs (Y, App (Shift (Var X), Var Y)))

type _ env =
  | Enil : rnil env
  | Econs : 'a * 't * 'e env -> ('a, 't, 'e) rcons env

let rec eval_lam : type e t. e env -> (e, t) lam -> t =
  fun env m ->
  match env, m with
  | _, Const n -> n
  | Econs (_, v, r), Var _ -> v
  | Econs (_, _, r), Shift e -> eval_lam r e
  | _, Abs (n, body) -> fun x -> eval_lam (Econs (n, x, env)) body
  | _, App (f, x) -> eval_lam env f (eval_lam env x)
;;

type add = Add
type suc = Suc

let env0 = Econs (Zero, 0, Econs (Suc, succ, Econs (Add, ( + ), Enil)))
let _0 : (_, int) lam = Var Zero
let suc x = App (Shift (Var Suc : (_, int -> int) lam), x)
let _1 = suc _0
let _2 = suc _1
let _3 = suc _2
let add = Shift (Shift (Var Add : (_, int -> int -> int) lam))
let double = Abs (X, App (App (Shift add, Var X), Var X))
let ex3 = App (double, _3)
let v3 = eval_lam env0 ex3

(* 5.13: Constructing typing derivations at runtime *)

(* Modified slightly to use the language of 5.10, since this is more fun.
   Of course this works also with the language of 5.12. *)

type _ rep =
  | I : int rep
  | Ar : 'a rep * 'b rep -> ('a -> 'b) rep

let rec compare : type a b. a rep -> b rep -> (string, (a, b) equal) sum =
  fun a b ->
  match a, b with
  | I, I -> Inr Eq
  | Ar (x, y), Ar (s, t) ->
    (match compare x s with
     | Inl _ as e -> e
     | Inr Eq ->
       (match compare y t with
        | Inl _ as e -> e
        | Inr Eq as e -> e))
  | I, Ar _ -> Inl "I <> Ar _"
  | Ar _, I -> Inl "Ar _ <> I"
;;

type term =
  | C of int
  | Ab : string * 'a rep * term -> term
  | Ap of term * term
  | V of string

type _ ctx =
  | Cnil : rnil ctx
  | Ccons : 't * string * 'x rep * 'e ctx -> ('t, 'x, 'e) rcons ctx

type _ checked =
  | Cerror of string
  | Cok : ('e, 't) lam * 't rep -> 'e checked

let rec lookup : type e. string -> e ctx -> e checked =
  fun name ctx ->
  match ctx with
  | Cnil -> Cerror ("Name not found: " ^ name)
  | Ccons (l, s, t, rs) ->
    if s = name
    then Cok (Var l, t)
    else (
      match lookup name rs with
      | Cerror m -> Cerror m
      | Cok (v, t) -> Cok (Shift v, t))
;;

let rec tc : type n e. n nat -> e ctx -> term -> e checked =
  fun n ctx t ->
  match t with
  | V s -> lookup s ctx
  | Ap (f, x) ->
    (match tc n ctx f with
     | Cerror _ as e -> e
     | Cok (f', ft) ->
       (match tc n ctx x with
        | Cerror _ as e -> e
        | Cok (x', xt) ->
          (match ft with
           | Ar (a, b) ->
             (match compare a xt with
              | Inl s -> Cerror s
              | Inr Eq -> Cok (App (f', x'), b))
           | _ -> Cerror "Non fun in Ap")))
  | Ab (s, t, body) ->
    (match tc (NS n) (Ccons (n, s, t, ctx)) body with
     | Cerror _ as e -> e
     | Cok (body', et) -> Cok (Abs (n, body'), Ar (t, et)))
  | C m -> Cok (Const m, I)
;;

let ctx0 =
  Ccons
    (Zero, "0", I, Ccons (Suc, "S", Ar (I, I), Ccons (Add, "+", Ar (I, Ar (I, I)), Cnil)))
;;

let ex1 = Ab ("x", I, Ap (Ap (V "+", V "x"), V "x"))
let c1 = tc NZ ctx0 ex1
let ex2 = Ap (ex1, C 3)
let c2 = tc NZ ctx0 ex2

let eval_checked env = function
  | Cerror s -> failwith s
  | Cok (e, I) -> (eval_lam env e : int)
  | Cok _ -> failwith "Can only evaluate expressions of type I"
;;

let v2 = eval_checked env0 c2

(* 5.12 Soundness *)

type pexp = PEXP
type pval = PVAL

type _ mode =
  | Pexp : pexp mode
  | Pval : pval mode

type ('a, 'b) tarr = TARR
type tint = TINT

type (_, _) rel =
  | IntR : (tint, int) rel
  | IntTo : ('b, 's) rel -> ((tint, 'b) tarr, int -> 's) rel

type (_, _, _) lam =
  | Const : ('a, 'b) rel * 'b -> (pval, 'env, 'a) lam
  | Var : 'a -> (pval, ('a, 't, 'e) rcons, 't) lam
  | Shift : ('m, 'e, 't) lam -> ('m, ('a, 'q, 'e) rcons, 't) lam
  | Lam : 'a * ('m, ('a, 's, 'e) rcons, 't) lam -> (pval, 'e, ('s, 't) tarr) lam
  | App : ('m1, 'e, ('s, 't) tarr) lam * ('m2, 'e, 's) lam -> (pexp, 'e, 't) lam

let ex1 = App (Lam (X, Var X), Const (IntR, 3))

let rec mode : type m e t. (m, e, t) lam -> m mode = function
  | Lam (v, body) -> Pval
  | Var v -> Pval
  | Const (r, v) -> Pval
  | Shift e -> mode e
  | App _ -> Pexp
;;

type (_, _) sub =
  | Id : ('r, 'r) sub
  | Bind : 't * ('m, 'r2, 'x) lam * ('r, 'r2) sub -> (('t, 'x, 'r) rcons, 'r2) sub
  | Push : ('r1, 'r2) sub -> (('a, 'b, 'r1) rcons, ('a, 'b, 'r2) rcons) sub

type (_, _) lam' = Ex : ('m, 's, 't) lam -> ('s, 't) lam'

let rec subst : type m1 r t s. (m1, r, t) lam -> (r, s) sub -> (s, t) lam' =
  fun t s ->
  match t, s with
  | _, Id -> Ex t
  | Const (r, c), sub -> Ex (Const (r, c))
  | Var v, Bind (x, e, r) -> Ex e
  | Var v, Push sub -> Ex (Var v)
  | Shift e, Bind (_, _, r) -> subst e r
  | Shift e, Push sub ->
    (match subst e sub with
     | Ex a -> Ex (Shift a))
  | App (f, x), sub ->
    (match subst f sub, subst x sub with
     | Ex g, Ex y -> Ex (App (g, y)))
  | Lam (v, x), sub ->
    (match subst x (Push sub) with
     | Ex body -> Ex (Lam (v, body)))
;;

type closed = rnil
type 'a rlam = ((pexp, closed, 'a) lam, (pval, closed, 'a) lam) sum

let rec rule
  : type a b. (pval, closed, (a, b) tarr) lam -> (pval, closed, a) lam -> b rlam
  =
  fun v1 v2 ->
  match v1, v2 with
  | Lam (x, body), v ->
    (match subst body (Bind (x, v, Id)) with
     | Ex term ->
       (match mode term with
        | Pexp -> Inl term
        | Pval -> Inr term))
  | Const (IntTo b, f), Const (IntR, x) -> Inr (Const (b, f x))
;;

let rec onestep : type m t. (m, closed, t) lam -> t rlam = function
  | Lam (v, body) -> Inr (Lam (v, body))
  | Const (r, v) -> Inr (Const (r, v))
  | App (e1, e2) ->
    (match mode e1, mode e2 with
     | Pexp, _ ->
       (match onestep e1 with
        | Inl e -> Inl (App (e, e2))
        | Inr v -> Inl (App (v, e2)))
     | Pval, Pexp ->
       (match onestep e2 with
        | Inl e -> Inl (App (e1, e))
        | Inr v -> Inl (App (e1, v)))
     | Pval, Pval -> rule e1 e2)
;;

type ('env, 'a) var =
  | Zero : ('a * 'env, 'a) var
  | Succ : ('env, 'a) var -> ('b * 'env, 'a) var

type ('env, 'a) typ =
  | Tint : ('env, int) typ
  | Tbool : ('env, bool) typ
  | Tvar : ('env, 'a) var -> ('env, 'a) typ

let f : type env a. (env, a) typ -> (env, a) typ -> int =
  fun ta tb ->
  match ta, tb with
  | Tint, Tint -> 0
  | Tbool, Tbool -> 1
  | Tvar var, tb -> 2
  | _ -> . (* error *)
;;

(* let x = f Tint (Tvar Zero) ;; *)
type inkind =
  [ `Link
  | `Nonlink
  ]

type _ inline_t =
  | Text : string -> [< inkind > `Nonlink ] inline_t
  | Bold : 'a inline_t list -> 'a inline_t
  | Link : string -> [< inkind > `Link ] inline_t
  | Mref : string * [ `Nonlink ] inline_t list -> [< inkind > `Link ] inline_t

let uppercase seq =
  let rec process : type a. a inline_t -> a inline_t = function
    | Text txt -> Text (String.uppercase_ascii txt)
    | Bold xs -> Bold (List.map process xs)
    | Link lnk -> Link lnk
    | Mref (lnk, xs) -> Mref (lnk, List.map process xs)
  in
  List.map process seq
;;

type ast_t =
  | Ast_Text of string
  | Ast_Bold of ast_t list
  | Ast_Link of string
  | Ast_Mref of string * ast_t list

let inlineseq_from_astseq seq =
  let rec process_nonlink = function
    | Ast_Text txt -> Text txt
    | Ast_Bold xs -> Bold (List.map process_nonlink xs)
    | _ -> assert false
  in
  let rec process_any = function
    | Ast_Text txt -> Text txt
    | Ast_Bold xs -> Bold (List.map process_any xs)
    | Ast_Link lnk -> Link lnk
    | Ast_Mref (lnk, xs) -> Mref (lnk, List.map process_nonlink xs)
  in
  List.map process_any seq
;;

(* OK *)
type _ linkp =
  | Nonlink : [ `Nonlink ] linkp
  | Maylink : inkind linkp

let inlineseq_from_astseq seq =
  let rec process : type a. a linkp -> ast_t -> a inline_t =
    fun allow_link ast ->
    match allow_link, ast with
    | Maylink, Ast_Text txt -> Text txt
    | Nonlink, Ast_Text txt -> Text txt
    | x, Ast_Bold xs -> Bold (List.map (process x) xs)
    | Maylink, Ast_Link lnk -> Link lnk
    | Nonlink, Ast_Link _ -> assert false
    | Maylink, Ast_Mref (lnk, xs) -> Mref (lnk, List.map (process Nonlink) xs)
    | Nonlink, Ast_Mref _ -> assert false
  in
  List.map (process Maylink) seq
;;

(* Bad *)
type _ linkp2 = Kind : 'a linkp -> ([< inkind ] as 'a) linkp2

let inlineseq_from_astseq seq =
  let rec process : type a. a linkp2 -> ast_t -> a inline_t =
    fun allow_link ast ->
    match allow_link, ast with
    | Kind _, Ast_Text txt -> Text txt
    | x, Ast_Bold xs -> Bold (List.map (process x) xs)
    | Kind Maylink, Ast_Link lnk -> Link lnk
    | Kind Nonlink, Ast_Link _ -> assert false
    | Kind Maylink, Ast_Mref (lnk, xs) -> Mref (lnk, List.map (process (Kind Nonlink)) xs)
    | Kind Nonlink, Ast_Mref _ -> assert false
  in
  List.map (process (Kind Maylink)) seq
;;

module Add (T : sig
    type two
  end) =
struct
  type _ t =
    | One : [ `One ] t
    | Two : T.two t

  let add (type a) : a t * a t -> string = function
    | One, One -> "two"
    | Two, Two -> "four"
  ;;
end

module B : sig
  type (_, _) t = Eq : ('a, 'a) t

  val f : 'a -> 'b -> ('a, 'b) t
end = struct
  type (_, _) t = Eq : ('a, 'a) t

  let f t1 t2 = Obj.magic Eq
end

let of_type : type a. a -> a =
  fun x ->
  match B.f x 4 with
  | Eq -> 5
;;

type _ constant =
  | Int : int -> int constant
  | Bool : bool -> bool constant

type (_, _, _) binop =
  | Eq : ('a, 'a, bool) binop
  | Leq : ('a, 'a, bool) binop
  | Add : (int, int, int) binop

let eval (type a b c) (bop : (a, b, c) binop) (x : a constant) (y : b constant)
  : c constant
  =
  match bop, x, y with
  | Eq, Bool x, Bool y -> Bool (if x then y else not y)
  | Leq, Int x, Int y -> Bool (x <= y)
  | Leq, Bool x, Bool y -> Bool (x <= y)
  | Add, Int x, Int y -> Int (x + y)
;;

let _ = eval Eq (Int 2) (Int 3)

type tag =
  [ `TagA
  | `TagB
  | `TagC
  ]

type 'a poly =
  | AandBTags : [< `TagA of int | `TagB ] poly
  | ATag : [< `TagA of int ] poly
(* constraint 'a = [< `TagA of int | `TagB] *)

let intA = function
  | `TagA i -> i
;;

let intB = function
  | `TagB -> 4
;;

let intAorB = function
  | `TagA i -> i
  | `TagB -> 4
;;

type _ wrapPoly = WrapPoly : 'a poly -> ([< `TagA of int | `TagB ] as 'a) wrapPoly

let example6 : type a. a wrapPoly -> a -> int =
  fun w ->
  match w with
  | WrapPoly ATag -> intA
  | WrapPoly _ -> intA (* This should not be allowed *)
;;

let _ = example6 (WrapPoly AandBTags) `TagB (* This causes a seg fault *)

module F (S : sig
    type 'a t
  end) =
struct
  type _ ab =
    | A : int S.t ab
    | B : float S.t ab

  let f : int S.t ab -> float S.t ab -> string =
    fun (l : int S.t ab) (r : float S.t ab) ->
    match l, r with
    | A, B -> "f A B"
  ;;
end

module F (S : sig
    type 'a t
  end) =
struct
  type a = int * int
  type b = int -> int

  type _ ab =
    | A : a S.t ab
    | B : b S.t ab

  let f : a S.t ab -> b S.t ab -> string =
    fun l r ->
    match l, r with
    | A, B -> "f A B"
  ;;
end

type (_, _) t =
  | Any : ('a, 'b) t
  | Eq : ('a, 'a) t

module M : sig
  type s = private [> `A ]

  val eq : (s, [ `A | `B ]) t
end = struct
  type s =
    [ `A
    | `B
    ]

  let eq = Eq
end

let f : (M.s, [ `A | `B ]) t -> string = function
  | Any -> "Any"
;;

let () = print_endline (f M.eq)

module N : sig
  type s = private < a : int ; .. >

  val eq : (s, < a : int ; b : bool >) t
end = struct
  type s = < a : int ; b : bool >

  let eq = Eq
end

let f : (N.s, < a : int ; b : bool >) t -> string = function
  | Any -> "Any"
;;

type (_, _) comp =
  | Eq : ('a, 'a) comp
  | Diff : ('a, 'b) comp

module U = struct
  type t = T
end

module M : sig
  type t = T

  val comp : (U.t, t) comp
end = struct
  include U

  let comp = Eq
end
;;

match M.comp with
| Diff -> false

module U = struct
  type t = { x : int }
end

module M : sig
  type t = { x : int }

  val comp : (U.t, t) comp
end = struct
  include U

  let comp = Eq
end
;;

match M.comp with
| Diff -> false

type 'a t = T of 'a
type 'a s = S of 'a
type (_, _) eq = Refl : ('a, 'a) eq

let f : (int s, int t) eq -> unit = function
  | Refl -> ()
;;

module M (S : sig
    type 'a t = T of 'a
    type 'a s = T of 'a
  end) =
struct
  let f : ('a S.s, 'a S.t) eq -> unit = function
    | Refl -> ()
  ;;
end

type _ nat =
  | Zero : [ `Zero ] nat
  | Succ : 'a nat -> [ `Succ of 'a ] nat

type 'a pre_nat =
  [ `Zero
  | `Succ of 'a
  ]

type aux =
  | Aux : [ `Succ of [< [< [< [ `Zero ] pre_nat ] pre_nat ] pre_nat ] ] nat -> aux

let f (Aux x) =
  match x with
  | Succ Zero -> "1"
  | Succ (Succ Zero) -> "2"
  | Succ (Succ (Succ Zero)) -> "3"
  | Succ (Succ (Succ (Succ Zero))) -> "4"
  | _ -> . (* error *)
;;

type _ t = C : ((('a -> 'o) -> 'o) -> ('b -> 'o) -> 'o) t

let f : type a o. ((a -> o) -> o) t -> (a -> o) -> o = fun C k -> k (fun x -> x)

type (_, _) t =
  | A : ('a, 'a) t
  | B : string -> ('a, 'b) t

module M
    (A : sig
       module type T
     end)
    (B : sig
       module type T
     end) =
struct
  let f : ((module A.T), (module B.T)) t -> string = function
    | B s -> s
  ;;
end

module A = struct
  module type T = sig end
end

module N = M (A) (A)

let x = N.f A

type 'a visit_action
type insert
type 'a local_visit_action

type ('a, 'result, 'visit_action) context =
  | Local : ('a, ('a * insert as 'result), 'a local_visit_action) context
  | Global : ('a, 'a, 'a visit_action) context

let vexpr (type visit_action) : (_, _, visit_action) context -> _ -> visit_action
  = function
  | Local -> fun _ -> raise Exit
  | Global -> fun _ -> raise Exit
;;

let vexpr (type visit_action) : ('a, 'result, visit_action) context -> 'a -> visit_action
  = function
  | Local -> fun _ -> raise Exit
  | Global -> fun _ -> raise Exit
;;

let vexpr (type result visit_action)
  : (unit, result, visit_action) context -> unit -> visit_action
  = function
  | Local -> fun _ -> raise Exit
  | Global -> fun _ -> raise Exit
;;

module A = struct
  type nil = Cstr
end

open A

type _ s =
  | Nil : nil s
  | Cons : 't s -> ('h -> 't) s

type ('stack, 'typ) var =
  | Head : (('typ -> _) s, 'typ) var
  | Tail : ('tail s, 'typ) var -> ((_ -> 'tail) s, 'typ) var

type _ lst =
  | CNil : nil lst
  | CCons : 'h * 't lst -> ('h -> 't) lst

let rec get_var : type stk ret. (stk s, ret) var -> stk lst -> ret =
  fun n s ->
  match n, s with
  | Head, CCons (h, _) -> h
  | Tail n', CCons (_, t) -> get_var n' t
;;

type 'a t = [< `Foo | `Bar ] as 'a
type 'a s = [< `Foo | `Bar | `Baz > `Bar ] as 'a

type 'a first = First : 'a second -> ('b t as 'a) first
and 'a second = Second : ('b s as 'a) second

type aux = Aux : 'a t second * ('a -> int) -> aux

let it : 'a. ([< `Bar | `Foo > `Bar ] as 'a) = `Bar
let g (Aux (Second, f)) = f it

type (_, _) eqp =
  | Y : ('a, 'a) eqp
  | N : string -> ('a, 'b) eqp

let f : ('a list, 'a) eqp -> unit = function
  | N s -> print_string s
;;

module rec A : sig
  type t = B.t list
end = struct
  type t = B.t list
end

and B : sig
  type t

  val eq : (B.t list, t) eqp
end = struct
  type t = A.t

  let eq = Y
end
;;

f B.eq

type (_, _) t =
  | Nil : ('tl, 'tl) t
  | Cons : 'a * ('b, 'tl) t -> ('a * 'b, 'tl) t

let get1 (Cons (x, _) : (_ * 'a, 'a) t) = x

(* warn, cf PR#6993 *)

let get1' = function
  | (Cons (x, _) : (_ * 'a, 'a) t) -> x
  | Nil -> assert false
;;

(* ok *)
type _ t =
  | Int : int -> int t
  | String : string -> string t
  | Same : 'l t -> 'l t

let rec f = function
  | Int x -> x
  | Same s -> f s
;;

type 'a tt = 'a t =
  | Int : int -> int tt
  | String : string -> string tt
  | Same : 'l1 t -> 'l2 tt

type _ t = I : int t

let f (type a) (x : a t) =
  let module M = struct
    let (I : a t) = x (* fail because of toplevel let *)
    let x = (I : a t)
  end
  in
  ()
;;

(* extra example by Stephen Dolan, using recursive modules *)
(* Should not be allowed! *)
type (_, _) eq = Refl : ('a, 'a) eq

let bad (type a) =
  let module N = struct
    module rec M : sig
      val e : (int, a) eq
    end = struct
      let (Refl : (int, a) eq) = M.e (* must fail for soundness *)
      let e : (int, a) eq = Refl
    end
  end
  in
  N.M.e
;;

type +'a n = private int
type nil = private Nil_type

type (_, _) elt =
  | Elt_fine : 'nat n -> ('l, 'nat * 'l) elt
  | Elt : 'nat n -> ('l, 'nat -> 'l) elt

type _ t =
  | Nil : nil t
  | Cons : ('x, 'fx) elt * 'x t -> 'fx t

let undetected : ('a -> 'b -> nil) t -> 'a n -> 'b n -> unit =
  fun sh i j ->
  let (Cons (Elt dim, _)) = sh in
  ()
;;

type _ t = T : int t

(* Should raise Not_found *)
let _ =
  match (raise Not_found : float t) with
  | _ -> .
;;

type (_, _) eq =
  | Eq : ('a, 'a) eq
  | Neq : int -> ('a, 'b) eq

type 'a t

let f (type a) (Neq n : (a, a t) eq) = n

(* warn! *)

module F (T : sig
    type _ t
  end) =
struct
  let f (type a) (Neq n : (a, a T.t) eq) = n (* warn! *)
end

(* First-Order Unification by Structural Recursion *)
(* Conor McBride, JFP 13(6) *)
(* http://strictlypositive.org/publications.html *)

(* This is a translation of the code part to ocaml *)
(* Of course, we do not prove other properties, not even termination *)

(* 2.2 Inductive Families *)

type zero = Zero
type _ succ = Succ

type _ nat =
  | NZ : zero nat
  | NS : 'a nat -> 'a succ nat

type _ fin =
  | FZ : 'a succ fin
  | FS : 'a fin -> 'a succ fin

(* We cannot define
   val empty : zero fin -> 'a
   because we cannot write an empty pattern matching.
   This might be useful to have *)

(* In place, prove that the parameter is 'a succ *)
type _ is_succ = IS : 'a succ is_succ

let fin_succ : type n. n fin -> n is_succ = function
  | FZ -> IS
  | FS _ -> IS
;;

(* 3 First-Order Terms, Renaming and Substitution *)

type 'a term =
  | Var of 'a fin
  | Leaf
  | Fork of 'a term * 'a term

let var x = Var x
let lift r : 'm fin -> 'n term = fun x -> Var (r x)

let rec pre_subst f = function
  | Var x -> f x
  | Leaf -> Leaf
  | Fork (t1, t2) -> Fork (pre_subst f t1, pre_subst f t2)
;;

let comp_subst f g (x : 'a fin) = pre_subst f (g x)
(*  val comp_subst :
    ('b fin -> 'c term) -> ('a fin -> 'b term) -> 'a fin -> 'c term *)

(* 4 The Occur-Check, through thick and thin *)

let rec thin : type n. n succ fin -> n fin -> n succ fin =
  fun x y ->
  match x, y with
  | FZ, y -> FS y
  | FS x, FZ -> FZ
  | FS x, FS y -> FS (thin x y)
;;

let bind t f =
  match t with
  | None -> None
  | Some x -> f x
;;

(* val bind : 'a option -> ('a -> 'b option) -> 'b option *)

let rec thick : type n. n succ fin -> n succ fin -> n fin option =
  fun x y ->
  match x, y with
  | FZ, FZ -> None
  | FZ, FS y -> Some y
  | FS x, FZ ->
    let IS = fin_succ x in
    Some FZ
  | FS x, FS y ->
    let IS = fin_succ x in
    bind (thick x y) (fun x -> Some (FS x))
;;

let rec check : type n. n succ fin -> n succ term -> n term option =
  fun x t ->
  match t with
  | Var y -> bind (thick x y) (fun x -> Some (Var x))
  | Leaf -> Some Leaf
  | Fork (t1, t2) ->
    bind (check x t1) (fun t1 -> bind (check x t2) (fun t2 -> Some (Fork (t1, t2))))
;;

let subst_var x t' y =
  match thick x y with
  | None -> t'
  | Some y' -> Var y'
;;

(* val subst_var : 'a succ fin -> 'a term -> 'a succ fin -> 'a term *)

let subst x t' = pre_subst (subst_var x t')
(* val subst : 'a succ fin -> 'a term -> 'a succ term -> 'a term *)

(* 5 A Refinement of Substitution *)

type (_, _) alist =
  | Anil : ('n, 'n) alist
  | Asnoc : ('m, 'n) alist * 'm term * 'm succ fin -> ('m succ, 'n) alist

let rec sub : type m n. (m, n) alist -> m fin -> n term = function
  | Anil -> var
  | Asnoc (s, t, x) -> comp_subst (sub s) (subst_var x t)
;;

let rec append : type m n l. (m, n) alist -> (l, m) alist -> (l, n) alist =
  fun r s ->
  match s with
  | Anil -> r
  | Asnoc (s, t, x) -> Asnoc (append r s, t, x)
;;

type _ ealist = EAlist : ('a, 'b) alist -> 'a ealist

let asnoc a t' x = EAlist (Asnoc (a, t', x))

(* Extra work: we need sub to work on ealist too, for examples *)
let rec weaken_fin : type n. n fin -> n succ fin = function
  | FZ -> FZ
  | FS x -> FS (weaken_fin x)
;;

let weaken_term t = pre_subst (fun x -> Var (weaken_fin x)) t

let rec weaken_alist : type m n. (m, n) alist -> (m succ, n succ) alist = function
  | Anil -> Anil
  | Asnoc (s, t, x) -> Asnoc (weaken_alist s, weaken_term t, weaken_fin x)
;;

let rec sub' : type m. m ealist -> m fin -> m term = function
  | EAlist Anil -> var
  | EAlist (Asnoc (s, t, x)) ->
    comp_subst (sub' (EAlist (weaken_alist s))) (fun t' -> weaken_term (subst_var x t t'))
;;

let subst' d = pre_subst (sub' d)
(*  val subst' : 'a ealist -> 'a term -> 'a term *)

(* 6 First-Order Unification *)

let flex_flex x y =
  match thick x y with
  | Some y' -> asnoc Anil (Var y') x
  | None -> EAlist Anil
;;

(* val flex_flex : 'a succ fin -> 'a succ fin -> 'a succ ealist *)

let flex_rigid x t = bind (check x t) (fun t' -> Some (asnoc Anil t' x))
(* val flex_rigid : 'a succ fin -> 'a succ term -> 'a succ ealist option *)

let rec amgu : type m. m term -> m term -> m ealist -> m ealist option =
  fun s t acc ->
  match s, t, acc with
  | Leaf, Leaf, _ -> Some acc
  | Leaf, Fork _, _ -> None
  | Fork _, Leaf, _ -> None
  | Fork (s1, s2), Fork (t1, t2), _ -> bind (amgu s1 t1 acc) (amgu s2 t2)
  | Var x, Var y, EAlist Anil ->
    let IS = fin_succ x in
    Some (flex_flex x y)
  | Var x, t, EAlist Anil ->
    let IS = fin_succ x in
    flex_rigid x t
  | t, Var x, EAlist Anil ->
    let IS = fin_succ x in
    flex_rigid x t
  | s, t, EAlist (Asnoc (d, r, z)) ->
    bind
      (amgu (subst z r s) (subst z r t) (EAlist d))
      (fun (EAlist d) -> Some (asnoc d r z))
;;

let mgu s t = amgu s t (EAlist Anil)
(* val mgu : 'a term -> 'a term -> 'a ealist option *)

let s = Fork (Var FZ, Fork (Var (FS (FS FZ)), Leaf))
let t = Fork (Var (FS FZ), Var (FS FZ))

let d =
  match mgu s t with
  | Some x -> x
  | None -> failwith "mgu"
;;

let s' = subst' d s
let t' = subst' d t

(* Injectivity *)

type (_, _) eq = Refl : ('a, 'a) eq

let magic : 'a 'b. 'a -> 'b =
  fun (type a b) (x : a) ->
  let module M =
    (functor
      (T : sig
         type 'a t
       end)
      ->
      struct
        let f (Refl : (a T.t, b T.t) eq) = (x :> b)
      end)
      (struct
        type 'a t = unit
      end)
  in
  M.f Refl
;;

(* Variance and subtyping *)

type (_, +_) eq = Refl : ('a, 'a) eq

let magic : 'a 'b. 'a -> 'b =
  fun (type a b) (x : a) ->
  let bad_proof (type a) = (Refl : (< m : a >, < m : a >) eq :> (< m : a >, < >) eq) in
  let downcast : type a. (a, < >) eq -> < > -> a =
    fun (type a) (Refl : (a, < >) eq) (s : < >) -> (s :> a)
  in
  (downcast
     bad_proof
     (object
        method m = x
      end
       :> < >))
    #m
;;

(* Record patterns *)

type _ t =
  | IntLit : int t
  | BoolLit : bool t

let check : type s. s t * s -> bool = function
  | BoolLit, false -> false
  | IntLit, 6 -> false
;;

type ('a, 'b) pair =
  { fst : 'a
  ; snd : 'b
  }

let check : type s. (s t, s) pair -> bool = function
  | { fst = BoolLit; snd = false } -> false
  | { fst = IntLit; snd = 6 } -> false
;;

module type S = sig
  type t [@@immediate]
end

module F (M : S) : S = M

[%%expect
  {|
module type S = sig type t [@@immediate] end
module F : functor (M : S) -> S
|}]

(* VALID DECLARATIONS *)

module A = struct
  (* Abstract types can be immediate *)
  type t [@@immediate]

  (* [@@immediate] tag here is unnecessary but valid since t has it *)
  type s = t [@@immediate]

  (* Again, valid alias even without tag *)
  type r = s

  (* Mutually recursive declarations work as well *)
  type p = q [@@immediate]
  and q = int
end

[%%expect
  {|
module A :
  sig
    type t [@@immediate]
    type s = t [@@immediate]
    type r = s
    type p = q [@@immediate]
    and q = int
  end
|}]

(* Valid using with constraints *)
module type X = sig
  type t
end

module Y = struct
  type t = int
end

module Z : sig
  type t [@@immediate]
end = (Y : X with type t = int)

[%%expect
  {|
module type X = sig type t end
module Y : sig type t = int end
module Z : sig type t [@@immediate] end
|}]

(* Valid using an explicit signature *)
module M_valid : S = struct
  type t = int
end

module FM_valid = F (struct
    type t = int
  end)

[%%expect {|
module M_valid : S
module FM_valid : S
|}]

(* Practical usage over modules *)
module Foo : sig
  type t

  val x : t ref
end = struct
  type t = int

  let x = ref 0
end

[%%expect {|
module Foo : sig type t val x : t ref end
|}]

module Bar : sig
  type t [@@immediate]

  val x : t ref
end = struct
  type t = int

  let x = ref 0
end

[%%expect {|
module Bar : sig type t [@@immediate] val x : t ref end
|}]

let test f =
  let start = Sys.time () in
  f ();
  Sys.time () -. start
;;

[%%expect {|
val test : (unit -> 'a) -> float = <fun>
|}]

let test_foo () =
  for i = 0 to 100_000_000 do
    Foo.x := !Foo.x
  done
;;

[%%expect {|
val test_foo : unit -> unit = <fun>
|}]

let test_bar () =
  for i = 0 to 100_000_000 do
    Bar.x := !Bar.x
  done
;;

[%%expect {|
val test_bar : unit -> unit = <fun>
|}]

(* Uncomment these to test. Should see substantial speedup!
let () = Printf.printf "No @@immediate: %fs\n" (test test_foo)
let () = Printf.printf "With @@immediate: %fs\n" (test test_bar) *)

(* INVALID DECLARATIONS *)

(* Cannot directly declare a non-immediate type as immediate *)
module B = struct
  type t = string [@@immediate]
end

[%%expect
  {|
Line _, characters 2-31:
Error: Types marked with the immediate attribute must be
       non-pointer types like int or bool
|}]

(* Not guaranteed that t is immediate, so this is an invalid declaration *)
module C = struct
  type t
  type s = t [@@immediate]
end

[%%expect
  {|
Line _, characters 2-26:
Error: Types marked with the immediate attribute must be
       non-pointer types like int or bool
|}]

(* Can't ascribe to an immediate type signature with a non-immediate type *)
module D : sig
  type t [@@immediate]
end = struct
  type t = string
end

[%%expect
  {|
Line _, characters 42-70:
Error: Signature mismatch:
       Modules do not match:
         sig type t = string end
       is not included in
         sig type t [@@immediate] end
       Type declarations do not match:
         type t = string
       is not included in
         type t [@@immediate]
       the first is not an immediate type.
|}]

(* Same as above but with explicit signature *)
module M_invalid : S = struct
  type t = string
end

module FM_invalid = F (struct
    type t = string
  end)

[%%expect
  {|
Line _, characters 23-49:
Error: Signature mismatch:
       Modules do not match: sig type t = string end is not included in S
       Type declarations do not match:
         type t = string
       is not included in
         type t [@@immediate]
       the first is not an immediate type.
|}]

(* Can't use a non-immediate type even if mutually recursive *)
module E = struct
  type t = s [@@immediate]
  and s = string
end

[%%expect
  {|
Line _, characters 2-26:
Error: Types marked with the immediate attribute must be
       non-pointer types like int or bool
|}]

(*
   Implicit unpack allows to omit the signature in (val ...) expressions.

   It also adds (module M : S) and (module M) patterns, relying on
   implicit (val ...) for the implementation. Such patterns can only
   be used in function definition, match clauses, and let ... in.

   New: implicit pack is also supported, and you only need to be able
   to infer the the module type path from the context.
 *)
(* ocaml -principal *)

(* Use a module pattern *)
let sort (type s) (module Set : Set.S with type elt = s) l =
  Set.elements (List.fold_right Set.add l Set.empty)
;;

(* No real improvement here? *)
let make_set (type s) cmp : (module Set.S with type elt = s) =
  (module Set.Make (struct
       type t = s

       let compare = cmp
     end))
;;

(* No type annotation here *)
let sort_cmp (type s) cmp =
  sort
    (module Set.Make (struct
         type t = s

         let compare = cmp
       end))
;;

module type S = sig
  type t

  val x : t
end

let f (module M : S with type t = int) = M.x
let f (module M : S with type t = 'a) = M.x

(* Error *)
let f (type a) (module M : S with type t = a) = M.x;;

f
  (module struct
    type t = int

    let x = 1
  end)

type 'a s = { s : (module S with type t = 'a) };;

{ s =
    (module struct
      type t = int

      let x = 1
    end)
}

let f { s = (module M) } = M.x

(* Error *)
let f (type a) ({ s = (module M) } : a s) = M.x

type s = { s : (module S with type t = int) }

let f { s = (module M) } = M.x
let f { s = (module M) } { s = (module N) } = M.x + N.x

module type S = sig
  val x : int
end

let f (module M : S) y (module N : S) = M.x + y + N.x

let m =
  (module struct
    let x = 3
  end)
;;

(* Error *)
let m =
  (module struct
    let x = 3
  end : S)
;;

f m 1 m;;

f
  m
  1
  (module struct
    let x = 2
  end)
;;

let (module M) = m in
M.x

let (module M) = m

(* Error: only allowed in [let .. in] *)
class c =
  let (module M) = m in
  object end

(* Error again *)
module M = (val m)

module type S' = sig
  val f : int -> int
end
;;

(* Even works with recursion, but must be fully explicit *)
let rec (module M : S') =
  (module struct
    let f n = if n <= 0 then 1 else n * M.f (n - 1)
  end : S')
in
M.f 3

(* Subtyping *)

module type S = sig
  type t
  type u

  val x : t * u
end

let f (l : (module S with type t = int and type u = bool) list) =
  (l :> (module S with type u = bool) list)
;;

(* GADTs from the manual *)
(* the only modification is in to_string *)

module TypEq : sig
  type ('a, 'b) t

  val apply : ('a, 'b) t -> 'a -> 'b
  val refl : ('a, 'a) t
  val sym : ('a, 'b) t -> ('b, 'a) t
end = struct
  type ('a, 'b) t = ('a -> 'b) * ('b -> 'a)

  let refl = (fun x -> x), fun x -> x
  let apply (f, _) x = f x
  let sym (f, g) = g, f
end

module rec Typ : sig
  module type PAIR = sig
    type t
    and t1
    and t2

    val eq : (t, t1 * t2) TypEq.t
    val t1 : t1 Typ.typ
    val t2 : t2 Typ.typ
  end

  type 'a typ =
    | Int of ('a, int) TypEq.t
    | String of ('a, string) TypEq.t
    | Pair of (module PAIR with type t = 'a)
end =
  Typ

let int = Typ.Int TypEq.refl
let str = Typ.String TypEq.refl

let pair (type s1 s2) t1 t2 =
  let module P = struct
    type t = s1 * s2
    type t1 = s1
    type t2 = s2

    let eq = TypEq.refl
    let t1 = t1
    let t2 = t2
  end
  in
  Typ.Pair (module P)
;;

open Typ

let rec to_string : 'a. 'a Typ.typ -> 'a -> string =
  fun (type s) t x ->
  match (t : s typ) with
  | Int eq -> string_of_int (TypEq.apply eq x)
  | String eq -> Printf.sprintf "%S" (TypEq.apply eq x)
  | Pair (module P) ->
    let x1, x2 = TypEq.apply P.eq x in
    Printf.sprintf "(%s,%s)" (to_string P.t1 x1) (to_string P.t2 x2)
;;

(* Wrapping maps *)
module type MapT = sig
  include Map.S

  type data
  type map

  val of_t : data t -> map
  val to_t : map -> data t
end

type ('k, 'd, 'm) map =
  (module MapT with type key = 'k and type data = 'd and type map = 'm)

let add (type k d m) (m : (k, d, m) map) x y s =
  let module M = (val m : MapT with type key = k and type data = d and type map = m) in
  M.of_t (M.add x y (M.to_t s))
;;

module SSMap = struct
  include Map.Make (String)

  type data = string
  type map = data t

  let of_t x = x
  let to_t x = x
end

let ssmap =
  (module SSMap : MapT
    with type key = string
     and type data = string
     and type map = SSMap.map)
;;

let ssmap =
  (module struct
    include SSMap
  end : MapT
    with type key = string
     and type data = string
     and type map = SSMap.map)
;;

let ssmap =
  (let module S = struct
     include SSMap
   end
   in
   (module S)
   : (module MapT with type key = string and type data = string and type map = SSMap.map))
;;

let ssmap = (module SSMap : MapT with type key = _ and type data = _ and type map = _)
let ssmap : (_, _, _) map = (module SSMap);;

add ssmap

open StdLabels
open MoreLabels

(* Use maps for substitutions and sets for free variables *)

module Subst = Map.Make (struct
    type t = string

    let compare = compare
  end)

module Names = Set.Make (struct
    type t = string

    let compare = compare
  end)

(* Variables are common to lambda and expr *)

type var = [ `Var of string ]

let subst_var ~subst : var -> _ = function
  | `Var s as x ->
    (try Subst.find s subst with
     | Not_found -> x)
;;

let free_var : var -> _ = function
  | `Var s -> Names.singleton s
;;

(* The lambda language: free variables, substitutions, and evaluation *)

type 'a lambda =
  [ `Var of string
  | `Abs of string * 'a
  | `App of 'a * 'a
  ]

let free_lambda ~free_rec : _ lambda -> _ = function
  | #var as x -> free_var x
  | `Abs (s, t) -> Names.remove s (free_rec t)
  | `App (t1, t2) -> Names.union (free_rec t1) (free_rec t2)
;;

let map_lambda ~map_rec : _ lambda -> _ = function
  | #var as x -> x
  | `Abs (s, t) as l ->
    let t' = map_rec t in
    if t == t' then l else `Abs (s, t')
  | `App (t1, t2) as l ->
    let t'1 = map_rec t1
    and t'2 = map_rec t2 in
    if t'1 == t1 && t'2 == t2 then l else `App (t'1, t'2)
;;

let next_id =
  let current = ref 3 in
  fun () ->
    incr current;
    !current
;;

let subst_lambda ~subst_rec ~free ~subst : _ lambda -> _ = function
  | #var as x -> subst_var ~subst x
  | `Abs (s, t) as l ->
    let used = free t in
    let used_expr =
      Subst.fold subst ~init:[] ~f:(fun ~key ~data acc ->
        if Names.mem s used then data :: acc else acc)
    in
    if List.exists used_expr ~f:(fun t -> Names.mem s (free t))
    then (
      let name = s ^ string_of_int (next_id ()) in
      `Abs (name, subst_rec ~subst:(Subst.add ~key:s ~data:(`Var name) subst) t))
    else map_lambda ~map_rec:(subst_rec ~subst:(Subst.remove s subst)) l
  | `App _ as l -> map_lambda ~map_rec:(subst_rec ~subst) l
;;

let eval_lambda ~eval_rec ~subst l =
  match map_lambda ~map_rec:eval_rec l with
  | `App (`Abs (s, t1), t2) ->
    eval_rec (subst ~subst:(Subst.add ~key:s ~data:t2 Subst.empty) t1)
  | t -> t
;;

(* Specialized versions to use on lambda *)

let rec free1 x = free_lambda ~free_rec:free1 x
let rec subst1 ~subst = subst_lambda ~subst_rec:subst1 ~free:free1 ~subst
let rec eval1 x = eval_lambda ~eval_rec:eval1 ~subst:subst1 x

(* The expr language of arithmetic expressions *)

type 'a expr =
  [ `Var of string
  | `Num of int
  | `Add of 'a * 'a
  | `Neg of 'a
  | `Mult of 'a * 'a
  ]

let free_expr ~free_rec : _ expr -> _ = function
  | #var as x -> free_var x
  | `Num _ -> Names.empty
  | `Add (x, y) -> Names.union (free_rec x) (free_rec y)
  | `Neg x -> free_rec x
  | `Mult (x, y) -> Names.union (free_rec x) (free_rec y)
;;

(* Here map_expr helps a lot *)
let map_expr ~map_rec : _ expr -> _ = function
  | #var as x -> x
  | `Num _ as x -> x
  | `Add (x, y) as e ->
    let x' = map_rec x
    and y' = map_rec y in
    if x == x' && y == y' then e else `Add (x', y')
  | `Neg x as e ->
    let x' = map_rec x in
    if x == x' then e else `Neg x'
  | `Mult (x, y) as e ->
    let x' = map_rec x
    and y' = map_rec y in
    if x == x' && y == y' then e else `Mult (x', y')
;;

let subst_expr ~subst_rec ~subst : _ expr -> _ = function
  | #var as x -> subst_var ~subst x
  | #expr as e -> map_expr ~map_rec:(subst_rec ~subst) e
;;

let eval_expr ~eval_rec e =
  match map_expr ~map_rec:eval_rec e with
  | `Add (`Num m, `Num n) -> `Num (m + n)
  | `Neg (`Num n) -> `Num (-n)
  | `Mult (`Num m, `Num n) -> `Num (m * n)
  | #expr as e -> e
;;

(* Specialized versions *)

let rec free2 x = free_expr ~free_rec:free2 x
let rec subst2 ~subst = subst_expr ~subst_rec:subst2 ~subst
let rec eval2 x = eval_expr ~eval_rec:eval2 x

(* The lexpr language, reunion of lambda and expr *)

type lexpr =
  [ `Var of string
  | `Abs of string * lexpr
  | `App of lexpr * lexpr
  | `Num of int
  | `Add of lexpr * lexpr
  | `Neg of lexpr
  | `Mult of lexpr * lexpr
  ]

let rec free : lexpr -> _ = function
  | #lambda as x -> free_lambda ~free_rec:free x
  | #expr as x -> free_expr ~free_rec:free x
;;

let rec subst ~subst:s : lexpr -> _ = function
  | #lambda as x -> subst_lambda ~subst_rec:subst ~subst:s ~free x
  | #expr as x -> subst_expr ~subst_rec:subst ~subst:s x
;;

let rec eval : lexpr -> _ = function
  | #lambda as x -> eval_lambda ~eval_rec:eval ~subst x
  | #expr as x -> eval_expr ~eval_rec:eval x
;;

let rec print = function
  | `Var id -> print_string id
  | `Abs (id, l) ->
    print_string (" " ^ id ^ " . ");
    print l
  | `App (l1, l2) ->
    print l1;
    print_string " ";
    print l2
  | `Num x -> print_int x
  | `Add (e1, e2) ->
    print e1;
    print_string " + ";
    print e2
  | `Neg e ->
    print_string "-";
    print e
  | `Mult (e1, e2) ->
    print e1;
    print_string " * ";
    print e2
;;

let () =
  let e1 = eval1 (`App (`Abs ("x", `Var "x"), `Var "y")) in
  let e2 = eval2 (`Add (`Mult (`Num 3, `Neg (`Num 2)), `Var "x")) in
  let e3 = eval (`Add (`App (`Abs ("x", `Mult (`Var "x", `Var "x")), `Num 2), `Num 5)) in
  print e1;
  print_newline ();
  print e2;
  print_newline ();
  print e3;
  print_newline ()
;;

(* Full fledge version, using objects to structure code *)

open StdLabels
open MoreLabels

(* Use maps for substitutions and sets for free variables *)

module Subst = Map.Make (struct
    type t = string

    let compare = compare
  end)

module Names = Set.Make (struct
    type t = string

    let compare = compare
  end)

(* To build recursive objects *)

let lazy_fix make =
  let rec obj () = make (lazy (obj ()) : _ Lazy.t) in
  obj ()
;;

let ( !! ) = Lazy.force

(* The basic operations *)

class type ['a, 'b] ops = object
  method free : x:'b -> ?y:'c -> Names.t
  method subst : sub:'a Subst.t -> 'b -> 'a
  method eval : 'b -> 'a
end

(* Variables are common to lambda and expr *)

type var = [ `Var of string ]

class ['a] var_ops =
  object (self : ('a, var) #ops)
    constraint 'a = [> var ]

    method subst ~sub (`Var s as x) =
      try Subst.find s sub with
      | Not_found -> x

    method free (`Var s) = Names.singleton s
    method eval (#var as v) = v
  end

(* The lambda language: free variables, substitutions, and evaluation *)

type 'a lambda =
  [ `Var of string
  | `Abs of string * 'a
  | `App of 'a * 'a
  ]

let next_id =
  let current = ref 3 in
  fun () ->
    incr current;
    !current
;;

class ['a] lambda_ops (ops : ('a, 'a) #ops Lazy.t) =
  let var : 'a var_ops = new var_ops
  and free = lazy !!ops#free
  and subst = lazy !!ops#subst
  and eval = lazy !!ops#eval in
  object (self : ('a, 'a lambda) #ops)
    constraint 'a = [> 'a lambda ]

    method free =
      function
      | #var as x -> var#free x
      | `Abs (s, t) -> Names.remove s (!!free t)
      | `App (t1, t2) -> Names.union (!!free t1) (!!free t2)

    method map ~f =
      function
      | #var as x -> x
      | `Abs (s, t) as l ->
        let t' = f t in
        if t == t' then l else `Abs (s, t')
      | `App (t1, t2) as l ->
        let t'1 = f t1
        and t'2 = f t2 in
        if t'1 == t1 && t'2 == t2 then l else `App (t'1, t'2)

    method subst ~sub =
      function
      | #var as x -> var#subst ~sub x
      | `Abs (s, t) as l ->
        let used = !!free t in
        let used_expr =
          Subst.fold sub ~init:[] ~f:(fun ~key ~data acc ->
            if Names.mem s used then data :: acc else acc)
        in
        if List.exists used_expr ~f:(fun t -> Names.mem s (!!free t))
        then (
          let name = s ^ string_of_int (next_id ()) in
          `Abs (name, !!subst ~sub:(Subst.add ~key:s ~data:(`Var name) sub) t))
        else self#map ~f:(!!subst ~sub:(Subst.remove s sub)) l
      | `App _ as l -> self#map ~f:(!!subst ~sub) l

    method eval l =
      match self#map ~f:!!eval l with
      | `App (`Abs (s, t1), t2) ->
        !!eval (!!subst ~sub:(Subst.add ~key:s ~data:t2 Subst.empty) t1)
      | t -> t
  end

(* Operations specialized to lambda *)

let lambda = lazy_fix (new lambda_ops)

(* The expr language of arithmetic expressions *)

type 'a expr =
  [ `Var of string
  | `Num of int
  | `Add of 'a * 'a
  | `Neg of 'a
  | `Mult of 'a * 'a
  ]

class ['a] expr_ops (ops : ('a, 'a) #ops Lazy.t) =
  let var : 'a var_ops = new var_ops
  and free = lazy !!ops#free
  and subst = lazy !!ops#subst
  and eval = lazy !!ops#eval in
  object (self : ('a, 'a expr) #ops)
    constraint 'a = [> 'a expr ]

    method free =
      function
      | #var as x -> var#free x
      | `Num _ -> Names.empty
      | `Add (x, y) -> Names.union (!!free x) (!!free y)
      | `Neg x -> !!free x
      | `Mult (x, y) -> Names.union (!!free x) (!!free y)

    method map ~f =
      function
      | #var as x -> x
      | `Num _ as x -> x
      | `Add (x, y) as e ->
        let x' = f x
        and y' = f y in
        if x == x' && y == y' then e else `Add (x', y')
      | `Neg x as e ->
        let x' = f x in
        if x == x' then e else `Neg x'
      | `Mult (x, y) as e ->
        let x' = f x
        and y' = f y in
        if x == x' && y == y' then e else `Mult (x', y')

    method subst ~sub =
      function
      | #var as x -> var#subst ~sub x
      | #expr as e -> self#map ~f:(!!subst ~sub) e

    method eval (#expr as e) =
      match self#map ~f:!!eval e with
      | `Add (`Num m, `Num n) -> `Num (m + n)
      | `Neg (`Num n) -> `Num (-n)
      | `Mult (`Num m, `Num n) -> `Num (m * n)
      | e -> e
  end

(* Specialized versions *)

let expr = lazy_fix (new expr_ops)

(* The lexpr language, reunion of lambda and expr *)

type 'a lexpr =
  [ 'a lambda
  | 'a expr
  ]

class ['a] lexpr_ops (ops : ('a, 'a) #ops Lazy.t) =
  let lambda = new lambda_ops ops in
  let expr = new expr_ops ops in
  object (self : ('a, 'a lexpr) #ops)
    constraint 'a = [> 'a lexpr ]

    method free =
      function
      | #lambda as x -> lambda#free x
      | #expr as x -> expr#free x

    method subst ~sub =
      function
      | #lambda as x -> lambda#subst ~sub x
      | #expr as x -> expr#subst ~sub x

    method eval =
      function
      | #lambda as x -> lambda#eval x
      | #expr as x -> expr#eval x
  end

let lexpr = lazy_fix (new lexpr_ops)

let rec print = function
  | `Var id -> print_string id
  | `Abs (id, l) ->
    print_string (" " ^ id ^ " . ");
    print l
  | `App (l1, l2) ->
    print l1;
    print_string " ";
    print l2
  | `Num x -> print_int x
  | `Add (e1, e2) ->
    print e1;
    print_string " + ";
    print e2
  | `Neg e ->
    print_string "-";
    print e
  | `Mult (e1, e2) ->
    print e1;
    print_string " * ";
    print e2
;;

let () =
  let e1 = lambda#eval (`App (`Abs ("x", `Var "x"), `Var "y")) in
  let e2 = expr#eval (`Add (`Mult (`Num 3, `Neg (`Num 2)), `Var "x")) in
  let e3 =
    lexpr#eval (`Add (`App (`Abs ("x", `Mult (`Var "x", `Var "x")), `Num 2), `Num 5))
  in
  print e1;
  print_newline ();
  print e2;
  print_newline ();
  print e3;
  print_newline ()
;;

(* Full fledge version, using objects to structure code *)

open StdLabels
open MoreLabels

(* Use maps for substitutions and sets for free variables *)

module Subst = Map.Make (struct
    type t = string

    let compare = compare
  end)

module Names = Set.Make (struct
    type t = string

    let compare = compare
  end)

(* To build recursive objects *)

let lazy_fix make =
  let rec obj () = make (lazy (obj ()) : _ Lazy.t) in
  obj ()
;;

let ( !! ) = Lazy.force

(* The basic operations *)

class type ['a, 'b] ops = object
  method free : 'b -> Names.t
  method subst : sub:'a Subst.t -> 'b -> 'a
  method eval : 'b -> 'a
end

(* Variables are common to lambda and expr *)

type var = [ `Var of string ]

let var =
  object (self : ([> var ], var) #ops)
    method subst ~sub (`Var s as x) =
      try Subst.find s sub with
      | Not_found -> x

    method free (`Var s) = Names.singleton s
    method eval (#var as v) = v
  end
;;

(* The lambda language: free variables, substitutions, and evaluation *)

type 'a lambda =
  [ `Var of string
  | `Abs of string * 'a
  | `App of 'a * 'a
  ]

let next_id =
  let current = ref 3 in
  fun () ->
    incr current;
    !current
;;

let lambda_ops (ops : ('a, 'a) #ops Lazy.t) =
  let free = lazy !!ops#free
  and subst = lazy !!ops#subst
  and eval = lazy !!ops#eval in
  object (self : ([> 'a lambda ], 'a lambda) #ops)
    method free =
      function
      | #var as x -> var#free x
      | `Abs (s, t) -> Names.remove s (!!free t)
      | `App (t1, t2) -> Names.union (!!free t1) (!!free t2)

    method private map ~f =
      function
      | #var as x -> x
      | `Abs (s, t) as l ->
        let t' = f t in
        if t == t' then l else `Abs (s, t')
      | `App (t1, t2) as l ->
        let t'1 = f t1
        and t'2 = f t2 in
        if t'1 == t1 && t'2 == t2 then l else `App (t'1, t'2)

    method subst ~sub =
      function
      | #var as x -> var#subst ~sub x
      | `Abs (s, t) as l ->
        let used = !!free t in
        let used_expr =
          Subst.fold sub ~init:[] ~f:(fun ~key ~data acc ->
            if Names.mem s used then data :: acc else acc)
        in
        if List.exists used_expr ~f:(fun t -> Names.mem s (!!free t))
        then (
          let name = s ^ string_of_int (next_id ()) in
          `Abs (name, !!subst ~sub:(Subst.add ~key:s ~data:(`Var name) sub) t))
        else self#map ~f:(!!subst ~sub:(Subst.remove s sub)) l
      | `App _ as l -> self#map ~f:(!!subst ~sub) l

    method eval l =
      match self#map ~f:!!eval l with
      | `App (`Abs (s, t1), t2) ->
        !!eval (!!subst ~sub:(Subst.add ~key:s ~data:t2 Subst.empty) t1)
      | t -> t
  end
;;

(* Operations specialized to lambda *)

let lambda = lazy_fix lambda_ops

(* The expr language of arithmetic expressions *)

type 'a expr =
  [ `Var of string
  | `Num of int
  | `Add of 'a * 'a
  | `Neg of 'a
  | `Mult of 'a * 'a
  ]

let expr_ops (ops : ('a, 'a) #ops Lazy.t) =
  let free = lazy !!ops#free
  and subst = lazy !!ops#subst
  and eval = lazy !!ops#eval in
  object (self : ([> 'a expr ], 'a expr) #ops)
    method free =
      function
      | #var as x -> var#free x
      | `Num _ -> Names.empty
      | `Add (x, y) -> Names.union (!!free x) (!!free y)
      | `Neg x -> !!free x
      | `Mult (x, y) -> Names.union (!!free x) (!!free y)

    method private map ~f =
      function
      | #var as x -> x
      | `Num _ as x -> x
      | `Add (x, y) as e ->
        let x' = f x
        and y' = f y in
        if x == x' && y == y' then e else `Add (x', y')
      | `Neg x as e ->
        let x' = f x in
        if x == x' then e else `Neg x'
      | `Mult (x, y) as e ->
        let x' = f x
        and y' = f y in
        if x == x' && y == y' then e else `Mult (x', y')

    method subst ~sub =
      function
      | #var as x -> var#subst ~sub x
      | #expr as e -> self#map ~f:(!!subst ~sub) e

    method eval (#expr as e) =
      match self#map ~f:!!eval e with
      | `Add (`Num m, `Num n) -> `Num (m + n)
      | `Neg (`Num n) -> `Num (-n)
      | `Mult (`Num m, `Num n) -> `Num (m * n)
      | e -> e
  end
;;

(* Specialized versions *)

let expr = lazy_fix expr_ops

(* The lexpr language, reunion of lambda and expr *)

type 'a lexpr =
  [ 'a lambda
  | 'a expr
  ]

let lexpr_ops (ops : ('a, 'a) #ops Lazy.t) =
  let lambda = lambda_ops ops in
  let expr = expr_ops ops in
  object (self : ([> 'a lexpr ], 'a lexpr) #ops)
    method free =
      function
      | #lambda as x -> lambda#free x
      | #expr as x -> expr#free x

    method subst ~sub =
      function
      | #lambda as x -> lambda#subst ~sub x
      | #expr as x -> expr#subst ~sub x

    method eval =
      function
      | #lambda as x -> lambda#eval x
      | #expr as x -> expr#eval x
  end
;;

let lexpr = lazy_fix lexpr_ops

let rec print = function
  | `Var id -> print_string id
  | `Abs (id, l) ->
    print_string (" " ^ id ^ " . ");
    print l
  | `App (l1, l2) ->
    print l1;
    print_string " ";
    print l2
  | `Num x -> print_int x
  | `Add (e1, e2) ->
    print e1;
    print_string " + ";
    print e2
  | `Neg e ->
    print_string "-";
    print e
  | `Mult (e1, e2) ->
    print e1;
    print_string " * ";
    print e2
;;

let () =
  let e1 = lambda#eval (`App (`Abs ("x", `Var "x"), `Var "y")) in
  let e2 = expr#eval (`Add (`Mult (`Num 3, `Neg (`Num 2)), `Var "x")) in
  let e3 =
    lexpr#eval (`Add (`App (`Abs ("x", `Mult (`Var "x", `Var "x")), `Num 2), `Num 5))
  in
  print e1;
  print_newline ();
  print e2;
  print_newline ();
  print e3;
  print_newline ()
;;

type sexp =
  | A of string
  | L of sexp list

type 'a t = 'a array

let _ = fun (_ : 'a t) -> ()
let array_of_sexp _ _ = [||]
let sexp_of_array _ _ = A "foo"
let sexp_of_int _ = A "42"
let int_of_sexp _ = 42

let t_of_sexp : 'a. (sexp -> 'a) -> sexp -> 'a t =
  let _tp_loc = "core_array.ml.t" in
  fun _of_a t -> (array_of_sexp _of_a) t
;;

let _ = t_of_sexp
let sexp_of_t : 'a. ('a -> sexp) -> 'a t -> sexp = fun _of_a v -> (sexp_of_array _of_a) v
let _ = sexp_of_t

module T = struct
  module Int = struct
    type t_ = int array

    let _ = fun (_ : t_) -> ()

    let t__of_sexp : sexp -> t_ =
      let _tp_loc = "core_array.ml.T.Int.t_" in
      fun t -> (array_of_sexp int_of_sexp) t
    ;;

    let _ = t__of_sexp
    let sexp_of_t_ : t_ -> sexp = fun v -> (sexp_of_array sexp_of_int) v
    let _ = sexp_of_t_
  end
end

module type Permissioned = sig
  type ('a, -'perms) t
end

module Permissioned : sig
  type ('a, -'perms) t

  include sig
    val t_of_sexp : (sexp -> 'a) -> (sexp -> 'perms) -> sexp -> ('a, 'perms) t
    val sexp_of_t : ('a -> sexp) -> ('perms -> sexp) -> ('a, 'perms) t -> sexp
  end

  module Int : sig
    type nonrec -'perms t = (int, 'perms) t

    include sig
      val t_of_sexp : (sexp -> 'perms) -> sexp -> 'perms t
      val sexp_of_t : ('perms -> sexp) -> 'perms t -> sexp
    end
  end
end = struct
  type ('a, -'perms) t = 'a array

  let _ = fun (_ : ('a, 'perms) t) -> ()

  let t_of_sexp : 'a 'perms. (sexp -> 'a) -> (sexp -> 'perms) -> sexp -> ('a, 'perms) t =
    let _tp_loc = "core_array.ml.Permissioned.t" in
    fun _of_a _of_perms t -> (array_of_sexp _of_a) t
  ;;

  let _ = t_of_sexp

  let sexp_of_t : 'a 'perms. ('a -> sexp) -> ('perms -> sexp) -> ('a, 'perms) t -> sexp =
    fun _of_a _of_perms v -> (sexp_of_array _of_a) v
  ;;

  let _ = sexp_of_t

  module Int = struct
    include T.Int

    type -'perms t = t_

    let _ = fun (_ : 'perms t) -> ()

    let t_of_sexp : 'perms. (sexp -> 'perms) -> sexp -> 'perms t =
      let _tp_loc = "core_array.ml.Permissioned.Int.t" in
      fun _of_perms t -> t__of_sexp t
    ;;

    let _ = t_of_sexp

    let sexp_of_t : 'perms. ('perms -> sexp) -> 'perms t -> sexp =
      fun _of_perms v -> sexp_of_t_ v
    ;;

    let _ = sexp_of_t
  end
end

type 'a foo =
  { x : 'a
  ; y : int
  }

let r = { { x = 0; y = 0 } with x = 0 }
let r' : string foo = r

external foo : int = "%ignore"

let _ = foo ()

type 'a t = [ `A of 'a t t ] as 'a

(* fails *)

type 'a t = [ `A of 'a t t ]

(* fails *)

type 'a t = [ `A of 'a t t ] constraint 'a = 'a t
type 'a t = [ `A of 'a t ] constraint 'a = 'a t
type 'a t = [ `A of 'a ] as 'a

type 'a v = [ `A of u v ] constraint 'a = t
and t = u
and u = t

(* fails *)

type 'a t = 'a

let f (x : 'a t as 'a) = ()

(* fails *)

let f (x : 'a t) (y : 'a) = x = y

(* PR#6505 *)
module type PR6505 = sig
  type 'o is_an_object = < .. > as 'o
  and 'o abs constraint 'o = 'o is_an_object

  val abs : 'o is_an_object -> 'o abs
  val unabs : 'o abs -> 'o
end

(* fails *)
(* PR#5835 *)
let f ~x = x + 1;;

f ?x:0

(* PR#6352 *)
let foo (f : unit -> unit) = ()
let g ?x () = ();;

foo
  (();
   g)
;;

(* PR#5748 *)
foo (fun ?opt () -> ())

(* fails *)
(* PR#5907 *)

type 'a t = 'a

let f (g : 'a list -> 'a t -> 'a) s = g s s
let f (g : 'a * 'b -> 'a t -> 'a) s = g s s

type ab =
  [ `A
  | `B
  ]

let f (x : [ `A ]) =
  match x with
  | #ab -> 1
;;

let f x =
  ignore
    (match x with
     | #ab -> 1);
  ignore (x : [ `A ])
;;

let f x =
  ignore
    (match x with
     | `A | `B -> 1);
  ignore (x : [ `A ])
;;

let f (x : [< `A | `B ]) =
  match x with
  | `A | `B | `C -> 0
;;

(* warn *)
let f (x : [ `A | `B ]) =
  match x with
  | `A | `B | `C -> 0
;;

(* fail *)

(* PR#6787 *)
let revapply x f = f x

let f x (g : [< `Foo ]) =
  let y = `Bar x, g in
  revapply y (fun (`Bar i, _) -> i)
;;

(* f : 'a -> [< `Foo ] -> 'a *)

let rec x =
  [| x |];
  1.
;;

let rec x =
  let u = [| y |] in
  10.

and y = 1.

type 'a t
type a

let f : < .. > t -> unit = fun _ -> ()
let g : [< `b ] t -> unit = fun _ -> ()
let h : [> `b ] t -> unit = fun _ -> ()
let _ = fun (x : a t) -> f x
let _ = fun (x : a t) -> g x
let _ = fun (x : a t) -> h x

(* PR#7012 *)

type t =
  [ 'A_name
  | `Hi
  ]

let f (x : 'id_arg) = x
let f (x : 'Id_arg) = x

(* undefined labels *)
type t =
  { x : int
  ; y : int
  }
;;

{ x = 3; z = 2 };;
fun { x = 3; z = 2 } -> ();;

(* mixed labels *)
{ x = 3; contents = 2 }

(* private types *)
type u = private { mutable u : int };;

{ u = 3 };;
fun x -> x.u <- 3

(* Punning and abbreviations *)
module M = struct
  type t =
    { x : int
    ; y : int
    }
end

let f { M.x; y } = x + y
let r = { M.x = 1; y = 2 }
let z = f r

(* messages *)
type foo = { mutable y : int }

let f (r : int) = r.y <- 3

(* bugs *)
type foo =
  { y : int
  ; z : int
  }

type bar = { x : int }

let f (r : bar) : foo = { r with z = 3 }

type foo = { x : int }

let r : foo = { ZZZ.x = 2 };;

(ZZZ.X : int option)

(* PR#5865 *)
let f (x : Complex.t) = x.Complex.z

(* PR#6394 *)

module rec X : sig
  type t = int * bool
end = struct
  type t =
    | A
    | B

  let f = function
    | A | B -> 0
  ;;
end

(* PR#6768 *)

type _ prod = Prod : ('a * 'y) prod

let f : type t. t prod -> _ = function
  | Prod ->
    let module M = struct
      type d = d * d
    end
    in
    ()
;;

let (a : M.a) = 2
let (b : M.b) = 2
let _ = A.a = B.b

module Std = struct
  module Hash = Hashtbl
end

open Std
module Hash1 : module type of Hash = Hash

module Hash2 : sig
  include module type of Hash
end =
  Hash

let f1 (x : (_, _) Hash1.t) : (_, _) Hashtbl.t = x
let f2 (x : (_, _) Hash2.t) : (_, _) Hashtbl.t = x

(* Another case, not using include *)

module Std2 = struct
  module M = struct
    type t
  end
end

module Std' = Std2
module M' : module type of Std'.M = Std2.M

let f3 (x : M'.t) : Std2.M.t = x

(* original report required Core_kernel:
   module type S = sig
   open Core_kernel.Std

   module Hashtbl1 : module type of Hashtbl
   module Hashtbl2 : sig
   include (module type of Hashtbl)
   end

   module Coverage : Core_kernel.Std.Hashable

   type types = unit constraint 'a Coverage.Table.t = (Coverage.t, 'a) Hashtbl1.t
   type doesnt_type = unit
   constraint 'a Coverage.Table.t = (Coverage.t, 'a) Hashtbl2.t
   end
*)
module type INCLUDING = sig
  include module type of List
  include module type of ListLabels
end

module Including_typed : INCLUDING = struct
  include List
  include ListLabels
end

module X = struct
  module type SIG = sig
    type t = int

    val x : t
  end

  module F (Y : SIG) : SIG = struct
    type t = Y.t

    let x = Y.x
  end
end

module DUMMY = struct
  type t = int

  let x = 2
end

let x = (3 : X.F(DUMMY).t)

module X2 = struct
  module type SIG = sig
    type t = int

    val x : t
  end

  module F (Y : SIG) (Z : SIG) = struct
    type t = Y.t

    let x = Y.x

    type t' = Z.t

    let x' = Z.x
  end
end

let x = (3 : X2.F(DUMMY)(DUMMY).t)
let x = (3 : X2.F(DUMMY)(DUMMY).t')

module F (M : sig
    type 'a t
    type 'a u = string

    val f : unit -> _ u t
  end) =
struct
  let t = M.f ()
end

type 't a = [ `A ]
type 't wrap = 't constraint 't = [> 't wrap a ]
type t = t a wrap

module T = struct
  let foo : 't wrap -> 't wrap -> unit = fun _ _ -> ()
  let bar : 'a a wrap as 'a = `A
end

module Good : sig
  val bar : t
  val foo : t -> t -> unit
end =
  T

module Bad : sig
  val foo : t -> t -> unit
  val bar : t
end =
  T

module M : sig
  module type T

  module F (X : T) : sig end
end = struct
  module type T = sig end

  module F (X : T) = struct end
end

module type T = M.T

module F : functor (X : T) -> sig end = M.F

module type S = sig
  type t =
    { a : int
    ; b : int
    }
end

let f (module M : S with type t = int) = { M.a = 0 }
let flag = ref false

module F
    (S : sig
       module type T
     end)
    (A : S.T)
    (B : S.T) =
struct
  module X = (val if !flag then (module A) else (module B) : S.T)
end

(* If the above were accepted, one could break soundness *)
module type S = sig
  type t

  val x : t
end

module Float = struct
  type t = float

  let x = 0.0
end

module Int = struct
  type t = int

  let x = 0
end

module M = F (struct
    module type T = S
  end)

let () = flag := false

module M1 = M (Float) (Int)

let () = flag := true

module M2 = M (Float) (Int)

let _ = [| M2.X.x; M1.X.x |]

module type PR6513 = sig
  module type S = sig
    type u
  end

  module type T = sig
    type 'a wrap
    type uri
  end

  module Make : functor (Html5 : T with type 'a wrap = 'a) ->
    S with type u = < foo : Html5.uri >
end

(* Requires -package tyxml
   module type PR6513_orig = sig
   module type S =
   sig
   type t
   type u
   end

   module Make: functor (Html5: Html5_sigs.T
   with type 'a Xml.wrap = 'a and
   type 'a wrap = 'a and
   type 'a list_wrap = 'a list)
   -> S with type t = Html5_types.div Html5.elt and
   type u = < foo: Html5.uri >
   end
*)
module type S = sig
  include Set.S

  module E : sig
    val x : int
  end
end

module Make (O : Set.OrderedType) : S with type elt = O.t = struct
  include Set.Make (O)

  module E = struct
    let x = 1
  end
end

module rec A : Set.OrderedType = struct
  type t = int

  let compare = Pervasives.compare
end

and B : S = struct
  module C = Make (A)
  include C
end

module type S = sig
  module type T

  module X : T
end

module F (X : S) = X.X

module M = struct
  module type T = sig
    type t
  end

  module X = struct
    type t = int
  end
end

type t = F(M).t

module Common0 = struct
  type msg = Msg

  let handle_msg = ref (function _ -> failwith "Unable to handle message")

  let extend_handle f =
    let old = !handle_msg in
    handle_msg := f old
  ;;

  let q : _ Queue.t = Queue.create ()
  let add msg = Queue.add msg q
  let handle_queue_messages () = Queue.iter !handle_msg q
end

let q' : Common0.msg Queue.t = Common0.q

module Common = struct
  type msg = ..

  let handle_msg = ref (function _ -> failwith "Unable to handle message")

  let extend_handle f =
    let old = !handle_msg in
    handle_msg := f old
  ;;

  let q : _ Queue.t = Queue.create ()
  let add msg = Queue.add msg q
  let handle_queue_messages () = Queue.iter !handle_msg q
end

module M1 = struct
  type Common.msg += Reload of string | Alert of string

  let handle fallback = function
    | Reload s -> print_endline ("Reload " ^ s)
    | Alert s -> print_endline ("Alert " ^ s)
    | x -> fallback x
  ;;

  let () = Common.extend_handle handle
  let () = Common.add (Reload "config.file")
  let () = Common.add (Alert "Initialisation done")
end

let should_reject =
  let table = Hashtbl.create 1 in
  fun x y -> Hashtbl.add table x y
;;

type 'a t = 'a option

let is_some = function
  | None -> false
  | Some _ -> true
;;

let should_accept ?x () = is_some x

include struct
  let foo `Test = ()
  let wrap f `Test = f
  let bar = wrap ()
end

let f () =
  let module S = String in
  let module N = Map.Make (S) in
  N.add "sum" 41 N.empty
;;

module X = struct
  module Y = struct
    module type S = sig
      type t
    end
  end
end

(* open X  (* works! *) *)
module Y = X.Y

type 'a arg_t = 'at constraint 'a = (module Y.S with type t = 'at)
type t = (module X.Y.S with type t = unit)

let f (x : t arg_t) = ()
let () = f ()

module type S = sig
  type a
  type b
end

module Foo
    (Bar : S with type a = private [> `A ])
    (Baz : S with type b = private < b : Bar.b ; .. >) =
struct end

module A = struct
  module type A_S = sig end

  type t = (module A_S)
end

module type S = sig
  type t
end

let f (type a) (module X : S with type t = a) = ()
let _ = f (module A) (* ok *)

module A_annotated_alias : S with type t = (module A.A_S) = A

let _ = f (module A_annotated_alias) (* ok *)
let _ = f (module A_annotated_alias : S with type t = (module A.A_S)) (* ok *)

module A_alias = A

module A_alias_expanded = struct
  include A_alias
end

let _ = f (module A_alias_expanded : S with type t = (module A.A_S)) (* ok *)
let _ = f (module A_alias_expanded) (* ok *)
let _ = f (module A_alias : S with type t = (module A.A_S)) (* doesn't type *)
let _ = f (module A_alias) (* doesn't type either *)

module Foo
    (Bar : sig
       type a = private [> `A ]
     end)
    (Baz : module type of struct
       include Bar
     end) =
struct end

module Bazoinks = struct
  type a = [ `A ]
end

module Bug = Foo (Bazoinks) (Bazoinks)
(* PR#6992, reported by Stephen Dolan *)

type (_, _) eq = Eq : ('a, 'a) eq

let cast : type a b. (a, b) eq -> a -> b = fun Eq x -> x

module Fix (F : sig
    type 'a f
  end) =
struct
  type 'a fix = ('a, 'a F.f) eq

  let uniq (type a b) (Eq : a fix) (Eq : b fix) : (a, b) eq = Eq
end

(* This would allow:
   module FixId = Fix (struct type 'a f = 'a end)
   let bad : (int, string) eq = FixId.uniq Eq Eq
   let _ = Printf.printf "Oh dear: %s" (cast bad 42)
*)
module M = struct
  module type S = sig
    type a

    val v : a
  end

  type 'a s = (module S with type a = 'a)
end

module B = struct
  class type a = object
    method a : 'a. 'a M.s -> 'a
  end
end

module M' = M
module B' = B

class b : B.a =
  object
    method a : 'a. 'a M.s -> 'a = fun (type a) (module X : M.S with type a = a) -> X.v
    method a : 'a. 'a M.s -> 'a = fun (type a) (module X : M.S with type a = a) -> X.v
  end

class b' : B.a =
  object
    method a : 'a. 'a M'.s -> 'a = fun (type a) (module X : M'.S with type a = a) -> X.v
    method a : 'a. 'a M'.s -> 'a = fun (type a) (module X : M'.S with type a = a) -> X.v
  end

module type FOO = sig
  type t
end

module type BAR = sig
  (* Works: module rec A : (sig include FOO with type t = < b:B.t > end) *)
  module rec A : (FOO with type t = < b : B.t >)
  and B : FOO
end

module A = struct
  module type S

  module S = struct end
end

module F (_ : sig end) = struct
  module type S

  module S = A.S
end

module M = struct end
module N = M
module G (X : F(N).S) : A.S = X

module F (_ : sig end) = struct
  module type S
end

module M = struct end
module N = M
module G (X : F(N).S) : F(M).S = X

module M : sig
  type make_dec

  val add_dec : make_dec -> unit
end = struct
  type u

  module Fast : sig
    type 'd t

    val create : unit -> 'd t

    module type S = sig
      module Data : sig
        type t
      end

      val key : Data.t t
    end

    module Register (D : S) : sig end

    val attach : 'd t -> 'd -> unit
  end = struct
    type 'd t = unit

    let create () = ()

    module type S = sig
      module Data : sig
        type t
      end

      val key : Data.t t
    end

    module Register (D : S) = struct end

    let attach _ _ = ()
  end

  type make_dec

  module Dem = struct
    module Data = struct
      type t = make_dec
    end

    let key = Fast.create ()
  end

  module EDem = Fast.Register (Dem)

  let add_dec dec = Fast.attach Dem.key dec
end

(* simpler version *)

module Simple = struct
  type 'a t

  module type S = sig
    module Data : sig
      type t
    end

    val key : Data.t t
  end

  module Register (D : S) = struct
    let key = D.key
  end

  module M = struct
    module Data = struct
      type t = int
    end

    let key : _ t = Obj.magic ()
  end
end

module EM = Simple.Register (Simple.M);;

Simple.M.key

module Simple2 = struct
  type 'a t

  module type S = sig
    module Data : sig
      type t
    end

    val key : Data.t t
  end

  module M = struct
    module Data = struct
      type t = int
    end

    let key : _ t = Obj.magic ()
  end

  module Register (D : S) = struct
    let key = D.key
  end

  module EM = Simple.Register (Simple.M)

  let k : M.Data.t t = M.key
end

module rec M : sig
  external f : int -> int = "%identity"
end = struct
  external f : int -> int = "%identity"
end
(* with module *)

module type S = sig
  type t
  and s = t
end

module type S' = S with type t := int

module type S = sig
  module rec M : sig end
  and N : sig end
end

module type S' = S with module M := String

(* with module type *)
(*
module type S = sig module type T module F(X:T) : T end;;
module type T0 = sig type t end;;
module type S1 = S with module type T = T0;;
module type S2 = S with module type T := T0;;
module type S3 = S with module type T := sig type t = int end;;
module H = struct
  include (Hashtbl : module type of Hashtbl with
           type statistics := Hashtbl.statistics
           and module type S := Hashtbl.S
           and module Make := Hashtbl.Make
           and module MakeSeeded := Hashtbl.MakeSeeded
           and module type SeededS := Hashtbl.SeededS
           and module type HashedType := Hashtbl.HashedType
           and module type SeededHashedType := Hashtbl.SeededHashedType)
end;;
*)

(* A subtle problem appearing with -principal *)
type -'a t

class type c = object
  method m : [ `A ] t
end

module M : sig
  val v : (#c as 'a) -> 'a
end = struct
  let v x =
    ignore (x :> c);
    x
  ;;
end

(* PR#4838 *)

let id =
  let module M = struct end in
  fun x -> x
;;

(* PR#4511 *)

let ko =
  let module M = struct end in
  fun _ -> ()
;;

(* PR#5993 *)

module M : sig
  type -'a t = private int
end = struct
  type +'a t = private int
end

(* PR#6005 *)

module type A = sig
  type t = X of int
end

type u = X of bool

module type B = A with type t = u

(* fail *)

(* PR#5815 *)
(* ---> duplicated exception name is now an error *)

module type S = sig
  exception Foo of int
  exception Foo of bool
end

(* PR#6410 *)

module F (X : sig end) = struct
  let x = 3
end
;;

F.x

(* fail *)
module C = Char;;

C.chr 66

module C' : module type of Char = C;;

C'.chr 66

module C3 = struct
  include Char
end
;;

C3.chr 66

let f x =
  let module M = struct
    module L = List
  end
  in
  M.L.length x
;;

let g x =
  let module L = List in
  L.length (L.map succ x)
;;

module F (X : sig end) = Char
module C4 = F (struct end);;

C4.chr 66

module G (X : sig end) = struct
  module M = X
end

(* does not alias X *)
module M = G (struct end)

module M' = struct
  module N = struct
    let x = 1
  end

  module N' = N
end
;;

M'.N'.x

module M'' : sig
  module N' : sig
    val x : int
  end
end =
  M'
;;

M''.N'.x

module M2 = struct
  include M'
end

module M3 : sig
  module N' : sig
    val x : int
  end
end = struct
  include M'
end
;;

M3.N'.x

module M3' : sig
  module N' : sig
    val x : int
  end
end =
  M2
;;

M3'.N'.x

module M4 : sig
  module N' : sig
    val x : int
  end
end = struct
  module N = struct
    let x = 1
  end

  module N' = N
end
;;

M4.N'.x

module F (X : sig end) = struct
  module N = struct
    let x = 1
  end

  module N' = N
end

module G : functor (X : sig end) -> sig
  module N' : sig
    val x : int
  end
end =
  F

module M5 = G (struct end);;

M5.N'.x

module M = struct
  module D = struct
    let y = 3
  end

  module N = struct
    let x = 1
  end

  module N' = N
end

module M1 : sig
  module N : sig
    val x : int
  end

  module N' = N
end =
  M
;;

M1.N'.x

module M2 : sig
  module N' : sig
    val x : int
  end
end = (
  M :
  sig
    module N : sig
      val x : int
    end

    module N' = N
  end)
;;

M2.N'.x

open M;;

N'.x

module M = struct
  module C = Char
  module C' = C
end

module M1 : sig
  module C : sig
    val escaped : char -> string
  end

  module C' = C
end =
  M
;;

(* sound, but should probably fail *)
M1.C'.escaped 'A'

module M2 : sig
  module C' : sig
    val chr : int -> char
  end
end = (
  M :
  sig
    module C : sig
      val chr : int -> char
    end

    module C' = C
  end)
;;

M2.C'.chr 66;;
StdLabels.List.map

module Q = Queue

exception QE = Q.Empty;;

try Q.pop (Q.create ()) with
| QE -> "Ok"

module type Complex = module type of Complex with type t = Complex.t

module M : sig
  module C : Complex
end = struct
  module C = Complex
end

module C = Complex;;

C.one.Complex.re

include C

module F (X : sig
    module C = Char
  end) =
struct
  module C = X.C
end

(* Applicative functors *)
module S = String
module StringSet = Set.Make (String)
module SSet = Set.Make (S)

let f (x : StringSet.t) : SSet.t = x

(* Also using include (cf. Leo's mail 2013-11-16) *)
module F (M : sig end) : sig
  type t
end = struct
  type t = int
end

module T = struct
  module M = struct end
  include F (M)
end

include T

let f (x : t) : T.t = x

(* PR#4049 *)
(* This works thanks to abbreviations *)
module A = struct
  module B = struct
    type t

    let compare x y = 0
  end

  module S = Set.Make (B)

  let empty = S.empty
end

module A1 = A;;

A1.empty = A.empty

(* PR#3476 *)
(* Does not work yet *)
module FF (X : sig end) = struct
  type t
end

module M = struct
  module X = struct end
  module Y = FF (X) (* XXX *)

  type t = Y.t
end

module F
    (Y : sig
       type t
     end)
    (M : sig
       type t = Y.t
     end) =
struct end

module G = F (M.Y)

(*module N = G (M);;
  module N = F (M.Y) (M);;*)

(* PR#6307 *)

module A1 = struct end
module A2 = struct end

module L1 = struct
  module X = A1
end

module L2 = struct
  module X = A2
end

module F (L : module type of L1) = struct end
module F1 = F (L1)

(* ok *)
module F2 = F (L2)

(* should succeed too *)

(* Counter example: why we need to be careful with PR#6307 *)
module Int = struct
  type t = int

  let compare = compare
end

module SInt = Set.Make (Int)

type (_, _) eq = Eq : ('a, 'a) eq
type wrap = W of (SInt.t, SInt.t) eq

module M = struct
  module I = Int

  type wrap' = wrap = W of (Set.Make(Int).t, Set.Make(I).t) eq
end

module type S = module type of M

(* keep alias *)

module Int2 = struct
  type t = int

  let compare x y = compare y x
end

module type S' = sig
  module I = Int2
  include S with module I := I
end

(* fail *)

(* (* if the above succeeded, one could break invariants *)
   module rec M2 : S' = M2;; (* should succeed! (but this is bad) *)

   let M2.W eq = W Eq;;

   let s = List.fold_right SInt.add [1;2;3] SInt.empty;;
   module SInt2 = Set.Make(Int2);;
   let conv : type a b. (a,b) eq -> a -> b = fun Eq x -> x;;
   let s' : SInt2.t = conv eq s;;
   SInt2.elements s';;
   SInt2.mem 2 s';; (* invariants are broken *)
*)

(* Check behavior with submodules *)
module M = struct
  module N = struct
    module I = Int
  end

  module P = struct
    module I = N.I
  end

  module Q = struct
    type wrap' = wrap = W of (Set.Make(Int).t, Set.Make(P.I).t) eq
  end
end

module type S = module type of M

module M = struct
  module N = struct
    module I = Int
  end

  module P = struct
    module I = N.I
  end

  module Q = struct
    type wrap' = wrap = W of (Set.Make(Int).t, Set.Make(N.I).t) eq
  end
end

module type S = module type of M

(* PR#6365 *)
module type S = sig
  module M : sig
    type t

    val x : t
  end
end

module H = struct
  type t = A

  let x = A
end

module H' = H

module type S' = S with module M = H'

(* shouldn't introduce an alias *)

(* PR#6376 *)
module type Alias = sig
  module N : sig end
  module M = N
end

module F (X : sig end) = struct
  type t
end

module type A = Alias with module N := F(List)

module rec Bad : A = Bad

(* Shinwell 2014-04-23 *)
module B = struct
  module R = struct
    type t = string
  end

  module O = R
end

module K = struct
  module E = B
  module N = E.O
end

let x : K.N.t = "foo"

(* PR#6465 *)

module M = struct
  type t = A

  module B = struct
    type u = B
  end
end

module P : sig
  type t = M.t = A

  module B = M.B
end =
  M

(* should be ok *)
module P : sig
  type t = M.t = A

  module B = M.B
end = struct
  include M
end

module type S = sig
  module M : sig
    module P : sig end
  end

  module Q = M
end

module type S = sig
  module M : sig
    module N : sig end
    module P : sig end
  end

  module Q : sig
    module N = M.N
    module P = M.P
  end
end

module R = struct
  module M = struct
    module N = struct end
    module P = struct end
  end

  module Q = M
end

module R' : S = R

(* should be ok *)

(* PR#6578 *)

module M = struct
  let f x = x
end

module rec R : sig
  module M : sig
    val f : 'a -> 'a
  end
end = struct
  module M = M
end
;;

R.M.f 3

module rec R : sig
  module M = M
end = struct
  module M = M
end
;;

R.M.f 3

open A

let f = L.map S.capitalize
let () = L.iter print_endline (f [ "jacques"; "garrigue" ])

module C : sig
  module L : module type of List
end = struct
  include A
end

(* The following introduces a (useless) dependency on A:
   module C : sig module L : module type of List end = A
*)

include D'

(*
   let () =
   print_endline (string_of_int D'.M.y)
*)
open A

let f = L.map S.capitalize
let () = L.iter print_endline (f [ "jacques"; "garrigue" ])

module C : sig
  module L : module type of List
end = struct
  include A
end

(* The following introduces a (useless) dependency on A:
   module C : sig module L : module type of List end = A
*)

(* No dependency on D *)
let x = 3

module M = struct
  let y = 5
end

module type S = sig
  type u
  type t
end

module type S' = sig
  type t = int
  type u = bool
end

(* ok to convert between structurally equal signatures, and parameters
   are inferred *)
let f (x : (module S with type t = 'a and type u = 'b)) : (module S') = x
let g x = (x : (module S with type t = 'a and type u = 'b) :> (module S'))

(* with subtyping it is also ok to forget some types *)
module type S2 = sig
  type u
  type t
  type w
end

let g2 x = (x : (module S2 with type t = 'a and type u = 'b) :> (module S'))
let h x = (x : (module S2 with type t = 'a) :> (module S with type t = 'a))
let f2 (x : (module S2 with type t = 'a and type u = 'b)) : (module S') = x

(* fail *)
let k (x : (module S2 with type t = 'a)) : (module S with type t = 'a) = x

(* fail *)

(* but you cannot forget values (no physical coercions) *)
module type S3 = sig
  type u
  type t

  val x : int
end

let g3 x = (x : (module S3 with type t = 'a and type u = 'b) :> (module S'))

(* fail *)
(* Using generative functors *)

(* Without type *)
module type S = sig
  val x : int
end

let v =
  (module struct
    let x = 3
  end : S)
;;

module F () = (val v)

(* ok *)
module G (X : sig end) : S = F ()

(* ok *)
module H (X : sig end) = (val v)

(* ok *)

(* With type *)
module type S = sig
  type t

  val x : t
end

let v =
  (module struct
    type t = int

    let x = 3
  end : S)
;;

module F () = (val v)

(* ok *)
module G (X : sig end) : S = F ()

(* fail *)
module H () = F ()

(* ok *)

(* Alias *)
module U = struct end
module M = F (struct end)

(* ok *)
module M = F (U)

(* fail *)

(* Cannot coerce between applicative and generative *)
module F1 (X : sig end) = struct end
module F2 : functor () -> sig end = F1

(* fail *)
module F3 () = struct end
module F4 : functor (X : sig end) -> sig end = F3

(* fail *)

(* tests for shortened functor notation () *)
module X (X : sig end) (Y : sig end) = functor (Z : sig end) -> struct end
module Y = functor (X : sig end) (Y : sig end) (Z : sig end) -> struct end
module Z = functor (_ : sig end) (_ : sig end) (_ : sig end) -> struct end

module GZ : functor (X : sig end) () (Z : sig end) -> sig end =
functor (X : sig end) () (Z : sig end) -> struct end

module F (X : sig end) = struct
  type t = int
end

type t = F(Does_not_exist).t

type expr =
  [ `Abs of string * expr
  | `App of expr * expr
  ]

class type exp = object
  method eval : (string, exp) Hashtbl.t -> expr
end

class app e1 e2 : exp =
  object
    val l = e1
    val r = e2

    method eval env =
      match l with
      | `Abs (var, body) ->
        Hashtbl.add env var r;
        body
      | _ -> `App (l, r)
  end

class virtual ['subject, 'event] observer =
  object
    method virtual notify : 'subject -> 'event -> unit
  end

class ['event] subject =
  object (self : 'subject)
    val mutable observers : ('subject, 'event) observer list = []
    method add_observer obs = observers <- obs :: observers
    method notify_observers (e : 'event) = List.iter (fun x -> x#notify self e) observers
  end

type id = int

class entity (id : id) =
  object
    val ent_destroy_subject = new subject
    method destroy_subject : id subject = ent_destroy_subject
    method entity_id = id
  end

class ['entity] entity_container =
  object (self)
    inherit ['entity, id] observer as observer
    method add_entity (e : 'entity) = e#destroy_subject#add_observer self
    method notify _ id = ()
  end

let f (x : entity entity_container) = ()

(*
class world =
  object
    val entity_container : entity entity_container = new entity_container

    method add_entity (s : entity) =
      entity_container#add_entity (s :> entity)

  end
*)
(* Two v's in the same class *)
class c v =
  object
    initializer print_endline v
    val v = 42
  end
;;

new c "42"

(* Two hidden v's in the same class! *)
class c (v : int) =
  object
    method v0 = v

    inherit
      (fun v ->
         object
           method v : string = v
         end)
        "42"
  end
;;

(new c 42)#v0

class virtual ['a] c =
  object (s : 'a)
    method virtual m : 'b
  end

let o =
  object (s : 'a)
    inherit ['a] c
    method m = 42
  end
;;

module M : sig
  class x : int -> object
    method m : int
  end
end = struct
  class x _ =
    object
      method m = 42
    end
end

module M : sig
  class c : 'a -> object
    val x : 'b
  end
end = struct
  class c x =
    object
      val x = x
    end
end

class c (x : int) =
  object
    inherit M.c x
    method x : bool = x
  end

let r = (new c 2)#x

(* test.ml *)
class alfa =
  object (_ : 'self)
    method x : 'a. ('a, out_channel, unit) format -> 'a = Printf.printf
  end

class bravo a =
  object
    val y = (a :> alfa)
    initializer y#x "bravo initialized"
  end

class charlie a =
  object
    inherit bravo a
    initializer y#x "charlie initialized"
  end

(* The module begins *)
exception Out_of_range

class type ['a] cursor = object
  method get : 'a
  method incr : unit -> unit
  method is_last : bool
end

class type ['a] storage = object ('self)
  method first : 'a cursor
  method len : int
  method nth : int -> 'a cursor
  method copy : 'self
  method sub : int -> int -> 'self
  method concat : 'a storage -> 'self
  method fold : 'b. ('a -> int -> 'b -> 'b) -> 'b -> 'b
  method iter : ('a -> unit) -> unit
end

class virtual ['a, 'cursor] storage_base =
  object (self : 'self)
    constraint 'cursor = 'a #cursor
    method virtual first : 'cursor
    method virtual len : int
    method virtual copy : 'self
    method virtual sub : int -> int -> 'self
    method virtual concat : 'a storage -> 'self

    method fold : 'b. ('a -> int -> 'b -> 'b) -> 'b -> 'b =
      fun f a0 ->
        let cur = self#first in
        let rec loop count a =
          if count >= self#len
          then a
          else (
            let a' = f cur#get count a in
            cur#incr ();
            loop (count + 1) a')
        in
        loop 0 a0

    method iter proc =
      let p = self#first in
      for i = 0 to self#len - 2 do
        proc p#get;
        p#incr ()
      done;
      if self#len > 0 then proc p#get else ()
  end

class type ['a] obj_input_channel = object
  method get : unit -> 'a
  method close : unit -> unit
end

class type ['a] obj_output_channel = object
  method put : 'a -> unit
  method flush : unit -> unit
  method close : unit -> unit
end

module UChar = struct
  type t = int

  let highest_bit = 1 lsl 30
  let lower_bits = highest_bit - 1

  let char_of c =
    try Char.chr c with
    | Invalid_argument _ -> raise Out_of_range
  ;;

  let of_char = Char.code
  let code c = if c lsr 30 = 0 then c else raise Out_of_range
  let chr n = if n >= 0 && n lsr 31 = 0 then n else raise Out_of_range
  let uint_code c = c
  let chr_of_uint n = n
end

type uchar = UChar.t

let int_of_uchar u = UChar.uint_code u
let uchar_of_int n = UChar.chr_of_uint n

class type ucursor = [uchar] cursor
class type ustorage = [uchar] storage

class virtual ['ucursor] ustorage_base = [uchar, 'ucursor] storage_base

module UText = struct
  (* the internal representation is UCS4 with big endian*)
  (* The most significant digit appears first. *)
  let get_buf s i =
    let n = Char.code s.[i] in
    let n = (n lsl 8) lor Char.code s.[i + 1] in
    let n = (n lsl 8) lor Char.code s.[i + 2] in
    let n = (n lsl 8) lor Char.code s.[i + 3] in
    UChar.chr_of_uint n
  ;;

  let set_buf s i u =
    let n = UChar.uint_code u in
    s.[i] <- Char.chr (n lsr 24);
    s.[i + 1] <- Char.chr ((n lsr 16) lor 0xff);
    s.[i + 2] <- Char.chr ((n lsr 8) lor 0xff);
    s.[i + 3] <- Char.chr (n lor 0xff)
  ;;

  let init_buf buf pos init =
    if init#len = 0
    then ()
    else (
      let cur = init#first in
      for i = 0 to init#len - 2 do
        set_buf buf (pos + (i lsl 2)) cur#get;
        cur#incr ()
      done;
      set_buf buf (pos + ((init#len - 1) lsl 2)) cur#get)
  ;;

  let make_buf init =
    let s = String.create (init#len lsl 2) in
    init_buf s 0 init;
    s
  ;;

  class text_raw buf =
    object (self : 'self)
      inherit [cursor] ustorage_base
      val contents = buf
      method first = new cursor (self :> text_raw) 0
      method len = String.length contents / 4
      method get i = get_buf contents (4 * i)
      method nth i = new cursor (self :> text_raw) i
      method copy = {<contents = String.copy contents>}
      method sub pos len = {<contents = String.sub contents (pos * 4) (len * 4)>}

      method concat (text : ustorage) =
        let buf = String.create (String.length contents + (4 * text#len)) in
        String.blit contents 0 buf 0 (String.length contents);
        init_buf buf (String.length contents) text;
        {<contents = buf>}
    end

  and cursor text i =
    object
      val contents = text
      val mutable pos = i
      method get = contents#get pos
      method incr () = pos <- pos + 1
      method is_last = pos + 1 >= contents#len
    end

  class string_raw buf =
    object
      inherit text_raw buf
      method set i u = set_buf contents (4 * i) u
    end

  class text init = text_raw (make_buf init)
  class string init = string_raw (make_buf init)

  let of_string s =
    let buf = String.make (4 * String.length s) '\000' in
    for i = 0 to String.length s - 1 do
      buf.[4 * i] <- s.[i]
    done;
    new text_raw buf
  ;;

  let make len u =
    let s = String.create (4 * len) in
    for i = 0 to len - 1 do
      set_buf s (4 * i) u
    done;
    new string_raw s
  ;;

  let create len = make len (UChar.chr 0)
  let copy s = s#copy
  let sub s start len = s#sub start len

  let fill s start len u =
    for i = start to start + len - 1 do
      s#set i u
    done
  ;;

  let blit src srcoff dst dstoff len =
    for i = 0 to len - 1 do
      let u = src#get (srcoff + i) in
      dst#set (dstoff + i) u
    done
  ;;

  let concat s1 s2 = s1#concat (s2 (* : #ustorage *) :> uchar storage)
  let iter proc s = s#iter proc
end

class type foo_t = object
  method foo : string
end

type 'a name =
  | Foo : foo_t name
  | Int : int name

class foo =
  object (self)
    method foo = "foo"

    method cast =
      function
      | Foo -> (self :> < foo : string >)
  end

class foo : foo_t =
  object (self)
    method foo = "foo"

    method cast : type a. a name -> a =
      function
      | Foo -> (self :> foo_t)
      | _ -> raise Exit
  end

class type c = object end

module type S = sig
  class c : c
end

class virtual name = object end

and func (args_ty, ret_ty) =
  object (self)
    inherit name
    val mutable memo_args = None

    method arguments =
      match memo_args with
      | Some xs -> xs
      | None ->
        let args = List.map (fun ty -> new argument (self, ty)) args_ty in
        memo_args <- Some args;
        args
  end

and argument (func, ty) =
  object
    inherit name
  end

let f (x : #M.foo) = 0

class type ['e] t = object ('s)
  method update : 'e -> 's
end

module type S = sig
  class base : 'e -> ['e] t
end

type 'par t = 'par

module M : sig
  val x : < m : 'a. 'a >
end = struct
  let x : < m : 'a. 'a t > = Obj.magic ()
end

let ident v = v

class alias =
  object
    method alias : 'a. 'a t -> 'a = ident
  end

module Classdef = struct
  class virtual ['a, 'b, 'c] cl0 =
    object
      constraint 'c = < m : 'a -> 'b -> int ; .. >
    end

  class virtual ['a, 'b] cl1 =
    object
      method virtual raise_trouble : int -> 'a
      method virtual m : 'a -> 'b -> int
    end

  class virtual ['a, 'b] cl2 =
    object
      method virtual as_cl0 : ('a, 'b, ('a, 'b) cl1) cl0
    end
end

type refer1 = < poly : 'a 'b 'c. (('b, 'c) #Classdef.cl2 as 'a) >
type refer2 = < poly : 'a 'b 'c. (('b, 'c) #Classdef.cl2 as 'a) >

(* Actually this should succeed ... *)
let f (x : refer1) : refer2 = x

module Classdef = struct
  class virtual ['a, 'b, 'c] cl0 =
    object
      constraint 'c = < m : 'a -> 'b -> int ; .. >
    end

  class virtual ['a, 'b] cl1 =
    object
      method virtual raise_trouble : int -> 'a
      method virtual m : 'a -> 'b -> int
    end

  class virtual ['a, 'b] cl2 =
    object
      method virtual as_cl0 : ('a, 'b, ('a, 'b) cl1) cl0
    end
end

module M : sig
  type refer = { poly : 'a 'b 'c. (('b, 'c) #Classdef.cl2 as 'a) }
end = struct
  type refer = { poly : 'a 'b 'c. (('b, 'c) #Classdef.cl2 as 'a) }
end
(*
   ocamlc -c pr3918a.mli pr3918b.mli
   rm -f pr3918a.cmi
   ocamlc -c pr3918c.ml
*)

open Pr3918b

let f x = (x : 'a vlist :> 'b vlist)
let f (x : 'a vlist) : 'b vlist = x

module type Poly = sig
  type 'a t = 'a constraint 'a = [> ]
end

module Combine (A : Poly) (B : Poly) = struct
  type ('a, 'b) t = 'a A.t constraint 'a = 'b B.t
end

module C =
  Combine
    (struct
      type 'a t = 'a constraint 'a = [> ]
    end)
    (struct
      type 'a t = 'a constraint 'a = [> ]
    end)

module type Priv = sig
  type t = private int
end

module Make (Unit : sig end) : Priv = struct
  type t = int
end

module A = Make (struct end)

module type Priv' = sig
  type t = private [> `A ]
end

module Make' (Unit : sig end) : Priv' = struct
  type t = [ `A ]
end

module A' = Make' (struct end)
(* PR5057 *)

module TT = struct
  module IntSet = Set.Make (struct
      type t = int

      let compare = compare
    end)
end

let () =
  let f flag =
    let module T = TT in
    let _ =
      match flag with
      | `A -> 0
      | `B r -> r
    in
    let _ =
      match flag with
      | `A -> T.IntSet.mem
      | `B r -> r
    in
    ()
  in
  f `A
;;

(* This one should fail *)

let f flag =
  let module T =
    Set.Make (struct
      type t = int

      let compare = compare
    end)
  in
  let _ =
    match flag with
    | `A -> 0
    | `B r -> r
  in
  let _ =
    match flag with
    | `A -> T.mem
    | `B r -> r
  in
  ()
;;

module type S = sig
  type +'a t

  val foo : [ `A ] t -> unit
  val bar : [< `A | `B ] t -> unit
end

module Make (T : S) = struct
  let f x =
    T.foo x;
    T.bar x;
    (x :> [ `A | `C ] T.t)
  ;;
end

type 'a termpc =
  [ `And of 'a * 'a
  | `Or of 'a * 'a
  | `Not of 'a
  | `Atom of string
  ]

type 'a termk =
  [ `Dia of 'a
  | `Box of 'a
  | 'a termpc
  ]

module type T = sig
  type term

  val map : (term -> term) -> term -> term
  val nnf : term -> term
  val nnf_not : term -> term
end

module Fpc (X : T with type term = private [> 'a termpc ] as 'a) = struct
  type term = X.term termpc

  let nnf = function
    | `Not (`Atom _) as x -> x
    | `Not x -> X.nnf_not x
    | x -> X.map X.nnf x
  ;;

  let map f : term -> X.term = function
    | `Not x -> `Not (f x)
    | `And (x, y) -> `And (f x, f y)
    | `Or (x, y) -> `Or (f x, f y)
    | `Atom _ as x -> x
  ;;

  let nnf_not : term -> _ = function
    | `Not x -> X.nnf x
    | `And (x, y) -> `Or (X.nnf_not x, X.nnf_not y)
    | `Or (x, y) -> `And (X.nnf_not x, X.nnf_not y)
    | `Atom _ as x -> `Not x
  ;;
end

module Fk (X : T with type term = private [> 'a termk ] as 'a) = struct
  type term = X.term termk

  module Pc = Fpc (X)

  let map f : term -> _ = function
    | `Dia x -> `Dia (f x)
    | `Box x -> `Box (f x)
    | #termpc as x -> Pc.map f x
  ;;

  let nnf = Pc.nnf

  let nnf_not : term -> _ = function
    | `Dia x -> `Box (X.nnf_not x)
    | `Box x -> `Dia (X.nnf_not x)
    | #termpc as x -> Pc.nnf_not x
  ;;
end

type untyped
type -'a typed = private untyped

type -'typing wrapped = private sexp
and +'a t = 'a typed wrapped
and sexp = private untyped wrapped

class type ['a] s3 = object
  val underlying : 'a t
end

class ['a] s3object r : ['a] s3 =
  object
    val underlying = r
  end

module M (T : sig
    type t
  end) =
struct
  type t = private { t : T.t }
end

module P = struct
  module T = struct
    type t
  end

  module R = M (T)
end

module Foobar : sig
  type t = private int
end = struct
  type t = int
end

module F0 : sig
  type t = private int
end =
  Foobar

let f (x : F0.t) : Foobar.t = x

(* fails *)

module F = Foobar

let f (x : F.t) : Foobar.t = x

module M = struct
  type t = < m : int >
end

module M1 : sig
  type t = private < m : int ; .. >
end =
  M

module M2 : sig
  type t = private < m : int ; .. >
end =
  M1
;;

fun (x : M1.t) : M2.t -> x

(* fails *)

module M3 : sig
  type t = private M1.t
end =
  M1
;;

fun x -> (x : M3.t :> M1.t);;
fun x -> (x : M3.t :> M.t)

module M4 : sig
  type t = private M3.t
end =
  M2

(* fails *)
module M4 : sig
  type t = private M3.t
end =
  M

(* fails *)
module M4 : sig
  type t = private M3.t
end =
  M1

(* might be ok *)
module M5 : sig
  type t = private M1.t
end =
  M3

module M6 : sig
  type t = private < n : int ; .. >
end =
  M1

(* fails *)

module Bar : sig
  type t = private Foobar.t

  val f : int -> t
end = struct
  type t = int

  let f (x : int) : t = x
end

(* must fail *)

module M : sig
  type t = private T of int

  val mk : int -> t
end = struct
  type t = T of int

  let mk x = T x
end

module M1 : sig
  type t = M.t

  val mk : int -> t
end = struct
  type t = M.t

  let mk = M.mk
end

module M2 : sig
  type t = M.t

  val mk : int -> t
end = struct
  include M
end

module M3 : sig
  type t = M.t

  val mk : int -> t
end =
  M

module M4 : sig
  type t = M.t = T of int

  val mk : int -> t
end =
  M

(* Error: The variant or record definition does not match that of type M.t *)

module M5 : sig
  type t = M.t = private T of int

  val mk : int -> t
end =
  M

module M6 : sig
  type t = private T of int

  val mk : int -> t
end =
  M

module M' : sig
  type t_priv = private T of int
  type t = t_priv

  val mk : int -> t
end = struct
  type t_priv = T of int
  type t = t_priv

  let mk x = T x
end

module M3' : sig
  type t = M'.t

  val mk : int -> t
end =
  M'

module M : sig
  type 'a t = private T of 'a
end = struct
  type 'a t = T of 'a
end

module M1 : sig
  type 'a t = 'a M.t = private T of 'a
end = struct
  type 'a t = 'a M.t = private T of 'a
end

(* PR#6090 *)
module Test = struct
  type t = private A
end

module Test2 : module type of Test with type t = Test.t = Test

let f (x : Test.t) : Test2.t = x
let f Test2.A = ()
let a = Test2.A

(* fail *)
(* The following should fail from a semantical point of view,
   but allow it for backward compatibility *)
module Test2 : module type of Test with type t = private Test.t = Test

(* PR#6331 *)
type t = private < x : int ; .. > as 'a
type t = private (< x : int ; .. > as 'a) as 'a
type t = private < x : int > as 'a
type t = private (< x : int > as 'a) as 'b
type 'a t = private < x : int ; .. > as 'a
type 'a t = private 'a constraint 'a = < x : int ; .. >

(* Bad (t = t) *)
module rec A : sig
  type t = A.t
end = struct
  type t = A.t
end

(* Bad (t = t) *)
module rec A : sig
  type t = B.t
end = struct
  type t = B.t
end

and B : sig
  type t = A.t
end = struct
  type t = A.t
end

(* OK (t = int) *)
module rec A : sig
  type t = B.t
end = struct
  type t = B.t
end

and B : sig
  type t = int
end = struct
  type t = int
end

(* Bad (t = int * t) *)
module rec A : sig
  type t = int * A.t
end = struct
  type t = int * A.t
end

(* Bad (t = t -> int) *)
module rec A : sig
  type t = B.t -> int
end = struct
  type t = B.t -> int
end

and B : sig
  type t = A.t
end = struct
  type t = A.t
end

(* OK (t = <m:t>) *)
module rec A : sig
  type t = < m : B.t >
end = struct
  type t = < m : B.t >
end

and B : sig
  type t = A.t
end = struct
  type t = A.t
end

(* Bad (not regular) *)
module rec A : sig
  type 'a t = < m : 'a list A.t >
end = struct
  type 'a t = < m : 'a list A.t >
end

(* Bad (not regular) *)
module rec A : sig
  type 'a t = < m : 'a list B.t ; n : 'a array B.t >
end = struct
  type 'a t = < m : 'a list B.t ; n : 'a array B.t >
end

and B : sig
  type 'a t = 'a A.t
end = struct
  type 'a t = 'a A.t
end

(* Bad (not regular) *)
module rec A : sig
  type 'a t = 'a B.t
end = struct
  type 'a t = 'a B.t
end

and B : sig
  type 'a t = < m : 'a list A.t ; n : 'a array A.t >
end = struct
  type 'a t = < m : 'a list A.t ; n : 'a array A.t >
end

(* OK *)
module rec A : sig
  type 'a t = 'a array B.t * 'a list B.t
end = struct
  type 'a t = 'a array B.t * 'a list B.t
end

and B : sig
  type 'a t = < m : 'a B.t >
end = struct
  type 'a t = < m : 'a B.t >
end

(* Bad (not regular) *)
module rec A : sig
  type 'a t = 'a list B.t
end = struct
  type 'a t = 'a list B.t
end

and B : sig
  type 'a t = < m : 'a array B.t >
end = struct
  type 'a t = < m : 'a array B.t >
end

(* Bad (not regular) *)
module rec M : sig
  class ['a] c : 'a -> object
    method map : ('a -> 'b) -> 'b M.c
  end
end = struct
  class ['a] c (x : 'a) =
    object
      method map : 'b. ('a -> 'b) -> 'b M.c = fun f -> new M.c (f x)
    end
end

(* OK *)
class type ['node] extension = object
  method node : 'node
end

and ['ext] node = object
  constraint 'ext = ('ext node #extension[@id])
end

class x =
  object
    method node : x node = assert false
  end

type t = x node

(* Bad - PR 4261 *)

module PR_4261 = struct
  module type S = sig
    type t
  end

  module type T = sig
    module D : S

    type t = D.t
  end

  module rec U : (T with module D = U') = U
  and U' : (S with type t = U'.t) = U
end

(* Bad - PR 4512 *)
module type S' = sig
  type t = int
end

module rec M : (S' with type t = M.t) = struct
  type t = M.t
end

(* PR#4450 *)

module PR_4450_1 = struct
  module type MyT = sig
    type 'a t = Succ of 'a t
  end

  module MyMap (X : MyT) = X
  module rec MyList : MyT = MyMap (MyList)
end

module PR_4450_2 = struct
  module type MyT = sig
    type 'a wrap = My of 'a t
    and 'a t = private < map : 'b. ('a -> 'b) -> 'b wrap ; .. >

    val create : 'a list -> 'a t
  end

  module MyMap (X : MyT) = struct
    include X

    class ['a] c l =
      object (self)
        method map : 'b. ('a -> 'b) -> 'b wrap = fun f -> My (create (List.map f l))
      end
  end

  module rec MyList : sig
    type 'a wrap = My of 'a t
    and 'a t = < map : 'b. ('a -> 'b) -> 'b wrap >

    val create : 'a list -> 'a t
  end = struct
    include MyMap (MyList)

    let create l = new c l
  end
end

(* A synthetic example of bootstrapped data structure
   (suggested by J-C Filliatre) *)

module type ORD = sig
  type t

  val compare : t -> t -> int
end

module type SET = sig
  type elt
  type t

  val iter : (elt -> unit) -> t -> unit
end

type 'a tree =
  | E
  | N of 'a tree * 'a * 'a tree

module Bootstrap2
    (MakeDiet : functor (X : ORD) -> SET with type t = X.t tree and type elt = X.t) :
  SET with type elt = int = struct
  type elt = int

  module rec Elt : sig
    type t =
      | I of int * int
      | D of int * Diet.t * int

    val compare : t -> t -> int
    val iter : (int -> unit) -> t -> unit
  end = struct
    type t =
      | I of int * int
      | D of int * Diet.t * int

    let compare x1 x2 = 0

    let rec iter f = function
      | I (l, r) ->
        for i = l to r do
          f i
        done
      | D (_, d, _) -> Diet.iter (iter f) d
    ;;
  end

  and Diet : (SET with type t = Elt.t tree and type elt = Elt.t) = MakeDiet (Elt)

  type t = Diet.t

  let iter f = Diet.iter (Elt.iter f)
end
(* PR 4470: simplified from OMake's sources *)

module rec DirElt : sig
  type t =
    | DirRoot
    | DirSub of DirHash.t
end = struct
  type t =
    | DirRoot
    | DirSub of DirHash.t
end

and DirCompare : sig
  type t = DirElt.t
end = struct
  type t = DirElt.t
end

and DirHash : sig
  type t = DirElt.t list
end = struct
  type t = DirCompare.t list
end
(* PR 4758, PR 4266 *)

module PR_4758 = struct
  module type S = sig end

  module type Mod = sig
    module Other : S
  end

  module rec A : S = struct end

  and C : sig
    include Mod with module Other = A
  end = struct
    module Other = A
  end

  module C' = C (* check that we can take an alias *)

  module F (X : sig end) = struct
    type t
  end

  let f (x : F(C).t) : F(C').t = x
end

(* PR 4557 *)
module PR_4557 = struct
  module F (X : Set.OrderedType) = struct
    module rec Mod : sig
      module XSet : sig
        type elt = X.t
        type t = Set.Make(X).t
      end

      module XMap : sig
        type key = X.t
        type 'a t = 'a Map.Make(X).t
      end

      type elt = X.t
      type t = XSet.t XMap.t

      val compare : t -> t -> int
    end = struct
      module XSet = Set.Make (X)
      module XMap = Map.Make (X)

      type elt = X.t
      type t = XSet.t XMap.t

      let compare x y = 0
    end

    and ModSet : (Set.S with type elt = Mod.t) = Set.Make (Mod)
  end
end

module F (X : Set.OrderedType) = struct
  module rec Mod : sig
    module XSet : sig
      type elt = X.t
      type t = Set.Make(X).t
    end

    module XMap : sig
      type key = X.t
      type 'a t = 'a Map.Make(X).t
    end

    type elt = X.t
    type t = XSet.t XMap.t

    val compare : t -> t -> int
  end = struct
    module XSet = Set.Make (X)
    module XMap = Map.Make (X)

    type elt = X.t
    type t = XSet.t XMap.t

    let compare x y = 0
  end

  and ModSet : (Set.S with type elt = Mod.t) = Set.Make (Mod)
end
(* Tests for recursive modules *)

let test number result expected =
  if result = expected
  then Printf.printf "Test %d passed.\n" number
  else Printf.printf "Test %d FAILED.\n" number;
  flush stdout
;;

(* Tree of sets *)

module rec A : sig
  type t =
    | Leaf of int
    | Node of ASet.t

  val compare : t -> t -> int
end = struct
  type t =
    | Leaf of int
    | Node of ASet.t

  let compare x y =
    match x, y with
    | Leaf i, Leaf j -> Pervasives.compare i j
    | Leaf i, Node t -> -1
    | Node s, Leaf j -> 1
    | Node s, Node t -> ASet.compare s t
  ;;
end

and ASet : (Set.S with type elt = A.t) = Set.Make (A)

let _ =
  let x = A.Node (ASet.add (A.Leaf 3) (ASet.singleton (A.Leaf 2))) in
  let y = A.Node (ASet.add (A.Leaf 1) (ASet.singleton x)) in
  test 10 (A.compare x x) 0;
  test 11 (A.compare x (A.Leaf 3)) 1;
  test 12 (A.compare (A.Leaf 0) x) (-1);
  test 13 (A.compare y y) 0;
  test 14 (A.compare x y) 1
;;

(* Simple value recursion *)

module rec Fib : sig
  val f : int -> int
end = struct
  let f x = if x < 2 then 1 else Fib.f (x - 1) + Fib.f (x - 2)
end

let _ = test 20 (Fib.f 10) 89

(* Update function by infix *)

module rec Fib2 : sig
  val f : int -> int
end = struct
  let rec g x = Fib2.f (x - 1) + Fib2.f (x - 2)
  and f x = if x < 2 then 1 else g x
end

let _ = test 21 (Fib2.f 10) 89

(* Early application *)

let _ =
  let res =
    try
      let module A = struct
        module rec Bad : sig
          val f : int -> int
        end = struct
          let f =
            let y = Bad.f 5 in
            fun x -> x + y
          ;;
        end
      end
      in
      false
    with
    | Undefined_recursive_module _ -> true
  in
  test 30 res true
;;

(* Early strict evaluation *)

(*
   module rec Cyclic
   : sig val x : int end
   = struct let x = Cyclic.x + 1 end
   ;;
*)

(* Reordering of evaluation based on dependencies *)

module rec After : sig
  val x : int
end = struct
  let x = Before.x + 1
end

and Before : sig
  val x : int
end = struct
  let x = 3
end

let _ = test 40 After.x 4

(* Type identity between A.t and t within A's definition *)

module rec Strengthen : sig
  type t

  val f : t -> t
end = struct
  type t =
    | A
    | B

  let _ = (A : Strengthen.t)
  let f x = if true then A else Strengthen.f B
end

module rec Strengthen2 : sig
  type t

  val f : t -> t

  module M : sig
    type u
  end

  module R : sig
    type v
  end
end = struct
  type t =
    | A
    | B

  let _ = (A : Strengthen2.t)
  let f x = if true then A else Strengthen2.f B

  module M = struct
    type u = C

    let _ = (C : Strengthen2.M.u)
  end

  module rec R : sig
    type v = Strengthen2.R.v
  end = struct
    type v = D

    let _ = (D : R.v)
    let _ = (D : Strengthen2.R.v)
  end
end

(* Polymorphic recursion *)

module rec PolyRec : sig
  type 'a t =
    | Leaf of 'a
    | Node of 'a list t * 'a list t

  val depth : 'a t -> int
end = struct
  type 'a t =
    | Leaf of 'a
    | Node of 'a list t * 'a list t

  let x = (PolyRec.Leaf 1 : int t)

  let depth = function
    | Leaf x -> 0
    | Node (l, r) -> 1 + max (PolyRec.depth l) (PolyRec.depth r)
  ;;
end

(* Wrong LHS signatures (PR#4336) *)

(*
   module type ASig = sig type a val a:a val print:a -> unit end
   module type BSig = sig type b val b:b val print:b -> unit end

   module A = struct type a = int let a = 0 let print = print_int end
   module B = struct type b = float let b = 0.0 let print = print_float end

   module MakeA (Empty:sig end) : ASig = A
   module MakeB (Empty:sig end) : BSig = B

   module
   rec NewA : ASig = MakeA (struct end)
   and NewB : BSig with type b = NewA.a = MakeB (struct end);;
*)

(* Expressions and bindings *)

module StringSet = Set.Make (String)

module rec Expr : sig
  type t =
    | Var of string
    | Const of int
    | Add of t * t
    | Binding of Binding.t * t

  val make_let : string -> t -> t -> t
  val fv : t -> StringSet.t
  val simpl : t -> t
end = struct
  type t =
    | Var of string
    | Const of int
    | Add of t * t
    | Binding of Binding.t * t

  let make_let id e1 e2 = Binding ([ id, e1 ], e2)

  let rec fv = function
    | Var s -> StringSet.singleton s
    | Const n -> StringSet.empty
    | Add (t1, t2) -> StringSet.union (fv t1) (fv t2)
    | Binding (b, t) ->
      StringSet.union (Binding.fv b) (StringSet.diff (fv t) (Binding.bv b))
  ;;

  let rec simpl = function
    | Var s -> Var s
    | Const n -> Const n
    | Add (Const i, Const j) -> Const (i + j)
    | Add (Const 0, t) -> simpl t
    | Add (t, Const 0) -> simpl t
    | Add (t1, t2) -> Add (simpl t1, simpl t2)
    | Binding (b, t) -> Binding (Binding.simpl b, simpl t)
  ;;
end

and Binding : sig
  type t = (string * Expr.t) list

  val fv : t -> StringSet.t
  val bv : t -> StringSet.t
  val simpl : t -> t
end = struct
  type t = (string * Expr.t) list

  let fv b =
    List.fold_left (fun v (id, e) -> StringSet.union v (Expr.fv e)) StringSet.empty b
  ;;

  let bv b = List.fold_left (fun v (id, e) -> StringSet.add id v) StringSet.empty b
  let simpl b = List.map (fun (id, e) -> id, Expr.simpl e) b
end

let _ =
  let e = Expr.make_let "x" (Expr.Add (Expr.Var "y", Expr.Const 0)) (Expr.Var "x") in
  let e' = Expr.make_let "x" (Expr.Var "y") (Expr.Var "x") in
  test 50 (StringSet.elements (Expr.fv e)) [ "y" ];
  test 51 (Expr.simpl e) e'
;;

(* Okasaki's bootstrapping *)

module type ORDERED = sig
  type t

  val eq : t -> t -> bool
  val lt : t -> t -> bool
  val leq : t -> t -> bool
end

module type HEAP = sig
  module Elem : ORDERED

  type heap

  val empty : heap
  val isEmpty : heap -> bool
  val insert : Elem.t -> heap -> heap
  val merge : heap -> heap -> heap
  val findMin : heap -> Elem.t
  val deleteMin : heap -> heap
end

module Bootstrap
    (MakeH : functor (Element : ORDERED) -> HEAP with module Elem = Element)
    (Element : ORDERED) : HEAP with module Elem = Element = struct
  module Elem = Element

  module rec BE : sig
    type t =
      | E
      | H of Elem.t * PrimH.heap

    val eq : t -> t -> bool
    val lt : t -> t -> bool
    val leq : t -> t -> bool
  end = struct
    type t =
      | E
      | H of Elem.t * PrimH.heap

    let leq t1 t2 =
      match t1, t2 with
      | H (x, _), H (y, _) -> Elem.leq x y
      | H _, E -> false
      | E, H _ -> true
      | E, E -> true
    ;;

    let eq t1 t2 =
      match t1, t2 with
      | H (x, _), H (y, _) -> Elem.eq x y
      | H _, E -> false
      | E, H _ -> false
      | E, E -> true
    ;;

    let lt t1 t2 =
      match t1, t2 with
      | H (x, _), H (y, _) -> Elem.lt x y
      | H _, E -> false
      | E, H _ -> true
      | E, E -> false
    ;;
  end

  and PrimH : (HEAP with type Elem.t = BE.t) = MakeH (BE)

  type heap = BE.t

  let empty = BE.E

  let isEmpty = function
    | BE.E -> true
    | _ -> false
  ;;

  let rec merge x y =
    match x, y with
    | BE.E, _ -> y
    | _, BE.E -> x
    | (BE.H (e1, p1) as h1), (BE.H (e2, p2) as h2) ->
      if Elem.leq e1 e2
      then BE.H (e1, PrimH.insert h2 p1)
      else BE.H (e2, PrimH.insert h1 p2)
  ;;

  let insert x h = merge (BE.H (x, PrimH.empty)) h

  let findMin = function
    | BE.E -> raise Not_found
    | BE.H (x, _) -> x
  ;;

  let deleteMin = function
    | BE.E -> raise Not_found
    | BE.H (x, p) ->
      if PrimH.isEmpty p
      then BE.E
      else (
        match PrimH.findMin p with
        | BE.H (y, p1) ->
          let p2 = PrimH.deleteMin p in
          BE.H (y, PrimH.merge p1 p2)
        | BE.E -> assert false)
  ;;
end

module LeftistHeap (Element : ORDERED) : HEAP with module Elem = Element = struct
  module Elem = Element

  type heap =
    | E
    | T of int * Elem.t * heap * heap

  let rank = function
    | E -> 0
    | T (r, _, _, _) -> r
  ;;

  let make x a b =
    if rank a >= rank b then T (rank b + 1, x, a, b) else T (rank a + 1, x, b, a)
  ;;

  let empty = E

  let isEmpty = function
    | E -> true
    | _ -> false
  ;;

  let rec merge h1 h2 =
    match h1, h2 with
    | _, E -> h1
    | E, _ -> h2
    | T (_, x1, a1, b1), T (_, x2, a2, b2) ->
      if Elem.leq x1 x2 then make x1 a1 (merge b1 h2) else make x2 a2 (merge h1 b2)
  ;;

  let insert x h = merge (T (1, x, E, E)) h

  let findMin = function
    | E -> raise Not_found
    | T (_, x, _, _) -> x
  ;;

  let deleteMin = function
    | E -> raise Not_found
    | T (_, x, a, b) -> merge a b
  ;;
end

module Ints = struct
  type t = int

  let eq = ( = )
  let lt = ( < )
  let leq = ( <= )
end

module C = Bootstrap (LeftistHeap) (Ints)

let _ =
  let h = List.fold_right C.insert [ 6; 4; 8; 7; 3; 1 ] C.empty in
  test 60 (C.findMin h) 1;
  test 61 (C.findMin (C.deleteMin h)) 3;
  test 62 (C.findMin (C.deleteMin (C.deleteMin h))) 4
;;

(* Classes *)

module rec Class1 : sig
  class c : object
    method m : int -> int
  end
end = struct
  class c =
    object
      method m x = if x <= 0 then x else (new Class2.d)#m x
    end
end

and Class2 : sig
  class d : object
    method m : int -> int
  end
end = struct
  class d =
    object (self)
      inherit Class1.c as super
      method m (x : int) = super#m 0
    end
end

let _ = test 70 ((new Class1.c)#m 7) 0

let _ =
  try
    let module A = struct
      module rec BadClass1 : sig
        class c : object
          method m : int
        end
      end = struct
        class c =
          object
            method m = 123
          end
      end

      and BadClass2 : sig
        val x : int
      end = struct
        let x = (new BadClass1.c)#m
      end
    end
    in
    test 71 true false
  with
  | Undefined_recursive_module _ -> test 71 true true
;;

(* Coercions *)

module rec Coerce1 : sig
  val g : int -> int
  val f : int -> int
end = struct
  module A : sig
    val f : int -> int
  end =
    Coerce1

  let g x = x
  let f x = if x <= 0 then 1 else A.f (x - 1) * x
end

let _ = test 80 (Coerce1.f 10) 3628800

module CoerceF (S : sig end) = struct
  let f1 () = 1
  let f2 () = 2
  let f3 () = 3
  let f4 () = 4
  let f5 () = 5
end

module rec Coerce2 : sig
  val f1 : unit -> int
end =
  CoerceF (Coerce3)

and Coerce3 : sig end = struct end

let _ = test 81 (Coerce2.f1 ()) 1

module Coerce4 (A : sig
    val f : int -> int
  end) =
struct
  let x = 0
  let at a = A.f a
end

module rec Coerce5 : sig
  val blabla : int -> int
  val f : int -> int
end = struct
  let blabla x = 0
  let f x = 5
end

and Coerce6 : sig
  val at : int -> int
end =
  Coerce4 (Coerce5)

let _ = test 82 (Coerce6.at 100) 5

(* Miscellaneous bug reports *)

module rec F : sig
  type t =
    | X of int
    | Y of int

  val f : t -> bool
end = struct
  type t =
    | X of int
    | Y of int

  let f = function
    | X _ -> false
    | _ -> true
  ;;
end

let _ =
  test 100 (F.f (F.X 1)) false;
  test 101 (F.f (F.Y 2)) true
;;

(* PR#4316 *)
module G (S : sig
    val x : int Lazy.t
  end) =
struct
  include S
end

module M1 = struct
  let x = lazy 3
end

let _ = Lazy.force M1.x

module rec M2 : sig
  val x : int Lazy.t
end =
  G (M1)

let _ = test 102 (Lazy.force M2.x) 3
let _ = Gc.full_major () (* will shortcut forwarding in M1.x *)

module rec M3 : sig
  val x : int Lazy.t
end =
  G (M1)

let _ = test 103 (Lazy.force M3.x) 3

(** Pure type-checking tests: see recmod/*.ml *)
type t =
  | A of
      { x : int
      ; mutable y : int
      }

let f (A r) = r

(* -> escape *)
let f (A r) = r.x

(* ok *)
let f x = A { x; y = x }

(* ok *)
let f (A r) = A { r with y = r.x + 1 }

(* ok *)
let f () = A { a = 1 }

(* customized error message *)
let f () = A { x = 1; y = 3 }

(* ok *)

type _ t =
  | A :
      { x : 'a
      ; y : 'b
      }
      -> 'a t

let f (A { x; y }) = A { x; y = () }

(* ok *)
let f (A ({ x; y } as r)) = A { x = r.x; y = r.y }

(* ok *)

module M = struct
  type 'a t =
    | A of { x : 'a }
    | B : { u : 'b } -> unit t

  exception Foo of { x : int }
end

module N : sig
  type 'b t = 'b M.t =
    | A of { x : 'b }
    | B : { u : 'bla } -> unit t

  exception Foo of { x : int }
end = struct
  type 'b t = 'b M.t =
    | A of { x : 'b }
    | B : { u : 'z } -> unit t

  exception Foo = M.Foo
end

module type S = sig
  exception A of { x : int }
end

module F (X : sig
    val x : (module S)
  end) =
struct
  module A = (val X.x)
end

(* -> this expression creates fresh types (not really!) *)

module type S = sig
  exception A of { x : int }
  exception A of { x : string }
end

module M = struct
  exception A of { x : int }
  exception A of { x : string }
end

module M1 = struct
  exception A of { x : int }
end

module M = struct
  include M1
  include M1
end

module type S1 = sig
  exception A of { x : int }
end

module type S = sig
  include S1
  include S1
end

module M = struct
  exception A = M1.A
end

module X1 = struct
  type t = ..
end

module X2 = struct
  type t = ..
end

module Z = struct
  type X1.t += A of { x : int }
  type X2.t += A of { x : int }
end

(* PR#6716 *)

type _ c = C : [ `A ] c
type t = T : { x : [< `A ] c } -> t

let f (T { x = C }) = ()

module M : sig
  type 'a t

  type u = u t
  and v = v t

  val f : int -> u
  val g : v -> bool
end = struct
  type 'a t = 'a

  type u = int
  and v = bool

  let f x = x
  let g x = x
end

let h (x : int) : bool = M.g (M.f x)

type _ t = C : ((('a -> 'o) -> 'o) -> ('b -> 'o) -> 'o) t

let f : type a o. ((a -> o) -> o) t -> (a -> o) -> o = fun C k -> k (fun x -> x)

module type T = sig
  type 'a t
end

module Fix (T : T) = struct
  type r = 'r T.t as 'r
end

type _ t =
  | X of string
  | Y : bytes t

let y : string t = Y

let f : string A.t -> unit = function
  | A.X s -> print_endline s
;;

let () = f A.y

module rec A : sig
  type t
end = struct
  type t =
    { a : unit
    ; b : unit
    }

  let _ = { a = () }
end

type t =
  [ `A
  | `B
  ]

type 'a u = t

let a : [< int u ] = `A

type 'a s = 'a

let b : [< t s ] = `B

module Core = struct
  module Int = struct
    module T = struct
      type t = int

      let compare = compare
      let ( + ) x y = x + y
    end

    include T
    module Map = Map.Make (T)
  end

  module Std = struct
    module Int = Int
  end
end

open Core.Std

let x = Int.Map.empty
let y = x + x

(* Avoid ambiguity *)

module M = struct
  type t = A
  type u = C
end

module N = struct
  type t = B
end

open M
open N;;

A;;
B;;
C

include M
open M;;

C

module L = struct
  type v = V
end

open L;;

V

module L = struct
  type v = V
end

open L;;

V

type t1 = A

module M1 = struct
  type u = v
  and v = t1
end

module N1 = struct
  type u = v
  and v = M1.v
end

type t1 = B

module N2 = struct
  type u = v
  and v = M1.v
end

(* PR#6566 *)
module type PR6566 = sig
  type t = string
end

module PR6566 = struct
  type t = int
end

module PR6566' : PR6566 = PR6566

module A = struct
  module B = struct
    type t = T
  end
end

module M2 = struct
  type u = A.B.t
  type foo = int
  type v = A.B.t
end

(* Adapted from: An Expressive Language of Signatures
   by Norman Ramsey, Kathleen Fisher and Paul Govereau *)

module type VALUE = sig
  type value (* a Lua value *)
  type state (* the state of a Lua interpreter *)
  type usert (* a user-defined value *)
end

module type CORE0 = sig
  module V : VALUE

  val setglobal : V.state -> string -> V.value -> unit
  (* five more functions common to core and evaluator *)
end

module type CORE = sig
  include CORE0

  val apply : V.value -> V.state -> V.value list -> V.value
  (* apply function f in state s to list of args *)
end

module type AST = sig
  module Value : VALUE

  type chunk
  type program

  val get_value : chunk -> Value.value
end

module type EVALUATOR = sig
  module Value : VALUE
  module Ast : AST with module Value := Value

  type state = Value.state
  type value = Value.value

  exception Error of string

  val compile : Ast.program -> string

  include CORE0 with module V := Value
end

module type PARSER = sig
  type chunk

  val parse : string -> chunk
end

module type INTERP = sig
  include EVALUATOR
  module Parser : PARSER with type chunk = Ast.chunk

  val dostring : state -> string -> value list
  val mk : unit -> state
end

module type USERTYPE = sig
  type t

  val eq : t -> t -> bool
  val to_string : t -> string
end

module type TYPEVIEW = sig
  type combined
  type t

  val map : (combined -> t) * (t -> combined)
end

module type COMBINED_COMMON = sig
  module T : sig
    type t
  end

  module TV1 : TYPEVIEW with type combined := T.t
  module TV2 : TYPEVIEW with type combined := T.t
end

module type COMBINED_TYPE = sig
  module T : USERTYPE
  include COMBINED_COMMON with module T := T
end

module type BARECODE = sig
  type state

  val init : state -> unit
end

module USERCODE (X : TYPEVIEW) = struct
  module type F = functor (C : CORE with type V.usert = X.combined) ->
    BARECODE with type state := C.V.state
end

module Weapon = struct
  type t
end

module type WEAPON_LIB = sig
  type t = Weapon.t

  module T : USERTYPE with type t = t
  module Make : functor (TV : TYPEVIEW with type t = t) -> USERCODE(TV).F
end

module type X = functor (X : CORE) -> BARECODE
module type X = functor (_ : CORE) -> BARECODE

module M = struct
  type t = int * (< m : 'a > as 'a)
end

module type S = sig
    module M : sig
      type t
    end
  end
  with module M = M

module type Printable = sig
  type t

  val print : Format.formatter -> t -> unit
end

module type Comparable = sig
  type t

  val compare : t -> t -> int
end

module type PrintableComparable = sig
  include Printable
  include Comparable with type t = t
end

(* Fails *)
module type PrintableComparable = sig
  type t

  include Printable with type t := t
  include Comparable with type t := t
end

module type PrintableComparable = sig
  include Printable
  include Comparable with type t := t
end

module type ComparableInt = Comparable with type t := int

module type S = sig
  type t

  val f : t -> t
end

module type S' = S with type t := int

module type S = sig
  type 'a t

  val map : ('a -> 'b) -> 'a t -> 'b t
end

module type S1 = S with type 'a t := 'a list

module type S2 = sig
  type 'a dict = (string * 'a) list

  include S with type 'a t := 'a dict
end

module type S = sig
  module T : sig
    type exp
    type arg
  end

  val f : T.exp -> T.arg
end

module M = struct
  type exp = string
  type arg = int
end

module type S' = S with module T := M

module type S = sig
    type 'a t
  end
  with type 'a t := unit

(* Fails *)
let property (type t) () =
  let module M = struct
    exception E of t
  end
  in
  ( (fun x -> M.E x)
  , function
    | M.E x -> Some x
    | _ -> None )
;;

let () =
  let int_inj, int_proj = property () in
  let string_inj, string_proj = property () in
  let i = int_inj 3 in
  let s = string_inj "abc" in
  Printf.printf "%B\n%!" (int_proj i = None);
  Printf.printf "%B\n%!" (int_proj s = None);
  Printf.printf "%B\n%!" (string_proj i = None);
  Printf.printf "%B\n%!" (string_proj s = None)
;;

let sort_uniq (type s) cmp l =
  let module S =
    Set.Make (struct
      type t = s

      let compare = cmp
    end)
  in
  S.elements (List.fold_right S.add l S.empty)
;;

let () = print_endline (String.concat "," (sort_uniq compare [ "abc"; "xyz"; "abc" ]))
let f x (type a) (y : a) = x = y

(* Fails *)
class ['a] c =
  object (self)
    method m : 'a -> 'a = fun x -> x
    method n : 'a -> 'a = fun (type g) (x : g) -> self#m x
  end

(* Fails *)

external a : (int[@untagged]) -> unit = "a" "a_nat"
external b : (int32[@unboxed]) -> unit = "b" "b_nat"
external c : (int64[@unboxed]) -> unit = "c" "c_nat"
external d : (nativeint[@unboxed]) -> unit = "d" "d_nat"
external e : (float[@unboxed]) -> unit = "e" "e_nat"

type t = private int

external f : (t[@untagged]) -> unit = "f" "f_nat"

module M : sig
  external a : int -> (int[@untagged]) = "a" "a_nat"
  external b : (int[@untagged]) -> int = "b" "b_nat"
end = struct
  external a : int -> (int[@untagged]) = "a" "a_nat"
  external b : (int[@untagged]) -> int = "b" "b_nat"
end

module Global_attributes = struct
  [@@@ocaml.warning "-3"]

  external a : float -> float = "a" "noalloc" "a_nat" "float"
  external b : float -> float = "b" "noalloc" "b_nat"
  external c : float -> float = "c" "c_nat" "float"
  external d : float -> float = "d" "noalloc"
  external e : float -> float = "e"

  (* Should output a warning: no native implementation provided *)
  external f : (int32[@unboxed]) -> (int32[@unboxed]) = "f" "noalloc"
  external g : int32 -> int32 = "g" "g_nat" [@@unboxed] [@@noalloc]
  external h : (int[@untagged]) -> (int[@untagged]) = "h" "h_nat" "noalloc"
  external i : int -> int = "i" "i_nat" [@@untagged] [@@noalloc]
end

module Old_style_warning = struct
  [@@@ocaml.warning "+3"]

  external a : float -> float = "a" "noalloc" "a_nat" "float"
  external b : float -> float = "b" "noalloc" "b_nat"
  external c : float -> float = "c" "c_nat" "float"
  external d : float -> float = "d" "noalloc"
  external e : float -> float = "c" "float"
end

(* Bad: attributes not reported in the interface *)

module Bad1 : sig
  external f : int -> int = "f" "f_nat"
end = struct
  external f : int -> (int[@untagged]) = "f" "f_nat"
end

module Bad2 : sig
  external f : int -> int = "a" "a_nat"
end = struct
  external f : (int[@untagged]) -> int = "f" "f_nat"
end

module Bad3 : sig
  external f : float -> float = "f" "f_nat"
end = struct
  external f : float -> (float[@unboxed]) = "f" "f_nat"
end

module Bad4 : sig
  external f : float -> float = "a" "a_nat"
end = struct
  external f : (float[@unboxed]) -> float = "f" "f_nat"
end

(* Bad: attributes in the interface but not in the implementation *)

module Bad5 : sig
  external f : int -> (int[@untagged]) = "f" "f_nat"
end = struct
  external f : int -> int = "f" "f_nat"
end

module Bad6 : sig
  external f : (int[@untagged]) -> int = "f" "f_nat"
end = struct
  external f : int -> int = "a" "a_nat"
end

module Bad7 : sig
  external f : float -> (float[@unboxed]) = "f" "f_nat"
end = struct
  external f : float -> float = "f" "f_nat"
end

module Bad8 : sig
  external f : (float[@unboxed]) -> float = "f" "f_nat"
end = struct
  external f : float -> float = "a" "a_nat"
end

(* Bad: unboxed or untagged with the wrong type *)

external g : (float[@untagged]) -> float = "g" "g_nat"
external h : (int[@unboxed]) -> float = "h" "h_nat"

(* Bad: unboxing the function type *)
external i : (int -> float[@unboxed]) = "i" "i_nat"

(* Bad: unboxing a "deep" sub-type. *)
external j : int -> (float[@unboxed]) * float = "j" "j_nat"

(* This should be rejected, but it is quite complicated to do
   in the current state of things *)

external k : int -> (float[@unboxd]) = "k" "k_nat"

(* Bad: old style annotations + new style attributes *)

external l : float -> float = "l" "l_nat" "float" [@@unboxed]
external m : (float[@unboxed]) -> float = "m" "m_nat" "float"
external n : float -> float = "n" "noalloc" [@@noalloc]

(* Warnings: unboxed / untagged without any native implementation *)
external o : (float[@unboxed]) -> float = "o"
external p : float -> (float[@unboxed]) = "p"
external q : (int[@untagged]) -> float = "q"
external r : int -> (int[@untagged]) = "r"
external s : int -> int = "s" [@@untagged]
external t : float -> float = "t" [@@unboxed]

let _ = ignore ( + )
let _ = raise Exit 3;;

(* comment 9644 of PR#6000 *)

fun b -> if b then format_of_string "x" else "y";;
fun b -> if b then "x" else format_of_string "y";;
fun b : (_, _, _) format -> if b then "x" else "y"

(* PR#7135 *)

module PR7135 = struct
  module M : sig
    type t = private int
  end = struct
    type t = int
  end

  include M

  let lift2 (f : int -> int -> int) (x : t) (y : t) = f (x :> int) (y :> int)
end

(* exemple of non-ground coercion *)

module Test1 = struct
  type t = private int

  let f x =
    let y = if true then x else (x : t) in
    (y :> int)
  ;;
end

(* Warn about all relevant cases when possible *)
let f = function
  | None, None -> 1
  | Some _, Some _ -> 2
;;

(* Exhaustiveness check is very slow *)
type _ t =
  | A : int t
  | B : bool t
  | C : char t
  | D : float t

type (_, _, _, _) u = U : (int, int, int, int) u

type v =
  | E
  | F
  | G

let f
  : type a b c d e f g.
    a t * b t * c t * d t * e t * f t * g t * v * (a, b, c, d) u * (e, f, g, g) u -> int
  = function
  | A, A, A, A, A, A, A, _, U, U -> 1
  | _, _, _, _, _, _, _, G, _, _ -> 1
;;

(*| _ -> _ *)

(* Unused cases *)
let f (x : int t) =
  match x with
  | A -> 1
  | _ -> 2
;;

(* warn *)
let f (x : unit t option) =
  match x with
  | None -> 1
  | _ -> 2
;;

(* warn? *)
let f (x : unit t option) =
  match x with
  | None -> 1
  | Some _ -> 2
;;

(* warn *)
let f (x : int t option) =
  match x with
  | None -> 1
  | _ -> 2
;;

let f (x : int t option) =
  match x with
  | None -> 1
;;

(* warn *)

(* Example with record, type, single case *)

type 'a box = Box of 'a

type 'a pair =
  { left : 'a
  ; right : 'a
  }

let f : (int t box pair * bool) option -> unit = function
  | None -> ()
;;

let f : (string t box pair * bool) option -> unit = function
  | None -> ()
;;

(* Examples from ML2015 paper *)

type _ t =
  | Int : int t
  | Bool : bool t

let f : type a. a t -> a = function
  | Int -> 1
  | Bool -> true
;;

let g : int t -> int = function
  | Int -> 1
;;

let h : type a. a t -> a t -> bool =
  fun x y ->
  match x, y with
  | Int, Int -> true
  | Bool, Bool -> true
;;

type (_, _) cmp =
  | Eq : ('a, 'a) cmp
  | Any : ('a, 'b) cmp

module A : sig
  type a
  type b

  val eq : (a, b) cmp
end = struct
  type a
  type b = a

  let eq = Eq
end

let f : (A.a, A.b) cmp -> unit = function
  | Any -> ()
;;

let deep : char t option -> char = function
  | None -> 'c'
;;

type zero = Zero
type _ succ = Succ

type (_, _, _) plus =
  | Plus0 : (zero, 'a, 'a) plus
  | PlusS : ('a, 'b, 'c) plus -> ('a succ, 'b, 'c succ) plus

let trivial : (zero succ, zero, zero) plus option -> bool = function
  | None -> false
;;

let easy : (zero, zero succ, zero) plus option -> bool = function
  | None -> false
;;

let harder : (zero succ, zero succ, zero succ) plus option -> bool = function
  | None -> false
;;

let harder : (zero succ, zero succ, zero succ) plus option -> bool = function
  | None -> false
  | Some (PlusS _) -> .
;;

let inv_zero : type a b c d. (a, b, c) plus -> (c, d, zero) plus -> bool =
  fun p1 p2 ->
  match p1, p2 with
  | Plus0, Plus0 -> true
;;

(* Empty match *)

type _ t = Int : int t

let f (x : bool t) =
  match x with
  | _ -> .
;;

(* ok *)

(* trefis in PR#6437 *)

let f () =
  match None with
  | _ -> .
;;

(* error *)
let g () =
  match None with
  | _ -> ()
  | exception _ -> .
;;

(* error *)
let h () =
  match None with
  | _ -> .
  | exception _ -> .
;;

(* error *)
let f x =
  match x with
  | _ -> ()
  | None -> .
;;

(* do not warn *)

(* #7059, all clauses guarded *)

let f x y =
  match 1 with
  | 1 when x = y -> 1
;;

open CamlinternalOO

type _ choice =
  | Left : label choice
  | Right : tag choice

let f : label choice -> bool = function
  | Left -> true
;;

(* warn *)
exception A

type a = A;;

A;;
raise A;;
fun (A : a) -> ();;

function
| Not_found -> 1
| A -> 2
| _ -> 3
;;

try raise A with
| A -> 2

module TypEq = struct
  type (_, _) t = Eq : ('a, 'a) t
end

module type T = sig
  type _ is_t = Is : ('a, 'b) TypEq.t -> 'a is_t

  val is_t : unit -> unit is_t option
end

module Make (M : T) = struct
  let _ =
    match M.is_t () with
    | None -> 0
    | Some _ -> 0
  ;;

  let f () =
    match M.is_t () with
    | None -> 0
  ;;
end

module Make2 (M : T) = struct
  type t = T of unit M.is_t

  let g : t -> int = function
    | _ -> .
  ;;
end

type t = A : t

module X1 : sig end = struct
  let _f ~x (* x unused argument *) = function
    | A ->
      let x = () in
      x
  ;;
end

module X2 : sig end = struct
  let x = 42 (* unused value *)

  let _f = function
    | A ->
      let x = () in
      x
  ;;
end

module X3 : sig end = struct
  module O = struct
    let x = 42 (* unused *)
  end

  open O (* unused open *)

  let _f = function
    | A ->
      let x = () in
      x
  ;;
end

(* Use type information *)
module M1 = struct
  type t =
    { x : int
    ; y : int
    }

  type u =
    { x : bool
    ; y : bool
    }
end

module OK = struct
  open M1

  let f1 (r : t) = r.x (* ok *)

  let f2 r =
    ignore (r : t);
    r.x (* non principal *)
  ;;

  let f3 (r : t) =
    match r with
    | { x; y } -> y + y (* ok *)
  ;;
end

module F1 = struct
  open M1

  let f r =
    match r with
    | { x; y } -> y + y
  ;;
end

(* fails *)

module F2 = struct
  open M1

  let f r =
    ignore (r : t);
    match r with
    | { x; y } -> y + y
  ;;
end

(* fails for -principal *)

(* Use type information with modules*)
module M = struct
  type t = { x : int }
  type u = { x : bool }
end

let f (r : M.t) = r.M.x

(* ok *)
let f (r : M.t) = r.x

(* warning *)
let f ({ x } : M.t) = x

(* warning *)

module M = struct
  type t =
    { x : int
    ; y : int
    }
end

module N = struct
  type u =
    { x : bool
    ; y : bool
    }
end

module OK = struct
  open M
  open N

  let f (r : M.t) = r.x
end

module M = struct
  type t = { x : int }

  module N = struct
    type s = t = { x : int }
  end

  type u = { x : bool }
end

module OK = struct
  open M.N

  let f (r : M.t) = r.x
end

(* Use field information *)
module M = struct
  type u =
    { x : bool
    ; y : int
    ; z : char
    }

  type t =
    { x : int
    ; y : bool
    }
end

module OK = struct
  open M

  let f { x; z } = x, z
end

(* ok *)
module F3 = struct
  open M

  let r = { x = true; z = 'z' }
end

(* fail for missing label *)

module OK = struct
  type u =
    { x : int
    ; y : bool
    }

  type t =
    { x : bool
    ; y : int
    ; z : char
    }

  let r = { x = 3; y = true }
end

(* ok *)

(* Corner cases *)

module F4 = struct
  type foo =
    { x : int
    ; y : int
    }

  type bar = { x : int }

  let b : bar = { x = 3; y = 4 }
end

(* fail but don't warn *)

module M = struct
  type foo =
    { x : int
    ; y : int
    }
end

module N = struct
  type bar =
    { x : int
    ; y : int
    }
end

let r = { M.x = 3; N.y = 4 }

(* error: different definitions *)

module MN = struct
  include M
  include N
end

module NM = struct
  include N
  include M
end

let r = { MN.x = 3; NM.y = 4 }

(* error: type would change with order *)

(* Lpw25 *)

module M = struct
  type foo =
    { x : int
    ; y : int
    }

  type bar =
    { x : int
    ; y : int
    ; z : int
    }
end

module F5 = struct
  open M

  let f r =
    ignore (r : foo);
    { r with x = 2; z = 3 }
  ;;
end

module M = struct
  include M

  type other =
    { a : int
    ; b : int
    }
end

module F6 = struct
  open M

  let f r =
    ignore (r : foo);
    { r with x = 3; a = 4 }
  ;;
end

module F7 = struct
  open M

  let r = { x = 1; y = 2 }
  let r : other = { x = 1; y = 2 }
end

module A = struct
  type t = { x : int }
end

module B = struct
  type t = { x : int }
end

let f (r : B.t) = r.A.x

(* fail *)

(* Spellchecking *)

module F8 = struct
  type t =
    { x : int
    ; yyy : int
    }

  let a : t = { x = 1; yyz = 2 }
end

(* PR#6004 *)

type t = A
type s = A

class f (_ : t) = object end
class g = f A

(* ok *)

class f (_ : 'a) (_ : 'a) = object end
class g = f (A : t) A

(* warn with -principal *)

(* PR#5980 *)

module Shadow1 = struct
  type t = { x : int }

  module M = struct
    type s = { x : string }
  end

  open M (* this open is unused, it isn't reported as shadowing 'x' *)

  let y : t = { x = 0 }
end

module Shadow2 = struct
  type t = { x : int }

  module M = struct
    type s = { x : string }
  end

  open M (* this open shadows label 'x' *)

  let y = { x = "" }
end

(* PR#6235 *)

module P6235 = struct
  type t = { loc : string }

  type v =
    { loc : string
    ; x : int
    }

  type u = [ `Key of t ]

  let f (u : u) =
    match u with
    | `Key { loc } -> loc
  ;;
end

(* Remove interaction between branches *)

module P6235' = struct
  type t = { loc : string }

  type v =
    { loc : string
    ; x : int
    }

  type u = [ `Key of t ]

  let f = function
    | (_ : u) when false -> ""
    | `Key { loc } -> loc
  ;;
end

module Unused : sig end = struct
  type unused = int
end

module Unused_nonrec : sig end = struct
  type nonrec used = int
  type nonrec unused = used
end

module Unused_rec : sig end = struct
  type unused = A of unused
end

module Unused_exception : sig end = struct
  exception Nobody_uses_me
end

module Unused_extension_constructor : sig
  type t = ..
end = struct
  type t = ..
  type t += Nobody_uses_me
end

module Unused_exception_outside_patterns : sig
  val falsity : exn -> bool
end = struct
  exception Nobody_constructs_me

  let falsity = function
    | Nobody_constructs_me -> true
    | _ -> false
  ;;
end

module Unused_extension_outside_patterns : sig
  type t = ..

  val falsity : t -> bool
end = struct
  type t = ..
  type t += Nobody_constructs_me

  let falsity = function
    | Nobody_constructs_me -> true
    | _ -> false
  ;;
end

module Unused_private_exception : sig
  type exn += private Private_exn
end = struct
  exception Private_exn
end

module Unused_private_extension : sig
  type t = ..
  type t += private Private_ext
end = struct
  type t = ..
  type t += Private_ext
end
;;

for i = 10 downto 0 do
  ()
done

type t = < foo : int [@foo] >

let _ = [%foo: < foo : t > ]

type foo += private A of int

let f : 'a 'b 'c. < .. > = assert false

let () =
  let module M = (functor (T : sig end) -> struct end) (struct end) in
  ()
;;

class c =
  object
    inherit (fun () -> object end [@wee] : object end) ()
  end

let f = function
  | (x [@wee]) -> ()
;;

let f = function
  | '1' .. '9' | '1' .. '8' -> ()
  | 'a' .. 'z' -> ()
;;

let f = function
  | [| x1; x2 |] -> ()
  | [||] -> ()
  | ([| x |] [@foo]) -> ()
  | _ -> ()
;;

let g = function
  | { l = x } -> ()
  | ({ l1 = x; l2 = y } [@foo]) -> ()
  | { l1 = x; l2 = y; _ } -> ()
;;

let h ?l:(p = 1) ?y:u ?(x = 3) = 2

let _ = function
  | a, s, ba1, ba2, ba3, bg ->
    ignore
      (Array.get x 1 + Array.get [||] 0 + Array.get [| 1 |] 1 + Array.get [| 1; 2 |] 2);
    ignore [ String.get s 1; String.get "" 2; String.get "123" 3 ];
    ignore (ba1.{0} + ba2.{1, 2} + ba3.{3, 4, 5}) ignore bg.{1, 2, 3, 4}
  | b, s, ba1, ba2, ba3, bg ->
    y.(0) <- 1;
    s.[1] <- 'c';
    ba1.{1} <- 2;
    ba2.{1, 2} <- 3;
    ba3.{1, 2, 3} <- 4;
    bg.{1, 2, 3, 4, 5} <- 0
;;

let f (type t) () =
  let exception F of t in
  ();
  let exception G of t in
  ();
  let exception E of t in
  ( (fun x -> E x)
  , function
    | E _ -> print_endline "OK"
    | _ -> print_endline "KO" )
;;

let inj1, proj1 = f ()
let inj2, proj2 = f ()
let () = proj1 (inj1 42)
let () = proj1 (inj2 42)
let _ = ~-1

class id = [%exp]
(* checkpoint *)

(* Subtyping is "syntactic" *)
let _ = fun (x : < x : int >) y z -> (y :> 'a), (x :> 'a), (z :> 'a)

(* - : (< x : int > as 'a) -> 'a -> 'a * 'a = <fun> *)

class ['a] c () =
  object
    method f : int c = new c ()
  end

and ['a] d () =
  object
    inherit ['a] c ()
  end

(* PR#7329 Pattern open *)
let _ =
  let module M = struct
    type t = { x : int }
  end
  in
  let f M.(x) = () in
  let g M.{ x } = () in
  let h = function
    | M.[] | M.[ a ] | M.(a :: q) -> ()
  in
  let i = function
    | M.[||] | M.[| x |] -> true
    | _ -> false
  in
  ()
;;

class ['a] c () =
  object
    constraint 'a = < .. > -> unit
    method m : 'a = fun x -> ()
  end

let f : type a'. a' = assert false
let foo : type a' b'. a' -> b' = fun a -> assert false
let foo : type t'. t' = fun (type t') : t' -> assert false
let foo : 't. 't = fun (type t) : t -> assert false
let foo : type a' b' c' t. a' -> b' -> c' -> t = fun a b c -> assert false

let f x =
  x.contents
  <- (print_string "coucou";
      x.contents)
;;

let ( ~$ ) x = Some x
let g x = ~$(x.contents)
let ( ~$ ) x y = x, y
let g x y = ~$(x.contents) y.contents

(* PR#7506: attributes on list tail *)

let tail1 = [ 1; 2 ] [@hello]
let tail2 = 0 :: ([ 1; 2 ] [@hello])
let tail3 = 0 :: ([] [@hello])
let f ~l:(l [@foo]) = l
let test x y = (( + ) [@foo]) x y
let test x = (( ~- ) [@foo]) x
let test contents = { contents = contents [@foo] }

class type t = object (_[@foo]) end

class t = object (_ [@foo]) end

let test f x = f ~x:(x [@foo])

let f = function
  | (`A | `B) [@bar] | `C -> ()
;;

let f = function
  | _ :: ((_ :: _) [@foo]) -> ()
  | _ -> ()
;;

function
| { contents = (contents [@foo]) } -> ()
;;

fun contents -> { contents = contents [@foo] };;

();
(();
 ())
[@foo]

(* https://github.com/LexiFi/gen_js_api/issues/61 *)

let () = foo##.bar := ()

(* "let open" in classes and class types *)

class c =
  let open M in
  object
    method f : t = x
  end

class type ct =
  let open M in
object
  method f : t
end

(* M.(::) notation *)
module Exotic_list = struct
  module Inner = struct
    type ('a, 'b) t =
      | []
      | ( :: ) of 'a * 'b * ('a, 'b) t
  end

  let (Inner.( :: ) (x, y, Inner.[])) = Inner.( :: ) (1, "one", Inner.[])
end

(** Extended index operators *)
module Indexop = struct
  module Def = struct
    let ( .%[] ) = Hashtbl.find
    let ( .%[]<- ) = Hashtbl.add
    let ( .%() ) = Hashtbl.find
    let ( .%()<- ) = Hashtbl.add
    let ( .%{} ) = Hashtbl.find
    let ( .%{}<- ) = Hashtbl.add
  end
  ;;

  let h = Hashtbl.create 17 in
  h.Def.%["one"] <- 1;
  h.Def.%("two") <- 2;
  h.Def.%{"three"} <- 3

  let x, y, z = Def.(h.%["one"], h.%("two"), h.%{"three"})
end

type t = |

include struct
  let%test_module "as" =
    (module struct
      let%expect_test "xx xx xxxxxx xxxxxxx xxxxxx xxxxxx xxxxxxxx xx xxxxx xxx xx xxxxx" =
        ()
      ;;
    end)
  ;;
end
;;

if fffffffffffffff aaaaa bb
then (if b then aaaaaaaaaaaaaaaa ffff)
else aaaaaaaaaaaa qqqqqqqqqqq

include Base.Fn (** @open *)

let ssmap
  : (module MapT with type key = string and type data = string and type map = SSMap.map)
  =
  ()
;;

let ssmap
  :  (module MapT with type key = string and type data = string and type map = SSMap.map)
  -> unit
  =
  ()
;;

let _ =
  match x with
  | A ->
    [%expr
      match y with
      | e -> e]
;;

let _ =
  match x with
  | A ->
    [%expr
      match y with
      | e ->
        (match e with
         | x -> x)]
;;

let _ =
  List.map rows ~f:(fun row ->
    Or_error.try_with (fun () -> fffffffffffffffffffffffff row))
;;

module type T = sig
  (** @raise if not found. *)
  val find : t -> key -> value option

  (** @param blablabla *)
  val f : a_few:params -> with_long_names:to_break -> the_line:before_the_comment -> unit
end

open! Core

(** First documentation comment. *)
exception First_exception

(** Second documentation comment. *)
exception Second_exception

module M = struct
  type t
  [@@immediate] (* ______________________________________ *)
  [@@deriving variants, sexp_of]
end

module type Basic3 = sig
  type ('a, 'd, 'e) t

  val return : 'a -> ('a, _, _) t
  val apply : ('a -> 'b, 'd, 'e) t -> ('a, 'd, 'e) t -> ('b, 'd, 'e) t

  val map
    : [ `Define_using_apply
      | `Custom of ('a, 'd, 'e) t -> f:('a -> 'b) -> ('b, 'd, 'e) t
      ]
end

let _ =
  aa
    (bbbbbbbbb
       cccccccccccc
       dddddddddddddddddddddddddddddddddddddddddddddddddddddddddddddd)
;;

let _ =
  "_______________________________________________________ \
   _______________________________"
;;

let _ =
  [ very_long_function_name____________________ very_long_argument_name____________ ]
;;

(* FIX: exceed 90 columns *)
let _ =
  [%str
    let () = very_long_function_name__________________ very_long_argument_name____________]
;;

let _ =
  { long_field_name = 9999999999999999999999999999999999999999999999999999999999999999999
  }
;;

(* FIX: exceed 90 columns *)
let _ =
  match () with
  | _ ->
    (match () with
     | _ ->
       long_function_name long_argument_name__________________________________________)
;;

let _ =
  aaaaaaa
  (* __________________________________________________________________________________ *)
  := bbbbbbbbbbbbbbbbbbbbbbbbbbbbbbbbbbbbbbbbbbbbbbbbbbbbbbbbbb
;;

let g =
  f
    ~x
      (* this is a multiple-line-spanning
         comment *)
    ~y
;;

let f =
  very_long_function_name
    ~x:very_long_variable_name
      (* this is a multiple-line-spanning
         comment *)
    ~y
;;

let _ =
  match x with
  | { y =
        (* _____________________________________________________________________ *)
        ( X _ | Y _ )
    } -> ()
;;

let _ =
  match x with
  | { y =
        ( Z
        (* _____________________________________________________________________ *)
        | X _
        | Y _ )
    } -> ()
;;

type t =
  [ `XXXX
      (* __________________________________________________________________________________ *)
  | `XXXX (* __________________________________________________________________ *)
  | `XXXX (* _____________________________________________________ *)
  | `XXXX (* ___________________________________________________ *)
  | `XXXX (* ___________________________________________________ *)
  | `XXXX (* ________________________________________________ *)
  | `XXXX (* __________________________________________ *)
  | `XXXX (* _________________________________________ *)
  | `XXXX (* ______________________________________ *)
  | `XXXX (* ____________________________________ *)
  ]

type t =
  { field : ty
<<<<<<< HEAD
    (* Here is some verbatim formatted text:
       {v
       starting at column 7
       v}*)
=======
  (* Here is some verbatim formatted text:
     {v
       starting at column 7
     v}*)
>>>>>>> c7b89a0b
  }

module Intro_sort = struct
  let foo_fooo_foooo fooo ~foooo m1 m2 m3 m4 m5 =
    (* Fooooooooooooooooooooooooooo:
       {v
          1--o-----o-----o--------------1
             |     |     |
          2--o-----|--o--|-----o--o-----2
                   |  |  |     |  |
          3--------o--o--|--o--|--o-----3
                         |  |  |
          4-----o--------o--o--|-----o--4
                |              |     |
          5-----o--------------o-----o--5
       v} *)
    foooooooooo fooooo fooo;
    foooooooooo fooooo fooo;
    foooooooooo fooooo fooo
  ;;
end

let _ =
  "_ _____________________ ___________ ________ _____________ ________ _____________ \
   _____\n\n\
  \ ___________________"
;;

let nullsafe_optimistic_third_party_params_in_non_strict =
  CLOpt.mk_bool
    ~long:"nullsafe-optimistic-third-party-params-in-non-strict"
      (* Turned on for compatibility reasons. Historically this is because
         there was no actionable way to change third party annotations. Now
         that we have such a support, this behavior should be reconsidered,
         provided our tooling and error reporting is friendly enough to be
         smoothly used by developers. *)
    ~default:true
    "Nullsafe: in this mode we treat non annotated third party method params as if they \
     were annotated as nullable."
;;

let foo () =
  if%bind
    (* this is a medium length comment of some sort *)
    this is a medium length expression of_some sort
  then x
  else y
;;

let xxxxxx =
  let%map (* _____________________________
             __________ *) () = yyyyyyyy in
  { zzzzzzzzzzzzz }
;;

let _ =
  match x with
  | _
    when f
           ~f:(function [@ocaml.warning
                          (* ....................................... *) "-4"] _ -> .) -> y
;;

let[@a
     (* .............................................. ........................... .......................... ...................... *)
     foo
     (* ....................... *)
     (* ................................. *)
     (* ...................... *)] _
  =
  match[@ocaml.warning (* ....................................... *) "-4"]
    x [@attr (* .......................... .................. *) some_attr]
  with
  | _
    when f
           ~f:(function[@ocaml.warning (* ....................................... *) "-4"]
             | _ -> .)
           ~f:(function[@ocaml.warning
                         (* ....................................... *)
                         (* ....................................... *)
                         "foooooooooooooooooooooooooooo \
                          fooooooooooooooooooooooooooooooooooooo"]
             | _ -> .)
           ~f:(function[@ocaml.warning
                         (* ....................................... *)
                         let x = a
                         and y = b in
                         x + y]
             | _ -> .) ->
    y
    [@attr
      (* ... *)
      (* ... *)
      attr (* ... *)]
;;

let x =
  foo (`A b) ~f:(fun thing ->
    something that reaaaaaaaaaaaaaaaaaaaaaaaaaaaaaaaaaaaaaaaaaaally needs wrapping)
;;

let x =
  foo (`A `b) ~f:(fun thing ->
    something that reaaaaaaaaaaaaaaaaaaaaaaaaaaaaaaaaaaaaaaaaaaally needs wrapping)
;;

let x =
  foo [ A; B ] ~f:(fun thing ->
    something that reaaaaaaaaaaaaaaaaaaaaaaaaaaaaaaaaaaaaaaaaaaally needs wrapping)
;;

let x =
  foo [ [ A ]; B ] ~f:(fun thing ->
    something that reaaaaaaaaaaaaaaaaaaaaaaaaaaaaaaaaaaaaaaaaaaally needs wrapping)
;;

let x =
  f
    ("A string _____________________"
     ^ "Another string _____________"
     ^ "Yet another string _________")
;;

let x =
  some_fun________________________________
    some_arg______________________________
    (fun param ->
       do_something ();
       do_something_else ();
       return_this_value)
;;

let x =
  some_fun________________________________
    some_arg______________________________
    ~f:(fun param ->
      do_something ();
      do_something_else ();
      return_this_value)
;;

let x =
  some_value
  |> some_fun (fun x ->
    do_something ();
    do_something_else ();
    return_this_value)
;;

let x =
  some_value
  ^ some_fun (fun x ->
    do_something ();
    do_something_else ();
    return_this_value)
;;

let bind t ~f =
  unfold_step
    ~f:(function
      | Sequence { state = seed; next }, rest ->
        (match next seed with
         | Done ->
           (match rest with
            | Sequence { state = seed; next } ->
              (match next seed with
               | Done -> Done
               | Skip { state = s } ->
                 Skip { state = empty, Sequence { state = s; next } }
               | Yield { value = a; state = s } ->
                 Skip { state = f a, Sequence { state = s; next } }))
         | Skip { state = s } -> Skip { state = Sequence { state = s; next }, rest }
         | Yield { value = a; state = s } ->
           Yield { value = a; state = Sequence { state = s; next }, rest }))
    ~init:(empty, t)
;;

let () =
  very_long_function_name
    ~very_long_argument_label:
      (fun
        very_long_argument_name_one
        very_long_argument_name_two
        very_long_argument_name_three
      -> ())
;;

let () =
  ((one_mississippi, two_mississippi, three_mississippi, four_mississippi)
   : Mississippi.t * Mississippi.t * Mississippi.t * Mississippi.t)
;;

let _ =
  ((match foo with
    | Bar -> bar
    | Baz -> baz)
   : string)
;;

let _ =
  ((match foo with
    | Bar -> bar
    | Baz -> baz)
    :> string)
;;

let _ =
  aaaaaaaaaaaaaaaaaaaaaaaaaaaaaaaaaaaaaaaaaaaaaa
    ~bbbbbbbbbbbbbbbbbbbbbbbbbbbb:
      (fun
        (_ : (ccccccccccccc * ddddddddddddddddddddddddddddd) eeee) -> FFFFFFFFF gg)
    ~h
;;

type t
[@@deriving
  some_deriver_name
<<<<<<< HEAD
, another_deriver_name
, another_deriver_name
, another_deriver_name
, yet_another_such_name
, such_that_they_line_wrap]
=======
  , another_deriver_name
  , another_deriver_name
  , another_deriver_name
  , yet_another_such_name
  , such_that_they_line_wrap]
>>>>>>> c7b89a0b

type t
[@@deriving
  some_deriver_name
    another_deriver_name
    another_deriver_name
    another_deriver_name
    yet_another_such_name
    such_that_they_line_wrap]

let pat =
  String.Search_pattern.create
    (String.init len ~f:(function
<<<<<<< HEAD
       | 0 -> '\n'
       | n when n < len - 1 -> ' '
       | _ -> '*'))
=======
      | 0 -> '\n'
      | n when n < len - 1 -> ' '
      | _ -> '*'))
>>>>>>> c7b89a0b
;;

type t =
  { break_separators : [ `Before | `After ]
  ; break_sequences : bool
  ; break_string_literals : [ `Auto | `Never ]
  (** How to potentially break string literals into new lines. *)
  ; break_struct : bool
  ; cases_exp_indent : int
  ; cases_matching_exp_indent : [ `Normal | `Compact ]
  }

let rec collect_files
<<<<<<< HEAD
          ~enable_outside_detected_project
          ~root
          ~segs
          ~ignores
          ~enables
          ~files
=======
  ~enable_outside_detected_project
  ~root
  ~segs
  ~ignores
  ~enables
  ~files
>>>>>>> c7b89a0b
  =
  match segs with
  | [] | [ "" ] -> ignores, enables, files, None
;;

let _ =
  fooooooooooooooooooooooooooooooooooooooo
    fooooooooooooooooooooooooooooooooooooooo
    fooooooooooooooooooooooooooooooooooooooo
    ~f:(fun (type a) foooooooooooooooooooooooooooooooooo : 'a ->
      match fooooooooooooooooooooooooooooooooooooooo with
      | Fooooooooooooooooooooooooooooooooooooooo -> x
      | Fooooooooooooooooooooooooooooooooooooooo -> x)
;;

let _ =
  foo
  |> List.map ~f:(fun x ->
    do_something ();
    do_something ();
    do_something ();
    do_something ();
    do_something_else ())
;;

let _ =
  foo
  |> List.map ~f:(fun x ->
    do_something ();
    do_something ();
    do_something ();
    do_something ();
    do_something_else ())
  |> bar
;;

let _ =
  foo
  |> List.map
       fooooooooooo
       fooooooooooo
       fooooooooooo
       fooooooooooo
       fooooooooooo
       fooooooooooo
       fooooooooooo
       fooooooooooo
;;

let _ = foo |> List.map (function A -> do_something ())

let _ =
  foo
  |> List.map (function
    | A -> do_something ()
    | A -> do_something ()
    | A -> do_something ()
    | A -> do_something ()
    | A -> do_something_else ())
  |> bar
;;

let _ =
  foo
  |> List.double_map
       ~f1:(fun x ->
         do_something ();
         do_something ();
         do_something ();
         do_something ();
         do_something_else ())
       ~f2:(fun x ->
         do_something ();
         do_something ();
         do_something ();
         do_something ();
         do_something_else ())
  |> bar
;;

module Stritem_attributes_indent : sig
  val f : int -> int -> int -> int -> int
  [@@cold] [@@inline never] [@@local never] [@@specialise never]

  external unsafe_memset
    :  t
    -> pos:int
    -> len:int
    -> char
    -> unit
    = "bigstring_memset_stub"
  [@@noalloc]
end = struct
  let raise_length_mismatch name n1 n2 =
    invalid_argf "length mismatch in %s: %d <> %d" name n1 n2 ()
  [@@cold] [@@inline never] [@@local never] [@@specialise never]
  ;;

  external unsafe_memset
    :  t
    -> pos:int
    -> len:int
    -> char
    -> unit
    = "bigstring_memset_stub"
  [@@noalloc]
end

let _ =
  foo
  $$ (match group with
    | [] -> impossible "previous match"
    | [ cmt ] -> fmt_cmt t conf cmt ~fmt_code $ maybe_newline ~next cmt)
  $$ bar
;;

let _ =
  foo
  $$ (try group with
    | [] -> impossible "previous match"
    | [ cmt ] -> fmt_cmt t conf cmt ~fmt_code $ maybe_newline ~next cmt)
  $$ bar
;;

let _ =
  x == exp
  ||
  match x with
  | { pexp_desc = Pexp_constraint (e, _); _ } -> loop e
  | _ -> false
;;

let _ =
  let module M = struct
    include
      (val foooooooooooooooooooooooooooooooooooooooo
        : fooooooooooooooooooooooooooooooooooooooooo)
  end
  in
  ()
;;

type action =
  | In_out of [ `Impl | `Intf ] input * string option
  (** Format input file (or [-] for stdin) of given kind to output file,
      or stdout if None. *)
  (* foo *)
  | Inplace of [ `Impl | `Intf ] input list
  (** Format in-place, overwriting input file(s). *)

let%test_module "semantics" =
  (module (
<<<<<<< HEAD
   struct
     open Core
     open Appendable_list
     module Stable = Stable
   end :
     S))
=======
  struct
    open Core
    open Appendable_list
    module Stable = Stable
  end :
    S))
>>>>>>> c7b89a0b
;;

let _ =
  Error
    (`Foooooooooooooooooo
<<<<<<< HEAD
=======
      (name, Format.sprintf "expecting %S but got %S" Version.version value))
;;

let _ =
  Error
    (Foooooooooooooooooo
>>>>>>> c7b89a0b
       (name, Format.sprintf "expecting %S but got %S" Version.version value))
;;

let _ =
  `Foooooooooooooooooo
    (name, Format.sprintf "expecting %S but got %S" Version.version value)
;;

let _ =
  Foooooooooooooooooo
    (name, Format.sprintf "expecting %S but got %S" Version.version value)
;;

<<<<<<< HEAD
let (`Foooooooooooooooooo
       (foooooooooooooo, foooooooooooooo, foooooooooooooo, foooooooooooooo))
=======
let _ =
  Foooooooooooooooooo
    (name, Format.sprintf "expecting %S but got %S" Version.version value)
;;

let (`Foooooooooooooooooo
      (foooooooooooooo, foooooooooooooo, foooooooooooooo, foooooooooooooo))
>>>>>>> c7b89a0b
  =
  x
;;

let (Foooooooooooooooooo
<<<<<<< HEAD
       (foooooooooooooo, foooooooooooooo, foooooooooooooo, foooooooooooooo))
=======
      (foooooooooooooo, foooooooooooooo, foooooooooooooo, foooooooooooooo))
>>>>>>> c7b89a0b
  =
  x
;;

let _ =
  Foooooooooooooooooooo.foooooooooooooooooooo
    foooooooooooooooooooo
    foooooooooooooooooooo
    (fun x ->
       function
       | Foooooooooooooooooooo -> foooooooooooooooooooo
       | Foooooooooooooooooooo -> foooooooooooooooooooo)
;;

let _ =
  Foooooooooooooooooooo.foooooooooooooooooooo
    foooooooooooooooooooo
    foooooooooooooooooooo
    ~x:(fun x ->
      function
      | Foooooooooooooooooooo -> foooooooooooooooooooo
      | Foooooooooooooooooooo -> foooooooooooooooooooo)
;;

let _ =
  Foooooooooooooooooooo.foooooooooooooooooooo
    foooooooooooooooooooo
    foooooooooooooooooooo
    (fun x ->
       match foo with
       | Foooooooooooooooooooo -> foooooooooooooooooooo
       | Foooooooooooooooooooo -> foooooooooooooooooooo)
;;

let _ =
  Foooooooooooooooooooo.foooooooooooooooooooo
    foooooooooooooooooooo
    foooooooooooooooooooo
    ~x:(fun x ->
      match foo with
      | Foooooooooooooooooooo -> foooooooooooooooooooo
      | Foooooooooooooooooooo -> foooooooooooooooooooo)
;;

let _ =
  let x = x in
  fun foooooooooooooooooo
    foooooooooooooooooo
    foooooooooooooooooo
    foooooooooooooooooo
    foooooooooooooooooo
    foooooooooooooooooo ->
    ()
;;

module type For_let_syntax_local =
  For_let_syntax_gen
  with type ('a, 'b) fn := ('a[@local]) -> 'b
   and type ('a, 'b) f_labeled_fn := f:('a[@local]) -> 'b

type fooooooooooooooooooooooooooooooo =
<<<<<<< HEAD
  (fooooooooooooooooooooooooooooooo, fooooooooooooooooooooooooooooooo)
    fooooooooooooooooooooooooooooooo

val fooooooooooooooooooooooooooooooo
  : (fooooooooooooooooooooooooooooooo, fooooooooooooooooooooooooooooooo)
      fooooooooooooooooooooooooooooooo

(* *)
=======
  ( fooooooooooooooooooooooooooooooo
    , fooooooooooooooooooooooooooooooo )
    fooooooooooooooooooooooooooooooo

val fooooooooooooooooooooooooooooooo
  : ( fooooooooooooooooooooooooooooooo
      , fooooooooooooooooooooooooooooooo )
      fooooooooooooooooooooooooooooooo

(*
    *)
>>>>>>> c7b89a0b

(** xxx *)
include S1
(** @inline *)

type input =
  { name : string
  ; action : [ `Format | `Numeric of range ]
  }

let x =
  fun [@foo] x ->
  fun [@foo] y ->
  object
    method x = y
  end
;;

class x =
  fun [@foo] x ->
  fun [@foo] y ->
  object
    method x = y
  end

module M =
  [%demo
<<<<<<< HEAD
    module Foo = Bar

    type t]
=======
  module Foo = Bar

  type t]
>>>>>>> c7b89a0b

let _ =
  Some
    (fun fooooooooooooooooooooooooooooooo
      fooooooooooooooooooooooooooooooo
      fooooooooooooooooooooooooooooooo ->
      foo)
;;

type t =
  { xxxxxx :
      t
        (* _________________________________________________________________________
           ____________________________________________________________________
           ___________ *)
        XXXXXXX.t
  }

module Test_gen
    (For_tests : For_tests_gen)
<<<<<<< HEAD
    (Tested :
       S_gen with type 'a src := 'a For_tests.Src.t with type 'a dst := 'a For_tests.Dst.t)
    (Tested :
       S_gen
       with type 'a src := 'a For_tests.Src.t
       with type 'a dst := 'a For_tests.Dst.t
        and type 'a dst := 'a For_tests.Dst.t
        and type 'a dst := 'a For_tests.Dst.t) =
=======
    (Tested : S_gen
              with type 'a src := 'a For_tests.Src.t
              with type 'a dst := 'a For_tests.Dst.t)
    (Tested : S_gen
              with type 'a src := 'a For_tests.Src.t
              with type 'a dst := 'a For_tests.Dst.t
               and type 'a dst := 'a For_tests.Dst.t
               and type 'a dst := 'a For_tests.Dst.t) =
>>>>>>> c7b89a0b
struct
  open Tested
  open For_tests
end

type t =
  { xxxxxxxxxxxxxxxxxxxxxxxxxxxxxxxxxxxxxxxxxxxxxxxxxxxxxxxxxxxxxxxxxxx :
      YYYYYYYYYYYYYYYYYYYYY.t
<<<<<<< HEAD
    (* ____________________________________ *)
=======
  (* ____________________________________ *)
>>>>>>> c7b89a0b
  }

(*{v
      foo
  v}*)

(*$
  {|
       f|}
*)

type t =
  { xxxxxxxxxxxxxxxxxxx : yyy
        [@zzzzzzzzzzzzzzzzzzz
          (* ________________________________
             ___ *)
          _______]
  }

let _ =
  match () with
  (*$ Printf.(printf "\n  | _ -> .\n;;\n") *)
  | _ -> .
;;

(*$*)

(*$ "________________________" $*)

(*$
  let open! Core in
  ()
*)
(*$*)

(*$
    [%string
      {| xxxxxxxxxxxxxxxxxxxxxxxxxxxxxxxxxxxxxx
zzzzzzzzzzzzzzzzzzzzzzzzzzzz
    |}]
*)
(*$*)

(*$
  {|
       f|}
*)

let () =
  match () with
  | _ ->
    (fun _ : _ ->
      match () with
      | _ -> ())
  | _ -> ()
;;

(* ocp-indent-compat: Docked fun after apply only if on the same line. *)

let _ =
  fooooooooooooooooooooooooooooooo
  |> fooooooooooooooooooooooooooooooo
       ~fooooooooooooooooooooooooooooooo
       ~fooooooooooooooooooooooooooooooo
;;

let _ =
  fooooooooooooooooooooooooooooooo
  |> fooooooooooooooooooooooooooooooo
       ~fooooooooooooooooooooooooooooooo
       ~fooooooooooooooooooooooooooooooo:(fun foo -> bar)
;;

let _ =
  fooooooooooooooooooooooooooooooo
  |> fooooooooooooooooooooooooooooooo
       ~fooooooooooooooooooooooooooooooo:(fun foo -> bar)
       ~fooooooooooooooooooooooooooooooo
;;

let _ =
  fooooooooooooooooooooooooooooooo
  |> fooooooooooooooooooooooooooooooo
       ~fooooooooooooooooooooooooooooooo
       ~fooooooooooooooooooooooooooooooo:(fun foo ->
         match bar with
         | Some _ -> foo
         | None -> baz)
;;

let _ =
  fooooooooooooooooooooooooooooooo
  |> fooooooooooooooooooooooooooooooo ~fooooooooooooooooooooooooooooooo (fun foo -> bar)
;;

let _ =
  fooooooooooooooooooooooooooooooo
  |> fooooooooooooooooooooooooooooooo ~fooooooooooooooooooooooooooooooo (fun foo ->
    match bar with
    | Some _ -> foo
    | None -> baz)
;;

let _ =
  fooooooooooooooooooooooooooooooo
  |> fooooooooooooooooooooooooooooooo
       ~fooooooooooooooooooooooooooooooo
       ~fooooooooooooooooooooooooooooooo
       (fun foo ->
          match bar with
          | Some _ -> foo
          | None -> baz)
;;

let _ =
  fooooooooooooooooooooooooooooooo
  |> fooooooooooooooooooooooooooooooofooooooooooooooooooooooooooooooofoooooooooo
       (fun foo ->
          match bar with
          | Some _ -> foo
          | None -> baz)
;;

let _ =
  fooooooooooooooooooooooooooooooo
  |> foooooooooooooooooooooooooooo ~fooooooooooooooooooooooooooooooo (function foo -> bar)
;;

let _ =
  fooooooooooooooooooooooooooooooo
  |> fooooooooooooooooooooooooooooooo ~fooooooooooooooooooooooooooooooo (function
    | Some _ -> foo
    | None -> baz)
;;

(* *)

(*$ (* *) *)

(** xxxxxxxxxxxxxxxxxxxxxxxxxxx [xxxxxxx
    xxxx] xxxxxxxxxxxxxxxxxxxxxxxxxxxxxxxxxxxxxxxxx [xxxxxxx] *)

(*    Hand-aligned comment
      .
      . *)

(*    First line is indented more
      .
      . *)

module type M = sig
  val imported_sets_of_closures_table
    : Simple_value_approx.function_declarations option
        Set_of_closures_id.Tbl.fooooooooooooooooooooooooo
end<|MERGE_RESOLUTION|>--- conflicted
+++ resolved
@@ -9702,17 +9702,10 @@
 
 type t =
   { field : ty
-<<<<<<< HEAD
     (* Here is some verbatim formatted text:
        {v
        starting at column 7
        v}*)
-=======
-  (* Here is some verbatim formatted text:
-     {v
-       starting at column 7
-     v}*)
->>>>>>> c7b89a0b
   }
 
 module Intro_sort = struct
@@ -9930,19 +9923,11 @@
 type t
 [@@deriving
   some_deriver_name
-<<<<<<< HEAD
 , another_deriver_name
 , another_deriver_name
 , another_deriver_name
 , yet_another_such_name
 , such_that_they_line_wrap]
-=======
-  , another_deriver_name
-  , another_deriver_name
-  , another_deriver_name
-  , yet_another_such_name
-  , such_that_they_line_wrap]
->>>>>>> c7b89a0b
 
 type t
 [@@deriving
@@ -9956,15 +9941,9 @@
 let pat =
   String.Search_pattern.create
     (String.init len ~f:(function
-<<<<<<< HEAD
        | 0 -> '\n'
        | n when n < len - 1 -> ' '
        | _ -> '*'))
-=======
-      | 0 -> '\n'
-      | n when n < len - 1 -> ' '
-      | _ -> '*'))
->>>>>>> c7b89a0b
 ;;
 
 type t =
@@ -9978,21 +9957,12 @@
   }
 
 let rec collect_files
-<<<<<<< HEAD
           ~enable_outside_detected_project
           ~root
           ~segs
           ~ignores
           ~enables
           ~files
-=======
-  ~enable_outside_detected_project
-  ~root
-  ~segs
-  ~ignores
-  ~enables
-  ~files
->>>>>>> c7b89a0b
   =
   match segs with
   | [] | [ "" ] -> ignores, enables, files, None
@@ -10145,35 +10115,17 @@
 
 let%test_module "semantics" =
   (module (
-<<<<<<< HEAD
    struct
      open Core
      open Appendable_list
      module Stable = Stable
    end :
      S))
-=======
-  struct
-    open Core
-    open Appendable_list
-    module Stable = Stable
-  end :
-    S))
->>>>>>> c7b89a0b
 ;;
 
 let _ =
   Error
     (`Foooooooooooooooooo
-<<<<<<< HEAD
-=======
-      (name, Format.sprintf "expecting %S but got %S" Version.version value))
-;;
-
-let _ =
-  Error
-    (Foooooooooooooooooo
->>>>>>> c7b89a0b
        (name, Format.sprintf "expecting %S but got %S" Version.version value))
 ;;
 
@@ -10187,28 +10139,14 @@
     (name, Format.sprintf "expecting %S but got %S" Version.version value)
 ;;
 
-<<<<<<< HEAD
 let (`Foooooooooooooooooo
        (foooooooooooooo, foooooooooooooo, foooooooooooooo, foooooooooooooo))
-=======
-let _ =
-  Foooooooooooooooooo
-    (name, Format.sprintf "expecting %S but got %S" Version.version value)
-;;
-
-let (`Foooooooooooooooooo
-      (foooooooooooooo, foooooooooooooo, foooooooooooooo, foooooooooooooo))
->>>>>>> c7b89a0b
   =
   x
 ;;
 
 let (Foooooooooooooooooo
-<<<<<<< HEAD
        (foooooooooooooo, foooooooooooooo, foooooooooooooo, foooooooooooooo))
-=======
-      (foooooooooooooo, foooooooooooooo, foooooooooooooo, foooooooooooooo))
->>>>>>> c7b89a0b
   =
   x
 ;;
@@ -10270,16 +10208,6 @@
    and type ('a, 'b) f_labeled_fn := f:('a[@local]) -> 'b
 
 type fooooooooooooooooooooooooooooooo =
-<<<<<<< HEAD
-  (fooooooooooooooooooooooooooooooo, fooooooooooooooooooooooooooooooo)
-    fooooooooooooooooooooooooooooooo
-
-val fooooooooooooooooooooooooooooooo
-  : (fooooooooooooooooooooooooooooooo, fooooooooooooooooooooooooooooooo)
-      fooooooooooooooooooooooooooooooo
-
-(* *)
-=======
   ( fooooooooooooooooooooooooooooooo
     , fooooooooooooooooooooooooooooooo )
     fooooooooooooooooooooooooooooooo
@@ -10289,9 +10217,7 @@
       , fooooooooooooooooooooooooooooooo )
       fooooooooooooooooooooooooooooooo
 
-(*
-    *)
->>>>>>> c7b89a0b
+(* *)
 
 (** xxx *)
 include S1
@@ -10319,15 +10245,9 @@
 
 module M =
   [%demo
-<<<<<<< HEAD
     module Foo = Bar
 
     type t]
-=======
-  module Foo = Bar
-
-  type t]
->>>>>>> c7b89a0b
 
 let _ =
   Some
@@ -10348,7 +10268,6 @@
 
 module Test_gen
     (For_tests : For_tests_gen)
-<<<<<<< HEAD
     (Tested :
        S_gen with type 'a src := 'a For_tests.Src.t with type 'a dst := 'a For_tests.Dst.t)
     (Tested :
@@ -10357,16 +10276,6 @@
        with type 'a dst := 'a For_tests.Dst.t
         and type 'a dst := 'a For_tests.Dst.t
         and type 'a dst := 'a For_tests.Dst.t) =
-=======
-    (Tested : S_gen
-              with type 'a src := 'a For_tests.Src.t
-              with type 'a dst := 'a For_tests.Dst.t)
-    (Tested : S_gen
-              with type 'a src := 'a For_tests.Src.t
-              with type 'a dst := 'a For_tests.Dst.t
-               and type 'a dst := 'a For_tests.Dst.t
-               and type 'a dst := 'a For_tests.Dst.t) =
->>>>>>> c7b89a0b
 struct
   open Tested
   open For_tests
@@ -10375,11 +10284,7 @@
 type t =
   { xxxxxxxxxxxxxxxxxxxxxxxxxxxxxxxxxxxxxxxxxxxxxxxxxxxxxxxxxxxxxxxxxxx :
       YYYYYYYYYYYYYYYYYYYYY.t
-<<<<<<< HEAD
     (* ____________________________________ *)
-=======
-  (* ____________________________________ *)
->>>>>>> c7b89a0b
   }
 
 (*{v
