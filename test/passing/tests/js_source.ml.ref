[@@@foo]

let ((x [@foo]) : (unit[@foo])) = (() [@foo]) [@@foo]

type t = Foo of (t[@foo]) [@foo] [@@foo]

[@@@foo]

module M = struct
  type t = { l : (t[@foo]) [@foo] } [@@foo] [@@foo]

  [@@@foo]
end [@foo]
[@@foo]

module type S = sig
  include ((module type of M [@foo]) [@foo] with type t := M.t [@foo]) [@@foo]

  [@@@foo]
end [@foo]
[@@foo]

[@@@foo]

type 'a with_default =
  ?size:int (** default [42] *) -> ?resizable:bool (** default [true] *) -> 'a

type obj = < meth1 : int -> int (** method 1 *) ; meth2 : unit -> float (** method 2 *) >

type var =
  [ `Foo (** foo *)
  | `Bar of int * string (** bar *)
  ]

[%%foo
  let x = 1 in
  x]

let ([%foo 2 + 1] : [%foo bar.baz]) = [%foo "foo"]

[%%foo module M = [%bar]]

let ([%foo let () = ()] : [%foo type t = t]) = [%foo class c = object end]

[%%foo: 'a list]

let ([%foo: [ `Foo ]] : [%foo: t -> t]) = [%foo: < foo : t > ]

[%%foo? _]
[%%foo? Some y when y > 0]

let ([%foo? Bar x | Baz x] : [%foo? #bar]) = [%foo? { x }]

[%%foo: module M : [%baz]]

let ([%foo: include S with type t = t] :
      [%foo:
        val x : t
        val y : t])
  =
  [%foo: type t = t]
;;

let int_with_custom_modifier = 1234567890_1234567890_1234567890_1234567890_1234567890z
let float_with_custom_modifier = 1234567890_1234567890_1234567890_1234567890_1234567890.z
let int32 = 1234l
let int64 = 1234L
let nativeint = 1234n
let hex_without_modifier = 0x32f
let hex_with_modifier = 0x32g
let float_without_modifer = 1.2e3
let float_with_modifer = 1.2g
let%foo x = 42

let%foo _ = ()
and _ = ()

let%foo _ = ()

(* Expressions *)
let () =
  let%foo[@foo] x = 3
  and[@foo] y = 4 in
  [%foo
    (let module M = M in
    ())
    [@foo]];
  [%foo
    (let open M in
     ()) [@foo]];
  [%foo fun [@foo] x -> ()];
  [%foo
    function[@foo]
    | x -> ()];
  [%foo
    try[@foo] () with
    | _ -> ()];
  if%foo [@foo] () then () else ();
  [%foo
    while () do
      ()
    done
    [@foo]];
  [%foo
    for x = () to () do
      ()
    done
    [@foo]];
  [%foo assert true [@foo]];
  [%foo lazy x [@foo]];
  [%foo object end [@foo]];
  [%foo
    begin
      3
    end
    [@foo]];
  [%foo new x [@foo]];
  [%foo
    match[@foo] () with
    | [%foo? (* Pattern expressions *)
        ((lazy x) [@foo])] -> ()
    | [%foo? ((exception x) [@foo])] -> ()]
;;

(* Class expressions *)
class x =
  fun [@foo] x ->
  let[@foo] x = 3 in
  object
    inherit x [@@foo]
    val x = 3 [@@foo]
    val virtual x : t [@@foo]
    val! mutable x = 3 [@@foo]
    method x = 3 [@@foo]
    method virtual x : t [@@foo]
    method! private x = 3 [@@foo]
    initializer x [@@foo]
  end
  [@foo]

(* Class type expressions *)
class type t = object
  inherit t [@@foo]
  val x : t [@@foo]
  val mutable x : t [@@foo]
  method x : t [@@foo]
  method private x : t [@@foo]
  constraint t = t' [@@foo]
  [@@@abc]
  [%%id]
  [@@@aaa]
end[@foo]

(* Type expressions *)
type t = [%foo: ((module M)[@foo])]

(* Module expressions *)
module M = (functor [@foo] (M : S) -> (val x) [@foo] (struct end [@foo]))

(* Module type expression *)
module type S = functor [@foo] (M : S) -> functor (_ : (module type of M) [@foo]) -> sig end
[@foo]

module type S = functor (_ : S) (_ : S) -> S
module type S = functor (_ : functor (_ : S) -> S) -> S
module type S = functor (M : S) (_ : S) -> S
module type S = functor (_ : functor (M : S) -> S) -> S
module type S = functor (_ : functor [@foo] (_ : S) -> S) -> S
module type S = functor (_ : functor [@foo] (M : S) -> S) -> S

module type S = sig
  module rec A : (S with type t = t)
  and B : (S with type t = t)
end

(* Structure items *)
let%foo[@foo] x = 4
and[@foo] y = x

type%foo t = int [@@foo]
and t = int [@@foo]

type%foo t += T [@@foo]
class%foo x = x [@@foo]
class type%foo x = x [@@foo]
external%foo x : _ = "" [@@foo]
exception%foo X [@foo]
module%foo M = M [@@foo]

module%foo rec M : S = M [@@foo]
and M : S = M [@@foo]

module type%foo S = S [@@foo]
include%foo M [@@foo]
open%foo M [@@foo]

(* Signature items *)
module type S = sig
  val%foo x : t [@@foo]
  external%foo x : t = "" [@@foo]

  type%foo t = int [@@foo]
  and t' = int [@@foo]

  type%foo t += T [@@foo]
  exception%foo X [@foo]
  module%foo M : S [@@foo]

  module%foo rec M : S [@@foo]
  and M : S [@@foo]

  module%foo M = M [@@foo]
  module type%foo S = S [@@foo]
  include%foo M [@@foo]
  open%foo M [@@foo]
  class%foo x : t [@@foo]
  class type%foo x = x [@@foo]
end

type t = ..
type t += A;;

[%extension_constructor A];;
([%extension_constructor A] : extension_constructor)

module M = struct
  type extension_constructor = int
end

open M;;

([%extension_constructor A] : extension_constructor)

(* By using two types we can have a recursive constraint *)
type 'a class_name = .. constraint 'a = < cast : 'a. 'a name -> 'a ; .. >
and 'a name = Class : 'a class_name -> (< cast : 'a. 'a name -> 'a ; .. > as 'a) name

exception Bad_cast

class type castable = object
  method cast : 'a. 'a name -> 'a
end

(* Lets create a castable class with a name*)

class type foo_t = object
  inherit castable
  method foo : string
end

type 'a class_name += Foo : foo_t class_name

class foo : foo_t =
  object (self)
    method cast : type a. a name -> a =
      function
      | Class Foo -> (self :> foo_t)
      | _ -> (raise Bad_cast : a)

    method foo = "foo"
  end

(* Now we can create a subclass of foo *)

class type bar_t = object
  inherit foo
  method bar : string
end

type 'a class_name += Bar : bar_t class_name

class bar : bar_t =
  object (self)
    inherit foo as super

    method cast : type a. a name -> a =
      function
      | Class Bar -> (self :> bar_t)
      | other -> super#cast other

    method bar = "bar"
    [@@@id]
    [%%id]
  end

(* Now lets create a mutable list of castable objects *)

let clist : castable list ref = ref []
let push_castable (c : #castable) = clist := (c :> castable) :: !clist

let pop_castable () =
  match !clist with
  | c :: rest ->
    clist := rest;
    c
  | [] -> raise Not_found
;;

(* We can add foos and bars to this list, and retrive them *)

push_castable (new foo);;
push_castable (new bar);;
push_castable (new foo)

let c1 : castable = pop_castable ()
let c2 : castable = pop_castable ()
let c3 : castable = pop_castable ()

(* We can also downcast these values to foos and bars *)

let f1 : foo = c1#cast (Class Foo)

(* Ok *)
let f2 : foo = c2#cast (Class Foo)

(* Ok *)
let f3 : foo = c3#cast (Class Foo)

(* Ok *)

let b1 : bar = c1#cast (Class Bar)

(* Exception Bad_cast *)
let b2 : bar = c2#cast (Class Bar)

(* Ok *)
let b3 : bar = c3#cast (Class Bar)

(* Exception Bad_cast *)

type foo = ..
type foo += A | B of int

let is_a x =
  match x with
  | A -> true
  | _ -> false
;;

(* The type must be open to create extension *)

type foo
type foo += A of int (* Error type is not open *)

(* The type parameters must match *)

type 'a foo = ..
type ('a, 'b) foo += A of int (* Error: type parameter mismatch *)

(* In a signature the type does not have to be open *)

module type S = sig
  type foo
  type foo += A of float
end

(* But it must still be extensible *)

module type S = sig
  type foo = A of int
  type foo += B of float (* Error foo does not have an extensible type *)
end

(* Signatures can change the grouping of extensions *)

type foo = ..

module M = struct
  type foo += A of int | B of string
  type foo += C of int | D of float
end

module type S = sig
  type foo += B of string | C of int
  type foo += D of float
  type foo += A of int
end

module M_S : S = M

(* Extensions can be GADTs *)

type 'a foo = ..
type _ foo += A : int -> int foo | B : int foo

let get_num : type a. a foo -> a -> a option =
  fun f i1 ->
  match f with
  | A i2 -> Some (i1 + i2)
  | _ -> None
;;

(* Extensions must obey constraints *)

type 'a foo = .. constraint 'a = [> `Var ]
type 'a foo += A of 'a

let a = A 9 (* ERROR: Constraints not met *)

type 'a foo += B : int foo (* ERROR: Constraints not met *)

(* Signatures can make an extension private *)

type foo = ..

module M = struct
  type foo += A of int
end

let a1 = M.A 10

module type S = sig
  type foo += private A of int
end

module M_S : S = M

let is_s x =
  match x with
  | M_S.A _ -> true
  | _ -> false
;;

let a2 = M_S.A 20 (* ERROR: Cannot create a value using a private constructor *)

(* Extensions can be rebound *)

type foo = ..

module M = struct
  type foo += A1 of int
end

type foo += A2 = M.A1
type bar = ..
type bar += A3 = M.A1 (* Error: rebind wrong type *)

module M = struct
  type foo += private B1 of int
end

type foo += private B2 = M.B1
type foo += B3 = M.B1 (* Error: rebind private extension *)
type foo += C = Unknown (* Error: unbound extension *)

(* Extensions can be rebound even if type is closed *)

module M : sig
  type foo
  type foo += A1 of int
end = struct
  type foo = ..
  type foo += A1 of int
end

type M.foo += A2 = M.A1

(* Rebinding handles abbreviations *)

type 'a foo = ..
type 'a foo1 = 'a foo = ..
type 'a foo2 = 'a foo = ..
type 'a foo1 += A of int | B of 'a | C : int foo1
type 'a foo2 += D = A | E = B | F = C

(* Extensions must obey variances *)

type +'a foo = ..
type 'a foo += A of (int -> 'a)
type 'a foo += B of ('a -> int)
(* ERROR: Parameter variances are not satisfied *)

type _ foo += C : ('a -> int) -> 'a foo
(* ERROR: Parameter variances are not satisfied *)

type 'a bar = ..
type +'a bar += D of (int -> 'a) (* ERROR: type variances do not match *)

(* Exceptions are compatible with extensions *)

module M : sig
  type exn += Foo of int * float | Bar : 'a list -> exn
end = struct
  exception Bar : 'a list -> exn
  exception Foo of int * float
end

module M : sig
  exception Bar : 'a list -> exn
  exception Foo of int * float
end = struct
  type exn += Foo of int * float | Bar : 'a list -> exn
end

exception Foo of int * float
exception Bar : 'a list -> exn

module M : sig
  type exn += Foo of int * float | Bar : 'a list -> exn
end = struct
  exception Bar = Bar
  exception Foo = Foo
end

(* Test toplevel printing *)

type foo = ..
type foo += Foo of int * int option | Bar of int option

let x = Foo (3, Some 4), Bar (Some 5) (* Prints Foo and Bar successfully *)

type foo += Foo of string

let y = x (* Prints Bar but not Foo (which has been shadowed) *)

exception Foo of int * int option
exception Bar of int option

let x = Foo (3, Some 4), Bar (Some 5) (* Prints Foo and Bar successfully *)

type foo += Foo of string

let y = x (* Prints Bar and part of Foo (which has been shadowed) *)

(* Test Obj functions *)

type foo = ..
type foo += Foo | Bar of int

let extension_name e = Obj.extension_name (Obj.extension_constructor e)
let extension_id e = Obj.extension_id (Obj.extension_constructor e)
let n1 = extension_name Foo
let n2 = extension_name (Bar 1)
let t = extension_id (Bar 2) = extension_id (Bar 3) (* true *)
let f = extension_id (Bar 2) = extension_id Foo (* false *)
let is_foo x = extension_id Foo = extension_id x

type foo += Foo

let f = is_foo Foo
let _ = Obj.extension_constructor 7 (* Invald_arg *)

let _ =
  Obj.extension_constructor
    (object
       method m = 3
    end)
;;

(* Invald_arg *)

(* Typed names *)

module Msg : sig
  type 'a tag
  type result = Result : 'a tag * 'a -> result

  val write : 'a tag -> 'a -> unit
  val read : unit -> result

  type 'a tag += Int : int tag

  module type Desc = sig
    type t

    val label : string
    val write : t -> string
    val read : string -> t
  end

  module Define (D : Desc) : sig
    type 'a tag += C : D.t tag
  end
end = struct
  type 'a tag = ..
  type ktag = T : 'a tag -> ktag

  type 'a kind =
    { tag : 'a tag
    ; label : string
    ; write : 'a -> string
    ; read : string -> 'a
    }

  type rkind = K : 'a kind -> rkind
  type wkind = { f : 'a. 'a tag -> 'a kind }

  let readTbl : (string, rkind) Hashtbl.t = Hashtbl.create 13
  let writeTbl : (ktag, wkind) Hashtbl.t = Hashtbl.create 13
  let read_raw () : string * string = raise (Failure "Not implemented")

  type result = Result : 'a tag * 'a -> result

  let read () =
    let label, content = read_raw () in
    let (K k) = Hashtbl.find readTbl label in
    let body = k.read content in
    Result (k.tag, body)
  ;;

  let write_raw (label : string) (content : string) = raise (Failure "Not implemented")

  let write (tag : 'a tag) (body : 'a) =
    let { f } = Hashtbl.find writeTbl (T tag) in
    let k = f tag in
    let content = k.write body in
    write_raw k.label content
  ;;

  (* Add int kind *)

  type 'a tag += Int : int tag

  let ik = { tag = Int; label = "int"; write = string_of_int; read = int_of_string }
  let () = Hashtbl.add readTbl "int" (K ik)

  let () =
    let f (type t) (i : t tag) : t kind =
      match i with
      | Int -> ik
      | _ -> assert false
    in
    Hashtbl.add writeTbl (T Int) { f }
  ;;

  (* Support user defined kinds *)

  module type Desc = sig
    type t

    val label : string
    val write : t -> string
    val read : string -> t
  end

  module Define (D : Desc) = struct
    type 'a tag += C : D.t tag

    let k = { tag = C; label = D.label; write = D.write; read = D.read }
    let () = Hashtbl.add readTbl D.label (K k)

    let () =
      let f (type t) (c : t tag) : t kind =
        match c with
        | C -> k
        | _ -> assert false
      in
      Hashtbl.add writeTbl (T C) { f }
    ;;
  end
end

let write_int i = Msg.write Msg.Int i

module StrM = Msg.Define (struct
    type t = string

    let label = "string"
    let read s = s
    let write s = s
  end)

type 'a Msg.tag += String = StrM.C

let write_string s = Msg.write String s

let read_one () =
  let (Msg.Result (tag, body)) = Msg.read () in
  match tag with
  | Msg.Int -> print_int body
  | String -> print_string body
  | _ -> print_string "Unknown"
;;

(* Example of algorithm parametrized with modules *)

let sort (type s) set l =
  let module Set = (val set : Set.S with type elt = s) in
  Set.elements (List.fold_right Set.add l Set.empty)
;;

let make_set (type s) cmp =
  let module S =
    Set.Make (struct
      type t = s

      let compare = cmp
    end)
  in
  (module S : Set.S with type elt = s)
;;

let both l =
  List.map (fun set -> sort set l) [ make_set compare; make_set (fun x y -> compare y x) ]
;;

let () =
  print_endline
    (String.concat "  " (List.map (String.concat "/") (both [ "abc"; "xyz"; "def" ])))
;;

(* Hiding the internal representation *)

module type S = sig
  type t

  val to_string : t -> string
  val apply : t -> t
  val x : t
end

let create (type s) to_string apply x =
  let module M = struct
    type t = s

    let to_string = to_string
    let apply = apply
    let x = x
  end
  in
  (module M : S with type t = s)
;;

let forget (type s) x =
  let module M = (val x : S with type t = s) in
  (module M : S)
;;

let print x =
  let module M = (val x : S) in
  print_endline (M.to_string M.x)
;;

let apply x =
  let module M = (val x : S) in
  let module N = struct
    include M

    let x = apply x
  end
  in
  (module N : S)
;;

let () =
  let int = forget (create string_of_int succ 0) in
  let str = forget (create (fun s -> s) (fun s -> s ^ s) "X") in
  List.iter print (List.map apply [ int; apply int; apply (apply str) ])
;;

(* Existential types + type equality witnesses -> pseudo GADT *)

module TypEq : sig
  type ('a, 'b) t

  val apply : ('a, 'b) t -> 'a -> 'b
  val refl : ('a, 'a) t
  val sym : ('a, 'b) t -> ('b, 'a) t
end = struct
  type ('a, 'b) t = unit

  let apply _ = Obj.magic
  let refl = ()
  let sym () = ()
end

module rec Typ : sig
  module type PAIR = sig
    type t
    type t1
    type t2

    val eq : (t, t1 * t2) TypEq.t
    val t1 : t1 Typ.typ
    val t2 : t2 Typ.typ
  end

  type 'a typ =
    | Int of ('a, int) TypEq.t
    | String of ('a, string) TypEq.t
    | Pair of (module PAIR with type t = 'a)
end = struct
  module type PAIR = sig
    type t
    type t1
    type t2

    val eq : (t, t1 * t2) TypEq.t
    val t1 : t1 Typ.typ
    val t2 : t2 Typ.typ
  end

  type 'a typ =
    | Int of ('a, int) TypEq.t
    | String of ('a, string) TypEq.t
    | Pair of (module PAIR with type t = 'a)
end

open Typ

let int = Int TypEq.refl
let str = String TypEq.refl

let pair (type s1 s2) t1 t2 =
  let module P = struct
    type t = s1 * s2
    type t1 = s1
    type t2 = s2

    let eq = TypEq.refl
    let t1 = t1
    let t2 = t2
  end
  in
  let pair = (module P : PAIR with type t = s1 * s2) in
  Pair pair
;;

module rec Print : sig
  val to_string : 'a Typ.typ -> 'a -> string
end = struct
  let to_string (type s) t x =
    match t with
    | Int eq -> string_of_int (TypEq.apply eq x)
    | String eq -> Printf.sprintf "%S" (TypEq.apply eq x)
    | Pair p ->
      let module P = (val p : PAIR with type t = s) in
      let x1, x2 = TypEq.apply P.eq x in
      Printf.sprintf "(%s,%s)" (Print.to_string P.t1 x1) (Print.to_string P.t2 x2)
  ;;
end

let () =
  print_endline (Print.to_string int 10);
  print_endline (Print.to_string (pair int (pair str int)) (123, ("A", 456)))
;;

(* #6262: first-class modules and module type aliases *)

module type S1 = sig end
module type S2 = S1

let _f (x : (module S1)) : (module S2) = x

module X = struct
  module type S
end

module Y = struct
  include X
end

let _f (x : (module X.S)) : (module Y.S) = x

(* PR#6194, main example *)
module type S3 = sig
  val x : bool
end

let f = function
  | Some (module M : S3) when M.x -> 1
  | ((Some _) [@foooo]) -> 2
  | None -> 3
;;

print_endline
  (string_of_int
     (f
        (Some
           (module struct
             let x = false
           end))))

type 'a ty =
  | Int : int ty
  | Bool : bool ty

let fbool (type t) (x : t) (tag : t ty) =
  match tag with
  | Bool -> x
;;

(* val fbool : 'a -> 'a ty -> 'a = <fun> *)

(** OK: the return value is x of type t **)

let fint (type t) (x : t) (tag : t ty) =
  match tag with
  | Int -> x > 0
;;

(* val fint : 'a -> 'a ty -> bool = <fun> *)

(** OK: the return value is x > 0 of type bool;
    This has used the equation t = bool, not visible in the return type **)

let f (type t) (x : t) (tag : t ty) =
  match tag with
  | Int -> x > 0
  | Bool -> x
;;

(* val f : 'a -> 'a ty -> bool = <fun> *)

let g (type t) (x : t) (tag : t ty) =
  match tag with
  | Bool -> x
  | Int -> x > 0
;;

(* Error: This expression has type bool but an expression was expected of type
   t = int *)

let id x = x

let idb1 =
  (fun id ->
     let _ = id true in
     id)
    id
;;

let idb2 : bool -> bool = id
let idb3 (_ : bool) = false

let g (type t) (x : t) (tag : t ty) =
  match tag with
  | Bool -> idb3 x
  | Int -> x > 0
;;

let g (type t) (x : t) (tag : t ty) =
  match tag with
  | Bool -> idb2 x
  | Int -> x > 0
;;

(* Encoding generics using GADTs *)
(* (c) Alain Frisch / Lexifi *)
(* cf. http://www.lexifi.com/blog/dynamic-types *)

(* Basic tag *)

type 'a ty =
  | Int : int ty
  | String : string ty
  | List : 'a ty -> 'a list ty
  | Pair : ('a ty * 'b ty) -> ('a * 'b) ty

(* Tagging data *)

type variant =
  | VInt of int
  | VString of string
  | VList of variant list
  | VPair of variant * variant

let rec variantize : type t. t ty -> t -> variant =
  fun ty x ->
  (* type t is abstract here *)
  match ty with
  | Int -> VInt x (* in this branch: t = int *)
  | String -> VString x (* t = string *)
  | List ty1 -> VList (List.map (variantize ty1) x) (* t = 'a list for some 'a *)
  | Pair (ty1, ty2) -> VPair (variantize ty1 (fst x), variantize ty2 (snd x))
;;

(* t = ('a, 'b) for some 'a and 'b *)

exception VariantMismatch

let rec devariantize : type t. t ty -> variant -> t =
  fun ty v ->
  match ty, v with
  | Int, VInt x -> x
  | String, VString x -> x
  | List ty1, VList vl -> List.map (devariantize ty1) vl
  | Pair (ty1, ty2), VPair (x1, x2) -> devariantize ty1 x1, devariantize ty2 x2
  | _ -> raise VariantMismatch
;;

(* Handling records *)

type 'a ty =
  | Int : int ty
  | String : string ty
  | List : 'a ty -> 'a list ty
  | Pair : ('a ty * 'b ty) -> ('a * 'b) ty
  | Record : 'a record -> 'a ty

and 'a record =
  { path : string
  ; fields : 'a field_ list
  }

and 'a field_ = Field : ('a, 'b) field -> 'a field_

and ('a, 'b) field =
  { label : string
  ; field_type : 'b ty
  ; get : 'a -> 'b
  }

(* Again *)

type variant =
  | VInt of int
  | VString of string
  | VList of variant list
  | VPair of variant * variant
  | VRecord of (string * variant) list

let rec variantize : type t. t ty -> t -> variant =
  fun ty x ->
  (* type t is abstract here *)
  match ty with
  | Int -> VInt x (* in this branch: t = int *)
  | String -> VString x (* t = string *)
  | List ty1 -> VList (List.map (variantize ty1) x) (* t = 'a list for some 'a *)
  | Pair (ty1, ty2) ->
    VPair (variantize ty1 (fst x), variantize ty2 (snd x))
    (* t = ('a, 'b) for some 'a and 'b *)
  | Record { fields } ->
    VRecord
      (List.map
         (fun (Field { field_type; label; get }) -> label, variantize field_type (get x))
         fields)
;;

(* Extraction *)

type 'a ty =
  | Int : int ty
  | String : string ty
  | List : 'a ty -> 'a list ty
  | Pair : ('a ty * 'b ty) -> ('a * 'b) ty
  | Record : ('a, 'builder) record -> 'a ty

and ('a, 'builder) record =
  { path : string
  ; fields : ('a, 'builder) field list
  ; create_builder : unit -> 'builder
  ; of_builder : 'builder -> 'a
  }

and ('a, 'builder) field = Field : ('a, 'builder, 'b) field_ -> ('a, 'builder) field

and ('a, 'builder, 'b) field_ =
  { label : string
  ; field_type : 'b ty
  ; get : 'a -> 'b
  ; set : 'builder -> 'b -> unit
  }

let rec devariantize : type t. t ty -> variant -> t =
  fun ty v ->
  match ty, v with
  | Int, VInt x -> x
  | String, VString x -> x
  | List ty1, VList vl -> List.map (devariantize ty1) vl
  | Pair (ty1, ty2), VPair (x1, x2) -> devariantize ty1 x1, devariantize ty2 x2
  | Record { fields; create_builder; of_builder }, VRecord fl ->
    if List.length fields <> List.length fl then raise VariantMismatch;
    let builder = create_builder () in
    List.iter2
      (fun (Field { label; field_type; set }) (lab, v) ->
         if label <> lab then raise VariantMismatch;
         set builder (devariantize field_type v))
      fields
      fl;
    of_builder builder
  | _ -> raise VariantMismatch
;;

type my_record =
  { a : int
  ; b : string list
  }

let my_record =
  let fields =
    [ Field
        { label = "a"
        ; field_type = Int
        ; get = (fun { a } -> a)
        ; set = (fun (r, _) x -> r := Some x)
        }
    ; Field
        { label = "b"
        ; field_type = List String
        ; get = (fun { b } -> b)
        ; set = (fun (_, r) x -> r := Some x)
        }
    ]
  in
  let create_builder () = ref None, ref None in
  let of_builder (a, b) =
    match !a, !b with
    | Some a, Some b -> { a; b }
    | _ -> failwith "Some fields are missing in record of type my_record"
  in
  Record { path = "My_module.my_record"; fields; create_builder; of_builder }
;;

(* Extension to recursive types and polymorphic variants *)
(* by Jacques Garrigue *)

type noarg = Noarg

type (_, _) ty =
  | Int : (int, _) ty
  | String : (string, _) ty
  | List : ('a, 'e) ty -> ('a list, 'e) ty
  | Option : ('a, 'e) ty -> ('a option, 'e) ty
  | Pair : (('a, 'e) ty * ('b, 'e) ty) -> ('a * 'b, 'e) ty
  (* Support for type variables and recursive types *)
  | Var : ('a, 'a -> 'e) ty
  | Rec : ('a, 'a -> 'e) ty -> ('a, 'e) ty
  | Pop : ('a, 'e) ty -> ('a, 'b -> 'e) ty
  (* Change the representation of a type *)
  | Conv : string * ('a -> 'b) * ('b -> 'a) * ('b, 'e) ty -> ('a, 'e) ty
  (* Sum types (both normal sums and polymorphic variants) *)
  | Sum : ('a, 'e, 'b) ty_sum -> ('a, 'e) ty

and ('a, 'e, 'b) ty_sum =
  { sum_proj : 'a -> string * 'e ty_dyn option
  ; sum_cases : (string * ('e, 'b) ty_case) list
  ; sum_inj : 'c. ('b, 'c) ty_sel * 'c -> 'a
  }

and 'e ty_dyn = (* dynamic type *)
  | Tdyn : ('a, 'e) ty * 'a -> 'e ty_dyn

and (_, _) ty_sel =
  (* selector from a list of types *)
  | Thd : ('a -> 'b, 'a) ty_sel
  | Ttl : ('b -> 'c, 'd) ty_sel -> ('a -> 'b -> 'c, 'd) ty_sel

and (_, _) ty_case =
  (* type a sum case *)
  | TCarg : ('b, 'a) ty_sel * ('a, 'e) ty -> ('e, 'b) ty_case
  | TCnoarg : ('b, noarg) ty_sel -> ('e, 'b) ty_case

type _ ty_env =
  (* type variable substitution *)
  | Enil : unit ty_env
  | Econs : ('a, 'e) ty * 'e ty_env -> ('a -> 'e) ty_env

(* Comparing selectors *)
type (_, _) eq = Eq : ('a, 'a) eq

let rec eq_sel : type a b c. (a, b) ty_sel -> (a, c) ty_sel -> (b, c) eq option =
  fun s1 s2 ->
  match s1, s2 with
  | Thd, Thd -> Some Eq
  | Ttl s1, Ttl s2 ->
    (match eq_sel s1 s2 with
     | None -> None
     | Some Eq -> Some Eq)
  | _ -> None
;;

(* Auxiliary function to get the type of a case from its selector *)
let rec get_case
  : type a b e.
    (b, a) ty_sel -> (string * (e, b) ty_case) list -> string * (a, e) ty option
  =
  fun sel cases ->
  match cases with
  | (name, TCnoarg sel') :: rem ->
    (match eq_sel sel sel' with
     | None -> get_case sel rem
     | Some Eq -> name, None)
  | (name, TCarg (sel', ty)) :: rem ->
    (match eq_sel sel sel' with
     | None -> get_case sel rem
     | Some Eq -> name, Some ty)
  | [] -> raise Not_found
;;

(* Untyped representation of values *)
type variant =
  | VInt of int
  | VString of string
  | VList of variant list
  | VOption of variant option
  | VPair of variant * variant
  | VConv of string * variant
  | VSum of string * variant option

let may_map f = function
  | Some x -> Some (f x)
  | None -> None
;;

let rec variantize : type a e. e ty_env -> (a, e) ty -> a -> variant =
  fun e ty v ->
  match ty with
  | Int -> VInt v
  | String -> VString v
  | List t -> VList (List.map (variantize e t) v)
  | Option t -> VOption (may_map (variantize e t) v)
  | Pair (t1, t2) -> VPair (variantize e t1 (fst v), variantize e t2 (snd v))
  | Rec t -> variantize (Econs (ty, e)) t v
  | Pop t ->
    (match e with
     | Econs (_, e') -> variantize e' t v)
  | Var ->
    (match e with
     | Econs (t, e') -> variantize e' t v)
  | Conv (s, proj, inj, t) -> VConv (s, variantize e t (proj v))
  | Sum ops ->
    let tag, arg = ops.sum_proj v in
    VSum
      ( tag
      , may_map
          (function
            | Tdyn (ty, arg) -> variantize e ty arg)
          arg )
;;

let rec devariantize : type t e. e ty_env -> (t, e) ty -> variant -> t =
  fun e ty v ->
  match ty, v with
  | Int, VInt x -> x
  | String, VString x -> x
  | List ty1, VList vl -> List.map (devariantize e ty1) vl
  | Pair (ty1, ty2), VPair (x1, x2) -> devariantize e ty1 x1, devariantize e ty2 x2
  | Rec t, _ -> devariantize (Econs (ty, e)) t v
  | Pop t, _ ->
    (match e with
     | Econs (_, e') -> devariantize e' t v)
  | Var, _ ->
    (match e with
     | Econs (t, e') -> devariantize e' t v)
  | Conv (s, proj, inj, t), VConv (s', v) when s = s' -> inj (devariantize e t v)
  | Sum ops, VSum (tag, a) ->
    (try
       match List.assoc tag ops.sum_cases, a with
       | TCarg (sel, t), Some a -> ops.sum_inj (sel, devariantize e t a)
       | TCnoarg sel, None -> ops.sum_inj (sel, Noarg)
       | _ -> raise VariantMismatch
     with
     | Not_found -> raise VariantMismatch)
  | _ -> raise VariantMismatch
;;

(* First attempt: represent 1-constructor variants using Conv *)
let wrap_A t = Conv ("`A", (fun (`A x) -> x), (fun x -> `A x), t)
let ty a = Rec (wrap_A (Option (Pair (a, Var))))
let v = variantize Enil (ty Int)
let x = v (`A (Some (1, `A (Some (2, `A None)))))

(* Can also use it to decompose a tuple *)

let triple t1 t2 t3 =
  Conv
    ( "Triple"
    , (fun (a, b, c) -> a, (b, c))
    , (fun (a, (b, c)) -> a, b, c)
    , Pair (t1, Pair (t2, t3)) )
;;

let v = variantize Enil (triple String Int Int) ("A", 2, 3)

(* Second attempt: introduce a real sum construct *)
let ty_abc =
  (* Could also use [get_case] for proj, but direct definition is shorter *)
  let proj = function
    | `A n -> "A", Some (Tdyn (Int, n))
    | `B s -> "B", Some (Tdyn (String, s))
    | `C -> "C", None
  (* Define inj in advance to be able to write the type annotation easily *)
  and inj
    : type c.
      (int -> string -> noarg -> unit, c) ty_sel * c -> [ `A of int | `B of string | `C ]
    = function
    | Thd, v -> `A v
    | Ttl Thd, v -> `B v
    | Ttl (Ttl Thd), Noarg -> `C
  in
  (* Coherence of sum_inj and sum_cases is checked by the typing *)
  Sum
    { sum_proj = proj
    ; sum_inj = inj
    ; sum_cases =
        [ "A", TCarg (Thd, Int)
        ; "B", TCarg (Ttl Thd, String)
        ; "C", TCnoarg (Ttl (Ttl Thd))
        ]
    }
;;

let v = variantize Enil ty_abc (`A 3)
let a = devariantize Enil ty_abc v

(* And an example with recursion... *)
type 'a vlist =
  [ `Nil
  | `Cons of 'a * 'a vlist
  ]

let ty_list : type a e. (a, e) ty -> (a vlist, e) ty =
  fun t ->
  let tcons = Pair (Pop t, Var) in
  Rec
    (Sum
       { sum_proj =
           (function
             | `Nil -> "Nil", None
             | `Cons p -> "Cons", Some (Tdyn (tcons, p)))
       ; sum_cases = [ "Nil", TCnoarg Thd; "Cons", TCarg (Ttl Thd, tcons) ]
       ; sum_inj =
           (fun (type c) : ((noarg -> a * a vlist -> unit, c) ty_sel * c -> a vlist) ->
              function
              | Thd, Noarg -> `Nil
              | Ttl Thd, v -> `Cons v)
           (* One can also write the type annotation directly *)
       })
;;

let v = variantize Enil (ty_list Int) (`Cons (1, `Cons (2, `Nil)))

(* Simpler but weaker approach *)

type (_, _) ty =
  | Int : (int, _) ty
  | String : (string, _) ty
  | List : ('a, 'e) ty -> ('a list, 'e) ty
  | Option : ('a, 'e) ty -> ('a option, 'e) ty
  | Pair : (('a, 'e) ty * ('b, 'e) ty) -> ('a * 'b, 'e) ty
  | Var : ('a, 'a -> 'e) ty
  | Rec : ('a, 'a -> 'e) ty -> ('a, 'e) ty
  | Pop : ('a, 'e) ty -> ('a, 'b -> 'e) ty
  | Conv : string * ('a -> 'b) * ('b -> 'a) * ('b, 'e) ty -> ('a, 'e) ty
  | Sum :
      ('a -> string * 'e ty_dyn option) * (string * 'e ty_dyn option -> 'a)
      -> ('a, 'e) ty

and 'e ty_dyn = Tdyn : ('a, 'e) ty * 'a -> 'e ty_dyn

let ty_abc : ([ `A of int | `B of string | `C ], 'e) ty =
  (* Could also use [get_case] for proj, but direct definition is shorter *)
  Sum
    ( (function
        | `A n -> "A", Some (Tdyn (Int, n))
        | `B s -> "B", Some (Tdyn (String, s))
        | `C -> "C", None)
    , function
      | "A", Some (Tdyn (Int, n)) -> `A n
      | "B", Some (Tdyn (String, s)) -> `B s
      | "C", None -> `C
      | _ -> invalid_arg "ty_abc" )
;;

(* Breaks: no way to pattern-match on a full recursive type *)
let ty_list : type a e. (a, e) ty -> (a vlist, e) ty =
  fun t ->
  let targ = Pair (Pop t, Var) in
  Rec
    (Sum
       ( (function
           | `Nil -> "Nil", None
           | `Cons p -> "Cons", Some (Tdyn (targ, p)))
       , function
         | "Nil", None -> `Nil
         | "Cons", Some (Tdyn (Pair (_, Var), (p : a * a vlist))) -> `Cons p ))
;;

(* Define Sum using object instead of record for first-class polymorphism *)

type (_, _) ty =
  | Int : (int, _) ty
  | String : (string, _) ty
  | List : ('a, 'e) ty -> ('a list, 'e) ty
  | Option : ('a, 'e) ty -> ('a option, 'e) ty
  | Pair : (('a, 'e) ty * ('b, 'e) ty) -> ('a * 'b, 'e) ty
  | Var : ('a, 'a -> 'e) ty
  | Rec : ('a, 'a -> 'e) ty -> ('a, 'e) ty
  | Pop : ('a, 'e) ty -> ('a, 'b -> 'e) ty
  | Conv : string * ('a -> 'b) * ('b -> 'a) * ('b, 'e) ty -> ('a, 'e) ty
  | Sum :
      < proj : 'a -> string * 'e ty_dyn option
      ; cases : (string * ('e, 'b) ty_case) list
      ; inj : 'c. ('b, 'c) ty_sel * 'c -> 'a >
      -> ('a, 'e) ty

and 'e ty_dyn = Tdyn : ('a, 'e) ty * 'a -> 'e ty_dyn

and (_, _) ty_sel =
  | Thd : ('a -> 'b, 'a) ty_sel
  | Ttl : ('b -> 'c, 'd) ty_sel -> ('a -> 'b -> 'c, 'd) ty_sel

and (_, _) ty_case =
  | TCarg : ('b, 'a) ty_sel * ('a, 'e) ty -> ('e, 'b) ty_case
  | TCnoarg : ('b, noarg) ty_sel -> ('e, 'b) ty_case

let ty_abc : (([ `A of int | `B of string | `C ] as 'a), 'e) ty =
  Sum
    (object
       method proj =
         function
         | `A n -> "A", Some (Tdyn (Int, n))
         | `B s -> "B", Some (Tdyn (String, s))
         | `C -> "C", None

       method cases =
         [ "A", TCarg (Thd, Int)
         ; "B", TCarg (Ttl Thd, String)
         ; "C", TCnoarg (Ttl (Ttl Thd))
         ]

       method inj
         : type c.  (int -> string -> noarg -> unit, c) ty_sel * c
                   -> [ `A of int | `B of string | `C ] =
         function
         | Thd, v -> `A v
         | Ttl Thd, v -> `B v
         | Ttl (Ttl Thd), Noarg -> `C
    end)
;;

type 'a vlist =
  [ `Nil
  | `Cons of 'a * 'a vlist
  ]

let ty_list : type a e. (a, e) ty -> (a vlist, e) ty =
  fun t ->
  let tcons = Pair (Pop t, Var) in
  Rec
    (Sum
       (object
          method proj =
            function
            | `Nil -> "Nil", None
            | `Cons p -> "Cons", Some (Tdyn (tcons, p))

          method cases = [ "Nil", TCnoarg Thd; "Cons", TCarg (Ttl Thd, tcons) ]

          method inj : type c. (noarg -> a * a vlist -> unit, c) ty_sel * c -> a vlist =
            function
            | Thd, Noarg -> `Nil
            | Ttl Thd, v -> `Cons v
       end))
;;

(*
   type (_,_) ty_assoc =
   | Anil : (unit,'e) ty_assoc
   | Acons : string * ('a,'e) ty * ('b,'e) ty_assoc -> ('a -> 'b, 'e) ty_assoc

   and (_,_) ty_pvar =
   | Pnil : ('a,'e) ty_pvar
   | Pconst : 't * ('b,'e) ty_pvar -> ('t -> 'b, 'e) ty_pvar
   | Parg : 't * ('a,'e) ty * ('b,'e) ty_pvar -> ('t * 'a -> 'b, 'e) ty_pvar
*)
(*
   An attempt at encoding omega examples from the 2nd Central European
   Functional Programming School:
   Generic Programming in Omega, by Tim Sheard and Nathan Linger
   http://web.cecs.pdx.edu/~sheard/
*)

(* Basic types *)

type ('a, 'b) sum =
  | Inl of 'a
  | Inr of 'b

type zero = Zero
type 'a succ = Succ of 'a

type _ nat =
  | NZ : zero nat
  | NS : 'a nat -> 'a succ nat

(* 2: A simple example *)

type (_, _) seq =
  | Snil : ('a, zero) seq
  | Scons : 'a * ('a, 'n) seq -> ('a, 'n succ) seq

let l1 = Scons (3, Scons (5, Snil))

(* We do not have type level functions, so we need to use witnesses. *)
(* We copy here the definitions from section 3.9 *)
(* Note the addition of the ['a nat] argument to PlusZ, since we do not
   have kinds *)
type (_, _, _) plus =
  | PlusZ : 'a nat -> (zero, 'a, 'a) plus
  | PlusS : ('a, 'b, 'c) plus -> ('a succ, 'b, 'c succ) plus

let rec length : type a n. (a, n) seq -> n nat = function
  | Snil -> NZ
  | Scons (_, s) -> NS (length s)
;;

(* app returns the catenated lists with a witness proving that
   the size is the sum of its two inputs *)
type (_, _, _) app = App : ('a, 'p) seq * ('n, 'm, 'p) plus -> ('a, 'n, 'm) app

let rec app : type a n m. (a, n) seq -> (a, m) seq -> (a, n, m) app =
  fun xs ys ->
  match xs with
  | Snil -> App (ys, PlusZ (length ys))
  | Scons (x, xs') ->
    let (App (xs'', pl)) = app xs' ys in
    App (Scons (x, xs''), PlusS pl)
;;

(* 3.1 Feature: kinds *)

(* We do not have kinds, but we can encode them as predicates *)

type tp = TP
type nd = ND
type ('a, 'b) fk = FK

type _ shape =
  | Tp : tp shape
  | Nd : nd shape
  | Fk : 'a shape * 'b shape -> ('a, 'b) fk shape

type tt = TT
type ff = FF

type _ boolean =
  | BT : tt boolean
  | BF : ff boolean

(* 3.3 Feature : GADTs *)

type (_, _) path =
  | Pnone : 'a -> (tp, 'a) path
  | Phere : (nd, 'a) path
  | Pleft : ('x, 'a) path -> (('x, 'y) fk, 'a) path
  | Pright : ('y, 'a) path -> (('x, 'y) fk, 'a) path

type (_, _) tree =
  | Ttip : (tp, 'a) tree
  | Tnode : 'a -> (nd, 'a) tree
  | Tfork : ('x, 'a) tree * ('y, 'a) tree -> (('x, 'y) fk, 'a) tree

let tree1 = Tfork (Tfork (Ttip, Tnode 4), Tfork (Tnode 4, Tnode 3))

let rec find : type sh. ('a -> 'a -> bool) -> 'a -> (sh, 'a) tree -> (sh, 'a) path list =
  fun eq n t ->
  match t with
  | Ttip -> []
  | Tnode m -> if eq n m then [ Phere ] else []
  | Tfork (x, y) ->
    List.map (fun x -> Pleft x) (find eq n x) @ List.map (fun x -> Pright x) (find eq n y)
;;

let rec extract : type sh. (sh, 'a) path -> (sh, 'a) tree -> 'a =
  fun p t ->
  match p, t with
  | Pnone x, Ttip -> x
  | Phere, Tnode y -> y
  | Pleft p, Tfork (l, _) -> extract p l
  | Pright p, Tfork (_, r) -> extract p r
;;

(* 3.4 Pattern : Witness *)

type (_, _) le =
  | LeZ : 'a nat -> (zero, 'a) le
  | LeS : ('n, 'm) le -> ('n succ, 'm succ) le

type _ even =
  | EvenZ : zero even
  | EvenSS : 'n even -> 'n succ succ even

type one = zero succ
type two = one succ
type three = two succ
type four = three succ

let even0 : zero even = EvenZ
let even2 : two even = EvenSS EvenZ
let even4 : four even = EvenSS (EvenSS EvenZ)
let p1 : (two, one, three) plus = PlusS (PlusS (PlusZ (NS NZ)))

let rec summandLessThanSum : type a b c. (a, b, c) plus -> (a, c) le =
  fun p ->
  match p with
  | PlusZ n -> LeZ n
  | PlusS p' -> LeS (summandLessThanSum p')
;;

(* 3.8 Pattern: Leibniz Equality *)

type (_, _) equal = Eq : ('a, 'a) equal

let convert : type a b. (a, b) equal -> a -> b = fun Eq x -> x

let rec sameNat : type a b. a nat -> b nat -> (a, b) equal option =
  fun a b ->
  match a, b with
  | NZ, NZ -> Some Eq
  | NS a', NS b' ->
    (match sameNat a' b' with
     | Some Eq -> Some Eq
     | None -> None)
  | _ -> None
;;

(* Extra: associativity of addition *)

let rec plus_func : type a b m n. (a, b, m) plus -> (a, b, n) plus -> (m, n) equal =
  fun p1 p2 ->
  match p1, p2 with
  | PlusZ _, PlusZ _ -> Eq
  | PlusS p1', PlusS p2' ->
    let Eq = plus_func p1' p2' in
    Eq
;;

let rec plus_assoc
  : type a b c ab bc m n.
    (a, b, ab) plus
    -> (ab, c, m) plus
    -> (b, c, bc) plus
    -> (a, bc, n) plus
    -> (m, n) equal
  =
  fun p1 p2 p3 p4 ->
  match p1, p4 with
  | PlusZ b, PlusZ bc ->
    let Eq = plus_func p2 p3 in
    Eq
  | PlusS p1', PlusS p4' ->
    let (PlusS p2') = p2 in
    let Eq = plus_assoc p1' p2' p3 p4' in
    Eq
;;

(* 3.9 Computing Programs and Properties Simultaneously *)

(* Plus and app1 are moved to section 2 *)

let smaller : type a b. (a succ, b succ) le -> (a, b) le = function
  | LeS x -> x
;;

type (_, _) diff = Diff : 'c nat * ('a, 'c, 'b) plus -> ('a, 'b) diff

(*
   let rec diff : type a b. (a,b) le -> a nat -> b nat -> (a,b) diff =
   fun le a b ->
   match a, b, le with
   | NZ, m, _ -> Diff (m, PlusZ m)
   | NS x, NZ, _ -> assert false
   | NS x, NS y, q ->
   match diff (smaller q) x y with Diff (m, p) -> Diff (m, PlusS p)
   ;;
*)

let rec diff : type a b. (a, b) le -> a nat -> b nat -> (a, b) diff =
  fun le a b ->
  match le, a, b with
  | LeZ _, _, m -> Diff (m, PlusZ m)
  | LeS q, NS x, NS y ->
    (match diff q x y with
     | Diff (m, p) -> Diff (m, PlusS p))
;;

let rec diff : type a b. (a, b) le -> a nat -> b nat -> (a, b) diff =
  fun le a b ->
  match a, b, le with
  (* warning *)
  | NZ, m, LeZ _ -> Diff (m, PlusZ m)
  | NS x, NS y, LeS q ->
    (match diff q x y with
     | Diff (m, p) -> Diff (m, PlusS p))
  | _ -> .
;;

let rec diff : type a b. (a, b) le -> b nat -> (a, b) diff =
  fun le b ->
  match b, le with
  | m, LeZ _ -> Diff (m, PlusZ m)
  | NS y, LeS q ->
    (match diff q y with
     | Diff (m, p) -> Diff (m, PlusS p))
;;

type (_, _) filter = Filter : ('m, 'n) le * ('a, 'm) seq -> ('a, 'n) filter

let rec leS' : type m n. (m, n) le -> (m, n succ) le = function
  | LeZ n -> LeZ (NS n)
  | LeS le -> LeS (leS' le)
;;

let rec filter : type a n. (a -> bool) -> (a, n) seq -> (a, n) filter =
  fun f s ->
  match s with
  | Snil -> Filter (LeZ NZ, Snil)
  | Scons (a, l) ->
    (match filter f l with
     | Filter (le, l') ->
       if f a then Filter (LeS le, Scons (a, l')) else Filter (leS' le, l'))
;;

(* 4.1 AVL trees *)

type (_, _, _) balance =
  | Less : ('h, 'h succ, 'h succ) balance
  | Same : ('h, 'h, 'h) balance
  | More : ('h succ, 'h, 'h succ) balance

type _ avl =
  | Leaf : zero avl
  | Node : ('hL, 'hR, 'hMax) balance * 'hL avl * int * 'hR avl -> 'hMax succ avl

type avl' = Avl : 'h avl -> avl'

let empty = Avl Leaf

let rec elem : type h. int -> h avl -> bool =
  fun x t ->
  match t with
  | Leaf -> false
  | Node (_, l, y, r) -> x = y || if x < y then elem x l else elem x r
;;

let rec rotr
  : type n. n succ succ avl -> int -> n avl -> (n succ succ avl, n succ succ succ avl) sum
  =
  fun tL y tR ->
  match tL with
  | Node (Same, a, x, b) -> Inr (Node (Less, a, x, Node (More, b, y, tR)))
  | Node (More, a, x, b) -> Inl (Node (Same, a, x, Node (Same, b, y, tR)))
  | Node (Less, a, x, Node (Same, b, z, c)) ->
    Inl (Node (Same, Node (Same, a, x, b), z, Node (Same, c, y, tR)))
  | Node (Less, a, x, Node (Less, b, z, c)) ->
    Inl (Node (Same, Node (More, a, x, b), z, Node (Same, c, y, tR)))
  | Node (Less, a, x, Node (More, b, z, c)) ->
    Inl (Node (Same, Node (Same, a, x, b), z, Node (Less, c, y, tR)))
;;

let rec rotl
  : type n. n avl -> int -> n succ succ avl -> (n succ succ avl, n succ succ succ avl) sum
  =
  fun tL u tR ->
  match tR with
  | Node (Same, a, x, b) -> Inr (Node (More, Node (Less, tL, u, a), x, b))
  | Node (Less, a, x, b) -> Inl (Node (Same, Node (Same, tL, u, a), x, b))
  | Node (More, Node (Same, a, x, b), y, c) ->
    Inl (Node (Same, Node (Same, tL, u, a), x, Node (Same, b, y, c)))
  | Node (More, Node (Less, a, x, b), y, c) ->
    Inl (Node (Same, Node (More, tL, u, a), x, Node (Same, b, y, c)))
  | Node (More, Node (More, a, x, b), y, c) ->
    Inl (Node (Same, Node (Same, tL, u, a), x, Node (Less, b, y, c)))
;;

let rec ins : type n. int -> n avl -> (n avl, n succ avl) sum =
  fun x t ->
  match t with
  | Leaf -> Inr (Node (Same, Leaf, x, Leaf))
  | Node (bal, a, y, b) ->
    if x = y
    then Inl t
    else if x < y
    then (
      match ins x a with
      | Inl a -> Inl (Node (bal, a, y, b))
      | Inr a ->
        (match bal with
         | Less -> Inl (Node (Same, a, y, b))
         | Same -> Inr (Node (More, a, y, b))
         | More -> rotr a y b))
    else (
      match ins x b with
      | Inl b -> Inl (Node (bal, a, y, b) : n avl)
      | Inr b ->
        (match bal with
         | More -> Inl (Node (Same, a, y, b) : n avl)
         | Same -> Inr (Node (Less, a, y, b) : n succ avl)
         | Less -> rotl a y b))
;;

let insert x (Avl t) =
  match ins x t with
  | Inl t -> Avl t
  | Inr t -> Avl t
;;

let rec del_min : type n. n succ avl -> int * (n avl, n succ avl) sum = function
  | Node (Less, Leaf, x, r) -> x, Inl r
  | Node (Same, Leaf, x, r) -> x, Inl r
  | Node (bal, (Node _ as l), x, r) ->
    (match del_min l with
     | y, Inr l -> y, Inr (Node (bal, l, x, r))
     | y, Inl l ->
       ( y
       , (match bal with
          | Same -> Inr (Node (Less, l, x, r))
          | More -> Inl (Node (Same, l, x, r))
          | Less -> rotl l x r) ))
;;

type _ avl_del =
  | Dsame : 'n avl -> 'n avl_del
  | Ddecr : ('m succ, 'n) equal * 'm avl -> 'n avl_del

let rec del : type n. int -> n avl -> n avl_del =
  fun y t ->
  match t with
  | Leaf -> Dsame Leaf
  | Node (bal, l, x, r) ->
    if x = y
    then (
      match r with
      | Leaf ->
        (match bal with
         | Same -> Ddecr (Eq, l)
         | More -> Ddecr (Eq, l))
      | Node _ ->
        (match bal, del_min r with
         | _, (z, Inr r) -> Dsame (Node (bal, l, z, r))
         | Same, (z, Inl r) -> Dsame (Node (More, l, z, r))
         | Less, (z, Inl r) -> Ddecr (Eq, Node (Same, l, z, r))
         | More, (z, Inl r) ->
           (match rotr l z r with
            | Inl t -> Ddecr (Eq, t)
            | Inr t -> Dsame t)))
    else if y < x
    then (
      match del y l with
      | Dsame l -> Dsame (Node (bal, l, x, r))
      | Ddecr (Eq, l) ->
        (match bal with
         | Same -> Dsame (Node (Less, l, x, r))
         | More -> Ddecr (Eq, Node (Same, l, x, r))
         | Less ->
           (match rotl l x r with
            | Inl t -> Ddecr (Eq, t)
            | Inr t -> Dsame t)))
    else (
      match del y r with
      | Dsame r -> Dsame (Node (bal, l, x, r))
      | Ddecr (Eq, r) ->
        (match bal with
         | Same -> Dsame (Node (More, l, x, r))
         | Less -> Ddecr (Eq, Node (Same, l, x, r))
         | More ->
           (match rotr l x r with
            | Inl t -> Ddecr (Eq, t)
            | Inr t -> Dsame t)))
;;

let delete x (Avl t) =
  match del x t with
  | Dsame t -> Avl t
  | Ddecr (_, t) -> Avl t
;;

(* Exercise 22: Red-black trees *)

type red = RED
type black = BLACK

type (_, _) sub_tree =
  | Bleaf : (black, zero) sub_tree
  | Rnode : (black, 'n) sub_tree * int * (black, 'n) sub_tree -> (red, 'n) sub_tree
  | Bnode : ('cL, 'n) sub_tree * int * ('cR, 'n) sub_tree -> (black, 'n succ) sub_tree

type rb_tree = Root : (black, 'n) sub_tree -> rb_tree

type dir =
  | LeftD
  | RightD

type (_, _) ctxt =
  | CNil : (black, 'n) ctxt
  | CRed : int * dir * (black, 'n) sub_tree * (red, 'n) ctxt -> (black, 'n) ctxt
  | CBlk : int * dir * ('c1, 'n) sub_tree * (black, 'n succ) ctxt -> ('c, 'n) ctxt

let blacken = function
  | Rnode (l, e, r) -> Bnode (l, e, r)
;;

type _ crep =
  | Red : red crep
  | Black : black crep

let color : type c n. (c, n) sub_tree -> c crep = function
  | Bleaf -> Black
  | Rnode _ -> Red
  | Bnode _ -> Black
;;

let rec fill : type c n. (c, n) ctxt -> (c, n) sub_tree -> rb_tree =
  fun ct t ->
  match ct with
  | CNil -> Root t
  | CRed (e, LeftD, uncle, c) -> fill c (Rnode (uncle, e, t))
  | CRed (e, RightD, uncle, c) -> fill c (Rnode (t, e, uncle))
  | CBlk (e, LeftD, uncle, c) -> fill c (Bnode (uncle, e, t))
  | CBlk (e, RightD, uncle, c) -> fill c (Bnode (t, e, uncle))
;;

let recolor d1 pE sib d2 gE uncle t =
  match d1, d2 with
  | LeftD, RightD -> Rnode (Bnode (sib, pE, t), gE, uncle)
  | RightD, RightD -> Rnode (Bnode (t, pE, sib), gE, uncle)
  | LeftD, LeftD -> Rnode (uncle, gE, Bnode (sib, pE, t))
  | RightD, LeftD -> Rnode (uncle, gE, Bnode (t, pE, sib))
;;

let rotate d1 pE sib d2 gE uncle (Rnode (x, e, y)) =
  match d1, d2 with
  | RightD, RightD -> Bnode (Rnode (x, e, y), pE, Rnode (sib, gE, uncle))
  | LeftD, RightD -> Bnode (Rnode (sib, pE, x), e, Rnode (y, gE, uncle))
  | LeftD, LeftD -> Bnode (Rnode (uncle, gE, sib), pE, Rnode (x, e, y))
  | RightD, LeftD -> Bnode (Rnode (uncle, gE, x), e, Rnode (y, pE, sib))
;;

let rec repair : type c n. (red, n) sub_tree -> (c, n) ctxt -> rb_tree =
  fun t ct ->
  match ct with
  | CNil -> Root (blacken t)
  | CBlk (e, LeftD, sib, c) -> fill c (Bnode (sib, e, t))
  | CBlk (e, RightD, sib, c) -> fill c (Bnode (t, e, sib))
  | CRed (e, dir, sib, CBlk (e', dir', uncle, ct)) ->
    (match color uncle with
     | Red -> repair (recolor dir e sib dir' e' (blacken uncle) t) ct
     | Black -> fill ct (rotate dir e sib dir' e' uncle t))
;;

let rec ins : type c n. int -> (c, n) sub_tree -> (c, n) ctxt -> rb_tree =
  fun e t ct ->
  match t with
  | Rnode (l, e', r) ->
    if e < e'
    then ins e l (CRed (e', RightD, r, ct))
    else ins e r (CRed (e', LeftD, l, ct))
  | Bnode (l, e', r) ->
    if e < e'
    then ins e l (CBlk (e', RightD, r, ct))
    else ins e r (CBlk (e', LeftD, l, ct))
  | Bleaf -> repair (Rnode (Bleaf, e, Bleaf)) ct
;;

let insert e (Root t) = ins e t CNil

(* 5.7 typed object languages using GADTs *)

type _ term =
  | Const : int -> int term
  | Add : (int * int -> int) term
  | LT : (int * int -> bool) term
  | Ap : ('a -> 'b) term * 'a term -> 'b term
  | Pair : 'a term * 'b term -> ('a * 'b) term

let ex1 = Ap (Add, Pair (Const 3, Const 5))
let ex2 = Pair (ex1, Const 1)

let rec eval_term : type a. a term -> a = function
  | Const x -> x
  | Add -> fun (x, y) -> x + y
  | LT -> fun (x, y) -> x < y
  | Ap (f, x) -> eval_term f (eval_term x)
  | Pair (x, y) -> eval_term x, eval_term y
;;

type _ rep =
  | Rint : int rep
  | Rbool : bool rep
  | Rpair : 'a rep * 'b rep -> ('a * 'b) rep
  | Rfun : 'a rep * 'b rep -> ('a -> 'b) rep

type (_, _) equal = Eq : ('a, 'a) equal

let rec rep_equal : type a b. a rep -> b rep -> (a, b) equal option =
  fun ra rb ->
  match ra, rb with
  | Rint, Rint -> Some Eq
  | Rbool, Rbool -> Some Eq
  | Rpair (a1, a2), Rpair (b1, b2) ->
    (match rep_equal a1 b1 with
     | None -> None
     | Some Eq ->
       (match rep_equal a2 b2 with
        | None -> None
        | Some Eq -> Some Eq))
  | Rfun (a1, a2), Rfun (b1, b2) ->
    (match rep_equal a1 b1 with
     | None -> None
     | Some Eq ->
       (match rep_equal a2 b2 with
        | None -> None
        | Some Eq -> Some Eq))
  | _ -> None
;;

type assoc = Assoc : string * 'a rep * 'a -> assoc

let rec assoc : type a. string -> a rep -> assoc list -> a =
  fun x r -> function
  | [] -> raise Not_found
  | Assoc (x', r', v) :: env ->
    if x = x'
    then (
      match rep_equal r r' with
      | None -> failwith ("Wrong type for " ^ x)
      | Some Eq -> v)
    else assoc x r env
;;

type _ term =
  | Var : string * 'a rep -> 'a term
  | Abs : string * 'a rep * 'b term -> ('a -> 'b) term
  | Const : int -> int term
  | Add : (int * int -> int) term
  | LT : (int * int -> bool) term
  | Ap : ('a -> 'b) term * 'a term -> 'b term
  | Pair : 'a term * 'b term -> ('a * 'b) term

let rec eval_term : type a. assoc list -> a term -> a =
  fun env -> function
  | Var (x, r) -> assoc x r env
  | Abs (x, r, e) -> fun v -> eval_term (Assoc (x, r, v) :: env) e
  | Const x -> x
  | Add -> fun (x, y) -> x + y
  | LT -> fun (x, y) -> x < y
  | Ap (f, x) -> eval_term env f (eval_term env x)
  | Pair (x, y) -> eval_term env x, eval_term env y
;;

let ex3 = Abs ("x", Rint, Ap (Add, Pair (Var ("x", Rint), Var ("x", Rint))))
let ex4 = Ap (ex3, Const 3)
let v4 = eval_term [] ex4

(* 5.9/5.10 Language with binding *)

type rnil = RNIL
type ('a, 'b, 'c) rcons = RCons of 'a * 'b * 'c

type _ is_row =
  | Rnil : rnil is_row
  | Rcons : 'c is_row -> ('a, 'b, 'c) rcons is_row

type (_, _) lam =
  | Const : int -> ('e, int) lam
  | Var : 'a -> (('a, 't, 'e) rcons, 't) lam
  | Shift : ('e, 't) lam -> (('a, 'q, 'e) rcons, 't) lam
  | Abs : 'a * (('a, 's, 'e) rcons, 't) lam -> ('e, 's -> 't) lam
  | App : ('e, 's -> 't) lam * ('e, 's) lam -> ('e, 't) lam

type x = X
type y = Y

let ex1 = App (Var X, Shift (Var Y))
let ex2 = Abs (X, Abs (Y, App (Shift (Var X), Var Y)))

type _ env =
  | Enil : rnil env
  | Econs : 'a * 't * 'e env -> ('a, 't, 'e) rcons env

let rec eval_lam : type e t. e env -> (e, t) lam -> t =
  fun env m ->
  match env, m with
  | _, Const n -> n
  | Econs (_, v, r), Var _ -> v
  | Econs (_, _, r), Shift e -> eval_lam r e
  | _, Abs (n, body) -> fun x -> eval_lam (Econs (n, x, env)) body
  | _, App (f, x) -> eval_lam env f (eval_lam env x)
;;

type add = Add
type suc = Suc

let env0 = Econs (Zero, 0, Econs (Suc, succ, Econs (Add, ( + ), Enil)))
let _0 : (_, int) lam = Var Zero
let suc x = App (Shift (Var Suc : (_, int -> int) lam), x)
let _1 = suc _0
let _2 = suc _1
let _3 = suc _2
let add = Shift (Shift (Var Add : (_, int -> int -> int) lam))
let double = Abs (X, App (App (Shift add, Var X), Var X))
let ex3 = App (double, _3)
let v3 = eval_lam env0 ex3

(* 5.13: Constructing typing derivations at runtime *)

(* Modified slightly to use the language of 5.10, since this is more fun.
   Of course this works also with the language of 5.12. *)

type _ rep =
  | I : int rep
  | Ar : 'a rep * 'b rep -> ('a -> 'b) rep

let rec compare : type a b. a rep -> b rep -> (string, (a, b) equal) sum =
  fun a b ->
  match a, b with
  | I, I -> Inr Eq
  | Ar (x, y), Ar (s, t) ->
    (match compare x s with
     | Inl _ as e -> e
     | Inr Eq ->
       (match compare y t with
        | Inl _ as e -> e
        | Inr Eq as e -> e))
  | I, Ar _ -> Inl "I <> Ar _"
  | Ar _, I -> Inl "Ar _ <> I"
;;

type term =
  | C of int
  | Ab : string * 'a rep * term -> term
  | Ap of term * term
  | V of string

type _ ctx =
  | Cnil : rnil ctx
  | Ccons : 't * string * 'x rep * 'e ctx -> ('t, 'x, 'e) rcons ctx

type _ checked =
  | Cerror of string
  | Cok : ('e, 't) lam * 't rep -> 'e checked

let rec lookup : type e. string -> e ctx -> e checked =
  fun name ctx ->
  match ctx with
  | Cnil -> Cerror ("Name not found: " ^ name)
  | Ccons (l, s, t, rs) ->
    if s = name
    then Cok (Var l, t)
    else (
      match lookup name rs with
      | Cerror m -> Cerror m
      | Cok (v, t) -> Cok (Shift v, t))
;;

let rec tc : type n e. n nat -> e ctx -> term -> e checked =
  fun n ctx t ->
  match t with
  | V s -> lookup s ctx
  | Ap (f, x) ->
    (match tc n ctx f with
     | Cerror _ as e -> e
     | Cok (f', ft) ->
       (match tc n ctx x with
        | Cerror _ as e -> e
        | Cok (x', xt) ->
          (match ft with
           | Ar (a, b) ->
             (match compare a xt with
              | Inl s -> Cerror s
              | Inr Eq -> Cok (App (f', x'), b))
           | _ -> Cerror "Non fun in Ap")))
  | Ab (s, t, body) ->
    (match tc (NS n) (Ccons (n, s, t, ctx)) body with
     | Cerror _ as e -> e
     | Cok (body', et) -> Cok (Abs (n, body'), Ar (t, et)))
  | C m -> Cok (Const m, I)
;;

let ctx0 =
  Ccons
    (Zero, "0", I, Ccons (Suc, "S", Ar (I, I), Ccons (Add, "+", Ar (I, Ar (I, I)), Cnil)))
;;

let ex1 = Ab ("x", I, Ap (Ap (V "+", V "x"), V "x"))
let c1 = tc NZ ctx0 ex1
let ex2 = Ap (ex1, C 3)
let c2 = tc NZ ctx0 ex2

let eval_checked env = function
  | Cerror s -> failwith s
  | Cok (e, I) -> (eval_lam env e : int)
  | Cok _ -> failwith "Can only evaluate expressions of type I"
;;

let v2 = eval_checked env0 c2

(* 5.12 Soundness *)

type pexp = PEXP
type pval = PVAL

type _ mode =
  | Pexp : pexp mode
  | Pval : pval mode

type ('a, 'b) tarr = TARR
type tint = TINT

type (_, _) rel =
  | IntR : (tint, int) rel
  | IntTo : ('b, 's) rel -> ((tint, 'b) tarr, int -> 's) rel

type (_, _, _) lam =
  | Const : ('a, 'b) rel * 'b -> (pval, 'env, 'a) lam
  | Var : 'a -> (pval, ('a, 't, 'e) rcons, 't) lam
  | Shift : ('m, 'e, 't) lam -> ('m, ('a, 'q, 'e) rcons, 't) lam
  | Lam : 'a * ('m, ('a, 's, 'e) rcons, 't) lam -> (pval, 'e, ('s, 't) tarr) lam
  | App : ('m1, 'e, ('s, 't) tarr) lam * ('m2, 'e, 's) lam -> (pexp, 'e, 't) lam

let ex1 = App (Lam (X, Var X), Const (IntR, 3))

let rec mode : type m e t. (m, e, t) lam -> m mode = function
  | Lam (v, body) -> Pval
  | Var v -> Pval
  | Const (r, v) -> Pval
  | Shift e -> mode e
  | App _ -> Pexp
;;

type (_, _) sub =
  | Id : ('r, 'r) sub
  | Bind : 't * ('m, 'r2, 'x) lam * ('r, 'r2) sub -> (('t, 'x, 'r) rcons, 'r2) sub
  | Push : ('r1, 'r2) sub -> (('a, 'b, 'r1) rcons, ('a, 'b, 'r2) rcons) sub

type (_, _) lam' = Ex : ('m, 's, 't) lam -> ('s, 't) lam'

let rec subst : type m1 r t s. (m1, r, t) lam -> (r, s) sub -> (s, t) lam' =
  fun t s ->
  match t, s with
  | _, Id -> Ex t
  | Const (r, c), sub -> Ex (Const (r, c))
  | Var v, Bind (x, e, r) -> Ex e
  | Var v, Push sub -> Ex (Var v)
  | Shift e, Bind (_, _, r) -> subst e r
  | Shift e, Push sub ->
    (match subst e sub with
     | Ex a -> Ex (Shift a))
  | App (f, x), sub ->
    (match subst f sub, subst x sub with
     | Ex g, Ex y -> Ex (App (g, y)))
  | Lam (v, x), sub ->
    (match subst x (Push sub) with
     | Ex body -> Ex (Lam (v, body)))
;;

type closed = rnil
type 'a rlam = ((pexp, closed, 'a) lam, (pval, closed, 'a) lam) sum

let rec rule
  : type a b. (pval, closed, (a, b) tarr) lam -> (pval, closed, a) lam -> b rlam
  =
  fun v1 v2 ->
  match v1, v2 with
  | Lam (x, body), v ->
    (match subst body (Bind (x, v, Id)) with
     | Ex term ->
       (match mode term with
        | Pexp -> Inl term
        | Pval -> Inr term))
  | Const (IntTo b, f), Const (IntR, x) -> Inr (Const (b, f x))
;;

let rec onestep : type m t. (m, closed, t) lam -> t rlam = function
  | Lam (v, body) -> Inr (Lam (v, body))
  | Const (r, v) -> Inr (Const (r, v))
  | App (e1, e2) ->
    (match mode e1, mode e2 with
     | Pexp, _ ->
       (match onestep e1 with
        | Inl e -> Inl (App (e, e2))
        | Inr v -> Inl (App (v, e2)))
     | Pval, Pexp ->
       (match onestep e2 with
        | Inl e -> Inl (App (e1, e))
        | Inr v -> Inl (App (e1, v)))
     | Pval, Pval -> rule e1 e2)
;;

type ('env, 'a) var =
  | Zero : ('a * 'env, 'a) var
  | Succ : ('env, 'a) var -> ('b * 'env, 'a) var

type ('env, 'a) typ =
  | Tint : ('env, int) typ
  | Tbool : ('env, bool) typ
  | Tvar : ('env, 'a) var -> ('env, 'a) typ

let f : type env a. (env, a) typ -> (env, a) typ -> int =
  fun ta tb ->
  match ta, tb with
  | Tint, Tint -> 0
  | Tbool, Tbool -> 1
  | Tvar var, tb -> 2
  | _ -> . (* error *)
;;

(* let x = f Tint (Tvar Zero) ;; *)
type inkind =
  [ `Link
  | `Nonlink
  ]

type _ inline_t =
  | Text : string -> [< inkind > `Nonlink ] inline_t
  | Bold : 'a inline_t list -> 'a inline_t
  | Link : string -> [< inkind > `Link ] inline_t
  | Mref : string * [ `Nonlink ] inline_t list -> [< inkind > `Link ] inline_t

let uppercase seq =
  let rec process : type a. a inline_t -> a inline_t = function
    | Text txt -> Text (String.uppercase_ascii txt)
    | Bold xs -> Bold (List.map process xs)
    | Link lnk -> Link lnk
    | Mref (lnk, xs) -> Mref (lnk, List.map process xs)
  in
  List.map process seq
;;

type ast_t =
  | Ast_Text of string
  | Ast_Bold of ast_t list
  | Ast_Link of string
  | Ast_Mref of string * ast_t list

let inlineseq_from_astseq seq =
  let rec process_nonlink = function
    | Ast_Text txt -> Text txt
    | Ast_Bold xs -> Bold (List.map process_nonlink xs)
    | _ -> assert false
  in
  let rec process_any = function
    | Ast_Text txt -> Text txt
    | Ast_Bold xs -> Bold (List.map process_any xs)
    | Ast_Link lnk -> Link lnk
    | Ast_Mref (lnk, xs) -> Mref (lnk, List.map process_nonlink xs)
  in
  List.map process_any seq
;;

(* OK *)
type _ linkp =
  | Nonlink : [ `Nonlink ] linkp
  | Maylink : inkind linkp

let inlineseq_from_astseq seq =
  let rec process : type a. a linkp -> ast_t -> a inline_t =
    fun allow_link ast ->
    match allow_link, ast with
    | Maylink, Ast_Text txt -> Text txt
    | Nonlink, Ast_Text txt -> Text txt
    | x, Ast_Bold xs -> Bold (List.map (process x) xs)
    | Maylink, Ast_Link lnk -> Link lnk
    | Nonlink, Ast_Link _ -> assert false
    | Maylink, Ast_Mref (lnk, xs) -> Mref (lnk, List.map (process Nonlink) xs)
    | Nonlink, Ast_Mref _ -> assert false
  in
  List.map (process Maylink) seq
;;

(* Bad *)
type _ linkp2 = Kind : 'a linkp -> ([< inkind ] as 'a) linkp2

let inlineseq_from_astseq seq =
  let rec process : type a. a linkp2 -> ast_t -> a inline_t =
    fun allow_link ast ->
    match allow_link, ast with
    | Kind _, Ast_Text txt -> Text txt
    | x, Ast_Bold xs -> Bold (List.map (process x) xs)
    | Kind Maylink, Ast_Link lnk -> Link lnk
    | Kind Nonlink, Ast_Link _ -> assert false
    | Kind Maylink, Ast_Mref (lnk, xs) -> Mref (lnk, List.map (process (Kind Nonlink)) xs)
    | Kind Nonlink, Ast_Mref _ -> assert false
  in
  List.map (process (Kind Maylink)) seq
;;

module Add (T : sig
    type two
  end) =
struct
  type _ t =
    | One : [ `One ] t
    | Two : T.two t

  let add (type a) : a t * a t -> string = function
    | One, One -> "two"
    | Two, Two -> "four"
  ;;
end

module B : sig
  type (_, _) t = Eq : ('a, 'a) t

  val f : 'a -> 'b -> ('a, 'b) t
end = struct
  type (_, _) t = Eq : ('a, 'a) t

  let f t1 t2 = Obj.magic Eq
end

let of_type : type a. a -> a =
  fun x ->
  match B.f x 4 with
  | Eq -> 5
;;

type _ constant =
  | Int : int -> int constant
  | Bool : bool -> bool constant

type (_, _, _) binop =
  | Eq : ('a, 'a, bool) binop
  | Leq : ('a, 'a, bool) binop
  | Add : (int, int, int) binop

let eval (type a b c) (bop : (a, b, c) binop) (x : a constant) (y : b constant)
  : c constant
  =
  match bop, x, y with
  | Eq, Bool x, Bool y -> Bool (if x then y else not y)
  | Leq, Int x, Int y -> Bool (x <= y)
  | Leq, Bool x, Bool y -> Bool (x <= y)
  | Add, Int x, Int y -> Int (x + y)
;;

let _ = eval Eq (Int 2) (Int 3)

type tag =
  [ `TagA
  | `TagB
  | `TagC
  ]

type 'a poly =
  | AandBTags : [< `TagA of int | `TagB ] poly
  | ATag : [< `TagA of int ] poly
(* constraint 'a = [< `TagA of int | `TagB] *)

let intA = function
  | `TagA i -> i
;;

let intB = function
  | `TagB -> 4
;;

let intAorB = function
  | `TagA i -> i
  | `TagB -> 4
;;

type _ wrapPoly = WrapPoly : 'a poly -> ([< `TagA of int | `TagB ] as 'a) wrapPoly

let example6 : type a. a wrapPoly -> a -> int =
  fun w ->
  match w with
  | WrapPoly ATag -> intA
  | WrapPoly _ -> intA (* This should not be allowed *)
;;

let _ = example6 (WrapPoly AandBTags) `TagB (* This causes a seg fault *)

module F (S : sig
    type 'a t
  end) =
struct
  type _ ab =
    | A : int S.t ab
    | B : float S.t ab

  let f : int S.t ab -> float S.t ab -> string =
    fun (l : int S.t ab) (r : float S.t ab) ->
    match l, r with
    | A, B -> "f A B"
  ;;
end

module F (S : sig
    type 'a t
  end) =
struct
  type a = int * int
  type b = int -> int

  type _ ab =
    | A : a S.t ab
    | B : b S.t ab

  let f : a S.t ab -> b S.t ab -> string =
    fun l r ->
    match l, r with
    | A, B -> "f A B"
  ;;
end

type (_, _) t =
  | Any : ('a, 'b) t
  | Eq : ('a, 'a) t

module M : sig
  type s = private [> `A ]

  val eq : (s, [ `A | `B ]) t
end = struct
  type s =
    [ `A
    | `B
    ]

  let eq = Eq
end

let f : (M.s, [ `A | `B ]) t -> string = function
  | Any -> "Any"
;;

let () = print_endline (f M.eq)

module N : sig
  type s = private < a : int ; .. >

  val eq : (s, < a : int ; b : bool >) t
end = struct
  type s = < a : int ; b : bool >

  let eq = Eq
end

let f : (N.s, < a : int ; b : bool >) t -> string = function
  | Any -> "Any"
;;

type (_, _) comp =
  | Eq : ('a, 'a) comp
  | Diff : ('a, 'b) comp

module U = struct
  type t = T
end

module M : sig
  type t = T

  val comp : (U.t, t) comp
end = struct
  include U

  let comp = Eq
end
;;

match M.comp with
| Diff -> false

module U = struct
  type t = { x : int }
end

module M : sig
  type t = { x : int }

  val comp : (U.t, t) comp
end = struct
  include U

  let comp = Eq
end
;;

match M.comp with
| Diff -> false

type 'a t = T of 'a
type 'a s = S of 'a
type (_, _) eq = Refl : ('a, 'a) eq

let f : (int s, int t) eq -> unit = function
  | Refl -> ()
;;

module M (S : sig
    type 'a t = T of 'a
    type 'a s = T of 'a
  end) =
struct
  let f : ('a S.s, 'a S.t) eq -> unit = function
    | Refl -> ()
  ;;
end

type _ nat =
  | Zero : [ `Zero ] nat
  | Succ : 'a nat -> [ `Succ of 'a ] nat

type 'a pre_nat =
  [ `Zero
  | `Succ of 'a
  ]

type aux =
  | Aux : [ `Succ of [< [< [< [ `Zero ] pre_nat ] pre_nat ] pre_nat ] ] nat -> aux

let f (Aux x) =
  match x with
  | Succ Zero -> "1"
  | Succ (Succ Zero) -> "2"
  | Succ (Succ (Succ Zero)) -> "3"
  | Succ (Succ (Succ (Succ Zero))) -> "4"
  | _ -> . (* error *)
;;

type _ t = C : ((('a -> 'o) -> 'o) -> ('b -> 'o) -> 'o) t

let f : type a o. ((a -> o) -> o) t -> (a -> o) -> o = fun C k -> k (fun x -> x)

type (_, _) t =
  | A : ('a, 'a) t
  | B : string -> ('a, 'b) t

module M
    (A : sig
       module type T
     end)
    (B : sig
       module type T
     end) =
struct
  let f : ((module A.T), (module B.T)) t -> string = function
    | B s -> s
  ;;
end

module A = struct
  module type T = sig end
end

module N = M (A) (A)

let x = N.f A

type 'a visit_action
type insert
type 'a local_visit_action

type ('a, 'result, 'visit_action) context =
  | Local : ('a, ('a * insert as 'result), 'a local_visit_action) context
  | Global : ('a, 'a, 'a visit_action) context

let vexpr (type visit_action) : (_, _, visit_action) context -> _ -> visit_action
  = function
  | Local -> fun _ -> raise Exit
  | Global -> fun _ -> raise Exit
;;

let vexpr (type visit_action) : ('a, 'result, visit_action) context -> 'a -> visit_action
  = function
  | Local -> fun _ -> raise Exit
  | Global -> fun _ -> raise Exit
;;

let vexpr (type result visit_action)
  : (unit, result, visit_action) context -> unit -> visit_action
  = function
  | Local -> fun _ -> raise Exit
  | Global -> fun _ -> raise Exit
;;

module A = struct
  type nil = Cstr
end

open A

type _ s =
  | Nil : nil s
  | Cons : 't s -> ('h -> 't) s

type ('stack, 'typ) var =
  | Head : (('typ -> _) s, 'typ) var
  | Tail : ('tail s, 'typ) var -> ((_ -> 'tail) s, 'typ) var

type _ lst =
  | CNil : nil lst
  | CCons : 'h * 't lst -> ('h -> 't) lst

let rec get_var : type stk ret. (stk s, ret) var -> stk lst -> ret =
  fun n s ->
  match n, s with
  | Head, CCons (h, _) -> h
  | Tail n', CCons (_, t) -> get_var n' t
;;

type 'a t = [< `Foo | `Bar ] as 'a
type 'a s = [< `Foo | `Bar | `Baz > `Bar ] as 'a

type 'a first = First : 'a second -> ('b t as 'a) first
and 'a second = Second : ('b s as 'a) second

type aux = Aux : 'a t second * ('a -> int) -> aux

let it : 'a. ([< `Bar | `Foo > `Bar ] as 'a) = `Bar
let g (Aux (Second, f)) = f it

type (_, _) eqp =
  | Y : ('a, 'a) eqp
  | N : string -> ('a, 'b) eqp

let f : ('a list, 'a) eqp -> unit = function
  | N s -> print_string s
;;

module rec A : sig
  type t = B.t list
end = struct
  type t = B.t list
end

and B : sig
  type t

  val eq : (B.t list, t) eqp
end = struct
  type t = A.t

  let eq = Y
end
;;

f B.eq

type (_, _) t =
  | Nil : ('tl, 'tl) t
  | Cons : 'a * ('b, 'tl) t -> ('a * 'b, 'tl) t

let get1 (Cons (x, _) : (_ * 'a, 'a) t) = x

(* warn, cf PR#6993 *)

let get1' = function
  | (Cons (x, _) : (_ * 'a, 'a) t) -> x
  | Nil -> assert false
;;

(* ok *)
type _ t =
  | Int : int -> int t
  | String : string -> string t
  | Same : 'l t -> 'l t

let rec f = function
  | Int x -> x
  | Same s -> f s
;;

type 'a tt = 'a t =
  | Int : int -> int tt
  | String : string -> string tt
  | Same : 'l1 t -> 'l2 tt

type _ t = I : int t

let f (type a) (x : a t) =
  let module M = struct
    let (I : a t) = x (* fail because of toplevel let *)
    let x = (I : a t)
  end
  in
  ()
;;

(* extra example by Stephen Dolan, using recursive modules *)
(* Should not be allowed! *)
type (_, _) eq = Refl : ('a, 'a) eq

let bad (type a) =
  let module N = struct
    module rec M : sig
      val e : (int, a) eq
    end = struct
      let (Refl : (int, a) eq) = M.e (* must fail for soundness *)
      let e : (int, a) eq = Refl
    end
  end
  in
  N.M.e
;;

type +'a n = private int
type nil = private Nil_type

type (_, _) elt =
  | Elt_fine : 'nat n -> ('l, 'nat * 'l) elt
  | Elt : 'nat n -> ('l, 'nat -> 'l) elt

type _ t =
  | Nil : nil t
  | Cons : ('x, 'fx) elt * 'x t -> 'fx t

let undetected : ('a -> 'b -> nil) t -> 'a n -> 'b n -> unit =
  fun sh i j ->
  let (Cons (Elt dim, _)) = sh in
  ()
;;

type _ t = T : int t

(* Should raise Not_found *)
let _ =
  match (raise Not_found : float t) with
  | _ -> .
;;

type (_, _) eq =
  | Eq : ('a, 'a) eq
  | Neq : int -> ('a, 'b) eq

type 'a t

let f (type a) (Neq n : (a, a t) eq) = n

(* warn! *)

module F (T : sig
    type _ t
  end) =
struct
  let f (type a) (Neq n : (a, a T.t) eq) = n (* warn! *)
end

(* First-Order Unification by Structural Recursion *)
(* Conor McBride, JFP 13(6) *)
(* http://strictlypositive.org/publications.html *)

(* This is a translation of the code part to ocaml *)
(* Of course, we do not prove other properties, not even termination *)

(* 2.2 Inductive Families *)

type zero = Zero
type _ succ = Succ

type _ nat =
  | NZ : zero nat
  | NS : 'a nat -> 'a succ nat

type _ fin =
  | FZ : 'a succ fin
  | FS : 'a fin -> 'a succ fin

(* We cannot define
   val empty : zero fin -> 'a
   because we cannot write an empty pattern matching.
   This might be useful to have *)

(* In place, prove that the parameter is 'a succ *)
type _ is_succ = IS : 'a succ is_succ

let fin_succ : type n. n fin -> n is_succ = function
  | FZ -> IS
  | FS _ -> IS
;;

(* 3 First-Order Terms, Renaming and Substitution *)

type 'a term =
  | Var of 'a fin
  | Leaf
  | Fork of 'a term * 'a term

let var x = Var x
let lift r : 'm fin -> 'n term = fun x -> Var (r x)

let rec pre_subst f = function
  | Var x -> f x
  | Leaf -> Leaf
  | Fork (t1, t2) -> Fork (pre_subst f t1, pre_subst f t2)
;;

let comp_subst f g (x : 'a fin) = pre_subst f (g x)
(* val comp_subst :
   ('b fin -> 'c term) -> ('a fin -> 'b term) -> 'a fin -> 'c term *)

(* 4 The Occur-Check, through thick and thin *)

let rec thin : type n. n succ fin -> n fin -> n succ fin =
  fun x y ->
  match x, y with
  | FZ, y -> FS y
  | FS x, FZ -> FZ
  | FS x, FS y -> FS (thin x y)
;;

let bind t f =
  match t with
  | None -> None
  | Some x -> f x
;;

(* val bind : 'a option -> ('a -> 'b option) -> 'b option *)

let rec thick : type n. n succ fin -> n succ fin -> n fin option =
  fun x y ->
  match x, y with
  | FZ, FZ -> None
  | FZ, FS y -> Some y
  | FS x, FZ ->
    let IS = fin_succ x in
    Some FZ
  | FS x, FS y ->
    let IS = fin_succ x in
    bind (thick x y) (fun x -> Some (FS x))
;;

let rec check : type n. n succ fin -> n succ term -> n term option =
  fun x t ->
  match t with
  | Var y -> bind (thick x y) (fun x -> Some (Var x))
  | Leaf -> Some Leaf
  | Fork (t1, t2) ->
    bind (check x t1) (fun t1 -> bind (check x t2) (fun t2 -> Some (Fork (t1, t2))))
;;

let subst_var x t' y =
  match thick x y with
  | None -> t'
  | Some y' -> Var y'
;;

(* val subst_var : 'a succ fin -> 'a term -> 'a succ fin -> 'a term *)

let subst x t' = pre_subst (subst_var x t')
(* val subst : 'a succ fin -> 'a term -> 'a succ term -> 'a term *)

(* 5 A Refinement of Substitution *)

type (_, _) alist =
  | Anil : ('n, 'n) alist
  | Asnoc : ('m, 'n) alist * 'm term * 'm succ fin -> ('m succ, 'n) alist

let rec sub : type m n. (m, n) alist -> m fin -> n term = function
  | Anil -> var
  | Asnoc (s, t, x) -> comp_subst (sub s) (subst_var x t)
;;

let rec append : type m n l. (m, n) alist -> (l, m) alist -> (l, n) alist =
  fun r s ->
  match s with
  | Anil -> r
  | Asnoc (s, t, x) -> Asnoc (append r s, t, x)
;;

type _ ealist = EAlist : ('a, 'b) alist -> 'a ealist

let asnoc a t' x = EAlist (Asnoc (a, t', x))

(* Extra work: we need sub to work on ealist too, for examples *)
let rec weaken_fin : type n. n fin -> n succ fin = function
  | FZ -> FZ
  | FS x -> FS (weaken_fin x)
;;

let weaken_term t = pre_subst (fun x -> Var (weaken_fin x)) t

let rec weaken_alist : type m n. (m, n) alist -> (m succ, n succ) alist = function
  | Anil -> Anil
  | Asnoc (s, t, x) -> Asnoc (weaken_alist s, weaken_term t, weaken_fin x)
;;

let rec sub' : type m. m ealist -> m fin -> m term = function
  | EAlist Anil -> var
  | EAlist (Asnoc (s, t, x)) ->
    comp_subst (sub' (EAlist (weaken_alist s))) (fun t' -> weaken_term (subst_var x t t'))
;;

let subst' d = pre_subst (sub' d)
(* val subst' : 'a ealist -> 'a term -> 'a term *)

(* 6 First-Order Unification *)

let flex_flex x y =
  match thick x y with
  | Some y' -> asnoc Anil (Var y') x
  | None -> EAlist Anil
;;

(* val flex_flex : 'a succ fin -> 'a succ fin -> 'a succ ealist *)

let flex_rigid x t = bind (check x t) (fun t' -> Some (asnoc Anil t' x))
(* val flex_rigid : 'a succ fin -> 'a succ term -> 'a succ ealist option *)

let rec amgu : type m. m term -> m term -> m ealist -> m ealist option =
  fun s t acc ->
  match s, t, acc with
  | Leaf, Leaf, _ -> Some acc
  | Leaf, Fork _, _ -> None
  | Fork _, Leaf, _ -> None
  | Fork (s1, s2), Fork (t1, t2), _ -> bind (amgu s1 t1 acc) (amgu s2 t2)
  | Var x, Var y, EAlist Anil ->
    let IS = fin_succ x in
    Some (flex_flex x y)
  | Var x, t, EAlist Anil ->
    let IS = fin_succ x in
    flex_rigid x t
  | t, Var x, EAlist Anil ->
    let IS = fin_succ x in
    flex_rigid x t
  | s, t, EAlist (Asnoc (d, r, z)) ->
    bind
      (amgu (subst z r s) (subst z r t) (EAlist d))
      (fun (EAlist d) -> Some (asnoc d r z))
;;

let mgu s t = amgu s t (EAlist Anil)
(* val mgu : 'a term -> 'a term -> 'a ealist option *)

let s = Fork (Var FZ, Fork (Var (FS (FS FZ)), Leaf))
let t = Fork (Var (FS FZ), Var (FS FZ))

let d =
  match mgu s t with
  | Some x -> x
  | None -> failwith "mgu"
;;

let s' = subst' d s
let t' = subst' d t

(* Injectivity *)

type (_, _) eq = Refl : ('a, 'a) eq

let magic : 'a 'b. 'a -> 'b =
  fun (type a b) (x : a) ->
  let module M =
    (functor
      (T : sig
         type 'a t
       end)
      ->
      struct
        let f (Refl : (a T.t, b T.t) eq) = (x :> b)
      end)
      (struct
        type 'a t = unit
      end)
  in
  M.f Refl
;;

(* Variance and subtyping *)

type (_, +_) eq = Refl : ('a, 'a) eq

let magic : 'a 'b. 'a -> 'b =
  fun (type a b) (x : a) ->
  let bad_proof (type a) = (Refl : (< m : a >, < m : a >) eq :> (< m : a >, < >) eq) in
  let downcast : type a. (a, < >) eq -> < > -> a =
    fun (type a) (Refl : (a, < >) eq) (s : < >) -> (s :> a)
  in
  (downcast
     bad_proof
     (object
        method m = x
      end
       :> < >))
    #m
;;

(* Record patterns *)

type _ t =
  | IntLit : int t
  | BoolLit : bool t

let check : type s. s t * s -> bool = function
  | BoolLit, false -> false
  | IntLit, 6 -> false
;;

type ('a, 'b) pair =
  { fst : 'a
  ; snd : 'b
  }

let check : type s. (s t, s) pair -> bool = function
  | { fst = BoolLit; snd = false } -> false
  | { fst = IntLit; snd = 6 } -> false
;;

module type S = sig
  type t [@@immediate]
end

module F (M : S) : S = M

[%%expect
  {|
module type S = sig type t [@@immediate] end
module F : functor (M : S) -> S
|}]

(* VALID DECLARATIONS *)

module A = struct
  (* Abstract types can be immediate *)
  type t [@@immediate]

  (* [@@immediate] tag here is unnecessary but valid since t has it *)
  type s = t [@@immediate]

  (* Again, valid alias even without tag *)
  type r = s

  (* Mutually recursive declarations work as well *)
  type p = q [@@immediate]
  and q = int
end

[%%expect
  {|
module A :
  sig
    type t [@@immediate]
    type s = t [@@immediate]
    type r = s
    type p = q [@@immediate]
    and q = int
  end
|}]

(* Valid using with constraints *)
module type X = sig
  type t
end

module Y = struct
  type t = int
end

module Z : sig
  type t [@@immediate]
end = (Y : X with type t = int)

[%%expect
  {|
module type X = sig type t end
module Y : sig type t = int end
module Z : sig type t [@@immediate] end
|}]

(* Valid using an explicit signature *)
module M_valid : S = struct
  type t = int
end

module FM_valid = F (struct
    type t = int
  end)

[%%expect {|
module M_valid : S
module FM_valid : S
|}]

(* Practical usage over modules *)
module Foo : sig
  type t

  val x : t ref
end = struct
  type t = int

  let x = ref 0
end

[%%expect {|
module Foo : sig type t val x : t ref end
|}]

module Bar : sig
  type t [@@immediate]

  val x : t ref
end = struct
  type t = int

  let x = ref 0
end

[%%expect {|
module Bar : sig type t [@@immediate] val x : t ref end
|}]

let test f =
  let start = Sys.time () in
  f ();
  Sys.time () -. start
;;

[%%expect {|
val test : (unit -> 'a) -> float = <fun>
|}]

let test_foo () =
  for i = 0 to 100_000_000 do
    Foo.x := !Foo.x
  done
;;

[%%expect {|
val test_foo : unit -> unit = <fun>
|}]

let test_bar () =
  for i = 0 to 100_000_000 do
    Bar.x := !Bar.x
  done
;;

[%%expect {|
val test_bar : unit -> unit = <fun>
|}]

(* Uncomment these to test. Should see substantial speedup!
let () = Printf.printf "No @@immediate: %fs\n" (test test_foo)
let () = Printf.printf "With @@immediate: %fs\n" (test test_bar) *)

(* INVALID DECLARATIONS *)

(* Cannot directly declare a non-immediate type as immediate *)
module B = struct
  type t = string [@@immediate]
end

[%%expect
  {|
Line _, characters 2-31:
Error: Types marked with the immediate attribute must be
       non-pointer types like int or bool
|}]

(* Not guaranteed that t is immediate, so this is an invalid declaration *)
module C = struct
  type t
  type s = t [@@immediate]
end

[%%expect
  {|
Line _, characters 2-26:
Error: Types marked with the immediate attribute must be
       non-pointer types like int or bool
|}]

(* Can't ascribe to an immediate type signature with a non-immediate type *)
module D : sig
  type t [@@immediate]
end = struct
  type t = string
end

[%%expect
  {|
Line _, characters 42-70:
Error: Signature mismatch:
       Modules do not match:
         sig type t = string end
       is not included in
         sig type t [@@immediate] end
       Type declarations do not match:
         type t = string
       is not included in
         type t [@@immediate]
       the first is not an immediate type.
|}]

(* Same as above but with explicit signature *)
module M_invalid : S = struct
  type t = string
end

module FM_invalid = F (struct
    type t = string
  end)

[%%expect
  {|
Line _, characters 23-49:
Error: Signature mismatch:
       Modules do not match: sig type t = string end is not included in S
       Type declarations do not match:
         type t = string
       is not included in
         type t [@@immediate]
       the first is not an immediate type.
|}]

(* Can't use a non-immediate type even if mutually recursive *)
module E = struct
  type t = s [@@immediate]
  and s = string
end

[%%expect
  {|
Line _, characters 2-26:
Error: Types marked with the immediate attribute must be
       non-pointer types like int or bool
|}]

(*
   Implicit unpack allows to omit the signature in (val ...) expressions.

   It also adds (module M : S) and (module M) patterns, relying on
   implicit (val ...) for the implementation. Such patterns can only
   be used in function definition, match clauses, and let ... in.

   New: implicit pack is also supported, and you only need to be able
   to infer the the module type path from the context.
*)
(* ocaml -principal *)

(* Use a module pattern *)
let sort (type s) (module Set : Set.S with type elt = s) l =
  Set.elements (List.fold_right Set.add l Set.empty)
;;

(* No real improvement here? *)
let make_set (type s) cmp : (module Set.S with type elt = s) =
  (module Set.Make (struct
       type t = s

       let compare = cmp
     end))
;;

(* No type annotation here *)
let sort_cmp (type s) cmp =
  sort
    (module Set.Make (struct
         type t = s

         let compare = cmp
       end))
;;

module type S = sig
  type t

  val x : t
end

let f (module M : S with type t = int) = M.x
let f (module M : S with type t = 'a) = M.x

(* Error *)
let f (type a) (module M : S with type t = a) = M.x;;

f
  (module struct
    type t = int

    let x = 1
  end)

type 'a s = { s : (module S with type t = 'a) };;

{ s =
    (module struct
      type t = int

      let x = 1
    end)
}

let f { s = (module M) } = M.x

(* Error *)
let f (type a) ({ s = (module M) } : a s) = M.x

type s = { s : (module S with type t = int) }

let f { s = (module M) } = M.x
let f { s = (module M) } { s = (module N) } = M.x + N.x

module type S = sig
  val x : int
end

let f (module M : S) y (module N : S) = M.x + y + N.x

let m =
  (module struct
    let x = 3
  end)
;;

(* Error *)
let m =
  (module struct
    let x = 3
  end : S)
;;

f m 1 m;;

f
  m
  1
  (module struct
    let x = 2
  end)
;;

let (module M) = m in
M.x

let (module M) = m

(* Error: only allowed in [let .. in] *)
class c =
  let (module M) = m in
  object end

(* Error again *)
module M = (val m)

module type S' = sig
  val f : int -> int
end
;;

(* Even works with recursion, but must be fully explicit *)
let rec (module M : S') =
  (module struct
    let f n = if n <= 0 then 1 else n * M.f (n - 1)
  end : S')
in
M.f 3

(* Subtyping *)

module type S = sig
  type t
  type u

  val x : t * u
end

let f (l : (module S with type t = int and type u = bool) list) =
  (l :> (module S with type u = bool) list)
;;

(* GADTs from the manual *)
(* the only modification is in to_string *)

module TypEq : sig
  type ('a, 'b) t

  val apply : ('a, 'b) t -> 'a -> 'b
  val refl : ('a, 'a) t
  val sym : ('a, 'b) t -> ('b, 'a) t
end = struct
  type ('a, 'b) t = ('a -> 'b) * ('b -> 'a)

  let refl = (fun x -> x), fun x -> x
  let apply (f, _) x = f x
  let sym (f, g) = g, f
end

module rec Typ : sig
  module type PAIR = sig
    type t
    and t1
    and t2

    val eq : (t, t1 * t2) TypEq.t
    val t1 : t1 Typ.typ
    val t2 : t2 Typ.typ
  end

  type 'a typ =
    | Int of ('a, int) TypEq.t
    | String of ('a, string) TypEq.t
    | Pair of (module PAIR with type t = 'a)
end =
  Typ

let int = Typ.Int TypEq.refl
let str = Typ.String TypEq.refl

let pair (type s1 s2) t1 t2 =
  let module P = struct
    type t = s1 * s2
    type t1 = s1
    type t2 = s2

    let eq = TypEq.refl
    let t1 = t1
    let t2 = t2
  end
  in
  Typ.Pair (module P)
;;

open Typ

let rec to_string : 'a. 'a Typ.typ -> 'a -> string =
  fun (type s) t x ->
  match (t : s typ) with
  | Int eq -> string_of_int (TypEq.apply eq x)
  | String eq -> Printf.sprintf "%S" (TypEq.apply eq x)
  | Pair (module P) ->
    let x1, x2 = TypEq.apply P.eq x in
    Printf.sprintf "(%s,%s)" (to_string P.t1 x1) (to_string P.t2 x2)
;;

(* Wrapping maps *)
module type MapT = sig
  include Map.S

  type data
  type map

  val of_t : data t -> map
  val to_t : map -> data t
end

type ('k, 'd, 'm) map =
  (module MapT with type key = 'k and type data = 'd and type map = 'm)

let add (type k d m) (m : (k, d, m) map) x y s =
  let module M = (val m : MapT with type key = k and type data = d and type map = m) in
  M.of_t (M.add x y (M.to_t s))
;;

module SSMap = struct
  include Map.Make (String)

  type data = string
  type map = data t

  let of_t x = x
  let to_t x = x
end

let ssmap =
  (module SSMap : MapT
    with type key = string
     and type data = string
     and type map = SSMap.map)
;;

let ssmap =
  (module struct
    include SSMap
  end : MapT
    with type key = string
     and type data = string
     and type map = SSMap.map)
;;

let ssmap =
  (let module S = struct
     include SSMap
   end
   in
   (module S)
   : (module MapT with type key = string and type data = string and type map = SSMap.map))
;;

let ssmap = (module SSMap : MapT with type key = _ and type data = _ and type map = _)
let ssmap : (_, _, _) map = (module SSMap);;

add ssmap

open StdLabels
open MoreLabels

(* Use maps for substitutions and sets for free variables *)

module Subst = Map.Make (struct
    type t = string

    let compare = compare
  end)

module Names = Set.Make (struct
    type t = string

    let compare = compare
  end)

(* Variables are common to lambda and expr *)

type var = [ `Var of string ]

let subst_var ~subst : var -> _ = function
  | `Var s as x ->
    (try Subst.find s subst with
     | Not_found -> x)
;;

let free_var : var -> _ = function
  | `Var s -> Names.singleton s
;;

(* The lambda language: free variables, substitutions, and evaluation *)

type 'a lambda =
  [ `Var of string
  | `Abs of string * 'a
  | `App of 'a * 'a
  ]

let free_lambda ~free_rec : _ lambda -> _ = function
  | #var as x -> free_var x
  | `Abs (s, t) -> Names.remove s (free_rec t)
  | `App (t1, t2) -> Names.union (free_rec t1) (free_rec t2)
;;

let map_lambda ~map_rec : _ lambda -> _ = function
  | #var as x -> x
  | `Abs (s, t) as l ->
    let t' = map_rec t in
    if t == t' then l else `Abs (s, t')
  | `App (t1, t2) as l ->
    let t'1 = map_rec t1
    and t'2 = map_rec t2 in
    if t'1 == t1 && t'2 == t2 then l else `App (t'1, t'2)
;;

let next_id =
  let current = ref 3 in
  fun () ->
    incr current;
    !current
;;

let subst_lambda ~subst_rec ~free ~subst : _ lambda -> _ = function
  | #var as x -> subst_var ~subst x
  | `Abs (s, t) as l ->
    let used = free t in
    let used_expr =
      Subst.fold subst ~init:[] ~f:(fun ~key ~data acc ->
        if Names.mem s used then data :: acc else acc)
    in
    if List.exists used_expr ~f:(fun t -> Names.mem s (free t))
    then (
      let name = s ^ string_of_int (next_id ()) in
      `Abs (name, subst_rec ~subst:(Subst.add ~key:s ~data:(`Var name) subst) t))
    else map_lambda ~map_rec:(subst_rec ~subst:(Subst.remove s subst)) l
  | `App _ as l -> map_lambda ~map_rec:(subst_rec ~subst) l
;;

let eval_lambda ~eval_rec ~subst l =
  match map_lambda ~map_rec:eval_rec l with
  | `App (`Abs (s, t1), t2) ->
    eval_rec (subst ~subst:(Subst.add ~key:s ~data:t2 Subst.empty) t1)
  | t -> t
;;

(* Specialized versions to use on lambda *)

let rec free1 x = free_lambda ~free_rec:free1 x
let rec subst1 ~subst = subst_lambda ~subst_rec:subst1 ~free:free1 ~subst
let rec eval1 x = eval_lambda ~eval_rec:eval1 ~subst:subst1 x

(* The expr language of arithmetic expressions *)

type 'a expr =
  [ `Var of string
  | `Num of int
  | `Add of 'a * 'a
  | `Neg of 'a
  | `Mult of 'a * 'a
  ]

let free_expr ~free_rec : _ expr -> _ = function
  | #var as x -> free_var x
  | `Num _ -> Names.empty
  | `Add (x, y) -> Names.union (free_rec x) (free_rec y)
  | `Neg x -> free_rec x
  | `Mult (x, y) -> Names.union (free_rec x) (free_rec y)
;;

(* Here map_expr helps a lot *)
let map_expr ~map_rec : _ expr -> _ = function
  | #var as x -> x
  | `Num _ as x -> x
  | `Add (x, y) as e ->
    let x' = map_rec x
    and y' = map_rec y in
    if x == x' && y == y' then e else `Add (x', y')
  | `Neg x as e ->
    let x' = map_rec x in
    if x == x' then e else `Neg x'
  | `Mult (x, y) as e ->
    let x' = map_rec x
    and y' = map_rec y in
    if x == x' && y == y' then e else `Mult (x', y')
;;

let subst_expr ~subst_rec ~subst : _ expr -> _ = function
  | #var as x -> subst_var ~subst x
  | #expr as e -> map_expr ~map_rec:(subst_rec ~subst) e
;;

let eval_expr ~eval_rec e =
  match map_expr ~map_rec:eval_rec e with
  | `Add (`Num m, `Num n) -> `Num (m + n)
  | `Neg (`Num n) -> `Num (-n)
  | `Mult (`Num m, `Num n) -> `Num (m * n)
  | #expr as e -> e
;;

(* Specialized versions *)

let rec free2 x = free_expr ~free_rec:free2 x
let rec subst2 ~subst = subst_expr ~subst_rec:subst2 ~subst
let rec eval2 x = eval_expr ~eval_rec:eval2 x

(* The lexpr language, reunion of lambda and expr *)

type lexpr =
  [ `Var of string
  | `Abs of string * lexpr
  | `App of lexpr * lexpr
  | `Num of int
  | `Add of lexpr * lexpr
  | `Neg of lexpr
  | `Mult of lexpr * lexpr
  ]

let rec free : lexpr -> _ = function
  | #lambda as x -> free_lambda ~free_rec:free x
  | #expr as x -> free_expr ~free_rec:free x
;;

let rec subst ~subst:s : lexpr -> _ = function
  | #lambda as x -> subst_lambda ~subst_rec:subst ~subst:s ~free x
  | #expr as x -> subst_expr ~subst_rec:subst ~subst:s x
;;

let rec eval : lexpr -> _ = function
  | #lambda as x -> eval_lambda ~eval_rec:eval ~subst x
  | #expr as x -> eval_expr ~eval_rec:eval x
;;

let rec print = function
  | `Var id -> print_string id
  | `Abs (id, l) ->
    print_string (" " ^ id ^ " . ");
    print l
  | `App (l1, l2) ->
    print l1;
    print_string " ";
    print l2
  | `Num x -> print_int x
  | `Add (e1, e2) ->
    print e1;
    print_string " + ";
    print e2
  | `Neg e ->
    print_string "-";
    print e
  | `Mult (e1, e2) ->
    print e1;
    print_string " * ";
    print e2
;;

let () =
  let e1 = eval1 (`App (`Abs ("x", `Var "x"), `Var "y")) in
  let e2 = eval2 (`Add (`Mult (`Num 3, `Neg (`Num 2)), `Var "x")) in
  let e3 = eval (`Add (`App (`Abs ("x", `Mult (`Var "x", `Var "x")), `Num 2), `Num 5)) in
  print e1;
  print_newline ();
  print e2;
  print_newline ();
  print e3;
  print_newline ()
;;

(* Full fledge version, using objects to structure code *)

open StdLabels
open MoreLabels

(* Use maps for substitutions and sets for free variables *)

module Subst = Map.Make (struct
    type t = string

    let compare = compare
  end)

module Names = Set.Make (struct
    type t = string

    let compare = compare
  end)

(* To build recursive objects *)

let lazy_fix make =
  let rec obj () = make (lazy (obj ()) : _ Lazy.t) in
  obj ()
;;

let ( !! ) = Lazy.force

(* The basic operations *)

class type ['a, 'b] ops = object
  method free : x:'b -> ?y:'c -> Names.t
  method subst : sub:'a Subst.t -> 'b -> 'a
  method eval : 'b -> 'a
end

(* Variables are common to lambda and expr *)

type var = [ `Var of string ]

class ['a] var_ops =
  object (self : ('a, var) #ops)
    constraint 'a = [> var ]

    method subst ~sub (`Var s as x) =
      try Subst.find s sub with
      | Not_found -> x

    method free (`Var s) = Names.singleton s
    method eval (#var as v) = v
  end

(* The lambda language: free variables, substitutions, and evaluation *)

type 'a lambda =
  [ `Var of string
  | `Abs of string * 'a
  | `App of 'a * 'a
  ]

let next_id =
  let current = ref 3 in
  fun () ->
    incr current;
    !current
;;

class ['a] lambda_ops (ops : ('a, 'a) #ops Lazy.t) =
  let var : 'a var_ops = new var_ops
  and free = lazy !!ops#free
  and subst = lazy !!ops#subst
  and eval = lazy !!ops#eval in
  object (self : ('a, 'a lambda) #ops)
    constraint 'a = [> 'a lambda ]

    method free =
      function
      | #var as x -> var#free x
      | `Abs (s, t) -> Names.remove s (!!free t)
      | `App (t1, t2) -> Names.union (!!free t1) (!!free t2)

    method map ~f =
      function
      | #var as x -> x
      | `Abs (s, t) as l ->
        let t' = f t in
        if t == t' then l else `Abs (s, t')
      | `App (t1, t2) as l ->
        let t'1 = f t1
        and t'2 = f t2 in
        if t'1 == t1 && t'2 == t2 then l else `App (t'1, t'2)

    method subst ~sub =
      function
      | #var as x -> var#subst ~sub x
      | `Abs (s, t) as l ->
        let used = !!free t in
        let used_expr =
          Subst.fold sub ~init:[] ~f:(fun ~key ~data acc ->
            if Names.mem s used then data :: acc else acc)
        in
        if List.exists used_expr ~f:(fun t -> Names.mem s (!!free t))
        then (
          let name = s ^ string_of_int (next_id ()) in
          `Abs (name, !!subst ~sub:(Subst.add ~key:s ~data:(`Var name) sub) t))
        else self#map ~f:(!!subst ~sub:(Subst.remove s sub)) l
      | `App _ as l -> self#map ~f:(!!subst ~sub) l

    method eval l =
      match self#map ~f:!!eval l with
      | `App (`Abs (s, t1), t2) ->
        !!eval (!!subst ~sub:(Subst.add ~key:s ~data:t2 Subst.empty) t1)
      | t -> t
  end

(* Operations specialized to lambda *)

let lambda = lazy_fix (new lambda_ops)

(* The expr language of arithmetic expressions *)

type 'a expr =
  [ `Var of string
  | `Num of int
  | `Add of 'a * 'a
  | `Neg of 'a
  | `Mult of 'a * 'a
  ]

class ['a] expr_ops (ops : ('a, 'a) #ops Lazy.t) =
  let var : 'a var_ops = new var_ops
  and free = lazy !!ops#free
  and subst = lazy !!ops#subst
  and eval = lazy !!ops#eval in
  object (self : ('a, 'a expr) #ops)
    constraint 'a = [> 'a expr ]

    method free =
      function
      | #var as x -> var#free x
      | `Num _ -> Names.empty
      | `Add (x, y) -> Names.union (!!free x) (!!free y)
      | `Neg x -> !!free x
      | `Mult (x, y) -> Names.union (!!free x) (!!free y)

    method map ~f =
      function
      | #var as x -> x
      | `Num _ as x -> x
      | `Add (x, y) as e ->
        let x' = f x
        and y' = f y in
        if x == x' && y == y' then e else `Add (x', y')
      | `Neg x as e ->
        let x' = f x in
        if x == x' then e else `Neg x'
      | `Mult (x, y) as e ->
        let x' = f x
        and y' = f y in
        if x == x' && y == y' then e else `Mult (x', y')

    method subst ~sub =
      function
      | #var as x -> var#subst ~sub x
      | #expr as e -> self#map ~f:(!!subst ~sub) e

    method eval (#expr as e) =
      match self#map ~f:!!eval e with
      | `Add (`Num m, `Num n) -> `Num (m + n)
      | `Neg (`Num n) -> `Num (-n)
      | `Mult (`Num m, `Num n) -> `Num (m * n)
      | e -> e
  end

(* Specialized versions *)

let expr = lazy_fix (new expr_ops)

(* The lexpr language, reunion of lambda and expr *)

type 'a lexpr =
  [ 'a lambda
  | 'a expr
  ]

class ['a] lexpr_ops (ops : ('a, 'a) #ops Lazy.t) =
  let lambda = new lambda_ops ops in
  let expr = new expr_ops ops in
  object (self : ('a, 'a lexpr) #ops)
    constraint 'a = [> 'a lexpr ]

    method free =
      function
      | #lambda as x -> lambda#free x
      | #expr as x -> expr#free x

    method subst ~sub =
      function
      | #lambda as x -> lambda#subst ~sub x
      | #expr as x -> expr#subst ~sub x

    method eval =
      function
      | #lambda as x -> lambda#eval x
      | #expr as x -> expr#eval x
  end

let lexpr = lazy_fix (new lexpr_ops)

let rec print = function
  | `Var id -> print_string id
  | `Abs (id, l) ->
    print_string (" " ^ id ^ " . ");
    print l
  | `App (l1, l2) ->
    print l1;
    print_string " ";
    print l2
  | `Num x -> print_int x
  | `Add (e1, e2) ->
    print e1;
    print_string " + ";
    print e2
  | `Neg e ->
    print_string "-";
    print e
  | `Mult (e1, e2) ->
    print e1;
    print_string " * ";
    print e2
;;

let () =
  let e1 = lambda#eval (`App (`Abs ("x", `Var "x"), `Var "y")) in
  let e2 = expr#eval (`Add (`Mult (`Num 3, `Neg (`Num 2)), `Var "x")) in
  let e3 =
    lexpr#eval (`Add (`App (`Abs ("x", `Mult (`Var "x", `Var "x")), `Num 2), `Num 5))
  in
  print e1;
  print_newline ();
  print e2;
  print_newline ();
  print e3;
  print_newline ()
;;

(* Full fledge version, using objects to structure code *)

open StdLabels
open MoreLabels

(* Use maps for substitutions and sets for free variables *)

module Subst = Map.Make (struct
    type t = string

    let compare = compare
  end)

module Names = Set.Make (struct
    type t = string

    let compare = compare
  end)

(* To build recursive objects *)

let lazy_fix make =
  let rec obj () = make (lazy (obj ()) : _ Lazy.t) in
  obj ()
;;

let ( !! ) = Lazy.force

(* The basic operations *)

class type ['a, 'b] ops = object
  method free : 'b -> Names.t
  method subst : sub:'a Subst.t -> 'b -> 'a
  method eval : 'b -> 'a
end

(* Variables are common to lambda and expr *)

type var = [ `Var of string ]

let var =
  object (self : ([> var ], var) #ops)
    method subst ~sub (`Var s as x) =
      try Subst.find s sub with
      | Not_found -> x

    method free (`Var s) = Names.singleton s
    method eval (#var as v) = v
  end
;;

(* The lambda language: free variables, substitutions, and evaluation *)

type 'a lambda =
  [ `Var of string
  | `Abs of string * 'a
  | `App of 'a * 'a
  ]

let next_id =
  let current = ref 3 in
  fun () ->
    incr current;
    !current
;;

let lambda_ops (ops : ('a, 'a) #ops Lazy.t) =
  let free = lazy !!ops#free
  and subst = lazy !!ops#subst
  and eval = lazy !!ops#eval in
  object (self : ([> 'a lambda ], 'a lambda) #ops)
    method free =
      function
      | #var as x -> var#free x
      | `Abs (s, t) -> Names.remove s (!!free t)
      | `App (t1, t2) -> Names.union (!!free t1) (!!free t2)

    method private map ~f =
      function
      | #var as x -> x
      | `Abs (s, t) as l ->
        let t' = f t in
        if t == t' then l else `Abs (s, t')
      | `App (t1, t2) as l ->
        let t'1 = f t1
        and t'2 = f t2 in
        if t'1 == t1 && t'2 == t2 then l else `App (t'1, t'2)

    method subst ~sub =
      function
      | #var as x -> var#subst ~sub x
      | `Abs (s, t) as l ->
        let used = !!free t in
        let used_expr =
          Subst.fold sub ~init:[] ~f:(fun ~key ~data acc ->
            if Names.mem s used then data :: acc else acc)
        in
        if List.exists used_expr ~f:(fun t -> Names.mem s (!!free t))
        then (
          let name = s ^ string_of_int (next_id ()) in
          `Abs (name, !!subst ~sub:(Subst.add ~key:s ~data:(`Var name) sub) t))
        else self#map ~f:(!!subst ~sub:(Subst.remove s sub)) l
      | `App _ as l -> self#map ~f:(!!subst ~sub) l

    method eval l =
      match self#map ~f:!!eval l with
      | `App (`Abs (s, t1), t2) ->
        !!eval (!!subst ~sub:(Subst.add ~key:s ~data:t2 Subst.empty) t1)
      | t -> t
  end
;;

(* Operations specialized to lambda *)

let lambda = lazy_fix lambda_ops

(* The expr language of arithmetic expressions *)

type 'a expr =
  [ `Var of string
  | `Num of int
  | `Add of 'a * 'a
  | `Neg of 'a
  | `Mult of 'a * 'a
  ]

let expr_ops (ops : ('a, 'a) #ops Lazy.t) =
  let free = lazy !!ops#free
  and subst = lazy !!ops#subst
  and eval = lazy !!ops#eval in
  object (self : ([> 'a expr ], 'a expr) #ops)
    method free =
      function
      | #var as x -> var#free x
      | `Num _ -> Names.empty
      | `Add (x, y) -> Names.union (!!free x) (!!free y)
      | `Neg x -> !!free x
      | `Mult (x, y) -> Names.union (!!free x) (!!free y)

    method private map ~f =
      function
      | #var as x -> x
      | `Num _ as x -> x
      | `Add (x, y) as e ->
        let x' = f x
        and y' = f y in
        if x == x' && y == y' then e else `Add (x', y')
      | `Neg x as e ->
        let x' = f x in
        if x == x' then e else `Neg x'
      | `Mult (x, y) as e ->
        let x' = f x
        and y' = f y in
        if x == x' && y == y' then e else `Mult (x', y')

    method subst ~sub =
      function
      | #var as x -> var#subst ~sub x
      | #expr as e -> self#map ~f:(!!subst ~sub) e

    method eval (#expr as e) =
      match self#map ~f:!!eval e with
      | `Add (`Num m, `Num n) -> `Num (m + n)
      | `Neg (`Num n) -> `Num (-n)
      | `Mult (`Num m, `Num n) -> `Num (m * n)
      | e -> e
  end
;;

(* Specialized versions *)

let expr = lazy_fix expr_ops

(* The lexpr language, reunion of lambda and expr *)

type 'a lexpr =
  [ 'a lambda
  | 'a expr
  ]

let lexpr_ops (ops : ('a, 'a) #ops Lazy.t) =
  let lambda = lambda_ops ops in
  let expr = expr_ops ops in
  object (self : ([> 'a lexpr ], 'a lexpr) #ops)
    method free =
      function
      | #lambda as x -> lambda#free x
      | #expr as x -> expr#free x

    method subst ~sub =
      function
      | #lambda as x -> lambda#subst ~sub x
      | #expr as x -> expr#subst ~sub x

    method eval =
      function
      | #lambda as x -> lambda#eval x
      | #expr as x -> expr#eval x
  end
;;

let lexpr = lazy_fix lexpr_ops

let rec print = function
  | `Var id -> print_string id
  | `Abs (id, l) ->
    print_string (" " ^ id ^ " . ");
    print l
  | `App (l1, l2) ->
    print l1;
    print_string " ";
    print l2
  | `Num x -> print_int x
  | `Add (e1, e2) ->
    print e1;
    print_string " + ";
    print e2
  | `Neg e ->
    print_string "-";
    print e
  | `Mult (e1, e2) ->
    print e1;
    print_string " * ";
    print e2
;;

let () =
  let e1 = lambda#eval (`App (`Abs ("x", `Var "x"), `Var "y")) in
  let e2 = expr#eval (`Add (`Mult (`Num 3, `Neg (`Num 2)), `Var "x")) in
  let e3 =
    lexpr#eval (`Add (`App (`Abs ("x", `Mult (`Var "x", `Var "x")), `Num 2), `Num 5))
  in
  print e1;
  print_newline ();
  print e2;
  print_newline ();
  print e3;
  print_newline ()
;;

type sexp =
  | A of string
  | L of sexp list

type 'a t = 'a array

let _ = fun (_ : 'a t) -> ()
let array_of_sexp _ _ = [||]
let sexp_of_array _ _ = A "foo"
let sexp_of_int _ = A "42"
let int_of_sexp _ = 42

let t_of_sexp : 'a. (sexp -> 'a) -> sexp -> 'a t =
  let _tp_loc = "core_array.ml.t" in
  fun _of_a t -> (array_of_sexp _of_a) t
;;

let _ = t_of_sexp
let sexp_of_t : 'a. ('a -> sexp) -> 'a t -> sexp = fun _of_a v -> (sexp_of_array _of_a) v
let _ = sexp_of_t

module T = struct
  module Int = struct
    type t_ = int array

    let _ = fun (_ : t_) -> ()

    let t__of_sexp : sexp -> t_ =
      let _tp_loc = "core_array.ml.T.Int.t_" in
      fun t -> (array_of_sexp int_of_sexp) t
    ;;

    let _ = t__of_sexp
    let sexp_of_t_ : t_ -> sexp = fun v -> (sexp_of_array sexp_of_int) v
    let _ = sexp_of_t_
  end
end

module type Permissioned = sig
  type ('a, -'perms) t
end

module Permissioned : sig
  type ('a, -'perms) t

  include sig
    val t_of_sexp : (sexp -> 'a) -> (sexp -> 'perms) -> sexp -> ('a, 'perms) t
    val sexp_of_t : ('a -> sexp) -> ('perms -> sexp) -> ('a, 'perms) t -> sexp
  end

  module Int : sig
    type nonrec -'perms t = (int, 'perms) t

    include sig
      val t_of_sexp : (sexp -> 'perms) -> sexp -> 'perms t
      val sexp_of_t : ('perms -> sexp) -> 'perms t -> sexp
    end
  end
end = struct
  type ('a, -'perms) t = 'a array

  let _ = fun (_ : ('a, 'perms) t) -> ()

  let t_of_sexp : 'a 'perms. (sexp -> 'a) -> (sexp -> 'perms) -> sexp -> ('a, 'perms) t =
    let _tp_loc = "core_array.ml.Permissioned.t" in
    fun _of_a _of_perms t -> (array_of_sexp _of_a) t
  ;;

  let _ = t_of_sexp

  let sexp_of_t : 'a 'perms. ('a -> sexp) -> ('perms -> sexp) -> ('a, 'perms) t -> sexp =
    fun _of_a _of_perms v -> (sexp_of_array _of_a) v
  ;;

  let _ = sexp_of_t

  module Int = struct
    include T.Int

    type -'perms t = t_

    let _ = fun (_ : 'perms t) -> ()

    let t_of_sexp : 'perms. (sexp -> 'perms) -> sexp -> 'perms t =
      let _tp_loc = "core_array.ml.Permissioned.Int.t" in
      fun _of_perms t -> t__of_sexp t
    ;;

    let _ = t_of_sexp

    let sexp_of_t : 'perms. ('perms -> sexp) -> 'perms t -> sexp =
      fun _of_perms v -> sexp_of_t_ v
    ;;

    let _ = sexp_of_t
  end
end

type 'a foo =
  { x : 'a
  ; y : int
  }

let r = { { x = 0; y = 0 } with x = 0 }
let r' : string foo = r

external foo : int = "%ignore"

let _ = foo ()

type 'a t = [ `A of 'a t t ] as 'a

(* fails *)

type 'a t = [ `A of 'a t t ]

(* fails *)

type 'a t = [ `A of 'a t t ] constraint 'a = 'a t
type 'a t = [ `A of 'a t ] constraint 'a = 'a t
type 'a t = [ `A of 'a ] as 'a

type 'a v = [ `A of u v ] constraint 'a = t
and t = u
and u = t

(* fails *)

type 'a t = 'a

let f (x : 'a t as 'a) = ()

(* fails *)

let f (x : 'a t) (y : 'a) = x = y

(* PR#6505 *)
module type PR6505 = sig
  type 'o is_an_object = < .. > as 'o
  and 'o abs constraint 'o = 'o is_an_object

  val abs : 'o is_an_object -> 'o abs
  val unabs : 'o abs -> 'o
end

(* fails *)
(* PR#5835 *)
let f ~x = x + 1;;

f ?x:0

(* PR#6352 *)
let foo (f : unit -> unit) = ()
let g ?x () = ();;

foo
  (();
   g)
;;

(* PR#5748 *)
foo (fun ?opt () -> ())

(* fails *)
(* PR#5907 *)

type 'a t = 'a

let f (g : 'a list -> 'a t -> 'a) s = g s s
let f (g : 'a * 'b -> 'a t -> 'a) s = g s s

type ab =
  [ `A
  | `B
  ]

let f (x : [ `A ]) =
  match x with
  | #ab -> 1
;;

let f x =
  ignore
    (match x with
     | #ab -> 1);
  ignore (x : [ `A ])
;;

let f x =
  ignore
    (match x with
     | `A | `B -> 1);
  ignore (x : [ `A ])
;;

let f (x : [< `A | `B ]) =
  match x with
  | `A | `B | `C -> 0
;;

(* warn *)
let f (x : [ `A | `B ]) =
  match x with
  | `A | `B | `C -> 0
;;

(* fail *)

(* PR#6787 *)
let revapply x f = f x

let f x (g : [< `Foo ]) =
  let y = `Bar x, g in
  revapply y (fun (`Bar i, _) -> i)
;;

(* f : 'a -> [< `Foo ] -> 'a *)

let rec x =
  [| x |];
  1.
;;

let rec x =
  let u = [| y |] in
  10.

and y = 1.

type 'a t
type a

let f : < .. > t -> unit = fun _ -> ()
let g : [< `b ] t -> unit = fun _ -> ()
let h : [> `b ] t -> unit = fun _ -> ()
let _ = fun (x : a t) -> f x
let _ = fun (x : a t) -> g x
let _ = fun (x : a t) -> h x

(* PR#7012 *)

type t =
  [ 'A_name
  | `Hi
  ]

let f (x : 'id_arg) = x
let f (x : 'Id_arg) = x

(* undefined labels *)
type t =
  { x : int
  ; y : int
  }
;;

{ x = 3; z = 2 };;
fun { x = 3; z = 2 } -> ();;

(* mixed labels *)
{ x = 3; contents = 2 }

(* private types *)
type u = private { mutable u : int };;

{ u = 3 };;
fun x -> x.u <- 3

(* Punning and abbreviations *)
module M = struct
  type t =
    { x : int
    ; y : int
    }
end

let f { M.x; y } = x + y
let r = { M.x = 1; y = 2 }
let z = f r

(* messages *)
type foo = { mutable y : int }

let f (r : int) = r.y <- 3

(* bugs *)
type foo =
  { y : int
  ; z : int
  }

type bar = { x : int }

let f (r : bar) : foo = { r with z = 3 }

type foo = { x : int }

let r : foo = { ZZZ.x = 2 };;

(ZZZ.X : int option)

(* PR#5865 *)
let f (x : Complex.t) = x.Complex.z

(* PR#6394 *)

module rec X : sig
  type t = int * bool
end = struct
  type t =
    | A
    | B

  let f = function
    | A | B -> 0
  ;;
end

(* PR#6768 *)

type _ prod = Prod : ('a * 'y) prod

let f : type t. t prod -> _ = function
  | Prod ->
    let module M = struct
      type d = d * d
    end
    in
    ()
;;

let (a : M.a) = 2
let (b : M.b) = 2
let _ = A.a = B.b

module Std = struct
  module Hash = Hashtbl
end

open Std
module Hash1 : module type of Hash = Hash

module Hash2 : sig
  include module type of Hash
end =
  Hash

let f1 (x : (_, _) Hash1.t) : (_, _) Hashtbl.t = x
let f2 (x : (_, _) Hash2.t) : (_, _) Hashtbl.t = x

(* Another case, not using include *)

module Std2 = struct
  module M = struct
    type t
  end
end

module Std' = Std2
module M' : module type of Std'.M = Std2.M

let f3 (x : M'.t) : Std2.M.t = x

(* original report required Core_kernel:
   module type S = sig
   open Core_kernel.Std

   module Hashtbl1 : module type of Hashtbl
   module Hashtbl2 : sig
   include (module type of Hashtbl)
   end

   module Coverage : Core_kernel.Std.Hashable

   type types = unit constraint 'a Coverage.Table.t = (Coverage.t, 'a) Hashtbl1.t
   type doesnt_type = unit
   constraint 'a Coverage.Table.t = (Coverage.t, 'a) Hashtbl2.t
   end
*)
module type INCLUDING = sig
  include module type of List
  include module type of ListLabels
end

module Including_typed : INCLUDING = struct
  include List
  include ListLabels
end

module X = struct
  module type SIG = sig
    type t = int

    val x : t
  end

  module F (Y : SIG) : SIG = struct
    type t = Y.t

    let x = Y.x
  end
end

module DUMMY = struct
  type t = int

  let x = 2
end

let x = (3 : X.F(DUMMY).t)

module X2 = struct
  module type SIG = sig
    type t = int

    val x : t
  end

  module F (Y : SIG) (Z : SIG) = struct
    type t = Y.t

    let x = Y.x

    type t' = Z.t

    let x' = Z.x
  end
end

let x = (3 : X2.F(DUMMY)(DUMMY).t)
let x = (3 : X2.F(DUMMY)(DUMMY).t')

module F (M : sig
    type 'a t
    type 'a u = string

    val f : unit -> _ u t
  end) =
struct
  let t = M.f ()
end

type 't a = [ `A ]
type 't wrap = 't constraint 't = [> 't wrap a ]
type t = t a wrap

module T = struct
  let foo : 't wrap -> 't wrap -> unit = fun _ _ -> ()
  let bar : 'a a wrap as 'a = `A
end

module Good : sig
  val bar : t
  val foo : t -> t -> unit
end =
  T

module Bad : sig
  val foo : t -> t -> unit
  val bar : t
end =
  T

module M : sig
  module type T

  module F (X : T) : sig end
end = struct
  module type T = sig end

  module F (X : T) = struct end
end

module type T = M.T

module F : functor (X : T) -> sig end = M.F

module type S = sig
  type t =
    { a : int
    ; b : int
    }
end

let f (module M : S with type t = int) = { M.a = 0 }
let flag = ref false

module F
    (S : sig
       module type T
     end)
    (A : S.T)
    (B : S.T) =
struct
  module X = (val if !flag then (module A) else (module B) : S.T)
end

(* If the above were accepted, one could break soundness *)
module type S = sig
  type t

  val x : t
end

module Float = struct
  type t = float

  let x = 0.0
end

module Int = struct
  type t = int

  let x = 0
end

module M = F (struct
    module type T = S
  end)

let () = flag := false

module M1 = M (Float) (Int)

let () = flag := true

module M2 = M (Float) (Int)

let _ = [| M2.X.x; M1.X.x |]

module type PR6513 = sig
  module type S = sig
    type u
  end

  module type T = sig
    type 'a wrap
    type uri
  end

  module Make : functor (Html5 : T with type 'a wrap = 'a) ->
    S with type u = < foo : Html5.uri >
end

(* Requires -package tyxml
   module type PR6513_orig = sig
   module type S =
   sig
   type t
   type u
   end

   module Make: functor (Html5: Html5_sigs.T
   with type 'a Xml.wrap = 'a and
   type 'a wrap = 'a and
   type 'a list_wrap = 'a list)
   -> S with type t = Html5_types.div Html5.elt and
   type u = < foo: Html5.uri >
   end
*)
module type S = sig
  include Set.S

  module E : sig
    val x : int
  end
end

module Make (O : Set.OrderedType) : S with type elt = O.t = struct
  include Set.Make (O)

  module E = struct
    let x = 1
  end
end

module rec A : Set.OrderedType = struct
  type t = int

  let compare = Pervasives.compare
end

and B : S = struct
  module C = Make (A)
  include C
end

module type S = sig
  module type T

  module X : T
end

module F (X : S) = X.X

module M = struct
  module type T = sig
    type t
  end

  module X = struct
    type t = int
  end
end

type t = F(M).t

module Common0 = struct
  type msg = Msg

  let handle_msg = ref (function _ -> failwith "Unable to handle message")

  let extend_handle f =
    let old = !handle_msg in
    handle_msg := f old
  ;;

  let q : _ Queue.t = Queue.create ()
  let add msg = Queue.add msg q
  let handle_queue_messages () = Queue.iter !handle_msg q
end

let q' : Common0.msg Queue.t = Common0.q

module Common = struct
  type msg = ..

  let handle_msg = ref (function _ -> failwith "Unable to handle message")

  let extend_handle f =
    let old = !handle_msg in
    handle_msg := f old
  ;;

  let q : _ Queue.t = Queue.create ()
  let add msg = Queue.add msg q
  let handle_queue_messages () = Queue.iter !handle_msg q
end

module M1 = struct
  type Common.msg += Reload of string | Alert of string

  let handle fallback = function
    | Reload s -> print_endline ("Reload " ^ s)
    | Alert s -> print_endline ("Alert " ^ s)
    | x -> fallback x
  ;;

  let () = Common.extend_handle handle
  let () = Common.add (Reload "config.file")
  let () = Common.add (Alert "Initialisation done")
end

let should_reject =
  let table = Hashtbl.create 1 in
  fun x y -> Hashtbl.add table x y
;;

type 'a t = 'a option

let is_some = function
  | None -> false
  | Some _ -> true
;;

let should_accept ?x () = is_some x

include struct
  let foo `Test = ()
  let wrap f `Test = f
  let bar = wrap ()
end

let f () =
  let module S = String in
  let module N = Map.Make (S) in
  N.add "sum" 41 N.empty
;;

module X = struct
  module Y = struct
    module type S = sig
      type t
    end
  end
end

(* open X  (* works! *) *)
module Y = X.Y

type 'a arg_t = 'at constraint 'a = (module Y.S with type t = 'at)
type t = (module X.Y.S with type t = unit)

let f (x : t arg_t) = ()
let () = f ()

module type S = sig
  type a
  type b
end

module Foo
    (Bar : S with type a = private [> `A ])
    (Baz : S with type b = private < b : Bar.b ; .. >) =
struct end

module A = struct
  module type A_S = sig end

  type t = (module A_S)
end

module type S = sig
  type t
end

let f (type a) (module X : S with type t = a) = ()
let _ = f (module A) (* ok *)

module A_annotated_alias : S with type t = (module A.A_S) = A

let _ = f (module A_annotated_alias) (* ok *)
let _ = f (module A_annotated_alias : S with type t = (module A.A_S)) (* ok *)

module A_alias = A

module A_alias_expanded = struct
  include A_alias
end

let _ = f (module A_alias_expanded : S with type t = (module A.A_S)) (* ok *)
let _ = f (module A_alias_expanded) (* ok *)
let _ = f (module A_alias : S with type t = (module A.A_S)) (* doesn't type *)
let _ = f (module A_alias) (* doesn't type either *)

module Foo
    (Bar : sig
       type a = private [> `A ]
     end)
    (Baz : module type of struct
       include Bar
     end) =
struct end

module Bazoinks = struct
  type a = [ `A ]
end

module Bug = Foo (Bazoinks) (Bazoinks)
(* PR#6992, reported by Stephen Dolan *)

type (_, _) eq = Eq : ('a, 'a) eq

let cast : type a b. (a, b) eq -> a -> b = fun Eq x -> x

module Fix (F : sig
    type 'a f
  end) =
struct
  type 'a fix = ('a, 'a F.f) eq

  let uniq (type a b) (Eq : a fix) (Eq : b fix) : (a, b) eq = Eq
end

(* This would allow:
   module FixId = Fix (struct type 'a f = 'a end)
   let bad : (int, string) eq = FixId.uniq Eq Eq
   let _ = Printf.printf "Oh dear: %s" (cast bad 42)
*)
module M = struct
  module type S = sig
    type a

    val v : a
  end

  type 'a s = (module S with type a = 'a)
end

module B = struct
  class type a = object
    method a : 'a. 'a M.s -> 'a
  end
end

module M' = M
module B' = B

class b : B.a =
  object
    method a : 'a. 'a M.s -> 'a = fun (type a) (module X : M.S with type a = a) -> X.v
    method a : 'a. 'a M.s -> 'a = fun (type a) (module X : M.S with type a = a) -> X.v
  end

class b' : B.a =
  object
    method a : 'a. 'a M'.s -> 'a = fun (type a) (module X : M'.S with type a = a) -> X.v
    method a : 'a. 'a M'.s -> 'a = fun (type a) (module X : M'.S with type a = a) -> X.v
  end

module type FOO = sig
  type t
end

module type BAR = sig
  (* Works: module rec A : (sig include FOO with type t = < b:B.t > end) *)
  module rec A : (FOO with type t = < b : B.t >)
  and B : FOO
end

module A = struct
  module type S

  module S = struct end
end

module F (_ : sig end) = struct
  module type S

  module S = A.S
end

module M = struct end
module N = M
module G (X : F(N).S) : A.S = X

module F (_ : sig end) = struct
  module type S
end

module M = struct end
module N = M
module G (X : F(N).S) : F(M).S = X

module M : sig
  type make_dec

  val add_dec : make_dec -> unit
end = struct
  type u

  module Fast : sig
    type 'd t

    val create : unit -> 'd t

    module type S = sig
      module Data : sig
        type t
      end

      val key : Data.t t
    end

    module Register (D : S) : sig end

    val attach : 'd t -> 'd -> unit
  end = struct
    type 'd t = unit

    let create () = ()

    module type S = sig
      module Data : sig
        type t
      end

      val key : Data.t t
    end

    module Register (D : S) = struct end

    let attach _ _ = ()
  end

  type make_dec

  module Dem = struct
    module Data = struct
      type t = make_dec
    end

    let key = Fast.create ()
  end

  module EDem = Fast.Register (Dem)

  let add_dec dec = Fast.attach Dem.key dec
end

(* simpler version *)

module Simple = struct
  type 'a t

  module type S = sig
    module Data : sig
      type t
    end

    val key : Data.t t
  end

  module Register (D : S) = struct
    let key = D.key
  end

  module M = struct
    module Data = struct
      type t = int
    end

    let key : _ t = Obj.magic ()
  end
end

module EM = Simple.Register (Simple.M);;

Simple.M.key

module Simple2 = struct
  type 'a t

  module type S = sig
    module Data : sig
      type t
    end

    val key : Data.t t
  end

  module M = struct
    module Data = struct
      type t = int
    end

    let key : _ t = Obj.magic ()
  end

  module Register (D : S) = struct
    let key = D.key
  end

  module EM = Simple.Register (Simple.M)

  let k : M.Data.t t = M.key
end

module rec M : sig
  external f : int -> int = "%identity"
end = struct
  external f : int -> int = "%identity"
end
(* with module *)

module type S = sig
  type t
  and s = t
end

module type S' = S with type t := int

module type S = sig
  module rec M : sig end
  and N : sig end
end

module type S' = S with module M := String

(* with module type *)
(*
   module type S = sig module type T module F(X:T) : T end;;
   module type T0 = sig type t end;;
   module type S1 = S with module type T = T0;;
   module type S2 = S with module type T := T0;;
   module type S3 = S with module type T := sig type t = int end;;
   module H = struct
   include (Hashtbl : module type of Hashtbl with
   type statistics := Hashtbl.statistics
   and module type S := Hashtbl.S
   and module Make := Hashtbl.Make
   and module MakeSeeded := Hashtbl.MakeSeeded
   and module type SeededS := Hashtbl.SeededS
   and module type HashedType := Hashtbl.HashedType
   and module type SeededHashedType := Hashtbl.SeededHashedType)
   end;;
*)

(* A subtle problem appearing with -principal *)
type -'a t

class type c = object
  method m : [ `A ] t
end

module M : sig
  val v : (#c as 'a) -> 'a
end = struct
  let v x =
    ignore (x :> c);
    x
  ;;
end

(* PR#4838 *)

let id =
  let module M = struct end in
  fun x -> x
;;

(* PR#4511 *)

let ko =
  let module M = struct end in
  fun _ -> ()
;;

(* PR#5993 *)

module M : sig
  type -'a t = private int
end = struct
  type +'a t = private int
end

(* PR#6005 *)

module type A = sig
  type t = X of int
end

type u = X of bool

module type B = A with type t = u

(* fail *)

(* PR#5815 *)
(* ---> duplicated exception name is now an error *)

module type S = sig
  exception Foo of int
  exception Foo of bool
end

(* PR#6410 *)

module F (X : sig end) = struct
  let x = 3
end
;;

F.x

(* fail *)
module C = Char;;

C.chr 66

module C' : module type of Char = C;;

C'.chr 66

module C3 = struct
  include Char
end
;;

C3.chr 66

let f x =
  let module M = struct
    module L = List
  end
  in
  M.L.length x
;;

let g x =
  let module L = List in
  L.length (L.map succ x)
;;

module F (X : sig end) = Char
module C4 = F (struct end);;

C4.chr 66

module G (X : sig end) = struct
  module M = X
end

(* does not alias X *)
module M = G (struct end)

module M' = struct
  module N = struct
    let x = 1
  end

  module N' = N
end
;;

M'.N'.x

module M'' : sig
  module N' : sig
    val x : int
  end
end =
  M'
;;

M''.N'.x

module M2 = struct
  include M'
end

module M3 : sig
  module N' : sig
    val x : int
  end
end = struct
  include M'
end
;;

M3.N'.x

module M3' : sig
  module N' : sig
    val x : int
  end
end =
  M2
;;

M3'.N'.x

module M4 : sig
  module N' : sig
    val x : int
  end
end = struct
  module N = struct
    let x = 1
  end

  module N' = N
end
;;

M4.N'.x

module F (X : sig end) = struct
  module N = struct
    let x = 1
  end

  module N' = N
end

module G : functor (X : sig end) -> sig
  module N' : sig
    val x : int
  end
end =
  F

module M5 = G (struct end);;

M5.N'.x

module M = struct
  module D = struct
    let y = 3
  end

  module N = struct
    let x = 1
  end

  module N' = N
end

module M1 : sig
  module N : sig
    val x : int
  end

  module N' = N
end =
  M
;;

M1.N'.x

module M2 : sig
  module N' : sig
    val x : int
  end
end = (
  M :
  sig
    module N : sig
      val x : int
    end

    module N' = N
  end)
;;

M2.N'.x

open M;;

N'.x

module M = struct
  module C = Char
  module C' = C
end

module M1 : sig
  module C : sig
    val escaped : char -> string
  end

  module C' = C
end =
  M
;;

(* sound, but should probably fail *)
M1.C'.escaped 'A'

module M2 : sig
  module C' : sig
    val chr : int -> char
  end
end = (
  M :
  sig
    module C : sig
      val chr : int -> char
    end

    module C' = C
  end)
;;

M2.C'.chr 66;;
StdLabels.List.map

module Q = Queue

exception QE = Q.Empty;;

try Q.pop (Q.create ()) with
| QE -> "Ok"

module type Complex = module type of Complex with type t = Complex.t

module M : sig
  module C : Complex
end = struct
  module C = Complex
end

module C = Complex;;

C.one.Complex.re

include C

module F (X : sig
    module C = Char
  end) =
struct
  module C = X.C
end

(* Applicative functors *)
module S = String
module StringSet = Set.Make (String)
module SSet = Set.Make (S)

let f (x : StringSet.t) : SSet.t = x

(* Also using include (cf. Leo's mail 2013-11-16) *)
module F (M : sig end) : sig
  type t
end = struct
  type t = int
end

module T = struct
  module M = struct end
  include F (M)
end

include T

let f (x : t) : T.t = x

(* PR#4049 *)
(* This works thanks to abbreviations *)
module A = struct
  module B = struct
    type t

    let compare x y = 0
  end

  module S = Set.Make (B)

  let empty = S.empty
end

module A1 = A;;

A1.empty = A.empty

(* PR#3476 *)
(* Does not work yet *)
module FF (X : sig end) = struct
  type t
end

module M = struct
  module X = struct end
  module Y = FF (X) (* XXX *)

  type t = Y.t
end

module F
    (Y : sig
       type t
     end)
    (M : sig
       type t = Y.t
     end) =
struct end

module G = F (M.Y)

(*module N = G (M);;
  module N = F (M.Y) (M);;*)

(* PR#6307 *)

module A1 = struct end
module A2 = struct end

module L1 = struct
  module X = A1
end

module L2 = struct
  module X = A2
end

module F (L : module type of L1) = struct end
module F1 = F (L1)

(* ok *)
module F2 = F (L2)

(* should succeed too *)

(* Counter example: why we need to be careful with PR#6307 *)
module Int = struct
  type t = int

  let compare = compare
end

module SInt = Set.Make (Int)

type (_, _) eq = Eq : ('a, 'a) eq
type wrap = W of (SInt.t, SInt.t) eq

module M = struct
  module I = Int

  type wrap' = wrap = W of (Set.Make(Int).t, Set.Make(I).t) eq
end

module type S = module type of M

(* keep alias *)

module Int2 = struct
  type t = int

  let compare x y = compare y x
end

module type S' = sig
  module I = Int2
  include S with module I := I
end

(* fail *)

(* (* if the above succeeded, one could break invariants *)
   module rec M2 : S' = M2;; (* should succeed! (but this is bad) *)

   let M2.W eq = W Eq;;

   let s = List.fold_right SInt.add [1;2;3] SInt.empty;;
   module SInt2 = Set.Make(Int2);;
   let conv : type a b. (a,b) eq -> a -> b = fun Eq x -> x;;
   let s' : SInt2.t = conv eq s;;
   SInt2.elements s';;
   SInt2.mem 2 s';; (* invariants are broken *)
*)

(* Check behavior with submodules *)
module M = struct
  module N = struct
    module I = Int
  end

  module P = struct
    module I = N.I
  end

  module Q = struct
    type wrap' = wrap = W of (Set.Make(Int).t, Set.Make(P.I).t) eq
  end
end

module type S = module type of M

module M = struct
  module N = struct
    module I = Int
  end

  module P = struct
    module I = N.I
  end

  module Q = struct
    type wrap' = wrap = W of (Set.Make(Int).t, Set.Make(N.I).t) eq
  end
end

module type S = module type of M

(* PR#6365 *)
module type S = sig
  module M : sig
    type t

    val x : t
  end
end

module H = struct
  type t = A

  let x = A
end

module H' = H

module type S' = S with module M = H'

(* shouldn't introduce an alias *)

(* PR#6376 *)
module type Alias = sig
  module N : sig end
  module M = N
end

module F (X : sig end) = struct
  type t
end

module type A = Alias with module N := F(List)

module rec Bad : A = Bad

(* Shinwell 2014-04-23 *)
module B = struct
  module R = struct
    type t = string
  end

  module O = R
end

module K = struct
  module E = B
  module N = E.O
end

let x : K.N.t = "foo"

(* PR#6465 *)

module M = struct
  type t = A

  module B = struct
    type u = B
  end
end

module P : sig
  type t = M.t = A

  module B = M.B
end =
  M

(* should be ok *)
module P : sig
  type t = M.t = A

  module B = M.B
end = struct
  include M
end

module type S = sig
  module M : sig
    module P : sig end
  end

  module Q = M
end

module type S = sig
  module M : sig
    module N : sig end
    module P : sig end
  end

  module Q : sig
    module N = M.N
    module P = M.P
  end
end

module R = struct
  module M = struct
    module N = struct end
    module P = struct end
  end

  module Q = M
end

module R' : S = R

(* should be ok *)

(* PR#6578 *)

module M = struct
  let f x = x
end

module rec R : sig
  module M : sig
    val f : 'a -> 'a
  end
end = struct
  module M = M
end
;;

R.M.f 3

module rec R : sig
  module M = M
end = struct
  module M = M
end
;;

R.M.f 3

open A

let f = L.map S.capitalize
let () = L.iter print_endline (f [ "jacques"; "garrigue" ])

module C : sig
  module L : module type of List
end = struct
  include A
end

(* The following introduces a (useless) dependency on A:
   module C : sig module L : module type of List end = A
*)

include D'

(*
   let () =
   print_endline (string_of_int D'.M.y)
*)
open A

let f = L.map S.capitalize
let () = L.iter print_endline (f [ "jacques"; "garrigue" ])

module C : sig
  module L : module type of List
end = struct
  include A
end

(* The following introduces a (useless) dependency on A:
   module C : sig module L : module type of List end = A
*)

(* No dependency on D *)
let x = 3

module M = struct
  let y = 5
end

module type S = sig
  type u
  type t
end

module type S' = sig
  type t = int
  type u = bool
end

(* ok to convert between structurally equal signatures, and parameters
   are inferred *)
let f (x : (module S with type t = 'a and type u = 'b)) : (module S') = x
let g x = (x : (module S with type t = 'a and type u = 'b) :> (module S'))

(* with subtyping it is also ok to forget some types *)
module type S2 = sig
  type u
  type t
  type w
end

let g2 x = (x : (module S2 with type t = 'a and type u = 'b) :> (module S'))
let h x = (x : (module S2 with type t = 'a) :> (module S with type t = 'a))
let f2 (x : (module S2 with type t = 'a and type u = 'b)) : (module S') = x

(* fail *)
let k (x : (module S2 with type t = 'a)) : (module S with type t = 'a) = x

(* fail *)

(* but you cannot forget values (no physical coercions) *)
module type S3 = sig
  type u
  type t

  val x : int
end

let g3 x = (x : (module S3 with type t = 'a and type u = 'b) :> (module S'))

(* fail *)
(* Using generative functors *)

(* Without type *)
module type S = sig
  val x : int
end

let v =
  (module struct
    let x = 3
  end : S)
;;

module F () = (val v)

(* ok *)
module G (X : sig end) : S = F ()

(* ok *)
module H (X : sig end) = (val v)

(* ok *)

(* With type *)
module type S = sig
  type t

  val x : t
end

let v =
  (module struct
    type t = int

    let x = 3
  end : S)
;;

module F () = (val v)

(* ok *)
module G (X : sig end) : S = F ()

(* fail *)
module H () = F ()

(* ok *)

(* Alias *)
module U = struct end
module M = F (struct end)

(* ok *)
module M = F (U)

(* fail *)

(* Cannot coerce between applicative and generative *)
module F1 (X : sig end) = struct end
module F2 : functor () -> sig end = F1

(* fail *)
module F3 () = struct end
module F4 : functor (X : sig end) -> sig end = F3

(* fail *)

(* tests for shortened functor notation () *)
module X (X : sig end) (Y : sig end) = functor (Z : sig end) -> struct end
module Y = functor (X : sig end) (Y : sig end) (Z : sig end) -> struct end
module Z = functor (_ : sig end) (_ : sig end) (_ : sig end) -> struct end

module GZ : functor (X : sig end) () (Z : sig end) -> sig end =
functor (X : sig end) () (Z : sig end) -> struct end

module F (X : sig end) = struct
  type t = int
end

type t = F(Does_not_exist).t

type expr =
  [ `Abs of string * expr
  | `App of expr * expr
  ]

class type exp = object
  method eval : (string, exp) Hashtbl.t -> expr
end

class app e1 e2 : exp =
  object
    val l = e1
    val r = e2

    method eval env =
      match l with
      | `Abs (var, body) ->
        Hashtbl.add env var r;
        body
      | _ -> `App (l, r)
  end

class virtual ['subject, 'event] observer =
  object
    method virtual notify : 'subject -> 'event -> unit
  end

class ['event] subject =
  object (self : 'subject)
    val mutable observers : ('subject, 'event) observer list = []
    method add_observer obs = observers <- obs :: observers
    method notify_observers (e : 'event) = List.iter (fun x -> x#notify self e) observers
  end

type id = int

class entity (id : id) =
  object
    val ent_destroy_subject = new subject
    method destroy_subject : id subject = ent_destroy_subject
    method entity_id = id
  end

class ['entity] entity_container =
  object (self)
    inherit ['entity, id] observer as observer
    method add_entity (e : 'entity) = e#destroy_subject#add_observer self
    method notify _ id = ()
  end

let f (x : entity entity_container) = ()

(*
   class world =
   object
   val entity_container : entity entity_container = new entity_container

   method add_entity (s : entity) =
   entity_container#add_entity (s :> entity)

   end
*)
(* Two v's in the same class *)
class c v =
  object
    initializer print_endline v
    val v = 42
  end
;;

new c "42"

(* Two hidden v's in the same class! *)
class c (v : int) =
  object
    method v0 = v

    inherit
      (fun v ->
         object
           method v : string = v
         end)
        "42"
  end
;;

(new c 42)#v0

class virtual ['a] c =
  object (s : 'a)
    method virtual m : 'b
  end

let o =
  object (s : 'a)
    inherit ['a] c
    method m = 42
  end
;;

module M : sig
  class x : int -> object
    method m : int
  end
end = struct
  class x _ =
    object
      method m = 42
    end
end

module M : sig
  class c : 'a -> object
    val x : 'b
  end
end = struct
  class c x =
    object
      val x = x
    end
end

class c (x : int) =
  object
    inherit M.c x
    method x : bool = x
  end

let r = (new c 2)#x

(* test.ml *)
class alfa =
  object (_ : 'self)
    method x : 'a. ('a, out_channel, unit) format -> 'a = Printf.printf
  end

class bravo a =
  object
    val y = (a :> alfa)
    initializer y#x "bravo initialized"
  end

class charlie a =
  object
    inherit bravo a
    initializer y#x "charlie initialized"
  end

(* The module begins *)
exception Out_of_range

class type ['a] cursor = object
  method get : 'a
  method incr : unit -> unit
  method is_last : bool
end

class type ['a] storage = object ('self)
  method first : 'a cursor
  method len : int
  method nth : int -> 'a cursor
  method copy : 'self
  method sub : int -> int -> 'self
  method concat : 'a storage -> 'self
  method fold : 'b. ('a -> int -> 'b -> 'b) -> 'b -> 'b
  method iter : ('a -> unit) -> unit
end

class virtual ['a, 'cursor] storage_base =
  object (self : 'self)
    constraint 'cursor = 'a #cursor
    method virtual first : 'cursor
    method virtual len : int
    method virtual copy : 'self
    method virtual sub : int -> int -> 'self
    method virtual concat : 'a storage -> 'self

    method fold : 'b. ('a -> int -> 'b -> 'b) -> 'b -> 'b =
      fun f a0 ->
        let cur = self#first in
        let rec loop count a =
          if count >= self#len
          then a
          else (
            let a' = f cur#get count a in
            cur#incr ();
            loop (count + 1) a')
        in
        loop 0 a0

    method iter proc =
      let p = self#first in
      for i = 0 to self#len - 2 do
        proc p#get;
        p#incr ()
      done;
      if self#len > 0 then proc p#get else ()
  end

class type ['a] obj_input_channel = object
  method get : unit -> 'a
  method close : unit -> unit
end

class type ['a] obj_output_channel = object
  method put : 'a -> unit
  method flush : unit -> unit
  method close : unit -> unit
end

module UChar = struct
  type t = int

  let highest_bit = 1 lsl 30
  let lower_bits = highest_bit - 1

  let char_of c =
    try Char.chr c with
    | Invalid_argument _ -> raise Out_of_range
  ;;

  let of_char = Char.code
  let code c = if c lsr 30 = 0 then c else raise Out_of_range
  let chr n = if n >= 0 && n lsr 31 = 0 then n else raise Out_of_range
  let uint_code c = c
  let chr_of_uint n = n
end

type uchar = UChar.t

let int_of_uchar u = UChar.uint_code u
let uchar_of_int n = UChar.chr_of_uint n

class type ucursor = [uchar] cursor
class type ustorage = [uchar] storage

class virtual ['ucursor] ustorage_base = [uchar, 'ucursor] storage_base

module UText = struct
  (* the internal representation is UCS4 with big endian*)
  (* The most significant digit appears first. *)
  let get_buf s i =
    let n = Char.code s.[i] in
    let n = (n lsl 8) lor Char.code s.[i + 1] in
    let n = (n lsl 8) lor Char.code s.[i + 2] in
    let n = (n lsl 8) lor Char.code s.[i + 3] in
    UChar.chr_of_uint n
  ;;

  let set_buf s i u =
    let n = UChar.uint_code u in
    s.[i] <- Char.chr (n lsr 24);
    s.[i + 1] <- Char.chr ((n lsr 16) lor 0xff);
    s.[i + 2] <- Char.chr ((n lsr 8) lor 0xff);
    s.[i + 3] <- Char.chr (n lor 0xff)
  ;;

  let init_buf buf pos init =
    if init#len = 0
    then ()
    else (
      let cur = init#first in
      for i = 0 to init#len - 2 do
        set_buf buf (pos + (i lsl 2)) cur#get;
        cur#incr ()
      done;
      set_buf buf (pos + ((init#len - 1) lsl 2)) cur#get)
  ;;

  let make_buf init =
    let s = String.create (init#len lsl 2) in
    init_buf s 0 init;
    s
  ;;

  class text_raw buf =
    object (self : 'self)
      inherit [cursor] ustorage_base
      val contents = buf
      method first = new cursor (self :> text_raw) 0
      method len = String.length contents / 4
      method get i = get_buf contents (4 * i)
      method nth i = new cursor (self :> text_raw) i
      method copy = {<contents = String.copy contents>}
      method sub pos len = {<contents = String.sub contents (pos * 4) (len * 4)>}

      method concat (text : ustorage) =
        let buf = String.create (String.length contents + (4 * text#len)) in
        String.blit contents 0 buf 0 (String.length contents);
        init_buf buf (String.length contents) text;
        {<contents = buf>}
    end

  and cursor text i =
    object
      val contents = text
      val mutable pos = i
      method get = contents#get pos
      method incr () = pos <- pos + 1
      method is_last = pos + 1 >= contents#len
    end

  class string_raw buf =
    object
      inherit text_raw buf
      method set i u = set_buf contents (4 * i) u
    end

  class text init = text_raw (make_buf init)
  class string init = string_raw (make_buf init)

  let of_string s =
    let buf = String.make (4 * String.length s) '\000' in
    for i = 0 to String.length s - 1 do
      buf.[4 * i] <- s.[i]
    done;
    new text_raw buf
  ;;

  let make len u =
    let s = String.create (4 * len) in
    for i = 0 to len - 1 do
      set_buf s (4 * i) u
    done;
    new string_raw s
  ;;

  let create len = make len (UChar.chr 0)
  let copy s = s#copy
  let sub s start len = s#sub start len

  let fill s start len u =
    for i = start to start + len - 1 do
      s#set i u
    done
  ;;

  let blit src srcoff dst dstoff len =
    for i = 0 to len - 1 do
      let u = src#get (srcoff + i) in
      dst#set (dstoff + i) u
    done
  ;;

  let concat s1 s2 = s1#concat (s2 (* : #ustorage *) :> uchar storage)
  let iter proc s = s#iter proc
end

class type foo_t = object
  method foo : string
end

type 'a name =
  | Foo : foo_t name
  | Int : int name

class foo =
  object (self)
    method foo = "foo"

    method cast =
      function
      | Foo -> (self :> < foo : string >)
  end

class foo : foo_t =
  object (self)
    method foo = "foo"

    method cast : type a. a name -> a =
      function
      | Foo -> (self :> foo_t)
      | _ -> raise Exit
  end

class type c = object end

module type S = sig
  class c : c
end

class virtual name = object end

and func (args_ty, ret_ty) =
  object (self)
    inherit name
    val mutable memo_args = None

    method arguments =
      match memo_args with
      | Some xs -> xs
      | None ->
        let args = List.map (fun ty -> new argument (self, ty)) args_ty in
        memo_args <- Some args;
        args
  end

and argument (func, ty) =
  object
    inherit name
  end

let f (x : #M.foo) = 0

class type ['e] t = object ('s)
  method update : 'e -> 's
end

module type S = sig
  class base : 'e -> ['e] t
end

type 'par t = 'par

module M : sig
  val x : < m : 'a. 'a >
end = struct
  let x : < m : 'a. 'a t > = Obj.magic ()
end

let ident v = v

class alias =
  object
    method alias : 'a. 'a t -> 'a = ident
  end

module Classdef = struct
  class virtual ['a, 'b, 'c] cl0 =
    object
      constraint 'c = < m : 'a -> 'b -> int ; .. >
    end

  class virtual ['a, 'b] cl1 =
    object
      method virtual raise_trouble : int -> 'a
      method virtual m : 'a -> 'b -> int
    end

  class virtual ['a, 'b] cl2 =
    object
      method virtual as_cl0 : ('a, 'b, ('a, 'b) cl1) cl0
    end
end

type refer1 = < poly : 'a 'b 'c. (('b, 'c) #Classdef.cl2 as 'a) >
type refer2 = < poly : 'a 'b 'c. (('b, 'c) #Classdef.cl2 as 'a) >

(* Actually this should succeed ... *)
let f (x : refer1) : refer2 = x

module Classdef = struct
  class virtual ['a, 'b, 'c] cl0 =
    object
      constraint 'c = < m : 'a -> 'b -> int ; .. >
    end

  class virtual ['a, 'b] cl1 =
    object
      method virtual raise_trouble : int -> 'a
      method virtual m : 'a -> 'b -> int
    end

  class virtual ['a, 'b] cl2 =
    object
      method virtual as_cl0 : ('a, 'b, ('a, 'b) cl1) cl0
    end
end

module M : sig
  type refer = { poly : 'a 'b 'c. (('b, 'c) #Classdef.cl2 as 'a) }
end = struct
  type refer = { poly : 'a 'b 'c. (('b, 'c) #Classdef.cl2 as 'a) }
end
(*
   ocamlc -c pr3918a.mli pr3918b.mli
   rm -f pr3918a.cmi
   ocamlc -c pr3918c.ml
*)

open Pr3918b

let f x = (x : 'a vlist :> 'b vlist)
let f (x : 'a vlist) : 'b vlist = x

module type Poly = sig
  type 'a t = 'a constraint 'a = [> ]
end

module Combine (A : Poly) (B : Poly) = struct
  type ('a, 'b) t = 'a A.t constraint 'a = 'b B.t
end

module C =
  Combine
    (struct
      type 'a t = 'a constraint 'a = [> ]
    end)
    (struct
      type 'a t = 'a constraint 'a = [> ]
    end)

module type Priv = sig
  type t = private int
end

module Make (Unit : sig end) : Priv = struct
  type t = int
end

module A = Make (struct end)

module type Priv' = sig
  type t = private [> `A ]
end

module Make' (Unit : sig end) : Priv' = struct
  type t = [ `A ]
end

module A' = Make' (struct end)
(* PR5057 *)

module TT = struct
  module IntSet = Set.Make (struct
      type t = int

      let compare = compare
    end)
end

let () =
  let f flag =
    let module T = TT in
    let _ =
      match flag with
      | `A -> 0
      | `B r -> r
    in
    let _ =
      match flag with
      | `A -> T.IntSet.mem
      | `B r -> r
    in
    ()
  in
  f `A
;;

(* This one should fail *)

let f flag =
  let module T =
    Set.Make (struct
      type t = int

      let compare = compare
    end)
  in
  let _ =
    match flag with
    | `A -> 0
    | `B r -> r
  in
  let _ =
    match flag with
    | `A -> T.mem
    | `B r -> r
  in
  ()
;;

module type S = sig
  type +'a t

  val foo : [ `A ] t -> unit
  val bar : [< `A | `B ] t -> unit
end

module Make (T : S) = struct
  let f x =
    T.foo x;
    T.bar x;
    (x :> [ `A | `C ] T.t)
  ;;
end

type 'a termpc =
  [ `And of 'a * 'a
  | `Or of 'a * 'a
  | `Not of 'a
  | `Atom of string
  ]

type 'a termk =
  [ `Dia of 'a
  | `Box of 'a
  | 'a termpc
  ]

module type T = sig
  type term

  val map : (term -> term) -> term -> term
  val nnf : term -> term
  val nnf_not : term -> term
end

module Fpc (X : T with type term = private [> 'a termpc ] as 'a) = struct
  type term = X.term termpc

  let nnf = function
    | `Not (`Atom _) as x -> x
    | `Not x -> X.nnf_not x
    | x -> X.map X.nnf x
  ;;

  let map f : term -> X.term = function
    | `Not x -> `Not (f x)
    | `And (x, y) -> `And (f x, f y)
    | `Or (x, y) -> `Or (f x, f y)
    | `Atom _ as x -> x
  ;;

  let nnf_not : term -> _ = function
    | `Not x -> X.nnf x
    | `And (x, y) -> `Or (X.nnf_not x, X.nnf_not y)
    | `Or (x, y) -> `And (X.nnf_not x, X.nnf_not y)
    | `Atom _ as x -> `Not x
  ;;
end

module Fk (X : T with type term = private [> 'a termk ] as 'a) = struct
  type term = X.term termk

  module Pc = Fpc (X)

  let map f : term -> _ = function
    | `Dia x -> `Dia (f x)
    | `Box x -> `Box (f x)
    | #termpc as x -> Pc.map f x
  ;;

  let nnf = Pc.nnf

  let nnf_not : term -> _ = function
    | `Dia x -> `Box (X.nnf_not x)
    | `Box x -> `Dia (X.nnf_not x)
    | #termpc as x -> Pc.nnf_not x
  ;;
end

type untyped
type -'a typed = private untyped

type -'typing wrapped = private sexp
and +'a t = 'a typed wrapped
and sexp = private untyped wrapped

class type ['a] s3 = object
  val underlying : 'a t
end

class ['a] s3object r : ['a] s3 =
  object
    val underlying = r
  end

module M (T : sig
    type t
  end) =
struct
  type t = private { t : T.t }
end

module P = struct
  module T = struct
    type t
  end

  module R = M (T)
end

module Foobar : sig
  type t = private int
end = struct
  type t = int
end

module F0 : sig
  type t = private int
end =
  Foobar

let f (x : F0.t) : Foobar.t = x

(* fails *)

module F = Foobar

let f (x : F.t) : Foobar.t = x

module M = struct
  type t = < m : int >
end

module M1 : sig
  type t = private < m : int ; .. >
end =
  M

module M2 : sig
  type t = private < m : int ; .. >
end =
  M1
;;

fun (x : M1.t) : M2.t -> x

(* fails *)

module M3 : sig
  type t = private M1.t
end =
  M1
;;

fun x -> (x : M3.t :> M1.t);;
fun x -> (x : M3.t :> M.t)

module M4 : sig
  type t = private M3.t
end =
  M2

(* fails *)
module M4 : sig
  type t = private M3.t
end =
  M

(* fails *)
module M4 : sig
  type t = private M3.t
end =
  M1

(* might be ok *)
module M5 : sig
  type t = private M1.t
end =
  M3

module M6 : sig
  type t = private < n : int ; .. >
end =
  M1

(* fails *)

module Bar : sig
  type t = private Foobar.t

  val f : int -> t
end = struct
  type t = int

  let f (x : int) : t = x
end

(* must fail *)

module M : sig
  type t = private T of int

  val mk : int -> t
end = struct
  type t = T of int

  let mk x = T x
end

module M1 : sig
  type t = M.t

  val mk : int -> t
end = struct
  type t = M.t

  let mk = M.mk
end

module M2 : sig
  type t = M.t

  val mk : int -> t
end = struct
  include M
end

module M3 : sig
  type t = M.t

  val mk : int -> t
end =
  M

module M4 : sig
  type t = M.t = T of int

  val mk : int -> t
end =
  M

(* Error: The variant or record definition does not match that of type M.t *)

module M5 : sig
  type t = M.t = private T of int

  val mk : int -> t
end =
  M

module M6 : sig
  type t = private T of int

  val mk : int -> t
end =
  M

module M' : sig
  type t_priv = private T of int
  type t = t_priv

  val mk : int -> t
end = struct
  type t_priv = T of int
  type t = t_priv

  let mk x = T x
end

module M3' : sig
  type t = M'.t

  val mk : int -> t
end =
  M'

module M : sig
  type 'a t = private T of 'a
end = struct
  type 'a t = T of 'a
end

module M1 : sig
  type 'a t = 'a M.t = private T of 'a
end = struct
  type 'a t = 'a M.t = private T of 'a
end

(* PR#6090 *)
module Test = struct
  type t = private A
end

module Test2 : module type of Test with type t = Test.t = Test

let f (x : Test.t) : Test2.t = x
let f Test2.A = ()
let a = Test2.A

(* fail *)
(* The following should fail from a semantical point of view,
   but allow it for backward compatibility *)
module Test2 : module type of Test with type t = private Test.t = Test

(* PR#6331 *)
type t = private < x : int ; .. > as 'a
type t = private (< x : int ; .. > as 'a) as 'a
type t = private < x : int > as 'a
type t = private (< x : int > as 'a) as 'b
type 'a t = private < x : int ; .. > as 'a
type 'a t = private 'a constraint 'a = < x : int ; .. >

(* Bad (t = t) *)
module rec A : sig
  type t = A.t
end = struct
  type t = A.t
end

(* Bad (t = t) *)
module rec A : sig
  type t = B.t
end = struct
  type t = B.t
end

and B : sig
  type t = A.t
end = struct
  type t = A.t
end

(* OK (t = int) *)
module rec A : sig
  type t = B.t
end = struct
  type t = B.t
end

and B : sig
  type t = int
end = struct
  type t = int
end

(* Bad (t = int * t) *)
module rec A : sig
  type t = int * A.t
end = struct
  type t = int * A.t
end

(* Bad (t = t -> int) *)
module rec A : sig
  type t = B.t -> int
end = struct
  type t = B.t -> int
end

and B : sig
  type t = A.t
end = struct
  type t = A.t
end

(* OK (t = <m:t>) *)
module rec A : sig
  type t = < m : B.t >
end = struct
  type t = < m : B.t >
end

and B : sig
  type t = A.t
end = struct
  type t = A.t
end

(* Bad (not regular) *)
module rec A : sig
  type 'a t = < m : 'a list A.t >
end = struct
  type 'a t = < m : 'a list A.t >
end

(* Bad (not regular) *)
module rec A : sig
  type 'a t = < m : 'a list B.t ; n : 'a array B.t >
end = struct
  type 'a t = < m : 'a list B.t ; n : 'a array B.t >
end

and B : sig
  type 'a t = 'a A.t
end = struct
  type 'a t = 'a A.t
end

(* Bad (not regular) *)
module rec A : sig
  type 'a t = 'a B.t
end = struct
  type 'a t = 'a B.t
end

and B : sig
  type 'a t = < m : 'a list A.t ; n : 'a array A.t >
end = struct
  type 'a t = < m : 'a list A.t ; n : 'a array A.t >
end

(* OK *)
module rec A : sig
  type 'a t = 'a array B.t * 'a list B.t
end = struct
  type 'a t = 'a array B.t * 'a list B.t
end

and B : sig
  type 'a t = < m : 'a B.t >
end = struct
  type 'a t = < m : 'a B.t >
end

(* Bad (not regular) *)
module rec A : sig
  type 'a t = 'a list B.t
end = struct
  type 'a t = 'a list B.t
end

and B : sig
  type 'a t = < m : 'a array B.t >
end = struct
  type 'a t = < m : 'a array B.t >
end

(* Bad (not regular) *)
module rec M : sig
  class ['a] c : 'a -> object
    method map : ('a -> 'b) -> 'b M.c
  end
end = struct
  class ['a] c (x : 'a) =
    object
      method map : 'b. ('a -> 'b) -> 'b M.c = fun f -> new M.c (f x)
    end
end

(* OK *)
class type ['node] extension = object
  method node : 'node
end

and ['ext] node = object
  constraint 'ext = ('ext node #extension[@id])
end

class x =
  object
    method node : x node = assert false
  end

type t = x node

(* Bad - PR 4261 *)

module PR_4261 = struct
  module type S = sig
    type t
  end

  module type T = sig
    module D : S

    type t = D.t
  end

  module rec U : (T with module D = U') = U
  and U' : (S with type t = U'.t) = U
end

(* Bad - PR 4512 *)
module type S' = sig
  type t = int
end

module rec M : (S' with type t = M.t) = struct
  type t = M.t
end

(* PR#4450 *)

module PR_4450_1 = struct
  module type MyT = sig
    type 'a t = Succ of 'a t
  end

  module MyMap (X : MyT) = X
  module rec MyList : MyT = MyMap (MyList)
end

module PR_4450_2 = struct
  module type MyT = sig
    type 'a wrap = My of 'a t
    and 'a t = private < map : 'b. ('a -> 'b) -> 'b wrap ; .. >

    val create : 'a list -> 'a t
  end

  module MyMap (X : MyT) = struct
    include X

    class ['a] c l =
      object (self)
        method map : 'b. ('a -> 'b) -> 'b wrap = fun f -> My (create (List.map f l))
      end
  end

  module rec MyList : sig
    type 'a wrap = My of 'a t
    and 'a t = < map : 'b. ('a -> 'b) -> 'b wrap >

    val create : 'a list -> 'a t
  end = struct
    include MyMap (MyList)

    let create l = new c l
  end
end

(* A synthetic example of bootstrapped data structure
   (suggested by J-C Filliatre) *)

module type ORD = sig
  type t

  val compare : t -> t -> int
end

module type SET = sig
  type elt
  type t

  val iter : (elt -> unit) -> t -> unit
end

type 'a tree =
  | E
  | N of 'a tree * 'a * 'a tree

module Bootstrap2
    (MakeDiet : functor (X : ORD) -> SET with type t = X.t tree and type elt = X.t) :
  SET with type elt = int = struct
  type elt = int

  module rec Elt : sig
    type t =
      | I of int * int
      | D of int * Diet.t * int

    val compare : t -> t -> int
    val iter : (int -> unit) -> t -> unit
  end = struct
    type t =
      | I of int * int
      | D of int * Diet.t * int

    let compare x1 x2 = 0

    let rec iter f = function
      | I (l, r) ->
        for i = l to r do
          f i
        done
      | D (_, d, _) -> Diet.iter (iter f) d
    ;;
  end

  and Diet : (SET with type t = Elt.t tree and type elt = Elt.t) = MakeDiet (Elt)

  type t = Diet.t

  let iter f = Diet.iter (Elt.iter f)
end
(* PR 4470: simplified from OMake's sources *)

module rec DirElt : sig
  type t =
    | DirRoot
    | DirSub of DirHash.t
end = struct
  type t =
    | DirRoot
    | DirSub of DirHash.t
end

and DirCompare : sig
  type t = DirElt.t
end = struct
  type t = DirElt.t
end

and DirHash : sig
  type t = DirElt.t list
end = struct
  type t = DirCompare.t list
end
(* PR 4758, PR 4266 *)

module PR_4758 = struct
  module type S = sig end

  module type Mod = sig
    module Other : S
  end

  module rec A : S = struct end

  and C : sig
    include Mod with module Other = A
  end = struct
    module Other = A
  end

  module C' = C (* check that we can take an alias *)

  module F (X : sig end) = struct
    type t
  end

  let f (x : F(C).t) : F(C').t = x
end

(* PR 4557 *)
module PR_4557 = struct
  module F (X : Set.OrderedType) = struct
    module rec Mod : sig
      module XSet : sig
        type elt = X.t
        type t = Set.Make(X).t
      end

      module XMap : sig
        type key = X.t
        type 'a t = 'a Map.Make(X).t
      end

      type elt = X.t
      type t = XSet.t XMap.t

      val compare : t -> t -> int
    end = struct
      module XSet = Set.Make (X)
      module XMap = Map.Make (X)

      type elt = X.t
      type t = XSet.t XMap.t

      let compare x y = 0
    end

    and ModSet : (Set.S with type elt = Mod.t) = Set.Make (Mod)
  end
end

module F (X : Set.OrderedType) = struct
  module rec Mod : sig
    module XSet : sig
      type elt = X.t
      type t = Set.Make(X).t
    end

    module XMap : sig
      type key = X.t
      type 'a t = 'a Map.Make(X).t
    end

    type elt = X.t
    type t = XSet.t XMap.t

    val compare : t -> t -> int
  end = struct
    module XSet = Set.Make (X)
    module XMap = Map.Make (X)

    type elt = X.t
    type t = XSet.t XMap.t

    let compare x y = 0
  end

  and ModSet : (Set.S with type elt = Mod.t) = Set.Make (Mod)
end
(* Tests for recursive modules *)

let test number result expected =
  if result = expected
  then Printf.printf "Test %d passed.\n" number
  else Printf.printf "Test %d FAILED.\n" number;
  flush stdout
;;

(* Tree of sets *)

module rec A : sig
  type t =
    | Leaf of int
    | Node of ASet.t

  val compare : t -> t -> int
end = struct
  type t =
    | Leaf of int
    | Node of ASet.t

  let compare x y =
    match x, y with
    | Leaf i, Leaf j -> Pervasives.compare i j
    | Leaf i, Node t -> -1
    | Node s, Leaf j -> 1
    | Node s, Node t -> ASet.compare s t
  ;;
end

and ASet : (Set.S with type elt = A.t) = Set.Make (A)

let _ =
  let x = A.Node (ASet.add (A.Leaf 3) (ASet.singleton (A.Leaf 2))) in
  let y = A.Node (ASet.add (A.Leaf 1) (ASet.singleton x)) in
  test 10 (A.compare x x) 0;
  test 11 (A.compare x (A.Leaf 3)) 1;
  test 12 (A.compare (A.Leaf 0) x) (-1);
  test 13 (A.compare y y) 0;
  test 14 (A.compare x y) 1
;;

(* Simple value recursion *)

module rec Fib : sig
  val f : int -> int
end = struct
  let f x = if x < 2 then 1 else Fib.f (x - 1) + Fib.f (x - 2)
end

let _ = test 20 (Fib.f 10) 89

(* Update function by infix *)

module rec Fib2 : sig
  val f : int -> int
end = struct
  let rec g x = Fib2.f (x - 1) + Fib2.f (x - 2)
  and f x = if x < 2 then 1 else g x
end

let _ = test 21 (Fib2.f 10) 89

(* Early application *)

let _ =
  let res =
    try
      let module A = struct
        module rec Bad : sig
          val f : int -> int
        end = struct
          let f =
            let y = Bad.f 5 in
            fun x -> x + y
          ;;
        end
      end
      in
      false
    with
    | Undefined_recursive_module _ -> true
  in
  test 30 res true
;;

(* Early strict evaluation *)

(*
   module rec Cyclic
   : sig val x : int end
   = struct let x = Cyclic.x + 1 end
   ;;
*)

(* Reordering of evaluation based on dependencies *)

module rec After : sig
  val x : int
end = struct
  let x = Before.x + 1
end

and Before : sig
  val x : int
end = struct
  let x = 3
end

let _ = test 40 After.x 4

(* Type identity between A.t and t within A's definition *)

module rec Strengthen : sig
  type t

  val f : t -> t
end = struct
  type t =
    | A
    | B

  let _ = (A : Strengthen.t)
  let f x = if true then A else Strengthen.f B
end

module rec Strengthen2 : sig
  type t

  val f : t -> t

  module M : sig
    type u
  end

  module R : sig
    type v
  end
end = struct
  type t =
    | A
    | B

  let _ = (A : Strengthen2.t)
  let f x = if true then A else Strengthen2.f B

  module M = struct
    type u = C

    let _ = (C : Strengthen2.M.u)
  end

  module rec R : sig
    type v = Strengthen2.R.v
  end = struct
    type v = D

    let _ = (D : R.v)
    let _ = (D : Strengthen2.R.v)
  end
end

(* Polymorphic recursion *)

module rec PolyRec : sig
  type 'a t =
    | Leaf of 'a
    | Node of 'a list t * 'a list t

  val depth : 'a t -> int
end = struct
  type 'a t =
    | Leaf of 'a
    | Node of 'a list t * 'a list t

  let x = (PolyRec.Leaf 1 : int t)

  let depth = function
    | Leaf x -> 0
    | Node (l, r) -> 1 + max (PolyRec.depth l) (PolyRec.depth r)
  ;;
end

(* Wrong LHS signatures (PR#4336) *)

(*
   module type ASig = sig type a val a:a val print:a -> unit end
   module type BSig = sig type b val b:b val print:b -> unit end

   module A = struct type a = int let a = 0 let print = print_int end
   module B = struct type b = float let b = 0.0 let print = print_float end

   module MakeA (Empty:sig end) : ASig = A
   module MakeB (Empty:sig end) : BSig = B

   module
   rec NewA : ASig = MakeA (struct end)
   and NewB : BSig with type b = NewA.a = MakeB (struct end);;
*)

(* Expressions and bindings *)

module StringSet = Set.Make (String)

module rec Expr : sig
  type t =
    | Var of string
    | Const of int
    | Add of t * t
    | Binding of Binding.t * t

  val make_let : string -> t -> t -> t
  val fv : t -> StringSet.t
  val simpl : t -> t
end = struct
  type t =
    | Var of string
    | Const of int
    | Add of t * t
    | Binding of Binding.t * t

  let make_let id e1 e2 = Binding ([ id, e1 ], e2)

  let rec fv = function
    | Var s -> StringSet.singleton s
    | Const n -> StringSet.empty
    | Add (t1, t2) -> StringSet.union (fv t1) (fv t2)
    | Binding (b, t) ->
      StringSet.union (Binding.fv b) (StringSet.diff (fv t) (Binding.bv b))
  ;;

  let rec simpl = function
    | Var s -> Var s
    | Const n -> Const n
    | Add (Const i, Const j) -> Const (i + j)
    | Add (Const 0, t) -> simpl t
    | Add (t, Const 0) -> simpl t
    | Add (t1, t2) -> Add (simpl t1, simpl t2)
    | Binding (b, t) -> Binding (Binding.simpl b, simpl t)
  ;;
end

and Binding : sig
  type t = (string * Expr.t) list

  val fv : t -> StringSet.t
  val bv : t -> StringSet.t
  val simpl : t -> t
end = struct
  type t = (string * Expr.t) list

  let fv b =
    List.fold_left (fun v (id, e) -> StringSet.union v (Expr.fv e)) StringSet.empty b
  ;;

  let bv b = List.fold_left (fun v (id, e) -> StringSet.add id v) StringSet.empty b
  let simpl b = List.map (fun (id, e) -> id, Expr.simpl e) b
end

let _ =
  let e = Expr.make_let "x" (Expr.Add (Expr.Var "y", Expr.Const 0)) (Expr.Var "x") in
  let e' = Expr.make_let "x" (Expr.Var "y") (Expr.Var "x") in
  test 50 (StringSet.elements (Expr.fv e)) [ "y" ];
  test 51 (Expr.simpl e) e'
;;

(* Okasaki's bootstrapping *)

module type ORDERED = sig
  type t

  val eq : t -> t -> bool
  val lt : t -> t -> bool
  val leq : t -> t -> bool
end

module type HEAP = sig
  module Elem : ORDERED

  type heap

  val empty : heap
  val isEmpty : heap -> bool
  val insert : Elem.t -> heap -> heap
  val merge : heap -> heap -> heap
  val findMin : heap -> Elem.t
  val deleteMin : heap -> heap
end

module Bootstrap
    (MakeH : functor (Element : ORDERED) -> HEAP with module Elem = Element)
    (Element : ORDERED) : HEAP with module Elem = Element = struct
  module Elem = Element

  module rec BE : sig
    type t =
      | E
      | H of Elem.t * PrimH.heap

    val eq : t -> t -> bool
    val lt : t -> t -> bool
    val leq : t -> t -> bool
  end = struct
    type t =
      | E
      | H of Elem.t * PrimH.heap

    let leq t1 t2 =
      match t1, t2 with
      | H (x, _), H (y, _) -> Elem.leq x y
      | H _, E -> false
      | E, H _ -> true
      | E, E -> true
    ;;

    let eq t1 t2 =
      match t1, t2 with
      | H (x, _), H (y, _) -> Elem.eq x y
      | H _, E -> false
      | E, H _ -> false
      | E, E -> true
    ;;

    let lt t1 t2 =
      match t1, t2 with
      | H (x, _), H (y, _) -> Elem.lt x y
      | H _, E -> false
      | E, H _ -> true
      | E, E -> false
    ;;
  end

  and PrimH : (HEAP with type Elem.t = BE.t) = MakeH (BE)

  type heap = BE.t

  let empty = BE.E

  let isEmpty = function
    | BE.E -> true
    | _ -> false
  ;;

  let rec merge x y =
    match x, y with
    | BE.E, _ -> y
    | _, BE.E -> x
    | (BE.H (e1, p1) as h1), (BE.H (e2, p2) as h2) ->
      if Elem.leq e1 e2
      then BE.H (e1, PrimH.insert h2 p1)
      else BE.H (e2, PrimH.insert h1 p2)
  ;;

  let insert x h = merge (BE.H (x, PrimH.empty)) h

  let findMin = function
    | BE.E -> raise Not_found
    | BE.H (x, _) -> x
  ;;

  let deleteMin = function
    | BE.E -> raise Not_found
    | BE.H (x, p) ->
      if PrimH.isEmpty p
      then BE.E
      else (
        match PrimH.findMin p with
        | BE.H (y, p1) ->
          let p2 = PrimH.deleteMin p in
          BE.H (y, PrimH.merge p1 p2)
        | BE.E -> assert false)
  ;;
end

module LeftistHeap (Element : ORDERED) : HEAP with module Elem = Element = struct
  module Elem = Element

  type heap =
    | E
    | T of int * Elem.t * heap * heap

  let rank = function
    | E -> 0
    | T (r, _, _, _) -> r
  ;;

  let make x a b =
    if rank a >= rank b then T (rank b + 1, x, a, b) else T (rank a + 1, x, b, a)
  ;;

  let empty = E

  let isEmpty = function
    | E -> true
    | _ -> false
  ;;

  let rec merge h1 h2 =
    match h1, h2 with
    | _, E -> h1
    | E, _ -> h2
    | T (_, x1, a1, b1), T (_, x2, a2, b2) ->
      if Elem.leq x1 x2 then make x1 a1 (merge b1 h2) else make x2 a2 (merge h1 b2)
  ;;

  let insert x h = merge (T (1, x, E, E)) h

  let findMin = function
    | E -> raise Not_found
    | T (_, x, _, _) -> x
  ;;

  let deleteMin = function
    | E -> raise Not_found
    | T (_, x, a, b) -> merge a b
  ;;
end

module Ints = struct
  type t = int

  let eq = ( = )
  let lt = ( < )
  let leq = ( <= )
end

module C = Bootstrap (LeftistHeap) (Ints)

let _ =
  let h = List.fold_right C.insert [ 6; 4; 8; 7; 3; 1 ] C.empty in
  test 60 (C.findMin h) 1;
  test 61 (C.findMin (C.deleteMin h)) 3;
  test 62 (C.findMin (C.deleteMin (C.deleteMin h))) 4
;;

(* Classes *)

module rec Class1 : sig
  class c : object
    method m : int -> int
  end
end = struct
  class c =
    object
      method m x = if x <= 0 then x else (new Class2.d)#m x
    end
end

and Class2 : sig
  class d : object
    method m : int -> int
  end
end = struct
  class d =
    object (self)
      inherit Class1.c as super
      method m (x : int) = super#m 0
    end
end

let _ = test 70 ((new Class1.c)#m 7) 0

let _ =
  try
    let module A = struct
      module rec BadClass1 : sig
        class c : object
          method m : int
        end
      end = struct
        class c =
          object
            method m = 123
          end
      end

      and BadClass2 : sig
        val x : int
      end = struct
        let x = (new BadClass1.c)#m
      end
    end
    in
    test 71 true false
  with
  | Undefined_recursive_module _ -> test 71 true true
;;

(* Coercions *)

module rec Coerce1 : sig
  val g : int -> int
  val f : int -> int
end = struct
  module A : sig
    val f : int -> int
  end =
    Coerce1

  let g x = x
  let f x = if x <= 0 then 1 else A.f (x - 1) * x
end

let _ = test 80 (Coerce1.f 10) 3628800

module CoerceF (S : sig end) = struct
  let f1 () = 1
  let f2 () = 2
  let f3 () = 3
  let f4 () = 4
  let f5 () = 5
end

module rec Coerce2 : sig
  val f1 : unit -> int
end =
  CoerceF (Coerce3)

and Coerce3 : sig end = struct end

let _ = test 81 (Coerce2.f1 ()) 1

module Coerce4 (A : sig
    val f : int -> int
  end) =
struct
  let x = 0
  let at a = A.f a
end

module rec Coerce5 : sig
  val blabla : int -> int
  val f : int -> int
end = struct
  let blabla x = 0
  let f x = 5
end

and Coerce6 : sig
  val at : int -> int
end =
  Coerce4 (Coerce5)

let _ = test 82 (Coerce6.at 100) 5

(* Miscellaneous bug reports *)

module rec F : sig
  type t =
    | X of int
    | Y of int

  val f : t -> bool
end = struct
  type t =
    | X of int
    | Y of int

  let f = function
    | X _ -> false
    | _ -> true
  ;;
end

let _ =
  test 100 (F.f (F.X 1)) false;
  test 101 (F.f (F.Y 2)) true
;;

(* PR#4316 *)
module G (S : sig
    val x : int Lazy.t
  end) =
struct
  include S
end

module M1 = struct
  let x = lazy 3
end

let _ = Lazy.force M1.x

module rec M2 : sig
  val x : int Lazy.t
end =
  G (M1)

let _ = test 102 (Lazy.force M2.x) 3
let _ = Gc.full_major () (* will shortcut forwarding in M1.x *)

module rec M3 : sig
  val x : int Lazy.t
end =
  G (M1)

let _ = test 103 (Lazy.force M3.x) 3

(** Pure type-checking tests: see recmod/*.ml *)
type t =
  | A of
      { x : int
      ; mutable y : int
      }

let f (A r) = r

(* -> escape *)
let f (A r) = r.x

(* ok *)
let f x = A { x; y = x }

(* ok *)
let f (A r) = A { r with y = r.x + 1 }

(* ok *)
let f () = A { a = 1 }

(* customized error message *)
let f () = A { x = 1; y = 3 }

(* ok *)

type _ t =
  | A :
      { x : 'a
      ; y : 'b
      }
      -> 'a t

let f (A { x; y }) = A { x; y = () }

(* ok *)
let f (A ({ x; y } as r)) = A { x = r.x; y = r.y }

(* ok *)

module M = struct
  type 'a t =
    | A of { x : 'a }
    | B : { u : 'b } -> unit t

  exception Foo of { x : int }
end

module N : sig
  type 'b t = 'b M.t =
    | A of { x : 'b }
    | B : { u : 'bla } -> unit t

  exception Foo of { x : int }
end = struct
  type 'b t = 'b M.t =
    | A of { x : 'b }
    | B : { u : 'z } -> unit t

  exception Foo = M.Foo
end

module type S = sig
  exception A of { x : int }
end

module F (X : sig
    val x : (module S)
  end) =
struct
  module A = (val X.x)
end

(* -> this expression creates fresh types (not really!) *)

module type S = sig
  exception A of { x : int }
  exception A of { x : string }
end

module M = struct
  exception A of { x : int }
  exception A of { x : string }
end

module M1 = struct
  exception A of { x : int }
end

module M = struct
  include M1
  include M1
end

module type S1 = sig
  exception A of { x : int }
end

module type S = sig
  include S1
  include S1
end

module M = struct
  exception A = M1.A
end

module X1 = struct
  type t = ..
end

module X2 = struct
  type t = ..
end

module Z = struct
  type X1.t += A of { x : int }
  type X2.t += A of { x : int }
end

(* PR#6716 *)

type _ c = C : [ `A ] c
type t = T : { x : [< `A ] c } -> t

let f (T { x = C }) = ()

module M : sig
  type 'a t

  type u = u t
  and v = v t

  val f : int -> u
  val g : v -> bool
end = struct
  type 'a t = 'a

  type u = int
  and v = bool

  let f x = x
  let g x = x
end

let h (x : int) : bool = M.g (M.f x)

type _ t = C : ((('a -> 'o) -> 'o) -> ('b -> 'o) -> 'o) t

let f : type a o. ((a -> o) -> o) t -> (a -> o) -> o = fun C k -> k (fun x -> x)

module type T = sig
  type 'a t
end

module Fix (T : T) = struct
  type r = 'r T.t as 'r
end

type _ t =
  | X of string
  | Y : bytes t

let y : string t = Y

let f : string A.t -> unit = function
  | A.X s -> print_endline s
;;

let () = f A.y

module rec A : sig
  type t
end = struct
  type t =
    { a : unit
    ; b : unit
    }

  let _ = { a = () }
end

type t =
  [ `A
  | `B
  ]

type 'a u = t

let a : [< int u ] = `A

type 'a s = 'a

let b : [< t s ] = `B

module Core = struct
  module Int = struct
    module T = struct
      type t = int

      let compare = compare
      let ( + ) x y = x + y
    end

    include T
    module Map = Map.Make (T)
  end

  module Std = struct
    module Int = Int
  end
end

open Core.Std

let x = Int.Map.empty
let y = x + x

(* Avoid ambiguity *)

module M = struct
  type t = A
  type u = C
end

module N = struct
  type t = B
end

open M
open N;;

A;;
B;;
C

include M
open M;;

C

module L = struct
  type v = V
end

open L;;

V

module L = struct
  type v = V
end

open L;;

V

type t1 = A

module M1 = struct
  type u = v
  and v = t1
end

module N1 = struct
  type u = v
  and v = M1.v
end

type t1 = B

module N2 = struct
  type u = v
  and v = M1.v
end

(* PR#6566 *)
module type PR6566 = sig
  type t = string
end

module PR6566 = struct
  type t = int
end

module PR6566' : PR6566 = PR6566

module A = struct
  module B = struct
    type t = T
  end
end

module M2 = struct
  type u = A.B.t
  type foo = int
  type v = A.B.t
end

(* Adapted from: An Expressive Language of Signatures
   by Norman Ramsey, Kathleen Fisher and Paul Govereau *)

module type VALUE = sig
  type value (* a Lua value *)
  type state (* the state of a Lua interpreter *)
  type usert (* a user-defined value *)
end

module type CORE0 = sig
  module V : VALUE

  val setglobal : V.state -> string -> V.value -> unit
  (* five more functions common to core and evaluator *)
end

module type CORE = sig
  include CORE0

  val apply : V.value -> V.state -> V.value list -> V.value
  (* apply function f in state s to list of args *)
end

module type AST = sig
  module Value : VALUE

  type chunk
  type program

  val get_value : chunk -> Value.value
end

module type EVALUATOR = sig
  module Value : VALUE
  module Ast : AST with module Value := Value

  type state = Value.state
  type value = Value.value

  exception Error of string

  val compile : Ast.program -> string

  include CORE0 with module V := Value
end

module type PARSER = sig
  type chunk

  val parse : string -> chunk
end

module type INTERP = sig
  include EVALUATOR
  module Parser : PARSER with type chunk = Ast.chunk

  val dostring : state -> string -> value list
  val mk : unit -> state
end

module type USERTYPE = sig
  type t

  val eq : t -> t -> bool
  val to_string : t -> string
end

module type TYPEVIEW = sig
  type combined
  type t

  val map : (combined -> t) * (t -> combined)
end

module type COMBINED_COMMON = sig
  module T : sig
    type t
  end

  module TV1 : TYPEVIEW with type combined := T.t
  module TV2 : TYPEVIEW with type combined := T.t
end

module type COMBINED_TYPE = sig
  module T : USERTYPE
  include COMBINED_COMMON with module T := T
end

module type BARECODE = sig
  type state

  val init : state -> unit
end

module USERCODE (X : TYPEVIEW) = struct
  module type F = functor (C : CORE with type V.usert = X.combined) ->
    BARECODE with type state := C.V.state
end

module Weapon = struct
  type t
end

module type WEAPON_LIB = sig
  type t = Weapon.t

  module T : USERTYPE with type t = t
  module Make : functor (TV : TYPEVIEW with type t = t) -> USERCODE(TV).F
end

module type X = functor (X : CORE) -> BARECODE
module type X = functor (_ : CORE) -> BARECODE

module M = struct
  type t = int * (< m : 'a > as 'a)
end

module type S = sig
    module M : sig
      type t
    end
  end
  with module M = M

module type Printable = sig
  type t

  val print : Format.formatter -> t -> unit
end

module type Comparable = sig
  type t

  val compare : t -> t -> int
end

module type PrintableComparable = sig
  include Printable
  include Comparable with type t = t
end

(* Fails *)
module type PrintableComparable = sig
  type t

  include Printable with type t := t
  include Comparable with type t := t
end

module type PrintableComparable = sig
  include Printable
  include Comparable with type t := t
end

module type ComparableInt = Comparable with type t := int

module type S = sig
  type t

  val f : t -> t
end

module type S' = S with type t := int

module type S = sig
  type 'a t

  val map : ('a -> 'b) -> 'a t -> 'b t
end

module type S1 = S with type 'a t := 'a list

module type S2 = sig
  type 'a dict = (string * 'a) list

  include S with type 'a t := 'a dict
end

module type S = sig
  module T : sig
    type exp
    type arg
  end

  val f : T.exp -> T.arg
end

module M = struct
  type exp = string
  type arg = int
end

module type S' = S with module T := M

module type S = sig
    type 'a t
  end
  with type 'a t := unit

(* Fails *)
let property (type t) () =
  let module M = struct
    exception E of t
  end
  in
  ( (fun x -> M.E x)
  , function
    | M.E x -> Some x
    | _ -> None )
;;

let () =
  let int_inj, int_proj = property () in
  let string_inj, string_proj = property () in
  let i = int_inj 3 in
  let s = string_inj "abc" in
  Printf.printf "%B\n%!" (int_proj i = None);
  Printf.printf "%B\n%!" (int_proj s = None);
  Printf.printf "%B\n%!" (string_proj i = None);
  Printf.printf "%B\n%!" (string_proj s = None)
;;

let sort_uniq (type s) cmp l =
  let module S =
    Set.Make (struct
      type t = s

      let compare = cmp
    end)
  in
  S.elements (List.fold_right S.add l S.empty)
;;

let () = print_endline (String.concat "," (sort_uniq compare [ "abc"; "xyz"; "abc" ]))
let f x (type a) (y : a) = x = y

(* Fails *)
class ['a] c =
  object (self)
    method m : 'a -> 'a = fun x -> x
    method n : 'a -> 'a = fun (type g) (x : g) -> self#m x
  end

(* Fails *)

external a : (int[@untagged]) -> unit = "a" "a_nat"
external b : (int32[@unboxed]) -> unit = "b" "b_nat"
external c : (int64[@unboxed]) -> unit = "c" "c_nat"
external d : (nativeint[@unboxed]) -> unit = "d" "d_nat"
external e : (float[@unboxed]) -> unit = "e" "e_nat"

type t = private int

external f : (t[@untagged]) -> unit = "f" "f_nat"

module M : sig
  external a : int -> (int[@untagged]) = "a" "a_nat"
  external b : (int[@untagged]) -> int = "b" "b_nat"
end = struct
  external a : int -> (int[@untagged]) = "a" "a_nat"
  external b : (int[@untagged]) -> int = "b" "b_nat"
end

module Global_attributes = struct
  [@@@ocaml.warning "-3"]

  external a : float -> float = "a" "noalloc" "a_nat" "float"
  external b : float -> float = "b" "noalloc" "b_nat"
  external c : float -> float = "c" "c_nat" "float"
  external d : float -> float = "d" "noalloc"
  external e : float -> float = "e"

  (* Should output a warning: no native implementation provided *)
  external f : (int32[@unboxed]) -> (int32[@unboxed]) = "f" "noalloc"
  external g : int32 -> int32 = "g" "g_nat" [@@unboxed] [@@noalloc]
  external h : (int[@untagged]) -> (int[@untagged]) = "h" "h_nat" "noalloc"
  external i : int -> int = "i" "i_nat" [@@untagged] [@@noalloc]
end

module Old_style_warning = struct
  [@@@ocaml.warning "+3"]

  external a : float -> float = "a" "noalloc" "a_nat" "float"
  external b : float -> float = "b" "noalloc" "b_nat"
  external c : float -> float = "c" "c_nat" "float"
  external d : float -> float = "d" "noalloc"
  external e : float -> float = "c" "float"
end

(* Bad: attributes not reported in the interface *)

module Bad1 : sig
  external f : int -> int = "f" "f_nat"
end = struct
  external f : int -> (int[@untagged]) = "f" "f_nat"
end

module Bad2 : sig
  external f : int -> int = "a" "a_nat"
end = struct
  external f : (int[@untagged]) -> int = "f" "f_nat"
end

module Bad3 : sig
  external f : float -> float = "f" "f_nat"
end = struct
  external f : float -> (float[@unboxed]) = "f" "f_nat"
end

module Bad4 : sig
  external f : float -> float = "a" "a_nat"
end = struct
  external f : (float[@unboxed]) -> float = "f" "f_nat"
end

(* Bad: attributes in the interface but not in the implementation *)

module Bad5 : sig
  external f : int -> (int[@untagged]) = "f" "f_nat"
end = struct
  external f : int -> int = "f" "f_nat"
end

module Bad6 : sig
  external f : (int[@untagged]) -> int = "f" "f_nat"
end = struct
  external f : int -> int = "a" "a_nat"
end

module Bad7 : sig
  external f : float -> (float[@unboxed]) = "f" "f_nat"
end = struct
  external f : float -> float = "f" "f_nat"
end

module Bad8 : sig
  external f : (float[@unboxed]) -> float = "f" "f_nat"
end = struct
  external f : float -> float = "a" "a_nat"
end

(* Bad: unboxed or untagged with the wrong type *)

external g : (float[@untagged]) -> float = "g" "g_nat"
external h : (int[@unboxed]) -> float = "h" "h_nat"

(* Bad: unboxing the function type *)
external i : (int -> float[@unboxed]) = "i" "i_nat"

(* Bad: unboxing a "deep" sub-type. *)
external j : int -> (float[@unboxed]) * float = "j" "j_nat"

(* This should be rejected, but it is quite complicated to do
   in the current state of things *)

external k : int -> (float[@unboxd]) = "k" "k_nat"

(* Bad: old style annotations + new style attributes *)

external l : float -> float = "l" "l_nat" "float" [@@unboxed]
external m : (float[@unboxed]) -> float = "m" "m_nat" "float"
external n : float -> float = "n" "noalloc" [@@noalloc]

(* Warnings: unboxed / untagged without any native implementation *)
external o : (float[@unboxed]) -> float = "o"
external p : float -> (float[@unboxed]) = "p"
external q : (int[@untagged]) -> float = "q"
external r : int -> (int[@untagged]) = "r"
external s : int -> int = "s" [@@untagged]
external t : float -> float = "t" [@@unboxed]

let _ = ignore ( + )
let _ = raise Exit 3;;

(* comment 9644 of PR#6000 *)

fun b -> if b then format_of_string "x" else "y";;
fun b -> if b then "x" else format_of_string "y";;
fun b : (_, _, _) format -> if b then "x" else "y"

(* PR#7135 *)

module PR7135 = struct
  module M : sig
    type t = private int
  end = struct
    type t = int
  end

  include M

  let lift2 (f : int -> int -> int) (x : t) (y : t) = f (x :> int) (y :> int)
end

(* exemple of non-ground coercion *)

module Test1 = struct
  type t = private int

  let f x =
    let y = if true then x else (x : t) in
    (y :> int)
  ;;
end

(* Warn about all relevant cases when possible *)
let f = function
  | None, None -> 1
  | Some _, Some _ -> 2
;;

(* Exhaustiveness check is very slow *)
type _ t =
  | A : int t
  | B : bool t
  | C : char t
  | D : float t

type (_, _, _, _) u = U : (int, int, int, int) u

type v =
  | E
  | F
  | G

let f
  : type a b c d e f g.
    a t * b t * c t * d t * e t * f t * g t * v * (a, b, c, d) u * (e, f, g, g) u -> int
  = function
  | A, A, A, A, A, A, A, _, U, U -> 1
  | _, _, _, _, _, _, _, G, _, _ -> 1
;;

(*| _ -> _ *)

(* Unused cases *)
let f (x : int t) =
  match x with
  | A -> 1
  | _ -> 2
;;

(* warn *)
let f (x : unit t option) =
  match x with
  | None -> 1
  | _ -> 2
;;

(* warn? *)
let f (x : unit t option) =
  match x with
  | None -> 1
  | Some _ -> 2
;;

(* warn *)
let f (x : int t option) =
  match x with
  | None -> 1
  | _ -> 2
;;

let f (x : int t option) =
  match x with
  | None -> 1
;;

(* warn *)

(* Example with record, type, single case *)

type 'a box = Box of 'a

type 'a pair =
  { left : 'a
  ; right : 'a
  }

let f : (int t box pair * bool) option -> unit = function
  | None -> ()
;;

let f : (string t box pair * bool) option -> unit = function
  | None -> ()
;;

(* Examples from ML2015 paper *)

type _ t =
  | Int : int t
  | Bool : bool t

let f : type a. a t -> a = function
  | Int -> 1
  | Bool -> true
;;

let g : int t -> int = function
  | Int -> 1
;;

let h : type a. a t -> a t -> bool =
  fun x y ->
  match x, y with
  | Int, Int -> true
  | Bool, Bool -> true
;;

type (_, _) cmp =
  | Eq : ('a, 'a) cmp
  | Any : ('a, 'b) cmp

module A : sig
  type a
  type b

  val eq : (a, b) cmp
end = struct
  type a
  type b = a

  let eq = Eq
end

let f : (A.a, A.b) cmp -> unit = function
  | Any -> ()
;;

let deep : char t option -> char = function
  | None -> 'c'
;;

type zero = Zero
type _ succ = Succ

type (_, _, _) plus =
  | Plus0 : (zero, 'a, 'a) plus
  | PlusS : ('a, 'b, 'c) plus -> ('a succ, 'b, 'c succ) plus

let trivial : (zero succ, zero, zero) plus option -> bool = function
  | None -> false
;;

let easy : (zero, zero succ, zero) plus option -> bool = function
  | None -> false
;;

let harder : (zero succ, zero succ, zero succ) plus option -> bool = function
  | None -> false
;;

let harder : (zero succ, zero succ, zero succ) plus option -> bool = function
  | None -> false
  | Some (PlusS _) -> .
;;

let inv_zero : type a b c d. (a, b, c) plus -> (c, d, zero) plus -> bool =
  fun p1 p2 ->
  match p1, p2 with
  | Plus0, Plus0 -> true
;;

(* Empty match *)

type _ t = Int : int t

let f (x : bool t) =
  match x with
  | _ -> .
;;

(* ok *)

(* trefis in PR#6437 *)

let f () =
  match None with
  | _ -> .
;;

(* error *)
let g () =
  match None with
  | _ -> ()
  | exception _ -> .
;;

(* error *)
let h () =
  match None with
  | _ -> .
  | exception _ -> .
;;

(* error *)
let f x =
  match x with
  | _ -> ()
  | None -> .
;;

(* do not warn *)

(* #7059, all clauses guarded *)

let f x y =
  match 1 with
  | 1 when x = y -> 1
;;

open CamlinternalOO

type _ choice =
  | Left : label choice
  | Right : tag choice

let f : label choice -> bool = function
  | Left -> true
;;

(* warn *)
exception A

type a = A;;

A;;
raise A;;
fun (A : a) -> ();;

function
| Not_found -> 1
| A -> 2
| _ -> 3
;;

try raise A with
| A -> 2

module TypEq = struct
  type (_, _) t = Eq : ('a, 'a) t
end

module type T = sig
  type _ is_t = Is : ('a, 'b) TypEq.t -> 'a is_t

  val is_t : unit -> unit is_t option
end

module Make (M : T) = struct
  let _ =
    match M.is_t () with
    | None -> 0
    | Some _ -> 0
  ;;

  let f () =
    match M.is_t () with
    | None -> 0
  ;;
end

module Make2 (M : T) = struct
  type t = T of unit M.is_t

  let g : t -> int = function
    | _ -> .
  ;;
end

type t = A : t

module X1 : sig end = struct
  let _f ~x (* x unused argument *) = function
    | A ->
      let x = () in
      x
  ;;
end

module X2 : sig end = struct
  let x = 42 (* unused value *)

  let _f = function
    | A ->
      let x = () in
      x
  ;;
end

module X3 : sig end = struct
  module O = struct
    let x = 42 (* unused *)
  end

  open O (* unused open *)

  let _f = function
    | A ->
      let x = () in
      x
  ;;
end

(* Use type information *)
module M1 = struct
  type t =
    { x : int
    ; y : int
    }

  type u =
    { x : bool
    ; y : bool
    }
end

module OK = struct
  open M1

  let f1 (r : t) = r.x (* ok *)

  let f2 r =
    ignore (r : t);
    r.x (* non principal *)
  ;;

  let f3 (r : t) =
    match r with
    | { x; y } -> y + y (* ok *)
  ;;
end

module F1 = struct
  open M1

  let f r =
    match r with
    | { x; y } -> y + y
  ;;
end

(* fails *)

module F2 = struct
  open M1

  let f r =
    ignore (r : t);
    match r with
    | { x; y } -> y + y
  ;;
end

(* fails for -principal *)

(* Use type information with modules*)
module M = struct
  type t = { x : int }
  type u = { x : bool }
end

let f (r : M.t) = r.M.x

(* ok *)
let f (r : M.t) = r.x

(* warning *)
let f ({ x } : M.t) = x

(* warning *)

module M = struct
  type t =
    { x : int
    ; y : int
    }
end

module N = struct
  type u =
    { x : bool
    ; y : bool
    }
end

module OK = struct
  open M
  open N

  let f (r : M.t) = r.x
end

module M = struct
  type t = { x : int }

  module N = struct
    type s = t = { x : int }
  end

  type u = { x : bool }
end

module OK = struct
  open M.N

  let f (r : M.t) = r.x
end

(* Use field information *)
module M = struct
  type u =
    { x : bool
    ; y : int
    ; z : char
    }

  type t =
    { x : int
    ; y : bool
    }
end

module OK = struct
  open M

  let f { x; z } = x, z
end

(* ok *)
module F3 = struct
  open M

  let r = { x = true; z = 'z' }
end

(* fail for missing label *)

module OK = struct
  type u =
    { x : int
    ; y : bool
    }

  type t =
    { x : bool
    ; y : int
    ; z : char
    }

  let r = { x = 3; y = true }
end

(* ok *)

(* Corner cases *)

module F4 = struct
  type foo =
    { x : int
    ; y : int
    }

  type bar = { x : int }

  let b : bar = { x = 3; y = 4 }
end

(* fail but don't warn *)

module M = struct
  type foo =
    { x : int
    ; y : int
    }
end

module N = struct
  type bar =
    { x : int
    ; y : int
    }
end

let r = { M.x = 3; N.y = 4 }

(* error: different definitions *)

module MN = struct
  include M
  include N
end

module NM = struct
  include N
  include M
end

let r = { MN.x = 3; NM.y = 4 }

(* error: type would change with order *)

(* Lpw25 *)

module M = struct
  type foo =
    { x : int
    ; y : int
    }

  type bar =
    { x : int
    ; y : int
    ; z : int
    }
end

module F5 = struct
  open M

  let f r =
    ignore (r : foo);
    { r with x = 2; z = 3 }
  ;;
end

module M = struct
  include M

  type other =
    { a : int
    ; b : int
    }
end

module F6 = struct
  open M

  let f r =
    ignore (r : foo);
    { r with x = 3; a = 4 }
  ;;
end

module F7 = struct
  open M

  let r = { x = 1; y = 2 }
  let r : other = { x = 1; y = 2 }
end

module A = struct
  type t = { x : int }
end

module B = struct
  type t = { x : int }
end

let f (r : B.t) = r.A.x

(* fail *)

(* Spellchecking *)

module F8 = struct
  type t =
    { x : int
    ; yyy : int
    }

  let a : t = { x = 1; yyz = 2 }
end

(* PR#6004 *)

type t = A
type s = A

class f (_ : t) = object end
class g = f A

(* ok *)

class f (_ : 'a) (_ : 'a) = object end
class g = f (A : t) A

(* warn with -principal *)

(* PR#5980 *)

module Shadow1 = struct
  type t = { x : int }

  module M = struct
    type s = { x : string }
  end

  open M (* this open is unused, it isn't reported as shadowing 'x' *)

  let y : t = { x = 0 }
end

module Shadow2 = struct
  type t = { x : int }

  module M = struct
    type s = { x : string }
  end

  open M (* this open shadows label 'x' *)

  let y = { x = "" }
end

(* PR#6235 *)

module P6235 = struct
  type t = { loc : string }

  type v =
    { loc : string
    ; x : int
    }

  type u = [ `Key of t ]

  let f (u : u) =
    match u with
    | `Key { loc } -> loc
  ;;
end

(* Remove interaction between branches *)

module P6235' = struct
  type t = { loc : string }

  type v =
    { loc : string
    ; x : int
    }

  type u = [ `Key of t ]

  let f = function
    | (_ : u) when false -> ""
    | `Key { loc } -> loc
  ;;
end

module Unused : sig end = struct
  type unused = int
end

module Unused_nonrec : sig end = struct
  type nonrec used = int
  type nonrec unused = used
end

module Unused_rec : sig end = struct
  type unused = A of unused
end

module Unused_exception : sig end = struct
  exception Nobody_uses_me
end

module Unused_extension_constructor : sig
  type t = ..
end = struct
  type t = ..
  type t += Nobody_uses_me
end

module Unused_exception_outside_patterns : sig
  val falsity : exn -> bool
end = struct
  exception Nobody_constructs_me

  let falsity = function
    | Nobody_constructs_me -> true
    | _ -> false
  ;;
end

module Unused_extension_outside_patterns : sig
  type t = ..

  val falsity : t -> bool
end = struct
  type t = ..
  type t += Nobody_constructs_me

  let falsity = function
    | Nobody_constructs_me -> true
    | _ -> false
  ;;
end

module Unused_private_exception : sig
  type exn += private Private_exn
end = struct
  exception Private_exn
end

module Unused_private_extension : sig
  type t = ..
  type t += private Private_ext
end = struct
  type t = ..
  type t += Private_ext
end
;;

for i = 10 downto 0 do
  ()
done

type t = < foo : int [@foo] >

let _ = [%foo: < foo : t > ]

type foo += private A of int

let f : 'a 'b 'c. < .. > = assert false

let () =
  let module M = (functor (T : sig end) -> struct end) (struct end) in
  ()
;;

class c =
  object
    inherit (fun () -> object end [@wee] : object end) ()
  end

let f = function
  | (x [@wee]) -> ()
;;

let f = function
  | '1' .. '9' | '1' .. '8' -> ()
  | 'a' .. 'z' -> ()
;;

let f = function
  | [| x1; x2 |] -> ()
  | [||] -> ()
  | ([| x |] [@foo]) -> ()
  | _ -> ()
;;

let g = function
  | { l = x } -> ()
  | ({ l1 = x; l2 = y } [@foo]) -> ()
  | { l1 = x; l2 = y; _ } -> ()
;;

let h ?l:(p = 1) ?y:u ?(x = 3) = 2

let _ = function
  | a, s, ba1, ba2, ba3, bg ->
    ignore
      (Array.get x 1 + Array.get [||] 0 + Array.get [| 1 |] 1 + Array.get [| 1; 2 |] 2);
    ignore [ String.get s 1; String.get "" 2; String.get "123" 3 ];
    ignore (ba1.{0} + ba2.{1, 2} + ba3.{3, 4, 5}) ignore bg.{1, 2, 3, 4}
  | b, s, ba1, ba2, ba3, bg ->
    y.(0) <- 1;
    s.[1] <- 'c';
    ba1.{1} <- 2;
    ba2.{1, 2} <- 3;
    ba3.{1, 2, 3} <- 4;
    bg.{1, 2, 3, 4, 5} <- 0
;;

let f (type t) () =
  let exception F of t in
  ();
  let exception G of t in
  ();
  let exception E of t in
  ( (fun x -> E x)
  , function
    | E _ -> print_endline "OK"
    | _ -> print_endline "KO" )
;;

let inj1, proj1 = f ()
let inj2, proj2 = f ()
let () = proj1 (inj1 42)
let () = proj1 (inj2 42)
let _ = ~-1

class id = [%exp]
(* checkpoint *)

(* Subtyping is "syntactic" *)
let _ = fun (x : < x : int >) y z -> (y :> 'a), (x :> 'a), (z :> 'a)

(* - : (< x : int > as 'a) -> 'a -> 'a * 'a = <fun> *)

class ['a] c () =
  object
    method f : int c = new c ()
  end

and ['a] d () =
  object
    inherit ['a] c ()
  end

(* PR#7329 Pattern open *)
let _ =
  let module M = struct
    type t = { x : int }
  end
  in
  let f M.(x) = () in
  let g M.{ x } = () in
  let h = function
    | M.[] | M.[ a ] | M.(a :: q) -> ()
  in
  let i = function
    | M.[||] | M.[| x |] -> true
    | _ -> false
  in
  ()
;;

class ['a] c () =
  object
    constraint 'a = < .. > -> unit
    method m : 'a = fun x -> ()
  end

let f : type a'. a' = assert false
let foo : type a' b'. a' -> b' = fun a -> assert false
let foo : type t'. t' = fun (type t') : t' -> assert false
let foo : type t. t = assert false
let foo : type a' b' c' t. a' -> b' -> c' -> t = fun a b c -> assert false

let f x =
  x.contents
  <- (print_string "coucou";
      x.contents)
;;

let ( ~$ ) x = Some x
let g x = ~$(x.contents)
let ( ~$ ) x y = x, y
let g x y = ~$(x.contents) y.contents

(* PR#7506: attributes on list tail *)

let tail1 = [ 1; 2 ] [@hello]
let tail2 = 0 :: ([ 1; 2 ] [@hello])
let tail3 = 0 :: ([] [@hello])
let f ~l:(l [@foo]) = l
let test x y = (( + ) [@foo]) x y
let test x = (( ~- ) [@foo]) x
let test contents = { contents = contents [@foo] }

class type t = object (_[@foo]) end

class t = object (_ [@foo]) end

let test f x = f ~x:(x [@foo])

let f = function
  | (`A | `B) [@bar] | `C -> ()
;;

let f = function
  | _ :: ((_ :: _) [@foo]) -> ()
  | _ -> ()
;;

function
| { contents = (contents [@foo]) } -> ()
;;

fun contents -> { contents = contents [@foo] };;

();
(();
 ())
[@foo]

(* https://github.com/LexiFi/gen_js_api/issues/61 *)

let () = foo##.bar := ()

(* "let open" in classes and class types *)

class c =
  let open M in
  object
    method f : t = x
  end

class type ct =
  let open M in
  object
  method f : t
end

(* M.(::) notation *)
module Exotic_list = struct
  module Inner = struct
    type ('a, 'b) t =
      | []
      | ( :: ) of 'a * 'b * ('a, 'b) t
  end

  let (Inner.( :: ) (x, y, Inner.[])) = Inner.( :: ) (1, "one", Inner.[])
end

(** Extended index operators *)
module Indexop = struct
  module Def = struct
    let ( .%[] ) = Hashtbl.find
    let ( .%[]<- ) = Hashtbl.add
    let ( .%() ) = Hashtbl.find
    let ( .%()<- ) = Hashtbl.add
    let ( .%{} ) = Hashtbl.find
    let ( .%{}<- ) = Hashtbl.add
  end
  ;;

  let h = Hashtbl.create 17 in
  h.Def.%["one"] <- 1;
  h.Def.%("two") <- 2;
  h.Def.%{"three"} <- 3

  let x, y, z = Def.(h.%["one"], h.%("two"), h.%{"three"})
end

type t = |

include struct
  let%test_module "as" =
    (module struct
      let%expect_test "xx xx xxxxxx xxxxxxx xxxxxx xxxxxx xxxxxxxx xx xxxxx xxx xx xxxxx" =
        ()
      ;;
    end)
  ;;
end
;;

if fffffffffffffff aaaaa bb
then (if b then aaaaaaaaaaaaaaaa ffff)
else aaaaaaaaaaaa qqqqqqqqqqq

include Base.Fn (** @open *)

let ssmap
  : (module MapT with type key = string and type data = string and type map = SSMap.map)
  =
  ()
;;

let ssmap
  :  (module MapT with type key = string and type data = string and type map = SSMap.map)
  -> unit
  =
  ()
;;

let _ =
  match x with
  | A ->
    [%expr
      match y with
      | e -> e]
;;

let _ =
  match x with
  | A ->
    [%expr
      match y with
      | e ->
        (match e with
         | x -> x)]
;;

let _ =
  List.map rows ~f:(fun row ->
    Or_error.try_with (fun () -> fffffffffffffffffffffffff row))
;;

module type T = sig
  (** @raise if not found. *)
  val find : t -> key -> value option

  (** @param blablabla *)
  val f : a_few:params -> with_long_names:to_break -> the_line:before_the_comment -> unit
end

open! Core

(** First documentation comment. *)
exception First_exception

(** Second documentation comment. *)
exception Second_exception

module M = struct
  type t
  [@@immediate] (* ______________________________________ *)
  [@@deriving variants, sexp_of]
end

module type Basic3 = sig
  type ('a, 'd, 'e) t

  val return : 'a -> ('a, _, _) t
  val apply : ('a -> 'b, 'd, 'e) t -> ('a, 'd, 'e) t -> ('b, 'd, 'e) t

  val map
    : [ `Define_using_apply
      | `Custom of ('a, 'd, 'e) t -> f:('a -> 'b) -> ('b, 'd, 'e) t
      ]
end

let _ =
  aa
    (bbbbbbbbb
       cccccccccccc
       dddddddddddddddddddddddddddddddddddddddddddddddddddddddddddddd)
;;

let _ =
  "_______________________________________________________ \
   _______________________________"
;;

let _ =
  [ very_long_function_name____________________ very_long_argument_name____________ ]
;;

(* FIX: exceed 90 columns *)
let _ =
  [%str
    let () = very_long_function_name__________________ very_long_argument_name____________]
;;

let _ =
  { long_field_name = 9999999999999999999999999999999999999999999999999999999999999999999
  }
;;

(* FIX: exceed 90 columns *)
let _ =
  match () with
  | _ ->
    (match () with
     | _ ->
       long_function_name long_argument_name__________________________________________)
;;

let _ =
  aaaaaaa
  (* __________________________________________________________________________________ *)
  := bbbbbbbbbbbbbbbbbbbbbbbbbbbbbbbbbbbbbbbbbbbbbbbbbbbbbbbbbb
;;

let g =
  f
    ~x
      (* this is a multiple-line-spanning
         comment *)
    ~y
;;

let f =
  very_long_function_name
    ~x:very_long_variable_name
      (* this is a multiple-line-spanning
         comment *)
    ~y
;;

let _ =
  match x with
  | { y =
        (* _____________________________________________________________________ *)
        ( X _ | Y _ )
    } -> ()
;;

let _ =
  match x with
  | { y =
        ( Z
        (* _____________________________________________________________________ *)
        | X _
        | Y _ )
    } -> ()
;;

type t =
  [ `XXXX
      (* __________________________________________________________________________________ *)
  | `XXXX (* __________________________________________________________________ *)
  | `XXXX (* _____________________________________________________ *)
  | `XXXX (* ___________________________________________________ *)
  | `XXXX (* ___________________________________________________ *)
  | `XXXX (* ________________________________________________ *)
  | `XXXX (* __________________________________________ *)
  | `XXXX (* _________________________________________ *)
  | `XXXX (* ______________________________________ *)
  | `XXXX (* ____________________________________ *)
  ]

type t =
  { field : ty
    (* Here is some verbatim formatted text:

       {v
       starting at column 7
       v}*)
  }

module Intro_sort = struct
  let foo_fooo_foooo fooo ~foooo m1 m2 m3 m4 m5 =
    (* Fooooooooooooooooooooooooooo:

       {v
          1--o-----o-----o--------------1
             |     |     |
          2--o-----|--o--|-----o--o-----2
                   |  |  |     |  |
          3--------o--o--|--o--|--o-----3
                         |  |  |
          4-----o--------o--o--|-----o--4
                |              |     |
          5-----o--------------o-----o--5
       v} *)
    foooooooooo fooooo fooo;
    foooooooooo fooooo fooo;
    foooooooooo fooooo fooo
  ;;
end

let _ =
  "_ _____________________ ___________ ________ _____________ ________ _____________ \
   _____\n\n\
  \ ___________________"
;;

let nullsafe_optimistic_third_party_params_in_non_strict =
  CLOpt.mk_bool
    ~long:"nullsafe-optimistic-third-party-params-in-non-strict"
      (* Turned on for compatibility reasons. Historically this is because
         there was no actionable way to change third party annotations. Now
         that we have such a support, this behavior should be reconsidered,
         provided our tooling and error reporting is friendly enough to be
         smoothly used by developers. *)
    ~default:true
    "Nullsafe: in this mode we treat non annotated third party method params as if they \
     were annotated as nullable."
;;

let foo () =
  if%bind
    (* this is a medium length comment of some sort *)
    this is a medium length expression of_some sort
  then x
  else y
;;

let xxxxxx =
  let%map (* _____________________________
             __________ *) () = yyyyyyyy in
  { zzzzzzzzzzzzz }
;;

let _ =
  match x with
  | _
    when f
           ~f:(function [@ocaml.warning
                          (* ....................................... *) "-4"] _ -> .) -> y
;;

let[@a
     (* .............................................. ........................... .......................... ...................... *)
     foo
     (* ....................... *)
     (* ................................. *)
     (* ...................... *)] _
  =
  match[@ocaml.warning (* ....................................... *) "-4"]
    x [@attr (* .......................... .................. *) some_attr]
  with
  | _
    when f
           ~f:(function[@ocaml.warning (* ....................................... *) "-4"]
             | _ -> .)
           ~f:(function[@ocaml.warning
                         (* ....................................... *)
                         (* ....................................... *)
                         "foooooooooooooooooooooooooooo \
                          fooooooooooooooooooooooooooooooooooooo"]
             | _ -> .)
           ~f:(function[@ocaml.warning
                         (* ....................................... *)
                         let x = a
                         and y = b in
                         x + y]
             | _ -> .) ->
    y
    [@attr
      (* ... *)
      (* ... *)
      attr (* ... *)]
;;

let x =
  foo (`A b) ~f:(fun thing ->
    something that reaaaaaaaaaaaaaaaaaaaaaaaaaaaaaaaaaaaaaaaaaaally needs wrapping)
;;

let x =
  foo (`A `b) ~f:(fun thing ->
    something that reaaaaaaaaaaaaaaaaaaaaaaaaaaaaaaaaaaaaaaaaaaally needs wrapping)
;;

let x =
  foo [ A; B ] ~f:(fun thing ->
    something that reaaaaaaaaaaaaaaaaaaaaaaaaaaaaaaaaaaaaaaaaaaally needs wrapping)
;;

let x =
  foo [ [ A ]; B ] ~f:(fun thing ->
    something that reaaaaaaaaaaaaaaaaaaaaaaaaaaaaaaaaaaaaaaaaaaally needs wrapping)
;;

let x =
  f
    ("A string _____________________"
     ^ "Another string _____________"
     ^ "Yet another string _________")
;;

let x =
  some_fun________________________________
    some_arg______________________________
    (fun param ->
       do_something ();
       do_something_else ();
       return_this_value)
;;

let x =
  some_fun________________________________
    some_arg______________________________
    ~f:(fun param ->
      do_something ();
      do_something_else ();
      return_this_value)
;;

let x =
  some_value
  |> some_fun (fun x ->
    do_something ();
    do_something_else ();
    return_this_value)
;;

let x =
  some_value
  ^ some_fun (fun x ->
    do_something ();
    do_something_else ();
    return_this_value)
;;

let bind t ~f =
  unfold_step
    ~f:(function
      | Sequence { state = seed; next }, rest ->
        (match next seed with
         | Done ->
           (match rest with
            | Sequence { state = seed; next } ->
              (match next seed with
               | Done -> Done
               | Skip { state = s } ->
                 Skip { state = empty, Sequence { state = s; next } }
               | Yield { value = a; state = s } ->
                 Skip { state = f a, Sequence { state = s; next } }))
         | Skip { state = s } -> Skip { state = Sequence { state = s; next }, rest }
         | Yield { value = a; state = s } ->
           Yield { value = a; state = Sequence { state = s; next }, rest }))
    ~init:(empty, t)
;;

let () =
  very_long_function_name
    ~very_long_argument_label:
      (fun
        very_long_argument_name_one
        very_long_argument_name_two
        very_long_argument_name_three
        -> ())
;;

let () =
  ((one_mississippi, two_mississippi, three_mississippi, four_mississippi)
   : Mississippi.t * Mississippi.t * Mississippi.t * Mississippi.t)
;;

let _ =
  ((match foo with
    | Bar -> bar
    | Baz -> baz)
   : string)
;;

let _ =
  ((match foo with
    | Bar -> bar
    | Baz -> baz)
    :> string)
;;

let _ =
  aaaaaaaaaaaaaaaaaaaaaaaaaaaaaaaaaaaaaaaaaaaaaa
    ~bbbbbbbbbbbbbbbbbbbbbbbbbbbb:
      (fun
        (_ : (ccccccccccccc * ddddddddddddddddddddddddddddd) eeee) -> FFFFFFFFF gg)
    ~h
;;

type t
[@@deriving
  some_deriver_name
, another_deriver_name
, another_deriver_name
, another_deriver_name
, yet_another_such_name
, such_that_they_line_wrap]

type t
[@@deriving
  some_deriver_name
    another_deriver_name
    another_deriver_name
    another_deriver_name
    yet_another_such_name
    such_that_they_line_wrap]

let pat =
  String.Search_pattern.create
    (String.init len ~f:(function
       | 0 -> '\n'
       | n when n < len - 1 -> ' '
       | _ -> '*'))
;;

type t =
  { break_separators : [ `Before | `After ]
  ; break_sequences : bool
  ; break_string_literals : [ `Auto | `Never ]
  (** How to potentially break string literals into new lines. *)
  ; break_struct : bool
  ; cases_exp_indent : int
  ; cases_matching_exp_indent : [ `Normal | `Compact ]
  }

let rec collect_files
          ~enable_outside_detected_project
          ~root
          ~segs
          ~ignores
          ~enables
          ~files
  =
  match segs with
  | [] | [ "" ] -> ignores, enables, files, None
;;

let _ =
  fooooooooooooooooooooooooooooooooooooooo
    fooooooooooooooooooooooooooooooooooooooo
    fooooooooooooooooooooooooooooooooooooooo
    ~f:(fun (type a) foooooooooooooooooooooooooooooooooo : 'a ->
      match fooooooooooooooooooooooooooooooooooooooo with
      | Fooooooooooooooooooooooooooooooooooooooo -> x
      | Fooooooooooooooooooooooooooooooooooooooo -> x)
;;

let _ =
  foo
  |> List.map ~f:(fun x ->
    do_something ();
    do_something ();
    do_something ();
    do_something ();
    do_something_else ())
;;

let _ =
  foo
  |> List.map ~f:(fun x ->
    do_something ();
    do_something ();
    do_something ();
    do_something ();
    do_something_else ())
  |> bar
;;

let _ =
  foo
  |> List.map
       fooooooooooo
       fooooooooooo
       fooooooooooo
       fooooooooooo
       fooooooooooo
       fooooooooooo
       fooooooooooo
       fooooooooooo
;;

let _ = foo |> List.map (function A -> do_something ())

let _ =
  foo
  |> List.map (function
    | A -> do_something ()
    | A -> do_something ()
    | A -> do_something ()
    | A -> do_something ()
    | A -> do_something_else ())
  |> bar
;;

let _ =
  foo
  |> List.double_map
       ~f1:(fun x ->
         do_something ();
         do_something ();
         do_something ();
         do_something ();
         do_something_else ())
       ~f2:(fun x ->
         do_something ();
         do_something ();
         do_something ();
         do_something ();
         do_something_else ())
  |> bar
;;

module Stritem_attributes_indent : sig
  val f : int -> int -> int -> int -> int
  [@@cold] [@@inline never] [@@local never] [@@specialise never]

  external unsafe_memset
    :  t
    -> pos:int
    -> len:int
    -> char
    -> unit
    = "bigstring_memset_stub"
  [@@noalloc]
end = struct
  let raise_length_mismatch name n1 n2 =
    invalid_argf "length mismatch in %s: %d <> %d" name n1 n2 ()
  [@@cold] [@@inline never] [@@local never] [@@specialise never]
  ;;

  external unsafe_memset
    :  t
    -> pos:int
    -> len:int
    -> char
    -> unit
    = "bigstring_memset_stub"
  [@@noalloc]
end

let _ =
  foo
  $$ (match group with
    | [] -> impossible "previous match"
    | [ cmt ] -> fmt_cmt t conf cmt ~fmt_code $ maybe_newline ~next cmt)
  $$ bar
;;

let _ =
  foo
  $$ (try group with
    | [] -> impossible "previous match"
    | [ cmt ] -> fmt_cmt t conf cmt ~fmt_code $ maybe_newline ~next cmt)
  $$ bar
;;

let _ =
  x == exp
  ||
  match x with
  | { pexp_desc = Pexp_constraint (e, _); _ } -> loop e
  | _ -> false
;;

let _ =
  let module M = struct
    include
      (val foooooooooooooooooooooooooooooooooooooooo
        : fooooooooooooooooooooooooooooooooooooooooo)
  end
  in
  ()
;;

type action =
  | In_out of [ `Impl | `Intf ] input * string option
  (** Format input file (or [-] for stdin) of given kind to output file,
      or stdout if None. *)
  (* foo *)
  | Inplace of [ `Impl | `Intf ] input list
  (** Format in-place, overwriting input file(s). *)

let%test_module "semantics" =
  (module (
   struct
     open Core
     open Appendable_list
     module Stable = Stable
   end :
     S))
;;

let _ =
  Error
    (`Foooooooooooooooooo
       (name, Format.sprintf "expecting %S but got %S" Version.version value))
;;

let _ =
  `Foooooooooooooooooo
    (name, Format.sprintf "expecting %S but got %S" Version.version value)
;;

let _ =
  Foooooooooooooooooo
    (name, Format.sprintf "expecting %S but got %S" Version.version value)
;;

let (`Foooooooooooooooooo
       (foooooooooooooo, foooooooooooooo, foooooooooooooo, foooooooooooooo))
  =
  x
;;

let (Foooooooooooooooooo
       (foooooooooooooo, foooooooooooooo, foooooooooooooo, foooooooooooooo))
  =
  x
;;

let _ =
  Foooooooooooooooooooo.foooooooooooooooooooo
    foooooooooooooooooooo
    foooooooooooooooooooo
    (fun x ->
       function
       | Foooooooooooooooooooo -> foooooooooooooooooooo
       | Foooooooooooooooooooo -> foooooooooooooooooooo)
;;

let _ =
  Foooooooooooooooooooo.foooooooooooooooooooo
    foooooooooooooooooooo
    foooooooooooooooooooo
    ~x:(fun x ->
      function
      | Foooooooooooooooooooo -> foooooooooooooooooooo
      | Foooooooooooooooooooo -> foooooooooooooooooooo)
;;

let _ =
  Foooooooooooooooooooo.foooooooooooooooooooo
    foooooooooooooooooooo
    foooooooooooooooooooo
    (fun x ->
       match foo with
       | Foooooooooooooooooooo -> foooooooooooooooooooo
       | Foooooooooooooooooooo -> foooooooooooooooooooo)
;;

let _ =
  Foooooooooooooooooooo.foooooooooooooooooooo
    foooooooooooooooooooo
    foooooooooooooooooooo
    ~x:(fun x ->
      match foo with
      | Foooooooooooooooooooo -> foooooooooooooooooooo
      | Foooooooooooooooooooo -> foooooooooooooooooooo)
;;

let _ =
  let x = x in
  fun foooooooooooooooooo
    foooooooooooooooooo
    foooooooooooooooooo
    foooooooooooooooooo
    foooooooooooooooooo
    foooooooooooooooooo ->
    ()
;;

module type For_let_syntax_local =
  For_let_syntax_gen
  with type ('a, 'b) fn := ('a[@local]) -> 'b
   and type ('a, 'b) f_labeled_fn := f:('a[@local]) -> 'b

type fooooooooooooooooooooooooooooooo =
  ( fooooooooooooooooooooooooooooooo
  , fooooooooooooooooooooooooooooooo )
    fooooooooooooooooooooooooooooooo

val fooooooooooooooooooooooooooooooo
  : ( fooooooooooooooooooooooooooooooo
    , fooooooooooooooooooooooooooooooo )
      fooooooooooooooooooooooooooooooo

(*
   *)

(** xxx *)
include S1
(** @inline *)

type input =
  { name : string
  ; action : [ `Format | `Numeric of range ]
  }

<<<<<<< HEAD
let x =
  fun [@foo] x ->
  fun [@foo] y ->
  object
    method x = y
  end
;;

class x =
  fun [@foo] x ->
  fun [@foo] y ->
  object
    method x = y
  end
=======
module M =
  [%demo
    module Foo = Bar

    type t]
>>>>>>> 5fca39af
<|MERGE_RESOLUTION|>--- conflicted
+++ resolved
@@ -10231,7 +10231,6 @@
   ; action : [ `Format | `Numeric of range ]
   }
 
-<<<<<<< HEAD
 let x =
   fun [@foo] x ->
   fun [@foo] y ->
@@ -10246,10 +10245,9 @@
   object
     method x = y
   end
-=======
+
 module M =
   [%demo
     module Foo = Bar
 
-    type t]
->>>>>>> 5fca39af
+    type t]