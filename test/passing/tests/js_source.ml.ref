[@@@foo]

let ((x [@foo]) : (unit[@foo])) = (() [@foo]) [@@foo]

type t = Foo of (t[@foo]) [@foo] [@@foo]

[@@@foo]

module M = struct
  type t = { l : (t[@foo]) [@foo] } [@@foo] [@@foo]

  [@@@foo]
end [@foo]
[@@foo]

module type S = sig
  include ((module type of M [@foo]) [@foo] with type t := M.t [@foo]) [@@foo]

  [@@@foo]
end [@foo]
[@@foo]

[@@@foo]

type 'a with_default =
  ?size:int (** default [42] *) -> ?resizable:bool (** default [true] *) -> 'a

type obj = < meth1 : int -> int (** method 1 *) ; meth2 : unit -> float (** method 2 *) >

type var =
  [ `Foo (** foo *)
  | `Bar of int * string (** bar *)
  ]

[%%foo
  let x = 1 in
  x]

let ([%foo 2 + 1] : [%foo bar.baz]) = [%foo "foo"]

[%%foo module M = [%bar]]

let ([%foo let () = ()] : [%foo type t = t]) = [%foo class c = object end]

[%%foo: 'a list]

let ([%foo: [ `Foo ]] : [%foo: t -> t]) = [%foo: < foo : t > ]

[%%foo? _]
[%%foo? Some y when y > 0]

let ([%foo? Bar x | Baz x] : [%foo? #bar]) = [%foo? { x }]

[%%foo: module M : [%baz]]

let ([%foo: include S with type t = t] :
      [%foo:
        val x : t
        val y : t])
  =
  [%foo: type t = t]
;;

let int_with_custom_modifier = 1234567890_1234567890_1234567890_1234567890_1234567890z
let float_with_custom_modifier = 1234567890_1234567890_1234567890_1234567890_1234567890.z
let int32 = 1234l
let int64 = 1234L
let nativeint = 1234n
let hex_without_modifier = 0x32f
let hex_with_modifier = 0x32g
let float_without_modifer = 1.2e3
let float_with_modifer = 1.2g
let%foo x = 42

let%foo _ = ()
and _ = ()

let%foo _ = ()

(* Expressions *)
let () =
  let%foo[@foo] x = 3
  and[@foo] y = 4 in
  [%foo
    (let module M = M in
    ()) [@foo]];
  [%foo
    (let open M in
     ()) [@foo]];
  [%foo fun [@foo] x -> ()];
  [%foo
    function[@foo]
    | x -> ()];
  [%foo
    try[@foo] () with
    | _ -> ()];
  if%foo [@foo] () then () else ();
  [%foo
    while () do
      ()
    done [@foo]];
  [%foo
    for x = () to () do
      ()
    done [@foo]];
  [%foo assert true [@foo]];
  [%foo lazy x [@foo]];
  [%foo object end [@foo]];
  [%foo
    begin
      3
    end [@foo]];
  [%foo new x [@foo]];
  [%foo
    match[@foo] () with
    | [%foo? (* Pattern expressions *)
        ((lazy x) [@foo])] -> ()
    | [%foo? ((exception x) [@foo])] -> ()]
;;

(* Class expressions *)
class x =
  fun [@foo] x ->
    let[@foo] x = 3 in
    object
      inherit x [@@foo]
      val x = 3 [@@foo]
      val virtual x : t [@@foo]
      val! mutable x = 3 [@@foo]
      method x = 3 [@@foo]
      method virtual x : t [@@foo]
      method! private x = 3 [@@foo]
      initializer x [@@foo]
    end [@foo]

(* Class type expressions *)
class type t = object
  inherit t [@@foo]
  val x : t [@@foo]
  val mutable x : t [@@foo]
  method x : t [@@foo]
  method private x : t [@@foo]
  constraint t = t' [@@foo]
  [@@@abc]
  [%%id]
  [@@@aaa]
end[@foo]

(* Type expressions *)
type t = [%foo: ((module M)[@foo])]

(* Module expressions *)
module M = (functor [@foo] (M : S) -> (val x) [@foo] (struct end [@foo]))

(* Module type expression *)
module type S = functor [@foo] (M : S) -> functor (_ : (module type of M) [@foo]) -> sig end
[@foo]

module type S = functor (_ : S) (_ : S) -> S
module type S = functor (_ : functor (_ : S) -> S) -> S
module type S = functor (M : S) (_ : S) -> S
module type S = functor (_ : functor (M : S) -> S) -> S
module type S = functor (_ : functor [@foo] (_ : S) -> S) -> S
module type S = functor (_ : functor [@foo] (M : S) -> S) -> S

module type S = sig
  module rec A : (S with type t = t)
  and B : (S with type t = t)
end

(* Structure items *)
let%foo[@foo] x = 4
and[@foo] y = x

type%foo t = int [@@foo]
and t = int [@@foo]

type%foo t += T [@@foo]
class%foo x = x [@@foo]
class type%foo x = x [@@foo]
external%foo x : _ = "" [@@foo]
exception%foo X [@foo]
module%foo M = M [@@foo]

module%foo rec M : S = M [@@foo]
and M : S = M [@@foo]

module type%foo S = S [@@foo]
include%foo M [@@foo]
open%foo M [@@foo]

(* Signature items *)
module type S = sig
  val%foo x : t [@@foo]
  external%foo x : t = "" [@@foo]

  type%foo t = int [@@foo]
  and t' = int [@@foo]

  type%foo t += T [@@foo]
  exception%foo X [@foo]
  module%foo M : S [@@foo]

  module%foo rec M : S [@@foo]
  and M : S [@@foo]

  module%foo M = M [@@foo]
  module type%foo S = S [@@foo]
  include%foo M [@@foo]
  open%foo M [@@foo]
  class%foo x : t [@@foo]
  class type%foo x = x [@@foo]
end

type t = ..
type t += A;;

[%extension_constructor A];;
([%extension_constructor A] : extension_constructor)

module M = struct
  type extension_constructor = int
end

open M;;

([%extension_constructor A] : extension_constructor)

(* By using two types we can have a recursive constraint *)
type 'a class_name = .. constraint 'a = < cast : 'a. 'a name -> 'a ; .. >
and 'a name = Class : 'a class_name -> (< cast : 'a. 'a name -> 'a ; .. > as 'a) name

exception Bad_cast

class type castable = object
  method cast : 'a. 'a name -> 'a
end

(* Lets create a castable class with a name*)

class type foo_t = object
  inherit castable
  method foo : string
end

type 'a class_name += Foo : foo_t class_name

class foo : foo_t =
  object (self)
    method cast : type a. a name -> a =
      function
      | Class Foo -> (self :> foo_t)
      | _ -> (raise Bad_cast : a)

    method foo = "foo"
  end

(* Now we can create a subclass of foo *)

class type bar_t = object
  inherit foo
  method bar : string
end

type 'a class_name += Bar : bar_t class_name

class bar : bar_t =
  object (self)
    inherit foo as super

    method cast : type a. a name -> a =
      function
      | Class Bar -> (self :> bar_t)
      | other -> super#cast other

    method bar = "bar"
    [@@@id]
    [%%id]
  end

(* Now lets create a mutable list of castable objects *)

let clist : castable list ref = ref []
let push_castable (c : #castable) = clist := (c :> castable) :: !clist

let pop_castable () =
  match !clist with
  | c :: rest ->
    clist := rest;
    c
  | [] -> raise Not_found
;;

(* We can add foos and bars to this list, and retrive them *)

push_castable (new foo);;
push_castable (new bar);;
push_castable (new foo)

let c1 : castable = pop_castable ()
let c2 : castable = pop_castable ()
let c3 : castable = pop_castable ()

(* We can also downcast these values to foos and bars *)

let f1 : foo = c1#cast (Class Foo)

(* Ok *)
let f2 : foo = c2#cast (Class Foo)

(* Ok *)
let f3 : foo = c3#cast (Class Foo)

(* Ok *)

let b1 : bar = c1#cast (Class Bar)

(* Exception Bad_cast *)
let b2 : bar = c2#cast (Class Bar)

(* Ok *)
let b3 : bar = c3#cast (Class Bar)

(* Exception Bad_cast *)

type foo = ..
type foo += A | B of int

let is_a x =
  match x with
  | A -> true
  | _ -> false
;;

(* The type must be open to create extension *)

type foo
type foo += A of int (* Error type is not open *)

(* The type parameters must match *)

type 'a foo = ..
type ('a, 'b) foo += A of int (* Error: type parameter mismatch *)

(* In a signature the type does not have to be open *)

module type S = sig
  type foo
  type foo += A of float
end

(* But it must still be extensible *)

module type S = sig
  type foo = A of int
  type foo += B of float (* Error foo does not have an extensible type *)
end

(* Signatures can change the grouping of extensions *)

type foo = ..

module M = struct
  type foo += A of int | B of string
  type foo += C of int | D of float
end

module type S = sig
  type foo += B of string | C of int
  type foo += D of float
  type foo += A of int
end

module M_S : S = M

(* Extensions can be GADTs *)

type 'a foo = ..
type _ foo += A : int -> int foo | B : int foo

let get_num : type a. a foo -> a -> a option =
  fun f i1 ->
  match f with
  | A i2 -> Some (i1 + i2)
  | _ -> None
;;

(* Extensions must obey constraints *)

type 'a foo = .. constraint 'a = [> `Var ]
type 'a foo += A of 'a

let a = A 9 (* ERROR: Constraints not met *)

type 'a foo += B : int foo (* ERROR: Constraints not met *)

(* Signatures can make an extension private *)

type foo = ..

module M = struct
  type foo += A of int
end

let a1 = M.A 10

module type S = sig
  type foo += private A of int
end

module M_S : S = M

let is_s x =
  match x with
  | M_S.A _ -> true
  | _ -> false
;;

let a2 = M_S.A 20 (* ERROR: Cannot create a value using a private constructor *)

(* Extensions can be rebound *)

type foo = ..

module M = struct
  type foo += A1 of int
end

type foo += A2 = M.A1
type bar = ..
type bar += A3 = M.A1 (* Error: rebind wrong type *)

module M = struct
  type foo += private B1 of int
end

type foo += private B2 = M.B1
type foo += B3 = M.B1 (* Error: rebind private extension *)
type foo += C = Unknown (* Error: unbound extension *)

(* Extensions can be rebound even if type is closed *)

module M : sig
  type foo
  type foo += A1 of int
end = struct
  type foo = ..
  type foo += A1 of int
end

type M.foo += A2 = M.A1

(* Rebinding handles abbreviations *)

type 'a foo = ..
type 'a foo1 = 'a foo = ..
type 'a foo2 = 'a foo = ..
type 'a foo1 += A of int | B of 'a | C : int foo1
type 'a foo2 += D = A | E = B | F = C

(* Extensions must obey variances *)

type +'a foo = ..
type 'a foo += A of (int -> 'a)
type 'a foo += B of ('a -> int)
(* ERROR: Parameter variances are not satisfied *)

type _ foo += C : ('a -> int) -> 'a foo
(* ERROR: Parameter variances are not satisfied *)

type 'a bar = ..
type +'a bar += D of (int -> 'a) (* ERROR: type variances do not match *)

(* Exceptions are compatible with extensions *)

module M : sig
  type exn += Foo of int * float | Bar : 'a list -> exn
end = struct
  exception Bar : 'a list -> exn
  exception Foo of int * float
end

module M : sig
  exception Bar : 'a list -> exn
  exception Foo of int * float
end = struct
  type exn += Foo of int * float | Bar : 'a list -> exn
end

exception Foo of int * float
exception Bar : 'a list -> exn

module M : sig
  type exn += Foo of int * float | Bar : 'a list -> exn
end = struct
  exception Bar = Bar
  exception Foo = Foo
end

(* Test toplevel printing *)

type foo = ..
type foo += Foo of int * int option | Bar of int option

let x = Foo (3, Some 4), Bar (Some 5) (* Prints Foo and Bar successfully *)

type foo += Foo of string

let y = x (* Prints Bar but not Foo (which has been shadowed) *)

exception Foo of int * int option
exception Bar of int option

let x = Foo (3, Some 4), Bar (Some 5) (* Prints Foo and Bar successfully *)

type foo += Foo of string

let y = x (* Prints Bar and part of Foo (which has been shadowed) *)

(* Test Obj functions *)

type foo = ..
type foo += Foo | Bar of int

let extension_name e = Obj.extension_name (Obj.extension_constructor e)
let extension_id e = Obj.extension_id (Obj.extension_constructor e)
let n1 = extension_name Foo
let n2 = extension_name (Bar 1)
let t = extension_id (Bar 2) = extension_id (Bar 3) (* true *)
let f = extension_id (Bar 2) = extension_id Foo (* false *)
let is_foo x = extension_id Foo = extension_id x

type foo += Foo

let f = is_foo Foo
let _ = Obj.extension_constructor 7 (* Invald_arg *)

let _ =
  Obj.extension_constructor
    (object
       method m = 3
    end)
;;

(* Invald_arg *)

(* Typed names *)

module Msg : sig
  type 'a tag
  type result = Result : 'a tag * 'a -> result

  val write : 'a tag -> 'a -> unit
  val read : unit -> result

  type 'a tag += Int : int tag

  module type Desc = sig
    type t

    val label : string
    val write : t -> string
    val read : string -> t
  end

  module Define (D : Desc) : sig
    type 'a tag += C : D.t tag
  end
end = struct
  type 'a tag = ..
  type ktag = T : 'a tag -> ktag

  type 'a kind =
    { tag : 'a tag
    ; label : string
    ; write : 'a -> string
    ; read : string -> 'a
    }

  type rkind = K : 'a kind -> rkind
  type wkind = { f : 'a. 'a tag -> 'a kind }

  let readTbl : (string, rkind) Hashtbl.t = Hashtbl.create 13
  let writeTbl : (ktag, wkind) Hashtbl.t = Hashtbl.create 13
  let read_raw () : string * string = raise (Failure "Not implemented")

  type result = Result : 'a tag * 'a -> result

  let read () =
    let label, content = read_raw () in
    let (K k) = Hashtbl.find readTbl label in
    let body = k.read content in
    Result (k.tag, body)
  ;;

  let write_raw (label : string) (content : string) = raise (Failure "Not implemented")

  let write (tag : 'a tag) (body : 'a) =
    let { f } = Hashtbl.find writeTbl (T tag) in
    let k = f tag in
    let content = k.write body in
    write_raw k.label content
  ;;

  (* Add int kind *)

  type 'a tag += Int : int tag

  let ik = { tag = Int; label = "int"; write = string_of_int; read = int_of_string }
  let () = Hashtbl.add readTbl "int" (K ik)

  let () =
    let f (type t) (i : t tag) : t kind =
      match i with
      | Int -> ik
      | _ -> assert false
    in
    Hashtbl.add writeTbl (T Int) { f }
  ;;

  (* Support user defined kinds *)

  module type Desc = sig
    type t

    val label : string
    val write : t -> string
    val read : string -> t
  end

  module Define (D : Desc) = struct
    type 'a tag += C : D.t tag

    let k = { tag = C; label = D.label; write = D.write; read = D.read }
    let () = Hashtbl.add readTbl D.label (K k)

    let () =
      let f (type t) (c : t tag) : t kind =
        match c with
        | C -> k
        | _ -> assert false
      in
      Hashtbl.add writeTbl (T C) { f }
    ;;
  end
end

let write_int i = Msg.write Msg.Int i

module StrM = Msg.Define (struct
    type t = string

    let label = "string"
    let read s = s
    let write s = s
  end)

type 'a Msg.tag += String = StrM.C

let write_string s = Msg.write String s

let read_one () =
  let (Msg.Result (tag, body)) = Msg.read () in
  match tag with
  | Msg.Int -> print_int body
  | String -> print_string body
  | _ -> print_string "Unknown"
;;

(* Example of algorithm parametrized with modules *)

let sort (type s) set l =
  let module Set = (val set : Set.S with type elt = s) in
  Set.elements (List.fold_right Set.add l Set.empty)
;;

let make_set (type s) cmp =
  let module S =
    Set.Make (struct
      type t = s

      let compare = cmp
    end)
  in
  (module S : Set.S with type elt = s)
;;

let both l =
  List.map (fun set -> sort set l) [ make_set compare; make_set (fun x y -> compare y x) ]
;;

let () =
  print_endline
    (String.concat "  " (List.map (String.concat "/") (both [ "abc"; "xyz"; "def" ])))
;;

(* Hiding the internal representation *)

module type S = sig
  type t

  val to_string : t -> string
  val apply : t -> t
  val x : t
end

let create (type s) to_string apply x =
  let module M = struct
    type t = s

    let to_string = to_string
    let apply = apply
    let x = x
  end
  in
  (module M : S with type t = s)
;;

let forget (type s) x =
  let module M = (val x : S with type t = s) in
  (module M : S)
;;

let print x =
  let module M = (val x : S) in
  print_endline (M.to_string M.x)
;;

let apply x =
  let module M = (val x : S) in
  let module N = struct
    include M

    let x = apply x
  end
  in
  (module N : S)
;;

let () =
  let int = forget (create string_of_int succ 0) in
  let str = forget (create (fun s -> s) (fun s -> s ^ s) "X") in
  List.iter print (List.map apply [ int; apply int; apply (apply str) ])
;;

(* Existential types + type equality witnesses -> pseudo GADT *)

module TypEq : sig
  type ('a, 'b) t

  val apply : ('a, 'b) t -> 'a -> 'b
  val refl : ('a, 'a) t
  val sym : ('a, 'b) t -> ('b, 'a) t
end = struct
  type ('a, 'b) t = unit

  let apply _ = Obj.magic
  let refl = ()
  let sym () = ()
end

module rec Typ : sig
  module type PAIR = sig
    type t
    type t1
    type t2

    val eq : (t, t1 * t2) TypEq.t
    val t1 : t1 Typ.typ
    val t2 : t2 Typ.typ
  end

  type 'a typ =
    | Int of ('a, int) TypEq.t
    | String of ('a, string) TypEq.t
    | Pair of (module PAIR with type t = 'a)
end = struct
  module type PAIR = sig
    type t
    type t1
    type t2

    val eq : (t, t1 * t2) TypEq.t
    val t1 : t1 Typ.typ
    val t2 : t2 Typ.typ
  end

  type 'a typ =
    | Int of ('a, int) TypEq.t
    | String of ('a, string) TypEq.t
    | Pair of (module PAIR with type t = 'a)
end

open Typ

let int = Int TypEq.refl
let str = String TypEq.refl

let pair (type s1 s2) t1 t2 =
  let module P = struct
    type t = s1 * s2
    type t1 = s1
    type t2 = s2

    let eq = TypEq.refl
    let t1 = t1
    let t2 = t2
  end
  in
  let pair = (module P : PAIR with type t = s1 * s2) in
  Pair pair
;;

module rec Print : sig
  val to_string : 'a Typ.typ -> 'a -> string
end = struct
  let to_string (type s) t x =
    match t with
    | Int eq -> string_of_int (TypEq.apply eq x)
    | String eq -> Printf.sprintf "%S" (TypEq.apply eq x)
    | Pair p ->
      let module P = (val p : PAIR with type t = s) in
      let x1, x2 = TypEq.apply P.eq x in
      Printf.sprintf "(%s,%s)" (Print.to_string P.t1 x1) (Print.to_string P.t2 x2)
  ;;
end

let () =
  print_endline (Print.to_string int 10);
  print_endline (Print.to_string (pair int (pair str int)) (123, ("A", 456)))
;;

(* #6262: first-class modules and module type aliases *)

module type S1 = sig end
module type S2 = S1

let _f (x : (module S1)) : (module S2) = x

module X = struct
  module type S
end

module Y = struct
  include X
end

let _f (x : (module X.S)) : (module Y.S) = x

(* PR#6194, main example *)
module type S3 = sig
  val x : bool
end

let f = function
  | Some (module M : S3) when M.x -> 1
  | ((Some _) [@foooo]) -> 2
  | None -> 3
;;

print_endline
  (string_of_int
     (f
        (Some
           (module struct
             let x = false
           end))))

type 'a ty =
  | Int : int ty
  | Bool : bool ty

let fbool (type t) (x : t) (tag : t ty) =
  match tag with
  | Bool -> x
;;

(* val fbool : 'a -> 'a ty -> 'a = <fun> *)

(** OK: the return value is x of type t **)

let fint (type t) (x : t) (tag : t ty) =
  match tag with
  | Int -> x > 0
;;

(* val fint : 'a -> 'a ty -> bool = <fun> *)

(** OK: the return value is x > 0 of type bool;
This has used the equation t = bool, not visible in the return type **)

let f (type t) (x : t) (tag : t ty) =
  match tag with
  | Int -> x > 0
  | Bool -> x
;;

(* val f : 'a -> 'a ty -> bool = <fun> *)

let g (type t) (x : t) (tag : t ty) =
  match tag with
  | Bool -> x
  | Int -> x > 0
;;

(* Error: This expression has type bool but an expression was expected of type
t = int *)

let id x = x

let idb1 =
  (fun id ->
     let _ = id true in
     id)
    id
;;

let idb2 : bool -> bool = id
let idb3 (_ : bool) = false

let g (type t) (x : t) (tag : t ty) =
  match tag with
  | Bool -> idb3 x
  | Int -> x > 0
;;

let g (type t) (x : t) (tag : t ty) =
  match tag with
  | Bool -> idb2 x
  | Int -> x > 0
;;

(* Encoding generics using GADTs *)
(* (c) Alain Frisch / Lexifi *)
(* cf. http://www.lexifi.com/blog/dynamic-types *)

(* Basic tag *)

type 'a ty =
  | Int : int ty
  | String : string ty
  | List : 'a ty -> 'a list ty
  | Pair : ('a ty * 'b ty) -> ('a * 'b) ty

(* Tagging data *)

type variant =
  | VInt of int
  | VString of string
  | VList of variant list
  | VPair of variant * variant

let rec variantize : type t. t ty -> t -> variant =
  fun ty x ->
  (* type t is abstract here *)
  match ty with
  | Int -> VInt x (* in this branch: t = int *)
  | String -> VString x (* t = string *)
  | List ty1 -> VList (List.map (variantize ty1) x) (* t = 'a list for some 'a *)
  | Pair (ty1, ty2) -> VPair (variantize ty1 (fst x), variantize ty2 (snd x))
;;

(* t = ('a, 'b) for some 'a and 'b *)

exception VariantMismatch

let rec devariantize : type t. t ty -> variant -> t =
  fun ty v ->
  match ty, v with
  | Int, VInt x -> x
  | String, VString x -> x
  | List ty1, VList vl -> List.map (devariantize ty1) vl
  | Pair (ty1, ty2), VPair (x1, x2) -> devariantize ty1 x1, devariantize ty2 x2
  | _ -> raise VariantMismatch
;;

(* Handling records *)

type 'a ty =
  | Int : int ty
  | String : string ty
  | List : 'a ty -> 'a list ty
  | Pair : ('a ty * 'b ty) -> ('a * 'b) ty
  | Record : 'a record -> 'a ty

and 'a record =
  { path : string
  ; fields : 'a field_ list
  }

and 'a field_ = Field : ('a, 'b) field -> 'a field_

and ('a, 'b) field =
  { label : string
  ; field_type : 'b ty
  ; get : 'a -> 'b
  }

(* Again *)

type variant =
  | VInt of int
  | VString of string
  | VList of variant list
  | VPair of variant * variant
  | VRecord of (string * variant) list

let rec variantize : type t. t ty -> t -> variant =
  fun ty x ->
  (* type t is abstract here *)
  match ty with
  | Int -> VInt x (* in this branch: t = int *)
  | String -> VString x (* t = string *)
  | List ty1 -> VList (List.map (variantize ty1) x) (* t = 'a list for some 'a *)
  | Pair (ty1, ty2) ->
    VPair (variantize ty1 (fst x), variantize ty2 (snd x))
    (* t = ('a, 'b) for some 'a and 'b *)
  | Record { fields } ->
    VRecord
      (List.map
         (fun (Field { field_type; label; get }) -> label, variantize field_type (get x))
         fields)
;;

(* Extraction *)

type 'a ty =
  | Int : int ty
  | String : string ty
  | List : 'a ty -> 'a list ty
  | Pair : ('a ty * 'b ty) -> ('a * 'b) ty
  | Record : ('a, 'builder) record -> 'a ty

and ('a, 'builder) record =
  { path : string
  ; fields : ('a, 'builder) field list
  ; create_builder : unit -> 'builder
  ; of_builder : 'builder -> 'a
  }

and ('a, 'builder) field = Field : ('a, 'builder, 'b) field_ -> ('a, 'builder) field

and ('a, 'builder, 'b) field_ =
  { label : string
  ; field_type : 'b ty
  ; get : 'a -> 'b
  ; set : 'builder -> 'b -> unit
  }

let rec devariantize : type t. t ty -> variant -> t =
  fun ty v ->
  match ty, v with
  | Int, VInt x -> x
  | String, VString x -> x
  | List ty1, VList vl -> List.map (devariantize ty1) vl
  | Pair (ty1, ty2), VPair (x1, x2) -> devariantize ty1 x1, devariantize ty2 x2
  | Record { fields; create_builder; of_builder }, VRecord fl ->
    if List.length fields <> List.length fl then raise VariantMismatch;
    let builder = create_builder () in
    List.iter2
      (fun (Field { label; field_type; set }) (lab, v) ->
         if label <> lab then raise VariantMismatch;
         set builder (devariantize field_type v))
      fields
      fl;
    of_builder builder
  | _ -> raise VariantMismatch
;;

type my_record =
  { a : int
  ; b : string list
  }

let my_record =
  let fields =
    [ Field
        { label = "a"
        ; field_type = Int
        ; get = (fun { a } -> a)
        ; set = (fun (r, _) x -> r := Some x)
        }
    ; Field
        { label = "b"
        ; field_type = List String
        ; get = (fun { b } -> b)
        ; set = (fun (_, r) x -> r := Some x)
        }
    ]
  in
  let create_builder () = ref None, ref None in
  let of_builder (a, b) =
    match !a, !b with
    | Some a, Some b -> { a; b }
    | _ -> failwith "Some fields are missing in record of type my_record"
  in
  Record { path = "My_module.my_record"; fields; create_builder; of_builder }
;;

(* Extension to recursive types and polymorphic variants *)
(* by Jacques Garrigue *)

type noarg = Noarg

type (_, _) ty =
  | Int : (int, _) ty
  | String : (string, _) ty
  | List : ('a, 'e) ty -> ('a list, 'e) ty
  | Option : ('a, 'e) ty -> ('a option, 'e) ty
  | Pair : (('a, 'e) ty * ('b, 'e) ty) -> ('a * 'b, 'e) ty
  (* Support for type variables and recursive types *)
  | Var : ('a, 'a -> 'e) ty
  | Rec : ('a, 'a -> 'e) ty -> ('a, 'e) ty
  | Pop : ('a, 'e) ty -> ('a, 'b -> 'e) ty
  (* Change the representation of a type *)
  | Conv : string * ('a -> 'b) * ('b -> 'a) * ('b, 'e) ty -> ('a, 'e) ty
  (* Sum types (both normal sums and polymorphic variants) *)
  | Sum : ('a, 'e, 'b) ty_sum -> ('a, 'e) ty

and ('a, 'e, 'b) ty_sum =
  { sum_proj : 'a -> string * 'e ty_dyn option
  ; sum_cases : (string * ('e, 'b) ty_case) list
  ; sum_inj : 'c. ('b, 'c) ty_sel * 'c -> 'a
  }

and 'e ty_dyn = (* dynamic type *)
  | Tdyn : ('a, 'e) ty * 'a -> 'e ty_dyn

and (_, _) ty_sel =
  (* selector from a list of types *)
  | Thd : ('a -> 'b, 'a) ty_sel
  | Ttl : ('b -> 'c, 'd) ty_sel -> ('a -> 'b -> 'c, 'd) ty_sel

and (_, _) ty_case =
  (* type a sum case *)
  | TCarg : ('b, 'a) ty_sel * ('a, 'e) ty -> ('e, 'b) ty_case
  | TCnoarg : ('b, noarg) ty_sel -> ('e, 'b) ty_case

type _ ty_env =
  (* type variable substitution *)
  | Enil : unit ty_env
  | Econs : ('a, 'e) ty * 'e ty_env -> ('a -> 'e) ty_env

(* Comparing selectors *)
type (_, _) eq = Eq : ('a, 'a) eq

let rec eq_sel : type a b c. (a, b) ty_sel -> (a, c) ty_sel -> (b, c) eq option =
  fun s1 s2 ->
  match s1, s2 with
  | Thd, Thd -> Some Eq
  | Ttl s1, Ttl s2 ->
    (match eq_sel s1 s2 with
     | None -> None
     | Some Eq -> Some Eq)
  | _ -> None
;;

(* Auxiliary function to get the type of a case from its selector *)
let rec get_case
  : type a b e.
    (b, a) ty_sel -> (string * (e, b) ty_case) list -> string * (a, e) ty option
  =
  fun sel cases ->
  match cases with
  | (name, TCnoarg sel') :: rem ->
    (match eq_sel sel sel' with
     | None -> get_case sel rem
     | Some Eq -> name, None)
  | (name, TCarg (sel', ty)) :: rem ->
    (match eq_sel sel sel' with
     | None -> get_case sel rem
     | Some Eq -> name, Some ty)
  | [] -> raise Not_found
;;

(* Untyped representation of values *)
type variant =
  | VInt of int
  | VString of string
  | VList of variant list
  | VOption of variant option
  | VPair of variant * variant
  | VConv of string * variant
  | VSum of string * variant option

let may_map f = function
  | Some x -> Some (f x)
  | None -> None
;;

let rec variantize : type a e. e ty_env -> (a, e) ty -> a -> variant =
  fun e ty v ->
  match ty with
  | Int -> VInt v
  | String -> VString v
  | List t -> VList (List.map (variantize e t) v)
  | Option t -> VOption (may_map (variantize e t) v)
  | Pair (t1, t2) -> VPair (variantize e t1 (fst v), variantize e t2 (snd v))
  | Rec t -> variantize (Econs (ty, e)) t v
  | Pop t ->
    (match e with
     | Econs (_, e') -> variantize e' t v)
  | Var ->
    (match e with
     | Econs (t, e') -> variantize e' t v)
  | Conv (s, proj, inj, t) -> VConv (s, variantize e t (proj v))
  | Sum ops ->
    let tag, arg = ops.sum_proj v in
    VSum
      ( tag
      , may_map
          (function
            | Tdyn (ty, arg) -> variantize e ty arg)
          arg )
;;

let rec devariantize : type t e. e ty_env -> (t, e) ty -> variant -> t =
  fun e ty v ->
  match ty, v with
  | Int, VInt x -> x
  | String, VString x -> x
  | List ty1, VList vl -> List.map (devariantize e ty1) vl
  | Pair (ty1, ty2), VPair (x1, x2) -> devariantize e ty1 x1, devariantize e ty2 x2
  | Rec t, _ -> devariantize (Econs (ty, e)) t v
  | Pop t, _ ->
    (match e with
     | Econs (_, e') -> devariantize e' t v)
  | Var, _ ->
    (match e with
     | Econs (t, e') -> devariantize e' t v)
  | Conv (s, proj, inj, t), VConv (s', v) when s = s' -> inj (devariantize e t v)
  | Sum ops, VSum (tag, a) ->
    (try
       match List.assoc tag ops.sum_cases, a with
       | TCarg (sel, t), Some a -> ops.sum_inj (sel, devariantize e t a)
       | TCnoarg sel, None -> ops.sum_inj (sel, Noarg)
       | _ -> raise VariantMismatch
     with
     | Not_found -> raise VariantMismatch)
  | _ -> raise VariantMismatch
;;

(* First attempt: represent 1-constructor variants using Conv *)
let wrap_A t = Conv ("`A", (fun (`A x) -> x), (fun x -> `A x), t)
let ty a = Rec (wrap_A (Option (Pair (a, Var))))
let v = variantize Enil (ty Int)
let x = v (`A (Some (1, `A (Some (2, `A None)))))

(* Can also use it to decompose a tuple *)

let triple t1 t2 t3 =
  Conv
    ( "Triple"
    , (fun (a, b, c) -> a, (b, c))
    , (fun (a, (b, c)) -> a, b, c)
    , Pair (t1, Pair (t2, t3)) )
;;

let v = variantize Enil (triple String Int Int) ("A", 2, 3)

(* Second attempt: introduce a real sum construct *)
let ty_abc =
  (* Could also use [get_case] for proj, but direct definition is shorter *)
  let proj = function
    | `A n -> "A", Some (Tdyn (Int, n))
    | `B s -> "B", Some (Tdyn (String, s))
    | `C -> "C", None
  (* Define inj in advance to be able to write the type annotation easily *)
  and inj
    : type c.
      (int -> string -> noarg -> unit, c) ty_sel * c -> [ `A of int | `B of string | `C ]
    = function
    | Thd, v -> `A v
    | Ttl Thd, v -> `B v
    | Ttl (Ttl Thd), Noarg -> `C
  in
  (* Coherence of sum_inj and sum_cases is checked by the typing *)
  Sum
    { sum_proj = proj
    ; sum_inj = inj
    ; sum_cases =
        [ "A", TCarg (Thd, Int)
        ; "B", TCarg (Ttl Thd, String)
        ; "C", TCnoarg (Ttl (Ttl Thd))
        ]
    }
;;

let v = variantize Enil ty_abc (`A 3)
let a = devariantize Enil ty_abc v

(* And an example with recursion... *)
type 'a vlist =
  [ `Nil
  | `Cons of 'a * 'a vlist
  ]

let ty_list : type a e. (a, e) ty -> (a vlist, e) ty =
  fun t ->
  let tcons = Pair (Pop t, Var) in
  Rec
    (Sum
       { sum_proj =
           (function
             | `Nil -> "Nil", None
             | `Cons p -> "Cons", Some (Tdyn (tcons, p)))
       ; sum_cases = [ "Nil", TCnoarg Thd; "Cons", TCarg (Ttl Thd, tcons) ]
       ; sum_inj =
           (fun (type c) : ((noarg -> a * a vlist -> unit, c) ty_sel * c -> a vlist) ->
              function
              | Thd, Noarg -> `Nil
              | Ttl Thd, v -> `Cons v)
           (* One can also write the type annotation directly *)
       })
;;

let v = variantize Enil (ty_list Int) (`Cons (1, `Cons (2, `Nil)))

(* Simpler but weaker approach *)

type (_, _) ty =
  | Int : (int, _) ty
  | String : (string, _) ty
  | List : ('a, 'e) ty -> ('a list, 'e) ty
  | Option : ('a, 'e) ty -> ('a option, 'e) ty
  | Pair : (('a, 'e) ty * ('b, 'e) ty) -> ('a * 'b, 'e) ty
  | Var : ('a, 'a -> 'e) ty
  | Rec : ('a, 'a -> 'e) ty -> ('a, 'e) ty
  | Pop : ('a, 'e) ty -> ('a, 'b -> 'e) ty
  | Conv : string * ('a -> 'b) * ('b -> 'a) * ('b, 'e) ty -> ('a, 'e) ty
  | Sum :
      ('a -> string * 'e ty_dyn option) * (string * 'e ty_dyn option -> 'a)
      -> ('a, 'e) ty

and 'e ty_dyn = Tdyn : ('a, 'e) ty * 'a -> 'e ty_dyn

let ty_abc : ([ `A of int | `B of string | `C ], 'e) ty =
  (* Could also use [get_case] for proj, but direct definition is shorter *)
  Sum
    ( (function
        | `A n -> "A", Some (Tdyn (Int, n))
        | `B s -> "B", Some (Tdyn (String, s))
        | `C -> "C", None)
    , function
      | "A", Some (Tdyn (Int, n)) -> `A n
      | "B", Some (Tdyn (String, s)) -> `B s
      | "C", None -> `C
      | _ -> invalid_arg "ty_abc" )
;;

(* Breaks: no way to pattern-match on a full recursive type *)
let ty_list : type a e. (a, e) ty -> (a vlist, e) ty =
  fun t ->
  let targ = Pair (Pop t, Var) in
  Rec
    (Sum
       ( (function
           | `Nil -> "Nil", None
           | `Cons p -> "Cons", Some (Tdyn (targ, p)))
       , function
         | "Nil", None -> `Nil
         | "Cons", Some (Tdyn (Pair (_, Var), (p : a * a vlist))) -> `Cons p ))
;;

(* Define Sum using object instead of record for first-class polymorphism *)

type (_, _) ty =
  | Int : (int, _) ty
  | String : (string, _) ty
  | List : ('a, 'e) ty -> ('a list, 'e) ty
  | Option : ('a, 'e) ty -> ('a option, 'e) ty
  | Pair : (('a, 'e) ty * ('b, 'e) ty) -> ('a * 'b, 'e) ty
  | Var : ('a, 'a -> 'e) ty
  | Rec : ('a, 'a -> 'e) ty -> ('a, 'e) ty
  | Pop : ('a, 'e) ty -> ('a, 'b -> 'e) ty
  | Conv : string * ('a -> 'b) * ('b -> 'a) * ('b, 'e) ty -> ('a, 'e) ty
  | Sum :
      < proj : 'a -> string * 'e ty_dyn option
      ; cases : (string * ('e, 'b) ty_case) list
      ; inj : 'c. ('b, 'c) ty_sel * 'c -> 'a >
      -> ('a, 'e) ty

and 'e ty_dyn = Tdyn : ('a, 'e) ty * 'a -> 'e ty_dyn

and (_, _) ty_sel =
  | Thd : ('a -> 'b, 'a) ty_sel
  | Ttl : ('b -> 'c, 'd) ty_sel -> ('a -> 'b -> 'c, 'd) ty_sel

and (_, _) ty_case =
  | TCarg : ('b, 'a) ty_sel * ('a, 'e) ty -> ('e, 'b) ty_case
  | TCnoarg : ('b, noarg) ty_sel -> ('e, 'b) ty_case

let ty_abc : (([ `A of int | `B of string | `C ] as 'a), 'e) ty =
  Sum
    (object
       method proj =
         function
         | `A n -> "A", Some (Tdyn (Int, n))
         | `B s -> "B", Some (Tdyn (String, s))
         | `C -> "C", None

       method cases =
         [ "A", TCarg (Thd, Int)
         ; "B", TCarg (Ttl Thd, String)
         ; "C", TCnoarg (Ttl (Ttl Thd))
         ]

       method inj
         : type c.  (int -> string -> noarg -> unit, c) ty_sel * c
                   -> [ `A of int | `B of string | `C ] =
         function
         | Thd, v -> `A v
         | Ttl Thd, v -> `B v
         | Ttl (Ttl Thd), Noarg -> `C
    end)
;;

type 'a vlist =
  [ `Nil
  | `Cons of 'a * 'a vlist
  ]

let ty_list : type a e. (a, e) ty -> (a vlist, e) ty =
  fun t ->
  let tcons = Pair (Pop t, Var) in
  Rec
    (Sum
       (object
          method proj =
            function
            | `Nil -> "Nil", None
            | `Cons p -> "Cons", Some (Tdyn (tcons, p))

          method cases = [ "Nil", TCnoarg Thd; "Cons", TCarg (Ttl Thd, tcons) ]

          method inj : type c. (noarg -> a * a vlist -> unit, c) ty_sel * c -> a vlist =
            function
            | Thd, Noarg -> `Nil
            | Ttl Thd, v -> `Cons v
       end))
;;

(*
type (_,_) ty_assoc =
  | Anil : (unit,'e) ty_assoc
  | Acons : string * ('a,'e) ty * ('b,'e) ty_assoc -> ('a -> 'b, 'e) ty_assoc

and (_,_) ty_pvar =
  | Pnil : ('a,'e) ty_pvar
  | Pconst : 't * ('b,'e) ty_pvar -> ('t -> 'b, 'e) ty_pvar
  | Parg : 't * ('a,'e) ty * ('b,'e) ty_pvar -> ('t * 'a -> 'b, 'e) ty_pvar
*)
(*
   An attempt at encoding omega examples from the 2nd Central European
   Functional Programming School:
     Generic Programming in Omega, by Tim Sheard and Nathan Linger
          http://web.cecs.pdx.edu/~sheard/
*)

(* Basic types *)

type ('a, 'b) sum =
  | Inl of 'a
  | Inr of 'b

type zero = Zero
type 'a succ = Succ of 'a

type _ nat =
  | NZ : zero nat
  | NS : 'a nat -> 'a succ nat

(* 2: A simple example *)

type (_, _) seq =
  | Snil : ('a, zero) seq
  | Scons : 'a * ('a, 'n) seq -> ('a, 'n succ) seq

let l1 = Scons (3, Scons (5, Snil))

(* We do not have type level functions, so we need to use witnesses. *)
(* We copy here the definitions from section 3.9 *)
(* Note the addition of the ['a nat] argument to PlusZ, since we do not
   have kinds *)
type (_, _, _) plus =
  | PlusZ : 'a nat -> (zero, 'a, 'a) plus
  | PlusS : ('a, 'b, 'c) plus -> ('a succ, 'b, 'c succ) plus

let rec length : type a n. (a, n) seq -> n nat = function
  | Snil -> NZ
  | Scons (_, s) -> NS (length s)
;;

(* app returns the catenated lists with a witness proving that
   the size is the sum of its two inputs *)
type (_, _, _) app = App : ('a, 'p) seq * ('n, 'm, 'p) plus -> ('a, 'n, 'm) app

let rec app : type a n m. (a, n) seq -> (a, m) seq -> (a, n, m) app =
  fun xs ys ->
  match xs with
  | Snil -> App (ys, PlusZ (length ys))
  | Scons (x, xs') ->
    let (App (xs'', pl)) = app xs' ys in
    App (Scons (x, xs''), PlusS pl)
;;

(* 3.1 Feature: kinds *)

(* We do not have kinds, but we can encode them as predicates *)

type tp = TP
type nd = ND
type ('a, 'b) fk = FK

type _ shape =
  | Tp : tp shape
  | Nd : nd shape
  | Fk : 'a shape * 'b shape -> ('a, 'b) fk shape

type tt = TT
type ff = FF

type _ boolean =
  | BT : tt boolean
  | BF : ff boolean

(* 3.3 Feature : GADTs *)

type (_, _) path =
  | Pnone : 'a -> (tp, 'a) path
  | Phere : (nd, 'a) path
  | Pleft : ('x, 'a) path -> (('x, 'y) fk, 'a) path
  | Pright : ('y, 'a) path -> (('x, 'y) fk, 'a) path

type (_, _) tree =
  | Ttip : (tp, 'a) tree
  | Tnode : 'a -> (nd, 'a) tree
  | Tfork : ('x, 'a) tree * ('y, 'a) tree -> (('x, 'y) fk, 'a) tree

let tree1 = Tfork (Tfork (Ttip, Tnode 4), Tfork (Tnode 4, Tnode 3))

let rec find : type sh. ('a -> 'a -> bool) -> 'a -> (sh, 'a) tree -> (sh, 'a) path list =
  fun eq n t ->
  match t with
  | Ttip -> []
  | Tnode m -> if eq n m then [ Phere ] else []
  | Tfork (x, y) ->
    List.map (fun x -> Pleft x) (find eq n x) @ List.map (fun x -> Pright x) (find eq n y)
;;

let rec extract : type sh. (sh, 'a) path -> (sh, 'a) tree -> 'a =
  fun p t ->
  match p, t with
  | Pnone x, Ttip -> x
  | Phere, Tnode y -> y
  | Pleft p, Tfork (l, _) -> extract p l
  | Pright p, Tfork (_, r) -> extract p r
;;

(* 3.4 Pattern : Witness *)

type (_, _) le =
  | LeZ : 'a nat -> (zero, 'a) le
  | LeS : ('n, 'm) le -> ('n succ, 'm succ) le

type _ even =
  | EvenZ : zero even
  | EvenSS : 'n even -> 'n succ succ even

type one = zero succ
type two = one succ
type three = two succ
type four = three succ

let even0 : zero even = EvenZ
let even2 : two even = EvenSS EvenZ
let even4 : four even = EvenSS (EvenSS EvenZ)
let p1 : (two, one, three) plus = PlusS (PlusS (PlusZ (NS NZ)))

let rec summandLessThanSum : type a b c. (a, b, c) plus -> (a, c) le =
  fun p ->
  match p with
  | PlusZ n -> LeZ n
  | PlusS p' -> LeS (summandLessThanSum p')
;;

(* 3.8 Pattern: Leibniz Equality *)

type (_, _) equal = Eq : ('a, 'a) equal

let convert : type a b. (a, b) equal -> a -> b = fun Eq x -> x

let rec sameNat : type a b. a nat -> b nat -> (a, b) equal option =
  fun a b ->
  match a, b with
  | NZ, NZ -> Some Eq
  | NS a', NS b' ->
    (match sameNat a' b' with
     | Some Eq -> Some Eq
     | None -> None)
  | _ -> None
;;

(* Extra: associativity of addition *)

let rec plus_func : type a b m n. (a, b, m) plus -> (a, b, n) plus -> (m, n) equal =
  fun p1 p2 ->
  match p1, p2 with
  | PlusZ _, PlusZ _ -> Eq
  | PlusS p1', PlusS p2' ->
    let Eq = plus_func p1' p2' in
    Eq
;;

let rec plus_assoc
  : type a b c ab bc m n.
    (a, b, ab) plus
    -> (ab, c, m) plus
    -> (b, c, bc) plus
    -> (a, bc, n) plus
    -> (m, n) equal
  =
  fun p1 p2 p3 p4 ->
  match p1, p4 with
  | PlusZ b, PlusZ bc ->
    let Eq = plus_func p2 p3 in
    Eq
  | PlusS p1', PlusS p4' ->
    let (PlusS p2') = p2 in
    let Eq = plus_assoc p1' p2' p3 p4' in
    Eq
;;

(* 3.9 Computing Programs and Properties Simultaneously *)

(* Plus and app1 are moved to section 2 *)

let smaller : type a b. (a succ, b succ) le -> (a, b) le = function
  | LeS x -> x
;;

type (_, _) diff = Diff : 'c nat * ('a, 'c, 'b) plus -> ('a, 'b) diff

(*
let rec diff : type a b. (a,b) le -> a nat -> b nat -> (a,b) diff =
  fun le a b ->
  match a, b, le with
  | NZ, m, _ -> Diff (m, PlusZ m)
  | NS x, NZ, _ -> assert false
  | NS x, NS y, q ->
      match diff (smaller q) x y with Diff (m, p) -> Diff (m, PlusS p)
;;
*)

let rec diff : type a b. (a, b) le -> a nat -> b nat -> (a, b) diff =
  fun le a b ->
  match le, a, b with
  | LeZ _, _, m -> Diff (m, PlusZ m)
  | LeS q, NS x, NS y ->
    (match diff q x y with
     | Diff (m, p) -> Diff (m, PlusS p))
;;

let rec diff : type a b. (a, b) le -> a nat -> b nat -> (a, b) diff =
  fun le a b ->
  match a, b, le with
  (* warning *)
  | NZ, m, LeZ _ -> Diff (m, PlusZ m)
  | NS x, NS y, LeS q ->
    (match diff q x y with
     | Diff (m, p) -> Diff (m, PlusS p))
  | _ -> .
;;

let rec diff : type a b. (a, b) le -> b nat -> (a, b) diff =
  fun le b ->
  match b, le with
  | m, LeZ _ -> Diff (m, PlusZ m)
  | NS y, LeS q ->
    (match diff q y with
     | Diff (m, p) -> Diff (m, PlusS p))
;;

type (_, _) filter = Filter : ('m, 'n) le * ('a, 'm) seq -> ('a, 'n) filter

let rec leS' : type m n. (m, n) le -> (m, n succ) le = function
  | LeZ n -> LeZ (NS n)
  | LeS le -> LeS (leS' le)
;;

let rec filter : type a n. (a -> bool) -> (a, n) seq -> (a, n) filter =
  fun f s ->
  match s with
  | Snil -> Filter (LeZ NZ, Snil)
  | Scons (a, l) ->
    (match filter f l with
     | Filter (le, l') ->
       if f a then Filter (LeS le, Scons (a, l')) else Filter (leS' le, l'))
;;

(* 4.1 AVL trees *)

type (_, _, _) balance =
  | Less : ('h, 'h succ, 'h succ) balance
  | Same : ('h, 'h, 'h) balance
  | More : ('h succ, 'h, 'h succ) balance

type _ avl =
  | Leaf : zero avl
  | Node : ('hL, 'hR, 'hMax) balance * 'hL avl * int * 'hR avl -> 'hMax succ avl

type avl' = Avl : 'h avl -> avl'

let empty = Avl Leaf

let rec elem : type h. int -> h avl -> bool =
  fun x t ->
  match t with
  | Leaf -> false
  | Node (_, l, y, r) -> x = y || if x < y then elem x l else elem x r
;;

let rec rotr
  : type n. n succ succ avl -> int -> n avl -> (n succ succ avl, n succ succ succ avl) sum
  =
  fun tL y tR ->
  match tL with
  | Node (Same, a, x, b) -> Inr (Node (Less, a, x, Node (More, b, y, tR)))
  | Node (More, a, x, b) -> Inl (Node (Same, a, x, Node (Same, b, y, tR)))
  | Node (Less, a, x, Node (Same, b, z, c)) ->
    Inl (Node (Same, Node (Same, a, x, b), z, Node (Same, c, y, tR)))
  | Node (Less, a, x, Node (Less, b, z, c)) ->
    Inl (Node (Same, Node (More, a, x, b), z, Node (Same, c, y, tR)))
  | Node (Less, a, x, Node (More, b, z, c)) ->
    Inl (Node (Same, Node (Same, a, x, b), z, Node (Less, c, y, tR)))
;;

let rec rotl
  : type n. n avl -> int -> n succ succ avl -> (n succ succ avl, n succ succ succ avl) sum
  =
  fun tL u tR ->
  match tR with
  | Node (Same, a, x, b) -> Inr (Node (More, Node (Less, tL, u, a), x, b))
  | Node (Less, a, x, b) -> Inl (Node (Same, Node (Same, tL, u, a), x, b))
  | Node (More, Node (Same, a, x, b), y, c) ->
    Inl (Node (Same, Node (Same, tL, u, a), x, Node (Same, b, y, c)))
  | Node (More, Node (Less, a, x, b), y, c) ->
    Inl (Node (Same, Node (More, tL, u, a), x, Node (Same, b, y, c)))
  | Node (More, Node (More, a, x, b), y, c) ->
    Inl (Node (Same, Node (Same, tL, u, a), x, Node (Less, b, y, c)))
;;

let rec ins : type n. int -> n avl -> (n avl, n succ avl) sum =
  fun x t ->
  match t with
  | Leaf -> Inr (Node (Same, Leaf, x, Leaf))
  | Node (bal, a, y, b) ->
    if x = y
    then Inl t
    else if x < y
    then (
      match ins x a with
      | Inl a -> Inl (Node (bal, a, y, b))
      | Inr a ->
        (match bal with
         | Less -> Inl (Node (Same, a, y, b))
         | Same -> Inr (Node (More, a, y, b))
         | More -> rotr a y b))
    else (
      match ins x b with
      | Inl b -> Inl (Node (bal, a, y, b) : n avl)
      | Inr b ->
        (match bal with
         | More -> Inl (Node (Same, a, y, b) : n avl)
         | Same -> Inr (Node (Less, a, y, b) : n succ avl)
         | Less -> rotl a y b))
;;

let insert x (Avl t) =
  match ins x t with
  | Inl t -> Avl t
  | Inr t -> Avl t
;;

let rec del_min : type n. n succ avl -> int * (n avl, n succ avl) sum = function
  | Node (Less, Leaf, x, r) -> x, Inl r
  | Node (Same, Leaf, x, r) -> x, Inl r
  | Node (bal, (Node _ as l), x, r) ->
    (match del_min l with
     | y, Inr l -> y, Inr (Node (bal, l, x, r))
     | y, Inl l ->
       ( y
       , (match bal with
          | Same -> Inr (Node (Less, l, x, r))
          | More -> Inl (Node (Same, l, x, r))
          | Less -> rotl l x r) ))
;;

type _ avl_del =
  | Dsame : 'n avl -> 'n avl_del
  | Ddecr : ('m succ, 'n) equal * 'm avl -> 'n avl_del

let rec del : type n. int -> n avl -> n avl_del =
  fun y t ->
  match t with
  | Leaf -> Dsame Leaf
  | Node (bal, l, x, r) ->
    if x = y
    then (
      match r with
      | Leaf ->
        (match bal with
         | Same -> Ddecr (Eq, l)
         | More -> Ddecr (Eq, l))
      | Node _ ->
        (match bal, del_min r with
         | _, (z, Inr r) -> Dsame (Node (bal, l, z, r))
         | Same, (z, Inl r) -> Dsame (Node (More, l, z, r))
         | Less, (z, Inl r) -> Ddecr (Eq, Node (Same, l, z, r))
         | More, (z, Inl r) ->
           (match rotr l z r with
            | Inl t -> Ddecr (Eq, t)
            | Inr t -> Dsame t)))
    else if y < x
    then (
      match del y l with
      | Dsame l -> Dsame (Node (bal, l, x, r))
      | Ddecr (Eq, l) ->
        (match bal with
         | Same -> Dsame (Node (Less, l, x, r))
         | More -> Ddecr (Eq, Node (Same, l, x, r))
         | Less ->
           (match rotl l x r with
            | Inl t -> Ddecr (Eq, t)
            | Inr t -> Dsame t)))
    else (
      match del y r with
      | Dsame r -> Dsame (Node (bal, l, x, r))
      | Ddecr (Eq, r) ->
        (match bal with
         | Same -> Dsame (Node (More, l, x, r))
         | Less -> Ddecr (Eq, Node (Same, l, x, r))
         | More ->
           (match rotr l x r with
            | Inl t -> Ddecr (Eq, t)
            | Inr t -> Dsame t)))
;;

let delete x (Avl t) =
  match del x t with
  | Dsame t -> Avl t
  | Ddecr (_, t) -> Avl t
;;

(* Exercise 22: Red-black trees *)

type red = RED
type black = BLACK

type (_, _) sub_tree =
  | Bleaf : (black, zero) sub_tree
  | Rnode : (black, 'n) sub_tree * int * (black, 'n) sub_tree -> (red, 'n) sub_tree
  | Bnode : ('cL, 'n) sub_tree * int * ('cR, 'n) sub_tree -> (black, 'n succ) sub_tree

type rb_tree = Root : (black, 'n) sub_tree -> rb_tree

type dir =
  | LeftD
  | RightD

type (_, _) ctxt =
  | CNil : (black, 'n) ctxt
  | CRed : int * dir * (black, 'n) sub_tree * (red, 'n) ctxt -> (black, 'n) ctxt
  | CBlk : int * dir * ('c1, 'n) sub_tree * (black, 'n succ) ctxt -> ('c, 'n) ctxt

let blacken = function
  | Rnode (l, e, r) -> Bnode (l, e, r)
;;

type _ crep =
  | Red : red crep
  | Black : black crep

let color : type c n. (c, n) sub_tree -> c crep = function
  | Bleaf -> Black
  | Rnode _ -> Red
  | Bnode _ -> Black
;;

let rec fill : type c n. (c, n) ctxt -> (c, n) sub_tree -> rb_tree =
  fun ct t ->
  match ct with
  | CNil -> Root t
  | CRed (e, LeftD, uncle, c) -> fill c (Rnode (uncle, e, t))
  | CRed (e, RightD, uncle, c) -> fill c (Rnode (t, e, uncle))
  | CBlk (e, LeftD, uncle, c) -> fill c (Bnode (uncle, e, t))
  | CBlk (e, RightD, uncle, c) -> fill c (Bnode (t, e, uncle))
;;

let recolor d1 pE sib d2 gE uncle t =
  match d1, d2 with
  | LeftD, RightD -> Rnode (Bnode (sib, pE, t), gE, uncle)
  | RightD, RightD -> Rnode (Bnode (t, pE, sib), gE, uncle)
  | LeftD, LeftD -> Rnode (uncle, gE, Bnode (sib, pE, t))
  | RightD, LeftD -> Rnode (uncle, gE, Bnode (t, pE, sib))
;;

let rotate d1 pE sib d2 gE uncle (Rnode (x, e, y)) =
  match d1, d2 with
  | RightD, RightD -> Bnode (Rnode (x, e, y), pE, Rnode (sib, gE, uncle))
  | LeftD, RightD -> Bnode (Rnode (sib, pE, x), e, Rnode (y, gE, uncle))
  | LeftD, LeftD -> Bnode (Rnode (uncle, gE, sib), pE, Rnode (x, e, y))
  | RightD, LeftD -> Bnode (Rnode (uncle, gE, x), e, Rnode (y, pE, sib))
;;

let rec repair : type c n. (red, n) sub_tree -> (c, n) ctxt -> rb_tree =
  fun t ct ->
  match ct with
  | CNil -> Root (blacken t)
  | CBlk (e, LeftD, sib, c) -> fill c (Bnode (sib, e, t))
  | CBlk (e, RightD, sib, c) -> fill c (Bnode (t, e, sib))
  | CRed (e, dir, sib, CBlk (e', dir', uncle, ct)) ->
    (match color uncle with
     | Red -> repair (recolor dir e sib dir' e' (blacken uncle) t) ct
     | Black -> fill ct (rotate dir e sib dir' e' uncle t))
;;

let rec ins : type c n. int -> (c, n) sub_tree -> (c, n) ctxt -> rb_tree =
  fun e t ct ->
  match t with
  | Rnode (l, e', r) ->
    if e < e'
    then ins e l (CRed (e', RightD, r, ct))
    else ins e r (CRed (e', LeftD, l, ct))
  | Bnode (l, e', r) ->
    if e < e'
    then ins e l (CBlk (e', RightD, r, ct))
    else ins e r (CBlk (e', LeftD, l, ct))
  | Bleaf -> repair (Rnode (Bleaf, e, Bleaf)) ct
;;

let insert e (Root t) = ins e t CNil

(* 5.7 typed object languages using GADTs *)

type _ term =
  | Const : int -> int term
  | Add : (int * int -> int) term
  | LT : (int * int -> bool) term
  | Ap : ('a -> 'b) term * 'a term -> 'b term
  | Pair : 'a term * 'b term -> ('a * 'b) term

let ex1 = Ap (Add, Pair (Const 3, Const 5))
let ex2 = Pair (ex1, Const 1)

let rec eval_term : type a. a term -> a = function
  | Const x -> x
  | Add -> fun (x, y) -> x + y
  | LT -> fun (x, y) -> x < y
  | Ap (f, x) -> eval_term f (eval_term x)
  | Pair (x, y) -> eval_term x, eval_term y
;;

type _ rep =
  | Rint : int rep
  | Rbool : bool rep
  | Rpair : 'a rep * 'b rep -> ('a * 'b) rep
  | Rfun : 'a rep * 'b rep -> ('a -> 'b) rep

type (_, _) equal = Eq : ('a, 'a) equal

let rec rep_equal : type a b. a rep -> b rep -> (a, b) equal option =
  fun ra rb ->
  match ra, rb with
  | Rint, Rint -> Some Eq
  | Rbool, Rbool -> Some Eq
  | Rpair (a1, a2), Rpair (b1, b2) ->
    (match rep_equal a1 b1 with
     | None -> None
     | Some Eq ->
       (match rep_equal a2 b2 with
        | None -> None
        | Some Eq -> Some Eq))
  | Rfun (a1, a2), Rfun (b1, b2) ->
    (match rep_equal a1 b1 with
     | None -> None
     | Some Eq ->
       (match rep_equal a2 b2 with
        | None -> None
        | Some Eq -> Some Eq))
  | _ -> None
;;

type assoc = Assoc : string * 'a rep * 'a -> assoc

let rec assoc : type a. string -> a rep -> assoc list -> a =
  fun x r -> function
  | [] -> raise Not_found
  | Assoc (x', r', v) :: env ->
    if x = x'
    then (
      match rep_equal r r' with
      | None -> failwith ("Wrong type for " ^ x)
      | Some Eq -> v)
    else assoc x r env
;;

type _ term =
  | Var : string * 'a rep -> 'a term
  | Abs : string * 'a rep * 'b term -> ('a -> 'b) term
  | Const : int -> int term
  | Add : (int * int -> int) term
  | LT : (int * int -> bool) term
  | Ap : ('a -> 'b) term * 'a term -> 'b term
  | Pair : 'a term * 'b term -> ('a * 'b) term

let rec eval_term : type a. assoc list -> a term -> a =
  fun env -> function
  | Var (x, r) -> assoc x r env
  | Abs (x, r, e) -> fun v -> eval_term (Assoc (x, r, v) :: env) e
  | Const x -> x
  | Add -> fun (x, y) -> x + y
  | LT -> fun (x, y) -> x < y
  | Ap (f, x) -> eval_term env f (eval_term env x)
  | Pair (x, y) -> eval_term env x, eval_term env y
;;

let ex3 = Abs ("x", Rint, Ap (Add, Pair (Var ("x", Rint), Var ("x", Rint))))
let ex4 = Ap (ex3, Const 3)
let v4 = eval_term [] ex4

(* 5.9/5.10 Language with binding *)

type rnil = RNIL
type ('a, 'b, 'c) rcons = RCons of 'a * 'b * 'c

type _ is_row =
  | Rnil : rnil is_row
  | Rcons : 'c is_row -> ('a, 'b, 'c) rcons is_row

type (_, _) lam =
  | Const : int -> ('e, int) lam
  | Var : 'a -> (('a, 't, 'e) rcons, 't) lam
  | Shift : ('e, 't) lam -> (('a, 'q, 'e) rcons, 't) lam
  | Abs : 'a * (('a, 's, 'e) rcons, 't) lam -> ('e, 's -> 't) lam
  | App : ('e, 's -> 't) lam * ('e, 's) lam -> ('e, 't) lam

type x = X
type y = Y

let ex1 = App (Var X, Shift (Var Y))
let ex2 = Abs (X, Abs (Y, App (Shift (Var X), Var Y)))

type _ env =
  | Enil : rnil env
  | Econs : 'a * 't * 'e env -> ('a, 't, 'e) rcons env

let rec eval_lam : type e t. e env -> (e, t) lam -> t =
  fun env m ->
  match env, m with
  | _, Const n -> n
  | Econs (_, v, r), Var _ -> v
  | Econs (_, _, r), Shift e -> eval_lam r e
  | _, Abs (n, body) -> fun x -> eval_lam (Econs (n, x, env)) body
  | _, App (f, x) -> eval_lam env f (eval_lam env x)
;;

type add = Add
type suc = Suc

let env0 = Econs (Zero, 0, Econs (Suc, succ, Econs (Add, ( + ), Enil)))
let _0 : (_, int) lam = Var Zero
let suc x = App (Shift (Var Suc : (_, int -> int) lam), x)
let _1 = suc _0
let _2 = suc _1
let _3 = suc _2
let add = Shift (Shift (Var Add : (_, int -> int -> int) lam))
let double = Abs (X, App (App (Shift add, Var X), Var X))
let ex3 = App (double, _3)
let v3 = eval_lam env0 ex3

(* 5.13: Constructing typing derivations at runtime *)

(* Modified slightly to use the language of 5.10, since this is more fun.
   Of course this works also with the language of 5.12. *)

type _ rep =
  | I : int rep
  | Ar : 'a rep * 'b rep -> ('a -> 'b) rep

let rec compare : type a b. a rep -> b rep -> (string, (a, b) equal) sum =
  fun a b ->
  match a, b with
  | I, I -> Inr Eq
  | Ar (x, y), Ar (s, t) ->
    (match compare x s with
     | Inl _ as e -> e
     | Inr Eq ->
       (match compare y t with
        | Inl _ as e -> e
        | Inr Eq as e -> e))
  | I, Ar _ -> Inl "I <> Ar _"
  | Ar _, I -> Inl "Ar _ <> I"
;;

type term =
  | C of int
  | Ab : string * 'a rep * term -> term
  | Ap of term * term
  | V of string

type _ ctx =
  | Cnil : rnil ctx
  | Ccons : 't * string * 'x rep * 'e ctx -> ('t, 'x, 'e) rcons ctx

type _ checked =
  | Cerror of string
  | Cok : ('e, 't) lam * 't rep -> 'e checked

let rec lookup : type e. string -> e ctx -> e checked =
  fun name ctx ->
  match ctx with
  | Cnil -> Cerror ("Name not found: " ^ name)
  | Ccons (l, s, t, rs) ->
    if s = name
    then Cok (Var l, t)
    else (
      match lookup name rs with
      | Cerror m -> Cerror m
      | Cok (v, t) -> Cok (Shift v, t))
;;

let rec tc : type n e. n nat -> e ctx -> term -> e checked =
  fun n ctx t ->
  match t with
  | V s -> lookup s ctx
  | Ap (f, x) ->
    (match tc n ctx f with
     | Cerror _ as e -> e
     | Cok (f', ft) ->
       (match tc n ctx x with
        | Cerror _ as e -> e
        | Cok (x', xt) ->
          (match ft with
           | Ar (a, b) ->
             (match compare a xt with
              | Inl s -> Cerror s
              | Inr Eq -> Cok (App (f', x'), b))
           | _ -> Cerror "Non fun in Ap")))
  | Ab (s, t, body) ->
    (match tc (NS n) (Ccons (n, s, t, ctx)) body with
     | Cerror _ as e -> e
     | Cok (body', et) -> Cok (Abs (n, body'), Ar (t, et)))
  | C m -> Cok (Const m, I)
;;

let ctx0 =
  Ccons
    (Zero, "0", I, Ccons (Suc, "S", Ar (I, I), Ccons (Add, "+", Ar (I, Ar (I, I)), Cnil)))
;;

let ex1 = Ab ("x", I, Ap (Ap (V "+", V "x"), V "x"))
let c1 = tc NZ ctx0 ex1
let ex2 = Ap (ex1, C 3)
let c2 = tc NZ ctx0 ex2

let eval_checked env = function
  | Cerror s -> failwith s
  | Cok (e, I) -> (eval_lam env e : int)
  | Cok _ -> failwith "Can only evaluate expressions of type I"
;;

let v2 = eval_checked env0 c2

(* 5.12 Soundness *)

type pexp = PEXP
type pval = PVAL

type _ mode =
  | Pexp : pexp mode
  | Pval : pval mode

type ('a, 'b) tarr = TARR
type tint = TINT

type (_, _) rel =
  | IntR : (tint, int) rel
  | IntTo : ('b, 's) rel -> ((tint, 'b) tarr, int -> 's) rel

type (_, _, _) lam =
  | Const : ('a, 'b) rel * 'b -> (pval, 'env, 'a) lam
  | Var : 'a -> (pval, ('a, 't, 'e) rcons, 't) lam
  | Shift : ('m, 'e, 't) lam -> ('m, ('a, 'q, 'e) rcons, 't) lam
  | Lam : 'a * ('m, ('a, 's, 'e) rcons, 't) lam -> (pval, 'e, ('s, 't) tarr) lam
  | App : ('m1, 'e, ('s, 't) tarr) lam * ('m2, 'e, 's) lam -> (pexp, 'e, 't) lam

let ex1 = App (Lam (X, Var X), Const (IntR, 3))

let rec mode : type m e t. (m, e, t) lam -> m mode = function
  | Lam (v, body) -> Pval
  | Var v -> Pval
  | Const (r, v) -> Pval
  | Shift e -> mode e
  | App _ -> Pexp
;;

type (_, _) sub =
  | Id : ('r, 'r) sub
  | Bind : 't * ('m, 'r2, 'x) lam * ('r, 'r2) sub -> (('t, 'x, 'r) rcons, 'r2) sub
  | Push : ('r1, 'r2) sub -> (('a, 'b, 'r1) rcons, ('a, 'b, 'r2) rcons) sub

type (_, _) lam' = Ex : ('m, 's, 't) lam -> ('s, 't) lam'

let rec subst : type m1 r t s. (m1, r, t) lam -> (r, s) sub -> (s, t) lam' =
  fun t s ->
  match t, s with
  | _, Id -> Ex t
  | Const (r, c), sub -> Ex (Const (r, c))
  | Var v, Bind (x, e, r) -> Ex e
  | Var v, Push sub -> Ex (Var v)
  | Shift e, Bind (_, _, r) -> subst e r
  | Shift e, Push sub ->
    (match subst e sub with
     | Ex a -> Ex (Shift a))
  | App (f, x), sub ->
    (match subst f sub, subst x sub with
     | Ex g, Ex y -> Ex (App (g, y)))
  | Lam (v, x), sub ->
    (match subst x (Push sub) with
     | Ex body -> Ex (Lam (v, body)))
;;

type closed = rnil
type 'a rlam = ((pexp, closed, 'a) lam, (pval, closed, 'a) lam) sum

let rec rule
  : type a b. (pval, closed, (a, b) tarr) lam -> (pval, closed, a) lam -> b rlam
  =
  fun v1 v2 ->
  match v1, v2 with
  | Lam (x, body), v ->
    (match subst body (Bind (x, v, Id)) with
     | Ex term ->
       (match mode term with
        | Pexp -> Inl term
        | Pval -> Inr term))
  | Const (IntTo b, f), Const (IntR, x) -> Inr (Const (b, f x))
;;

let rec onestep : type m t. (m, closed, t) lam -> t rlam = function
  | Lam (v, body) -> Inr (Lam (v, body))
  | Const (r, v) -> Inr (Const (r, v))
  | App (e1, e2) ->
    (match mode e1, mode e2 with
     | Pexp, _ ->
       (match onestep e1 with
        | Inl e -> Inl (App (e, e2))
        | Inr v -> Inl (App (v, e2)))
     | Pval, Pexp ->
       (match onestep e2 with
        | Inl e -> Inl (App (e1, e))
        | Inr v -> Inl (App (e1, v)))
     | Pval, Pval -> rule e1 e2)
;;

type ('env, 'a) var =
  | Zero : ('a * 'env, 'a) var
  | Succ : ('env, 'a) var -> ('b * 'env, 'a) var

type ('env, 'a) typ =
  | Tint : ('env, int) typ
  | Tbool : ('env, bool) typ
  | Tvar : ('env, 'a) var -> ('env, 'a) typ

let f : type env a. (env, a) typ -> (env, a) typ -> int =
  fun ta tb ->
  match ta, tb with
  | Tint, Tint -> 0
  | Tbool, Tbool -> 1
  | Tvar var, tb -> 2
  | _ -> . (* error *)
;;

(* let x = f Tint (Tvar Zero) ;; *)
type inkind =
  [ `Link
  | `Nonlink
  ]

type _ inline_t =
  | Text : string -> [< inkind > `Nonlink ] inline_t
  | Bold : 'a inline_t list -> 'a inline_t
  | Link : string -> [< inkind > `Link ] inline_t
  | Mref : string * [ `Nonlink ] inline_t list -> [< inkind > `Link ] inline_t

let uppercase seq =
  let rec process : type a. a inline_t -> a inline_t = function
    | Text txt -> Text (String.uppercase_ascii txt)
    | Bold xs -> Bold (List.map process xs)
    | Link lnk -> Link lnk
    | Mref (lnk, xs) -> Mref (lnk, List.map process xs)
  in
  List.map process seq
;;

type ast_t =
  | Ast_Text of string
  | Ast_Bold of ast_t list
  | Ast_Link of string
  | Ast_Mref of string * ast_t list

let inlineseq_from_astseq seq =
  let rec process_nonlink = function
    | Ast_Text txt -> Text txt
    | Ast_Bold xs -> Bold (List.map process_nonlink xs)
    | _ -> assert false
  in
  let rec process_any = function
    | Ast_Text txt -> Text txt
    | Ast_Bold xs -> Bold (List.map process_any xs)
    | Ast_Link lnk -> Link lnk
    | Ast_Mref (lnk, xs) -> Mref (lnk, List.map process_nonlink xs)
  in
  List.map process_any seq
;;

(* OK *)
type _ linkp =
  | Nonlink : [ `Nonlink ] linkp
  | Maylink : inkind linkp

let inlineseq_from_astseq seq =
  let rec process : type a. a linkp -> ast_t -> a inline_t =
    fun allow_link ast ->
    match allow_link, ast with
    | Maylink, Ast_Text txt -> Text txt
    | Nonlink, Ast_Text txt -> Text txt
    | x, Ast_Bold xs -> Bold (List.map (process x) xs)
    | Maylink, Ast_Link lnk -> Link lnk
    | Nonlink, Ast_Link _ -> assert false
    | Maylink, Ast_Mref (lnk, xs) -> Mref (lnk, List.map (process Nonlink) xs)
    | Nonlink, Ast_Mref _ -> assert false
  in
  List.map (process Maylink) seq
;;

(* Bad *)
type _ linkp2 = Kind : 'a linkp -> ([< inkind ] as 'a) linkp2

let inlineseq_from_astseq seq =
  let rec process : type a. a linkp2 -> ast_t -> a inline_t =
    fun allow_link ast ->
    match allow_link, ast with
    | Kind _, Ast_Text txt -> Text txt
    | x, Ast_Bold xs -> Bold (List.map (process x) xs)
    | Kind Maylink, Ast_Link lnk -> Link lnk
    | Kind Nonlink, Ast_Link _ -> assert false
    | Kind Maylink, Ast_Mref (lnk, xs) -> Mref (lnk, List.map (process (Kind Nonlink)) xs)
    | Kind Nonlink, Ast_Mref _ -> assert false
  in
  List.map (process (Kind Maylink)) seq
;;

module Add (T : sig
  type two
end) =
struct
  type _ t =
    | One : [ `One ] t
    | Two : T.two t

  let add (type a) : a t * a t -> string = function
    | One, One -> "two"
    | Two, Two -> "four"
  ;;
end

module B : sig
  type (_, _) t = Eq : ('a, 'a) t

  val f : 'a -> 'b -> ('a, 'b) t
end = struct
  type (_, _) t = Eq : ('a, 'a) t

  let f t1 t2 = Obj.magic Eq
end

let of_type : type a. a -> a =
  fun x ->
  match B.f x 4 with
  | Eq -> 5
;;

type _ constant =
  | Int : int -> int constant
  | Bool : bool -> bool constant

type (_, _, _) binop =
  | Eq : ('a, 'a, bool) binop
  | Leq : ('a, 'a, bool) binop
  | Add : (int, int, int) binop

let eval (type a b c) (bop : (a, b, c) binop) (x : a constant) (y : b constant)
  : c constant
  =
  match bop, x, y with
  | Eq, Bool x, Bool y -> Bool (if x then y else not y)
  | Leq, Int x, Int y -> Bool (x <= y)
  | Leq, Bool x, Bool y -> Bool (x <= y)
  | Add, Int x, Int y -> Int (x + y)
;;

let _ = eval Eq (Int 2) (Int 3)

type tag =
  [ `TagA
  | `TagB
  | `TagC
  ]

type 'a poly =
  | AandBTags : [< `TagA of int | `TagB ] poly
  | ATag : [< `TagA of int ] poly
(* constraint 'a = [< `TagA of int | `TagB] *)

let intA = function
  | `TagA i -> i
;;

let intB = function
  | `TagB -> 4
;;

let intAorB = function
  | `TagA i -> i
  | `TagB -> 4
;;

type _ wrapPoly = WrapPoly : 'a poly -> ([< `TagA of int | `TagB ] as 'a) wrapPoly

let example6 : type a. a wrapPoly -> a -> int =
  fun w ->
  match w with
  | WrapPoly ATag -> intA
  | WrapPoly _ -> intA (* This should not be allowed *)
;;

let _ = example6 (WrapPoly AandBTags) `TagB (* This causes a seg fault *)

module F (S : sig
  type 'a t
end) =
struct
  type _ ab =
    | A : int S.t ab
    | B : float S.t ab

  let f : int S.t ab -> float S.t ab -> string =
    fun (l : int S.t ab) (r : float S.t ab) ->
    match l, r with
    | A, B -> "f A B"
  ;;
end

module F (S : sig
  type 'a t
end) =
struct
  type a = int * int
  type b = int -> int

  type _ ab =
    | A : a S.t ab
    | B : b S.t ab

  let f : a S.t ab -> b S.t ab -> string =
    fun l r ->
    match l, r with
    | A, B -> "f A B"
  ;;
end

type (_, _) t =
  | Any : ('a, 'b) t
  | Eq : ('a, 'a) t

module M : sig
  type s = private [> `A ]

  val eq : (s, [ `A | `B ]) t
end = struct
  type s =
    [ `A
    | `B
    ]

  let eq = Eq
end

let f : (M.s, [ `A | `B ]) t -> string = function
  | Any -> "Any"
;;

let () = print_endline (f M.eq)

module N : sig
  type s = private < a : int ; .. >

  val eq : (s, < a : int ; b : bool >) t
end = struct
  type s = < a : int ; b : bool >

  let eq = Eq
end

let f : (N.s, < a : int ; b : bool >) t -> string = function
  | Any -> "Any"
;;

type (_, _) comp =
  | Eq : ('a, 'a) comp
  | Diff : ('a, 'b) comp

module U = struct
  type t = T
end

module M : sig
  type t = T

  val comp : (U.t, t) comp
end = struct
  include U

  let comp = Eq
end
;;

match M.comp with
| Diff -> false

module U = struct
  type t = { x : int }
end

module M : sig
  type t = { x : int }

  val comp : (U.t, t) comp
end = struct
  include U

  let comp = Eq
end
;;

match M.comp with
| Diff -> false

type 'a t = T of 'a
type 'a s = S of 'a
type (_, _) eq = Refl : ('a, 'a) eq

let f : (int s, int t) eq -> unit = function
  | Refl -> ()
;;

module M (S : sig
  type 'a t = T of 'a
  type 'a s = T of 'a
end) =
struct
  let f : ('a S.s, 'a S.t) eq -> unit = function
    | Refl -> ()
  ;;
end

type _ nat =
  | Zero : [ `Zero ] nat
  | Succ : 'a nat -> [ `Succ of 'a ] nat

type 'a pre_nat =
  [ `Zero
  | `Succ of 'a
  ]

type aux =
  | Aux : [ `Succ of [< [< [< [ `Zero ] pre_nat ] pre_nat ] pre_nat ] ] nat -> aux

let f (Aux x) =
  match x with
  | Succ Zero -> "1"
  | Succ (Succ Zero) -> "2"
  | Succ (Succ (Succ Zero)) -> "3"
  | Succ (Succ (Succ (Succ Zero))) -> "4"
  | _ -> . (* error *)
;;

type _ t = C : ((('a -> 'o) -> 'o) -> ('b -> 'o) -> 'o) t

let f : type a o. ((a -> o) -> o) t -> (a -> o) -> o = fun C k -> k (fun x -> x)

type (_, _) t =
  | A : ('a, 'a) t
  | B : string -> ('a, 'b) t

module M (A : sig
  module type T
end) (B : sig
  module type T
end) =
struct
  let f : ((module A.T), (module B.T)) t -> string = function
    | B s -> s
  ;;
end

module A = struct
  module type T = sig end
end

module N = M (A) (A)

let x = N.f A

type 'a visit_action
type insert
type 'a local_visit_action

type ('a, 'result, 'visit_action) context =
  | Local : ('a, ('a * insert as 'result), 'a local_visit_action) context
  | Global : ('a, 'a, 'a visit_action) context

let vexpr (type visit_action) : (_, _, visit_action) context -> _ -> visit_action
  = function
  | Local -> fun _ -> raise Exit
  | Global -> fun _ -> raise Exit
;;

let vexpr (type visit_action) : ('a, 'result, visit_action) context -> 'a -> visit_action
  = function
  | Local -> fun _ -> raise Exit
  | Global -> fun _ -> raise Exit
;;

let vexpr (type result visit_action)
  : (unit, result, visit_action) context -> unit -> visit_action
  = function
  | Local -> fun _ -> raise Exit
  | Global -> fun _ -> raise Exit
;;

module A = struct
  type nil = Cstr
end

open A

type _ s =
  | Nil : nil s
  | Cons : 't s -> ('h -> 't) s

type ('stack, 'typ) var =
  | Head : (('typ -> _) s, 'typ) var
  | Tail : ('tail s, 'typ) var -> ((_ -> 'tail) s, 'typ) var

type _ lst =
  | CNil : nil lst
  | CCons : 'h * 't lst -> ('h -> 't) lst

let rec get_var : type stk ret. (stk s, ret) var -> stk lst -> ret =
  fun n s ->
  match n, s with
  | Head, CCons (h, _) -> h
  | Tail n', CCons (_, t) -> get_var n' t
;;

type 'a t = [< `Foo | `Bar ] as 'a
type 'a s = [< `Foo | `Bar | `Baz > `Bar ] as 'a

type 'a first = First : 'a second -> ('b t as 'a) first
and 'a second = Second : ('b s as 'a) second

type aux = Aux : 'a t second * ('a -> int) -> aux

let it : 'a. ([< `Bar | `Foo > `Bar ] as 'a) = `Bar
let g (Aux (Second, f)) = f it

type (_, _) eqp =
  | Y : ('a, 'a) eqp
  | N : string -> ('a, 'b) eqp

let f : ('a list, 'a) eqp -> unit = function
  | N s -> print_string s
;;

module rec A : sig
  type t = B.t list
end = struct
  type t = B.t list
end

and B : sig
  type t

  val eq : (B.t list, t) eqp
end = struct
  type t = A.t

  let eq = Y
end
;;

f B.eq

type (_, _) t =
  | Nil : ('tl, 'tl) t
  | Cons : 'a * ('b, 'tl) t -> ('a * 'b, 'tl) t

let get1 (Cons (x, _) : (_ * 'a, 'a) t) = x

(* warn, cf PR#6993 *)

let get1' = function
  | (Cons (x, _) : (_ * 'a, 'a) t) -> x
  | Nil -> assert false
;;

(* ok *)
type _ t =
  | Int : int -> int t
  | String : string -> string t
  | Same : 'l t -> 'l t

let rec f = function
  | Int x -> x
  | Same s -> f s
;;

type 'a tt = 'a t =
  | Int : int -> int tt
  | String : string -> string tt
  | Same : 'l1 t -> 'l2 tt

type _ t = I : int t

let f (type a) (x : a t) =
  let module M = struct
    let (I : a t) = x (* fail because of toplevel let *)
    let x = (I : a t)
  end
  in
  ()
;;

(* extra example by Stephen Dolan, using recursive modules *)
(* Should not be allowed! *)
type (_, _) eq = Refl : ('a, 'a) eq

let bad (type a) =
  let module N = struct
    module rec M : sig
      val e : (int, a) eq
    end = struct
      let (Refl : (int, a) eq) = M.e (* must fail for soundness *)
      let e : (int, a) eq = Refl
    end
  end
  in
  N.M.e
;;

type +'a n = private int
type nil = private Nil_type

type (_, _) elt =
  | Elt_fine : 'nat n -> ('l, 'nat * 'l) elt
  | Elt : 'nat n -> ('l, 'nat -> 'l) elt

type _ t =
  | Nil : nil t
  | Cons : ('x, 'fx) elt * 'x t -> 'fx t

let undetected : ('a -> 'b -> nil) t -> 'a n -> 'b n -> unit =
  fun sh i j ->
  let (Cons (Elt dim, _)) = sh in
  ()
;;

type _ t = T : int t

(* Should raise Not_found *)
let _ =
  match (raise Not_found : float t) with
  | _ -> .
;;

type (_, _) eq =
  | Eq : ('a, 'a) eq
  | Neq : int -> ('a, 'b) eq

type 'a t

let f (type a) (Neq n : (a, a t) eq) = n

(* warn! *)

module F (T : sig
  type _ t
end) =
struct
  let f (type a) (Neq n : (a, a T.t) eq) = n (* warn! *)
end

(* First-Order Unification by Structural Recursion *)
(* Conor McBride, JFP 13(6) *)
(* http://strictlypositive.org/publications.html *)

(* This is a translation of the code part to ocaml *)
(* Of course, we do not prove other properties, not even termination *)

(* 2.2 Inductive Families *)

type zero = Zero
type _ succ = Succ

type _ nat =
  | NZ : zero nat
  | NS : 'a nat -> 'a succ nat

type _ fin =
  | FZ : 'a succ fin
  | FS : 'a fin -> 'a succ fin

(* We cannot define
     val empty : zero fin -> 'a
   because we cannot write an empty pattern matching.
   This might be useful to have *)

(* In place, prove that the parameter is 'a succ *)
type _ is_succ = IS : 'a succ is_succ

let fin_succ : type n. n fin -> n is_succ = function
  | FZ -> IS
  | FS _ -> IS
;;

(* 3 First-Order Terms, Renaming and Substitution *)

type 'a term =
  | Var of 'a fin
  | Leaf
  | Fork of 'a term * 'a term

let var x = Var x
let lift r : 'm fin -> 'n term = fun x -> Var (r x)

let rec pre_subst f = function
  | Var x -> f x
  | Leaf -> Leaf
  | Fork (t1, t2) -> Fork (pre_subst f t1, pre_subst f t2)
;;

let comp_subst f g (x : 'a fin) = pre_subst f (g x)
(*  val comp_subst :
    ('b fin -> 'c term) -> ('a fin -> 'b term) -> 'a fin -> 'c term *)

(* 4 The Occur-Check, through thick and thin *)

let rec thin : type n. n succ fin -> n fin -> n succ fin =
  fun x y ->
  match x, y with
  | FZ, y -> FS y
  | FS x, FZ -> FZ
  | FS x, FS y -> FS (thin x y)
;;

let bind t f =
  match t with
  | None -> None
  | Some x -> f x
;;

(* val bind : 'a option -> ('a -> 'b option) -> 'b option *)

let rec thick : type n. n succ fin -> n succ fin -> n fin option =
  fun x y ->
  match x, y with
  | FZ, FZ -> None
  | FZ, FS y -> Some y
  | FS x, FZ ->
    let IS = fin_succ x in
    Some FZ
  | FS x, FS y ->
    let IS = fin_succ x in
    bind (thick x y) (fun x -> Some (FS x))
;;

let rec check : type n. n succ fin -> n succ term -> n term option =
  fun x t ->
  match t with
  | Var y -> bind (thick x y) (fun x -> Some (Var x))
  | Leaf -> Some Leaf
  | Fork (t1, t2) ->
    bind (check x t1) (fun t1 -> bind (check x t2) (fun t2 -> Some (Fork (t1, t2))))
;;

let subst_var x t' y =
  match thick x y with
  | None -> t'
  | Some y' -> Var y'
;;

(* val subst_var : 'a succ fin -> 'a term -> 'a succ fin -> 'a term *)

let subst x t' = pre_subst (subst_var x t')
(* val subst : 'a succ fin -> 'a term -> 'a succ term -> 'a term *)

(* 5 A Refinement of Substitution *)

type (_, _) alist =
  | Anil : ('n, 'n) alist
  | Asnoc : ('m, 'n) alist * 'm term * 'm succ fin -> ('m succ, 'n) alist

let rec sub : type m n. (m, n) alist -> m fin -> n term = function
  | Anil -> var
  | Asnoc (s, t, x) -> comp_subst (sub s) (subst_var x t)
;;

let rec append : type m n l. (m, n) alist -> (l, m) alist -> (l, n) alist =
  fun r s ->
  match s with
  | Anil -> r
  | Asnoc (s, t, x) -> Asnoc (append r s, t, x)
;;

type _ ealist = EAlist : ('a, 'b) alist -> 'a ealist

let asnoc a t' x = EAlist (Asnoc (a, t', x))

(* Extra work: we need sub to work on ealist too, for examples *)
let rec weaken_fin : type n. n fin -> n succ fin = function
  | FZ -> FZ
  | FS x -> FS (weaken_fin x)
;;

let weaken_term t = pre_subst (fun x -> Var (weaken_fin x)) t

let rec weaken_alist : type m n. (m, n) alist -> (m succ, n succ) alist = function
  | Anil -> Anil
  | Asnoc (s, t, x) -> Asnoc (weaken_alist s, weaken_term t, weaken_fin x)
;;

let rec sub' : type m. m ealist -> m fin -> m term = function
  | EAlist Anil -> var
  | EAlist (Asnoc (s, t, x)) ->
    comp_subst (sub' (EAlist (weaken_alist s))) (fun t' -> weaken_term (subst_var x t t'))
;;

let subst' d = pre_subst (sub' d)
(*  val subst' : 'a ealist -> 'a term -> 'a term *)

(* 6 First-Order Unification *)

let flex_flex x y =
  match thick x y with
  | Some y' -> asnoc Anil (Var y') x
  | None -> EAlist Anil
;;

(* val flex_flex : 'a succ fin -> 'a succ fin -> 'a succ ealist *)

let flex_rigid x t = bind (check x t) (fun t' -> Some (asnoc Anil t' x))
(* val flex_rigid : 'a succ fin -> 'a succ term -> 'a succ ealist option *)

let rec amgu : type m. m term -> m term -> m ealist -> m ealist option =
  fun s t acc ->
  match s, t, acc with
  | Leaf, Leaf, _ -> Some acc
  | Leaf, Fork _, _ -> None
  | Fork _, Leaf, _ -> None
  | Fork (s1, s2), Fork (t1, t2), _ -> bind (amgu s1 t1 acc) (amgu s2 t2)
  | Var x, Var y, EAlist Anil ->
    let IS = fin_succ x in
    Some (flex_flex x y)
  | Var x, t, EAlist Anil ->
    let IS = fin_succ x in
    flex_rigid x t
  | t, Var x, EAlist Anil ->
    let IS = fin_succ x in
    flex_rigid x t
  | s, t, EAlist (Asnoc (d, r, z)) ->
    bind
      (amgu (subst z r s) (subst z r t) (EAlist d))
      (fun (EAlist d) -> Some (asnoc d r z))
;;

let mgu s t = amgu s t (EAlist Anil)
(* val mgu : 'a term -> 'a term -> 'a ealist option *)

let s = Fork (Var FZ, Fork (Var (FS (FS FZ)), Leaf))
let t = Fork (Var (FS FZ), Var (FS FZ))

let d =
  match mgu s t with
  | Some x -> x
  | None -> failwith "mgu"
;;

let s' = subst' d s
let t' = subst' d t

(* Injectivity *)

type (_, _) eq = Refl : ('a, 'a) eq

let magic : 'a 'b. 'a -> 'b =
  fun (type a b) (x : a) ->
  let module M =
    (functor
      (T : sig
         type 'a t
       end)
      ->
      struct
        let f (Refl : (a T.t, b T.t) eq) = (x :> b)
      end)
      (struct
        type 'a t = unit
      end)
  in
  M.f Refl
;;

(* Variance and subtyping *)

type (_, +_) eq = Refl : ('a, 'a) eq

let magic : 'a 'b. 'a -> 'b =
  fun (type a b) (x : a) ->
  let bad_proof (type a) = (Refl : (< m : a >, < m : a >) eq :> (< m : a >, < >) eq) in
  let downcast : type a. (a, < >) eq -> < > -> a =
    fun (type a) (Refl : (a, < >) eq) (s : < >) -> (s :> a)
  in
  (downcast
     bad_proof
     (object
        method m = x
      end
       :> < >))
    #m
;;

(* Record patterns *)

type _ t =
  | IntLit : int t
  | BoolLit : bool t

let check : type s. s t * s -> bool = function
  | BoolLit, false -> false
  | IntLit, 6 -> false
;;

type ('a, 'b) pair =
  { fst : 'a
  ; snd : 'b
  }

let check : type s. (s t, s) pair -> bool = function
  | { fst = BoolLit; snd = false } -> false
  | { fst = IntLit; snd = 6 } -> false
;;

module type S = sig
  type t [@@immediate]
end

module F (M : S) : S = M

[%%expect
  {|
module type S = sig type t [@@immediate] end
module F : functor (M : S) -> S
|}]

(* VALID DECLARATIONS *)

module A = struct
  (* Abstract types can be immediate *)
  type t [@@immediate]

  (* [@@immediate] tag here is unnecessary but valid since t has it *)
  type s = t [@@immediate]

  (* Again, valid alias even without tag *)
  type r = s

  (* Mutually recursive declarations work as well *)
  type p = q [@@immediate]
  and q = int
end

[%%expect
  {|
module A :
  sig
    type t [@@immediate]
    type s = t [@@immediate]
    type r = s
    type p = q [@@immediate]
    and q = int
  end
|}]

(* Valid using with constraints *)
module type X = sig
  type t
end

module Y = struct
  type t = int
end

module Z : sig
  type t [@@immediate]
end = (Y : X with type t = int)

[%%expect
  {|
module type X = sig type t end
module Y : sig type t = int end
module Z : sig type t [@@immediate] end
|}]

(* Valid using an explicit signature *)
module M_valid : S = struct
  type t = int
end

module FM_valid = F (struct
    type t = int
  end)

[%%expect {|
module M_valid : S
module FM_valid : S
|}]

(* Practical usage over modules *)
module Foo : sig
  type t

  val x : t ref
end = struct
  type t = int

  let x = ref 0
end

[%%expect {|
module Foo : sig type t val x : t ref end
|}]

module Bar : sig
  type t [@@immediate]

  val x : t ref
end = struct
  type t = int

  let x = ref 0
end

[%%expect {|
module Bar : sig type t [@@immediate] val x : t ref end
|}]

let test f =
  let start = Sys.time () in
  f ();
  Sys.time () -. start
;;

[%%expect {|
val test : (unit -> 'a) -> float = <fun>
|}]

let test_foo () =
  for i = 0 to 100_000_000 do
    Foo.x := !Foo.x
  done
;;

[%%expect {|
val test_foo : unit -> unit = <fun>
|}]

let test_bar () =
  for i = 0 to 100_000_000 do
    Bar.x := !Bar.x
  done
;;

[%%expect {|
val test_bar : unit -> unit = <fun>
|}]

(* Uncomment these to test. Should see substantial speedup!
let () = Printf.printf "No @@immediate: %fs\n" (test test_foo)
let () = Printf.printf "With @@immediate: %fs\n" (test test_bar) *)

(* INVALID DECLARATIONS *)

(* Cannot directly declare a non-immediate type as immediate *)
module B = struct
  type t = string [@@immediate]
end

[%%expect
  {|
Line _, characters 2-31:
Error: Types marked with the immediate attribute must be
       non-pointer types like int or bool
|}]

(* Not guaranteed that t is immediate, so this is an invalid declaration *)
module C = struct
  type t
  type s = t [@@immediate]
end

[%%expect
  {|
Line _, characters 2-26:
Error: Types marked with the immediate attribute must be
       non-pointer types like int or bool
|}]

(* Can't ascribe to an immediate type signature with a non-immediate type *)
module D : sig
  type t [@@immediate]
end = struct
  type t = string
end

[%%expect
  {|
Line _, characters 42-70:
Error: Signature mismatch:
       Modules do not match:
         sig type t = string end
       is not included in
         sig type t [@@immediate] end
       Type declarations do not match:
         type t = string
       is not included in
         type t [@@immediate]
       the first is not an immediate type.
|}]

(* Same as above but with explicit signature *)
module M_invalid : S = struct
  type t = string
end

module FM_invalid = F (struct
    type t = string
  end)

[%%expect
  {|
Line _, characters 23-49:
Error: Signature mismatch:
       Modules do not match: sig type t = string end is not included in S
       Type declarations do not match:
         type t = string
       is not included in
         type t [@@immediate]
       the first is not an immediate type.
|}]

(* Can't use a non-immediate type even if mutually recursive *)
module E = struct
  type t = s [@@immediate]
  and s = string
end

[%%expect
  {|
Line _, characters 2-26:
Error: Types marked with the immediate attribute must be
       non-pointer types like int or bool
|}]

(*
   Implicit unpack allows to omit the signature in (val ...) expressions.

   It also adds (module M : S) and (module M) patterns, relying on
   implicit (val ...) for the implementation. Such patterns can only
   be used in function definition, match clauses, and let ... in.

   New: implicit pack is also supported, and you only need to be able
   to infer the the module type path from the context.
 *)
(* ocaml -principal *)

(* Use a module pattern *)
let sort (type s) (module Set : Set.S with type elt = s) l =
  Set.elements (List.fold_right Set.add l Set.empty)
;;

(* No real improvement here? *)
let make_set (type s) cmp : (module Set.S with type elt = s) =
  (module Set.Make (struct
      type t = s

      let compare = cmp
    end))
;;

(* No type annotation here *)
let sort_cmp (type s) cmp =
  sort
    (module Set.Make (struct
        type t = s

        let compare = cmp
      end))
;;

module type S = sig
  type t

  val x : t
end

let f (module M : S with type t = int) = M.x
let f (module M : S with type t = 'a) = M.x

(* Error *)
let f (type a) (module M : S with type t = a) = M.x;;

f
  (module struct
    type t = int

    let x = 1
  end)

type 'a s = { s : (module S with type t = 'a) };;

{ s =
    (module struct
      type t = int

      let x = 1
    end)
}

let f { s = (module M) } = M.x

(* Error *)
let f (type a) ({ s = (module M) } : a s) = M.x

type s = { s : (module S with type t = int) }

let f { s = (module M) } = M.x
let f { s = (module M) } { s = (module N) } = M.x + N.x

module type S = sig
  val x : int
end

let f (module M : S) y (module N : S) = M.x + y + N.x

let m =
  (module struct
    let x = 3
  end)
;;

(* Error *)
let m =
  (module struct
    let x = 3
  end : S)
;;

f m 1 m;;

f
  m
  1
  (module struct
    let x = 2
  end)
;;

let (module M) = m in
M.x

let (module M) = m

(* Error: only allowed in [let .. in] *)
class c =
  let (module M) = m in
  object end

(* Error again *)
module M = (val m)

module type S' = sig
  val f : int -> int
end
;;

(* Even works with recursion, but must be fully explicit *)
let rec (module M : S') =
  (module struct
    let f n = if n <= 0 then 1 else n * M.f (n - 1)
  end : S')
in
M.f 3

(* Subtyping *)

module type S = sig
  type t
  type u

  val x : t * u
end

let f (l : (module S with type t = int and type u = bool) list) =
  (l :> (module S with type u = bool) list)
;;

(* GADTs from the manual *)
(* the only modification is in to_string *)

module TypEq : sig
  type ('a, 'b) t

  val apply : ('a, 'b) t -> 'a -> 'b
  val refl : ('a, 'a) t
  val sym : ('a, 'b) t -> ('b, 'a) t
end = struct
  type ('a, 'b) t = ('a -> 'b) * ('b -> 'a)

  let refl = (fun x -> x), fun x -> x
  let apply (f, _) x = f x
  let sym (f, g) = g, f
end

module rec Typ : sig
  module type PAIR = sig
    type t
    and t1
    and t2

    val eq : (t, t1 * t2) TypEq.t
    val t1 : t1 Typ.typ
    val t2 : t2 Typ.typ
  end

  type 'a typ =
    | Int of ('a, int) TypEq.t
    | String of ('a, string) TypEq.t
    | Pair of (module PAIR with type t = 'a)
end =
  Typ

let int = Typ.Int TypEq.refl
let str = Typ.String TypEq.refl

let pair (type s1 s2) t1 t2 =
  let module P = struct
    type t = s1 * s2
    type t1 = s1
    type t2 = s2

    let eq = TypEq.refl
    let t1 = t1
    let t2 = t2
  end
  in
  Typ.Pair (module P)
;;

open Typ

let rec to_string : 'a. 'a Typ.typ -> 'a -> string =
  fun (type s) t x ->
  match (t : s typ) with
  | Int eq -> string_of_int (TypEq.apply eq x)
  | String eq -> Printf.sprintf "%S" (TypEq.apply eq x)
  | Pair (module P) ->
    let x1, x2 = TypEq.apply P.eq x in
    Printf.sprintf "(%s,%s)" (to_string P.t1 x1) (to_string P.t2 x2)
;;

(* Wrapping maps *)
module type MapT = sig
  include Map.S

  type data
  type map

  val of_t : data t -> map
  val to_t : map -> data t
end

type ('k, 'd, 'm) map =
  (module MapT with type key = 'k and type data = 'd and type map = 'm)

let add (type k d m) (m : (k, d, m) map) x y s =
  let module M = (val m : MapT with type key = k and type data = d and type map = m) in
  M.of_t (M.add x y (M.to_t s))
;;

module SSMap = struct
  include Map.Make (String)

  type data = string
  type map = data t

  let of_t x = x
  let to_t x = x
end

let ssmap =
  (module SSMap : MapT
    with type key = string
     and type data = string
     and type map = SSMap.map)
;;

let ssmap =
  (module struct
    include SSMap
  end : MapT
    with type key = string
     and type data = string
     and type map = SSMap.map)
;;

let ssmap =
  (let module S = struct
     include SSMap
   end
   in
   (module S)
   : (module MapT with type key = string and type data = string and type map = SSMap.map))
;;

let ssmap = (module SSMap : MapT with type key = _ and type data = _ and type map = _)
let ssmap : (_, _, _) map = (module SSMap);;

add ssmap

open StdLabels
open MoreLabels

(* Use maps for substitutions and sets for free variables *)

module Subst = Map.Make (struct
    type t = string

    let compare = compare
  end)

module Names = Set.Make (struct
    type t = string

    let compare = compare
  end)

(* Variables are common to lambda and expr *)

type var = [ `Var of string ]

let subst_var ~subst : var -> _ = function
  | `Var s as x ->
    (try Subst.find s subst with
     | Not_found -> x)
;;

let free_var : var -> _ = function
  | `Var s -> Names.singleton s
;;

(* The lambda language: free variables, substitutions, and evaluation *)

type 'a lambda =
  [ `Var of string
  | `Abs of string * 'a
  | `App of 'a * 'a
  ]

let free_lambda ~free_rec : _ lambda -> _ = function
  | #var as x -> free_var x
  | `Abs (s, t) -> Names.remove s (free_rec t)
  | `App (t1, t2) -> Names.union (free_rec t1) (free_rec t2)
;;

let map_lambda ~map_rec : _ lambda -> _ = function
  | #var as x -> x
  | `Abs (s, t) as l ->
    let t' = map_rec t in
    if t == t' then l else `Abs (s, t')
  | `App (t1, t2) as l ->
    let t'1 = map_rec t1
    and t'2 = map_rec t2 in
    if t'1 == t1 && t'2 == t2 then l else `App (t'1, t'2)
;;

let next_id =
  let current = ref 3 in
  fun () ->
    incr current;
    !current
;;

let subst_lambda ~subst_rec ~free ~subst : _ lambda -> _ = function
  | #var as x -> subst_var ~subst x
  | `Abs (s, t) as l ->
    let used = free t in
    let used_expr =
      Subst.fold subst ~init:[] ~f:(fun ~key ~data acc ->
        if Names.mem s used then data :: acc else acc)
    in
    if List.exists used_expr ~f:(fun t -> Names.mem s (free t))
    then (
      let name = s ^ string_of_int (next_id ()) in
      `Abs (name, subst_rec ~subst:(Subst.add ~key:s ~data:(`Var name) subst) t))
    else map_lambda ~map_rec:(subst_rec ~subst:(Subst.remove s subst)) l
  | `App _ as l -> map_lambda ~map_rec:(subst_rec ~subst) l
;;

let eval_lambda ~eval_rec ~subst l =
  match map_lambda ~map_rec:eval_rec l with
  | `App (`Abs (s, t1), t2) ->
    eval_rec (subst ~subst:(Subst.add ~key:s ~data:t2 Subst.empty) t1)
  | t -> t
;;

(* Specialized versions to use on lambda *)

let rec free1 x = free_lambda ~free_rec:free1 x
let rec subst1 ~subst = subst_lambda ~subst_rec:subst1 ~free:free1 ~subst
let rec eval1 x = eval_lambda ~eval_rec:eval1 ~subst:subst1 x

(* The expr language of arithmetic expressions *)

type 'a expr =
  [ `Var of string
  | `Num of int
  | `Add of 'a * 'a
  | `Neg of 'a
  | `Mult of 'a * 'a
  ]

let free_expr ~free_rec : _ expr -> _ = function
  | #var as x -> free_var x
  | `Num _ -> Names.empty
  | `Add (x, y) -> Names.union (free_rec x) (free_rec y)
  | `Neg x -> free_rec x
  | `Mult (x, y) -> Names.union (free_rec x) (free_rec y)
;;

(* Here map_expr helps a lot *)
let map_expr ~map_rec : _ expr -> _ = function
  | #var as x -> x
  | `Num _ as x -> x
  | `Add (x, y) as e ->
    let x' = map_rec x
    and y' = map_rec y in
    if x == x' && y == y' then e else `Add (x', y')
  | `Neg x as e ->
    let x' = map_rec x in
    if x == x' then e else `Neg x'
  | `Mult (x, y) as e ->
    let x' = map_rec x
    and y' = map_rec y in
    if x == x' && y == y' then e else `Mult (x', y')
;;

let subst_expr ~subst_rec ~subst : _ expr -> _ = function
  | #var as x -> subst_var ~subst x
  | #expr as e -> map_expr ~map_rec:(subst_rec ~subst) e
;;

let eval_expr ~eval_rec e =
  match map_expr ~map_rec:eval_rec e with
  | `Add (`Num m, `Num n) -> `Num (m + n)
  | `Neg (`Num n) -> `Num (-n)
  | `Mult (`Num m, `Num n) -> `Num (m * n)
  | #expr as e -> e
;;

(* Specialized versions *)

let rec free2 x = free_expr ~free_rec:free2 x
let rec subst2 ~subst = subst_expr ~subst_rec:subst2 ~subst
let rec eval2 x = eval_expr ~eval_rec:eval2 x

(* The lexpr language, reunion of lambda and expr *)

type lexpr =
  [ `Var of string
  | `Abs of string * lexpr
  | `App of lexpr * lexpr
  | `Num of int
  | `Add of lexpr * lexpr
  | `Neg of lexpr
  | `Mult of lexpr * lexpr
  ]

let rec free : lexpr -> _ = function
  | #lambda as x -> free_lambda ~free_rec:free x
  | #expr as x -> free_expr ~free_rec:free x
;;

let rec subst ~subst:s : lexpr -> _ = function
  | #lambda as x -> subst_lambda ~subst_rec:subst ~subst:s ~free x
  | #expr as x -> subst_expr ~subst_rec:subst ~subst:s x
;;

let rec eval : lexpr -> _ = function
  | #lambda as x -> eval_lambda ~eval_rec:eval ~subst x
  | #expr as x -> eval_expr ~eval_rec:eval x
;;

let rec print = function
  | `Var id -> print_string id
  | `Abs (id, l) ->
    print_string (" " ^ id ^ " . ");
    print l
  | `App (l1, l2) ->
    print l1;
    print_string " ";
    print l2
  | `Num x -> print_int x
  | `Add (e1, e2) ->
    print e1;
    print_string " + ";
    print e2
  | `Neg e ->
    print_string "-";
    print e
  | `Mult (e1, e2) ->
    print e1;
    print_string " * ";
    print e2
;;

let () =
  let e1 = eval1 (`App (`Abs ("x", `Var "x"), `Var "y")) in
  let e2 = eval2 (`Add (`Mult (`Num 3, `Neg (`Num 2)), `Var "x")) in
  let e3 = eval (`Add (`App (`Abs ("x", `Mult (`Var "x", `Var "x")), `Num 2), `Num 5)) in
  print e1;
  print_newline ();
  print e2;
  print_newline ();
  print e3;
  print_newline ()
;;

(* Full fledge version, using objects to structure code *)

open StdLabels
open MoreLabels

(* Use maps for substitutions and sets for free variables *)

module Subst = Map.Make (struct
    type t = string

    let compare = compare
  end)

module Names = Set.Make (struct
    type t = string

    let compare = compare
  end)

(* To build recursive objects *)

let lazy_fix make =
  let rec obj () = make (lazy (obj ()) : _ Lazy.t) in
  obj ()
;;

let ( !! ) = Lazy.force

(* The basic operations *)

class type ['a, 'b] ops = object
  method free : x:'b -> ?y:'c -> Names.t
  method subst : sub:'a Subst.t -> 'b -> 'a
  method eval : 'b -> 'a
end

(* Variables are common to lambda and expr *)

type var = [ `Var of string ]

class ['a] var_ops =
  object (self : ('a, var) #ops)
    constraint 'a = [> var ]

    method subst ~sub (`Var s as x) =
      try Subst.find s sub with
      | Not_found -> x

    method free (`Var s) = Names.singleton s
    method eval (#var as v) = v
  end

(* The lambda language: free variables, substitutions, and evaluation *)

type 'a lambda =
  [ `Var of string
  | `Abs of string * 'a
  | `App of 'a * 'a
  ]

let next_id =
  let current = ref 3 in
  fun () ->
    incr current;
    !current
;;

class ['a] lambda_ops (ops : ('a, 'a) #ops Lazy.t) =
  let var : 'a var_ops = new var_ops
  and free = lazy !!ops#free
  and subst = lazy !!ops#subst
  and eval = lazy !!ops#eval in
  object (self : ('a, 'a lambda) #ops)
    constraint 'a = [> 'a lambda ]

    method free =
      function
      | #var as x -> var#free x
      | `Abs (s, t) -> Names.remove s (!!free t)
      | `App (t1, t2) -> Names.union (!!free t1) (!!free t2)

    method map ~f =
      function
      | #var as x -> x
      | `Abs (s, t) as l ->
        let t' = f t in
        if t == t' then l else `Abs (s, t')
      | `App (t1, t2) as l ->
        let t'1 = f t1
        and t'2 = f t2 in
        if t'1 == t1 && t'2 == t2 then l else `App (t'1, t'2)

    method subst ~sub =
      function
      | #var as x -> var#subst ~sub x
      | `Abs (s, t) as l ->
        let used = !!free t in
        let used_expr =
          Subst.fold sub ~init:[] ~f:(fun ~key ~data acc ->
            if Names.mem s used then data :: acc else acc)
        in
        if List.exists used_expr ~f:(fun t -> Names.mem s (!!free t))
        then (
          let name = s ^ string_of_int (next_id ()) in
          `Abs (name, !!subst ~sub:(Subst.add ~key:s ~data:(`Var name) sub) t))
        else self#map ~f:(!!subst ~sub:(Subst.remove s sub)) l
      | `App _ as l -> self#map ~f:(!!subst ~sub) l

    method eval l =
      match self#map ~f:!!eval l with
      | `App (`Abs (s, t1), t2) ->
        !!eval (!!subst ~sub:(Subst.add ~key:s ~data:t2 Subst.empty) t1)
      | t -> t
  end

(* Operations specialized to lambda *)

let lambda = lazy_fix (new lambda_ops)

(* The expr language of arithmetic expressions *)

type 'a expr =
  [ `Var of string
  | `Num of int
  | `Add of 'a * 'a
  | `Neg of 'a
  | `Mult of 'a * 'a
  ]

class ['a] expr_ops (ops : ('a, 'a) #ops Lazy.t) =
  let var : 'a var_ops = new var_ops
  and free = lazy !!ops#free
  and subst = lazy !!ops#subst
  and eval = lazy !!ops#eval in
  object (self : ('a, 'a expr) #ops)
    constraint 'a = [> 'a expr ]

    method free =
      function
      | #var as x -> var#free x
      | `Num _ -> Names.empty
      | `Add (x, y) -> Names.union (!!free x) (!!free y)
      | `Neg x -> !!free x
      | `Mult (x, y) -> Names.union (!!free x) (!!free y)

    method map ~f =
      function
      | #var as x -> x
      | `Num _ as x -> x
      | `Add (x, y) as e ->
        let x' = f x
        and y' = f y in
        if x == x' && y == y' then e else `Add (x', y')
      | `Neg x as e ->
        let x' = f x in
        if x == x' then e else `Neg x'
      | `Mult (x, y) as e ->
        let x' = f x
        and y' = f y in
        if x == x' && y == y' then e else `Mult (x', y')

    method subst ~sub =
      function
      | #var as x -> var#subst ~sub x
      | #expr as e -> self#map ~f:(!!subst ~sub) e

    method eval (#expr as e) =
      match self#map ~f:!!eval e with
      | `Add (`Num m, `Num n) -> `Num (m + n)
      | `Neg (`Num n) -> `Num (-n)
      | `Mult (`Num m, `Num n) -> `Num (m * n)
      | e -> e
  end

(* Specialized versions *)

let expr = lazy_fix (new expr_ops)

(* The lexpr language, reunion of lambda and expr *)

type 'a lexpr =
  [ 'a lambda
  | 'a expr
  ]

class ['a] lexpr_ops (ops : ('a, 'a) #ops Lazy.t) =
  let lambda = new lambda_ops ops in
  let expr = new expr_ops ops in
  object (self : ('a, 'a lexpr) #ops)
    constraint 'a = [> 'a lexpr ]

    method free =
      function
      | #lambda as x -> lambda#free x
      | #expr as x -> expr#free x

    method subst ~sub =
      function
      | #lambda as x -> lambda#subst ~sub x
      | #expr as x -> expr#subst ~sub x

    method eval =
      function
      | #lambda as x -> lambda#eval x
      | #expr as x -> expr#eval x
  end

let lexpr = lazy_fix (new lexpr_ops)

let rec print = function
  | `Var id -> print_string id
  | `Abs (id, l) ->
    print_string (" " ^ id ^ " . ");
    print l
  | `App (l1, l2) ->
    print l1;
    print_string " ";
    print l2
  | `Num x -> print_int x
  | `Add (e1, e2) ->
    print e1;
    print_string " + ";
    print e2
  | `Neg e ->
    print_string "-";
    print e
  | `Mult (e1, e2) ->
    print e1;
    print_string " * ";
    print e2
;;

let () =
  let e1 = lambda#eval (`App (`Abs ("x", `Var "x"), `Var "y")) in
  let e2 = expr#eval (`Add (`Mult (`Num 3, `Neg (`Num 2)), `Var "x")) in
  let e3 =
    lexpr#eval (`Add (`App (`Abs ("x", `Mult (`Var "x", `Var "x")), `Num 2), `Num 5))
  in
  print e1;
  print_newline ();
  print e2;
  print_newline ();
  print e3;
  print_newline ()
;;

(* Full fledge version, using objects to structure code *)

open StdLabels
open MoreLabels

(* Use maps for substitutions and sets for free variables *)

module Subst = Map.Make (struct
    type t = string

    let compare = compare
  end)

module Names = Set.Make (struct
    type t = string

    let compare = compare
  end)

(* To build recursive objects *)

let lazy_fix make =
  let rec obj () = make (lazy (obj ()) : _ Lazy.t) in
  obj ()
;;

let ( !! ) = Lazy.force

(* The basic operations *)

class type ['a, 'b] ops = object
  method free : 'b -> Names.t
  method subst : sub:'a Subst.t -> 'b -> 'a
  method eval : 'b -> 'a
end

(* Variables are common to lambda and expr *)

type var = [ `Var of string ]

let var =
  object (self : ([> var ], var) #ops)
    method subst ~sub (`Var s as x) =
      try Subst.find s sub with
      | Not_found -> x

    method free (`Var s) = Names.singleton s
    method eval (#var as v) = v
  end
;;

(* The lambda language: free variables, substitutions, and evaluation *)

type 'a lambda =
  [ `Var of string
  | `Abs of string * 'a
  | `App of 'a * 'a
  ]

let next_id =
  let current = ref 3 in
  fun () ->
    incr current;
    !current
;;

let lambda_ops (ops : ('a, 'a) #ops Lazy.t) =
  let free = lazy !!ops#free
  and subst = lazy !!ops#subst
  and eval = lazy !!ops#eval in
  object (self : ([> 'a lambda ], 'a lambda) #ops)
    method free =
      function
      | #var as x -> var#free x
      | `Abs (s, t) -> Names.remove s (!!free t)
      | `App (t1, t2) -> Names.union (!!free t1) (!!free t2)

    method private map ~f =
      function
      | #var as x -> x
      | `Abs (s, t) as l ->
        let t' = f t in
        if t == t' then l else `Abs (s, t')
      | `App (t1, t2) as l ->
        let t'1 = f t1
        and t'2 = f t2 in
        if t'1 == t1 && t'2 == t2 then l else `App (t'1, t'2)

    method subst ~sub =
      function
      | #var as x -> var#subst ~sub x
      | `Abs (s, t) as l ->
        let used = !!free t in
        let used_expr =
          Subst.fold sub ~init:[] ~f:(fun ~key ~data acc ->
            if Names.mem s used then data :: acc else acc)
        in
        if List.exists used_expr ~f:(fun t -> Names.mem s (!!free t))
        then (
          let name = s ^ string_of_int (next_id ()) in
          `Abs (name, !!subst ~sub:(Subst.add ~key:s ~data:(`Var name) sub) t))
        else self#map ~f:(!!subst ~sub:(Subst.remove s sub)) l
      | `App _ as l -> self#map ~f:(!!subst ~sub) l

    method eval l =
      match self#map ~f:!!eval l with
      | `App (`Abs (s, t1), t2) ->
        !!eval (!!subst ~sub:(Subst.add ~key:s ~data:t2 Subst.empty) t1)
      | t -> t
  end
;;

(* Operations specialized to lambda *)

let lambda = lazy_fix lambda_ops

(* The expr language of arithmetic expressions *)

type 'a expr =
  [ `Var of string
  | `Num of int
  | `Add of 'a * 'a
  | `Neg of 'a
  | `Mult of 'a * 'a
  ]

let expr_ops (ops : ('a, 'a) #ops Lazy.t) =
  let free = lazy !!ops#free
  and subst = lazy !!ops#subst
  and eval = lazy !!ops#eval in
  object (self : ([> 'a expr ], 'a expr) #ops)
    method free =
      function
      | #var as x -> var#free x
      | `Num _ -> Names.empty
      | `Add (x, y) -> Names.union (!!free x) (!!free y)
      | `Neg x -> !!free x
      | `Mult (x, y) -> Names.union (!!free x) (!!free y)

    method private map ~f =
      function
      | #var as x -> x
      | `Num _ as x -> x
      | `Add (x, y) as e ->
        let x' = f x
        and y' = f y in
        if x == x' && y == y' then e else `Add (x', y')
      | `Neg x as e ->
        let x' = f x in
        if x == x' then e else `Neg x'
      | `Mult (x, y) as e ->
        let x' = f x
        and y' = f y in
        if x == x' && y == y' then e else `Mult (x', y')

    method subst ~sub =
      function
      | #var as x -> var#subst ~sub x
      | #expr as e -> self#map ~f:(!!subst ~sub) e

    method eval (#expr as e) =
      match self#map ~f:!!eval e with
      | `Add (`Num m, `Num n) -> `Num (m + n)
      | `Neg (`Num n) -> `Num (-n)
      | `Mult (`Num m, `Num n) -> `Num (m * n)
      | e -> e
  end
;;

(* Specialized versions *)

let expr = lazy_fix expr_ops

(* The lexpr language, reunion of lambda and expr *)

type 'a lexpr =
  [ 'a lambda
  | 'a expr
  ]

let lexpr_ops (ops : ('a, 'a) #ops Lazy.t) =
  let lambda = lambda_ops ops in
  let expr = expr_ops ops in
  object (self : ([> 'a lexpr ], 'a lexpr) #ops)
    method free =
      function
      | #lambda as x -> lambda#free x
      | #expr as x -> expr#free x

    method subst ~sub =
      function
      | #lambda as x -> lambda#subst ~sub x
      | #expr as x -> expr#subst ~sub x

    method eval =
      function
      | #lambda as x -> lambda#eval x
      | #expr as x -> expr#eval x
  end
;;

let lexpr = lazy_fix lexpr_ops

let rec print = function
  | `Var id -> print_string id
  | `Abs (id, l) ->
    print_string (" " ^ id ^ " . ");
    print l
  | `App (l1, l2) ->
    print l1;
    print_string " ";
    print l2
  | `Num x -> print_int x
  | `Add (e1, e2) ->
    print e1;
    print_string " + ";
    print e2
  | `Neg e ->
    print_string "-";
    print e
  | `Mult (e1, e2) ->
    print e1;
    print_string " * ";
    print e2
;;

let () =
  let e1 = lambda#eval (`App (`Abs ("x", `Var "x"), `Var "y")) in
  let e2 = expr#eval (`Add (`Mult (`Num 3, `Neg (`Num 2)), `Var "x")) in
  let e3 =
    lexpr#eval (`Add (`App (`Abs ("x", `Mult (`Var "x", `Var "x")), `Num 2), `Num 5))
  in
  print e1;
  print_newline ();
  print e2;
  print_newline ();
  print e3;
  print_newline ()
;;

type sexp =
  | A of string
  | L of sexp list

type 'a t = 'a array

let _ = fun (_ : 'a t) -> ()
let array_of_sexp _ _ = [||]
let sexp_of_array _ _ = A "foo"
let sexp_of_int _ = A "42"
let int_of_sexp _ = 42

let t_of_sexp : 'a. (sexp -> 'a) -> sexp -> 'a t =
  let _tp_loc = "core_array.ml.t" in
  fun _of_a t -> (array_of_sexp _of_a) t
;;

let _ = t_of_sexp
let sexp_of_t : 'a. ('a -> sexp) -> 'a t -> sexp = fun _of_a v -> (sexp_of_array _of_a) v
let _ = sexp_of_t

module T = struct
  module Int = struct
    type t_ = int array

    let _ = fun (_ : t_) -> ()

    let t__of_sexp : sexp -> t_ =
      let _tp_loc = "core_array.ml.T.Int.t_" in
      fun t -> (array_of_sexp int_of_sexp) t
    ;;

    let _ = t__of_sexp
    let sexp_of_t_ : t_ -> sexp = fun v -> (sexp_of_array sexp_of_int) v
    let _ = sexp_of_t_
  end
end

module type Permissioned = sig
  type ('a, -'perms) t
end

module Permissioned : sig
  type ('a, -'perms) t

  include sig
    val t_of_sexp : (sexp -> 'a) -> (sexp -> 'perms) -> sexp -> ('a, 'perms) t
    val sexp_of_t : ('a -> sexp) -> ('perms -> sexp) -> ('a, 'perms) t -> sexp
  end

  module Int : sig
    type nonrec -'perms t = (int, 'perms) t

    include sig
      val t_of_sexp : (sexp -> 'perms) -> sexp -> 'perms t
      val sexp_of_t : ('perms -> sexp) -> 'perms t -> sexp
    end
  end
end = struct
  type ('a, -'perms) t = 'a array

  let _ = fun (_ : ('a, 'perms) t) -> ()

  let t_of_sexp : 'a 'perms. (sexp -> 'a) -> (sexp -> 'perms) -> sexp -> ('a, 'perms) t =
    let _tp_loc = "core_array.ml.Permissioned.t" in
    fun _of_a _of_perms t -> (array_of_sexp _of_a) t
  ;;

  let _ = t_of_sexp

  let sexp_of_t : 'a 'perms. ('a -> sexp) -> ('perms -> sexp) -> ('a, 'perms) t -> sexp =
    fun _of_a _of_perms v -> (sexp_of_array _of_a) v
  ;;

  let _ = sexp_of_t

  module Int = struct
    include T.Int

    type -'perms t = t_

    let _ = fun (_ : 'perms t) -> ()

    let t_of_sexp : 'perms. (sexp -> 'perms) -> sexp -> 'perms t =
      let _tp_loc = "core_array.ml.Permissioned.Int.t" in
      fun _of_perms t -> t__of_sexp t
    ;;

    let _ = t_of_sexp

    let sexp_of_t : 'perms. ('perms -> sexp) -> 'perms t -> sexp =
      fun _of_perms v -> sexp_of_t_ v
    ;;

    let _ = sexp_of_t
  end
end

type 'a foo =
  { x : 'a
  ; y : int
  }

let r = { { x = 0; y = 0 } with x = 0 }
let r' : string foo = r

external foo : int = "%ignore"

let _ = foo ()

type 'a t = [ `A of 'a t t ] as 'a

(* fails *)

type 'a t = [ `A of 'a t t ]

(* fails *)

type 'a t = [ `A of 'a t t ] constraint 'a = 'a t
type 'a t = [ `A of 'a t ] constraint 'a = 'a t
type 'a t = [ `A of 'a ] as 'a

type 'a v = [ `A of u v ] constraint 'a = t
and t = u
and u = t

(* fails *)

type 'a t = 'a

let f (x : 'a t as 'a) = ()

(* fails *)

let f (x : 'a t) (y : 'a) = x = y

(* PR#6505 *)
module type PR6505 = sig
  type 'o is_an_object = < .. > as 'o
  and 'o abs constraint 'o = 'o is_an_object

  val abs : 'o is_an_object -> 'o abs
  val unabs : 'o abs -> 'o
end

(* fails *)
(* PR#5835 *)
let f ~x = x + 1;;

f ?x:0

(* PR#6352 *)
let foo (f : unit -> unit) = ()
let g ?x () = ();;

foo
  (();
   g)
;;

(* PR#5748 *)
foo (fun ?opt () -> ())

(* fails *)
(* PR#5907 *)

type 'a t = 'a

let f (g : 'a list -> 'a t -> 'a) s = g s s
let f (g : 'a * 'b -> 'a t -> 'a) s = g s s

type ab =
  [ `A
  | `B
  ]

let f (x : [ `A ]) =
  match x with
  | #ab -> 1
;;

let f x =
  ignore
    (match x with
     | #ab -> 1);
  ignore (x : [ `A ])
;;

let f x =
  ignore
    (match x with
     | `A | `B -> 1);
  ignore (x : [ `A ])
;;

let f (x : [< `A | `B ]) =
  match x with
  | `A | `B | `C -> 0
;;

(* warn *)
let f (x : [ `A | `B ]) =
  match x with
  | `A | `B | `C -> 0
;;

(* fail *)

(* PR#6787 *)
let revapply x f = f x

let f x (g : [< `Foo ]) =
  let y = `Bar x, g in
  revapply y (fun (`Bar i, _) -> i)
;;

(* f : 'a -> [< `Foo ] -> 'a *)

let rec x =
  [| x |];
  1.
;;

let rec x =
  let u = [| y |] in
  10.

and y = 1.

type 'a t
type a

let f : < .. > t -> unit = fun _ -> ()
let g : [< `b ] t -> unit = fun _ -> ()
let h : [> `b ] t -> unit = fun _ -> ()
let _ = fun (x : a t) -> f x
let _ = fun (x : a t) -> g x
let _ = fun (x : a t) -> h x

(* PR#7012 *)

type t =
  [ 'A_name
  | `Hi
  ]

let f (x : 'id_arg) = x
let f (x : 'Id_arg) = x

(* undefined labels *)
type t =
  { x : int
  ; y : int
  }
;;

{ x = 3; z = 2 };;
fun { x = 3; z = 2 } -> ();;

(* mixed labels *)
{ x = 3; contents = 2 }

(* private types *)
type u = private { mutable u : int };;

{ u = 3 };;
fun x -> x.u <- 3

(* Punning and abbreviations *)
module M = struct
  type t =
    { x : int
    ; y : int
    }
end

let f { M.x; y } = x + y
let r = { M.x = 1; y = 2 }
let z = f r

(* messages *)
type foo = { mutable y : int }

let f (r : int) = r.y <- 3

(* bugs *)
type foo =
  { y : int
  ; z : int
  }

type bar = { x : int }

let f (r : bar) : foo = { r with z = 3 }

type foo = { x : int }

let r : foo = { ZZZ.x = 2 };;

(ZZZ.X : int option)

(* PR#5865 *)
let f (x : Complex.t) = x.Complex.z

(* PR#6394 *)

module rec X : sig
  type t = int * bool
end = struct
  type t =
    | A
    | B

  let f = function
    | A | B -> 0
  ;;
end

(* PR#6768 *)

type _ prod = Prod : ('a * 'y) prod

let f : type t. t prod -> _ = function
  | Prod ->
    let module M = struct
      type d = d * d
    end
    in
    ()
;;

let (a : M.a) = 2
let (b : M.b) = 2
let _ = A.a = B.b

module Std = struct
  module Hash = Hashtbl
end

open Std
module Hash1 : module type of Hash = Hash

module Hash2 : sig
  include module type of Hash
end =
  Hash

let f1 (x : (_, _) Hash1.t) : (_, _) Hashtbl.t = x
let f2 (x : (_, _) Hash2.t) : (_, _) Hashtbl.t = x

(* Another case, not using include *)

module Std2 = struct
  module M = struct
    type t
  end
end

module Std' = Std2
module M' : module type of Std'.M = Std2.M

let f3 (x : M'.t) : Std2.M.t = x

(* original report required Core_kernel:
module type S = sig
open Core_kernel.Std

module Hashtbl1 : module type of Hashtbl
module Hashtbl2 : sig
  include (module type of Hashtbl)
end

module Coverage : Core_kernel.Std.Hashable

type types = unit constraint 'a Coverage.Table.t = (Coverage.t, 'a) Hashtbl1.t
type doesnt_type = unit
  constraint 'a Coverage.Table.t = (Coverage.t, 'a) Hashtbl2.t
end
*)
module type INCLUDING = sig
  include module type of List
  include module type of ListLabels
end

module Including_typed : INCLUDING = struct
  include List
  include ListLabels
end

module X = struct
  module type SIG = sig
    type t = int

    val x : t
  end

  module F (Y : SIG) : SIG = struct
    type t = Y.t

    let x = Y.x
  end
end

module DUMMY = struct
  type t = int

  let x = 2
end

let x = (3 : X.F(DUMMY).t)

module X2 = struct
  module type SIG = sig
    type t = int

    val x : t
  end

  module F (Y : SIG) (Z : SIG) = struct
    type t = Y.t

    let x = Y.x

    type t' = Z.t

    let x' = Z.x
  end
end

let x = (3 : X2.F(DUMMY)(DUMMY).t)
let x = (3 : X2.F(DUMMY)(DUMMY).t')

module F (M : sig
  type 'a t
  type 'a u = string

  val f : unit -> _ u t
end) =
struct
  let t = M.f ()
end

type 't a = [ `A ]
type 't wrap = 't constraint 't = [> 't wrap a ]
type t = t a wrap

module T = struct
  let foo : 't wrap -> 't wrap -> unit = fun _ _ -> ()
  let bar : 'a a wrap as 'a = `A
end

module Good : sig
  val bar : t
  val foo : t -> t -> unit
end =
  T

module Bad : sig
  val foo : t -> t -> unit
  val bar : t
end =
  T

module M : sig
  module type T

  module F (X : T) : sig end
end = struct
  module type T = sig end

  module F (X : T) = struct end
end

module type T = M.T

module F : functor (X : T) -> sig end = M.F

module type S = sig
  type t =
    { a : int
    ; b : int
    }
end

let f (module M : S with type t = int) = { M.a = 0 }
let flag = ref false

module F (S : sig
  module type T
end)
(A : S.T)
(B : S.T) =
struct
  module X = (val if !flag then (module A) else (module B) : S.T)
end

(* If the above were accepted, one could break soundness *)
module type S = sig
  type t

  val x : t
end

module Float = struct
  type t = float

  let x = 0.0
end

module Int = struct
  type t = int

  let x = 0
end

module M = F (struct
    module type T = S
  end)

let () = flag := false

module M1 = M (Float) (Int)

let () = flag := true

module M2 = M (Float) (Int)

let _ = [| M2.X.x; M1.X.x |]

module type PR6513 = sig
  module type S = sig
    type u
  end

  module type T = sig
    type 'a wrap
    type uri
  end

  module Make : functor (Html5 : T with type 'a wrap = 'a) ->
    S with type u = < foo : Html5.uri >
end

(* Requires -package tyxml
module type PR6513_orig = sig
module type S =
sig
        type t
        type u
end

module Make: functor (Html5: Html5_sigs.T
                             with type 'a Xml.wrap = 'a and
                             type 'a wrap = 'a and
                             type 'a list_wrap = 'a list)
                     -> S with type t = Html5_types.div Html5.elt and
                               type u = < foo: Html5.uri >
end
*)
module type S = sig
  include Set.S

  module E : sig
    val x : int
  end
end

module Make (O : Set.OrderedType) : S with type elt = O.t = struct
  include Set.Make (O)

  module E = struct
    let x = 1
  end
end

module rec A : Set.OrderedType = struct
  type t = int

  let compare = Pervasives.compare
end

and B : S = struct
  module C = Make (A)
  include C
end

module type S = sig
  module type T

  module X : T
end

module F (X : S) = X.X

module M = struct
  module type T = sig
    type t
  end

  module X = struct
    type t = int
  end
end

type t = F(M).t

module Common0 = struct
  type msg = Msg

  let handle_msg = ref (function _ -> failwith "Unable to handle message")

  let extend_handle f =
    let old = !handle_msg in
    handle_msg := f old
  ;;

  let q : _ Queue.t = Queue.create ()
  let add msg = Queue.add msg q
  let handle_queue_messages () = Queue.iter !handle_msg q
end

let q' : Common0.msg Queue.t = Common0.q

module Common = struct
  type msg = ..

  let handle_msg = ref (function _ -> failwith "Unable to handle message")

  let extend_handle f =
    let old = !handle_msg in
    handle_msg := f old
  ;;

  let q : _ Queue.t = Queue.create ()
  let add msg = Queue.add msg q
  let handle_queue_messages () = Queue.iter !handle_msg q
end

module M1 = struct
  type Common.msg += Reload of string | Alert of string

  let handle fallback = function
    | Reload s -> print_endline ("Reload " ^ s)
    | Alert s -> print_endline ("Alert " ^ s)
    | x -> fallback x
  ;;

  let () = Common.extend_handle handle
  let () = Common.add (Reload "config.file")
  let () = Common.add (Alert "Initialisation done")
end

let should_reject =
  let table = Hashtbl.create 1 in
  fun x y -> Hashtbl.add table x y
;;

type 'a t = 'a option

let is_some = function
  | None -> false
  | Some _ -> true
;;

let should_accept ?x () = is_some x

include struct
  let foo `Test = ()
  let wrap f `Test = f
  let bar = wrap ()
end

let f () =
  let module S = String in
  let module N = Map.Make (S) in
  N.add "sum" 41 N.empty
;;

module X = struct
  module Y = struct
    module type S = sig
      type t
    end
  end
end

(* open X  (* works! *) *)
module Y = X.Y

type 'a arg_t = 'at constraint 'a = (module Y.S with type t = 'at)
type t = (module X.Y.S with type t = unit)

let f (x : t arg_t) = ()
let () = f ()

module type S = sig
  type a
  type b
end

module Foo
    (Bar : S with type a = private [> `A ])
    (Baz : S with type b = private < b : Bar.b ; .. >) =
struct end

module A = struct
  module type A_S = sig end

  type t = (module A_S)
end

module type S = sig
  type t
end

let f (type a) (module X : S with type t = a) = ()
let _ = f (module A) (* ok *)

module A_annotated_alias : S with type t = (module A.A_S) = A

let _ = f (module A_annotated_alias) (* ok *)
let _ = f (module A_annotated_alias : S with type t = (module A.A_S)) (* ok *)

module A_alias = A

module A_alias_expanded = struct
  include A_alias
end

let _ = f (module A_alias_expanded : S with type t = (module A.A_S)) (* ok *)
let _ = f (module A_alias_expanded) (* ok *)
let _ = f (module A_alias : S with type t = (module A.A_S)) (* doesn't type *)
let _ = f (module A_alias) (* doesn't type either *)

module Foo (Bar : sig
  type a = private [> `A ]
end) (Baz : module type of struct
  include Bar
end) =
struct end

module Bazoinks = struct
  type a = [ `A ]
end

module Bug = Foo (Bazoinks) (Bazoinks)
(* PR#6992, reported by Stephen Dolan *)

type (_, _) eq = Eq : ('a, 'a) eq

let cast : type a b. (a, b) eq -> a -> b = fun Eq x -> x

module Fix (F : sig
  type 'a f
end) =
struct
  type 'a fix = ('a, 'a F.f) eq

  let uniq (type a b) (Eq : a fix) (Eq : b fix) : (a, b) eq = Eq
end

(* This would allow:
module FixId = Fix (struct type 'a f = 'a end)
 let bad : (int, string) eq = FixId.uniq Eq Eq
 let _ = Printf.printf "Oh dear: %s" (cast bad 42)
*)
module M = struct
  module type S = sig
    type a

    val v : a
  end

  type 'a s = (module S with type a = 'a)
end

module B = struct
  class type a = object
    method a : 'a. 'a M.s -> 'a
  end
end

module M' = M
module B' = B

class b : B.a =
  object
    method a : 'a. 'a M.s -> 'a = fun (type a) (module X : M.S with type a = a) -> X.v
    method a : 'a. 'a M.s -> 'a = fun (type a) (module X : M.S with type a = a) -> X.v
  end

class b' : B.a =
  object
    method a : 'a. 'a M'.s -> 'a = fun (type a) (module X : M'.S with type a = a) -> X.v
    method a : 'a. 'a M'.s -> 'a = fun (type a) (module X : M'.S with type a = a) -> X.v
  end

module type FOO = sig
  type t
end

module type BAR = sig
  (* Works: module rec A : (sig include FOO with type t = < b:B.t > end) *)
  module rec A : (FOO with type t = < b : B.t >)
  and B : FOO
end

module A = struct
  module type S

  module S = struct end
end

module F (_ : sig end) = struct
  module type S

  module S = A.S
end

module M = struct end
module N = M
module G (X : F(N).S) : A.S = X

module F (_ : sig end) = struct
  module type S
end

module M = struct end
module N = M
module G (X : F(N).S) : F(M).S = X

module M : sig
  type make_dec

  val add_dec : make_dec -> unit
end = struct
  type u

  module Fast : sig
    type 'd t

    val create : unit -> 'd t

    module type S = sig
      module Data : sig
        type t
      end

      val key : Data.t t
    end

    module Register (D : S) : sig end

    val attach : 'd t -> 'd -> unit
  end = struct
    type 'd t = unit

    let create () = ()

    module type S = sig
      module Data : sig
        type t
      end

      val key : Data.t t
    end

    module Register (D : S) = struct end

    let attach _ _ = ()
  end

  type make_dec

  module Dem = struct
    module Data = struct
      type t = make_dec
    end

    let key = Fast.create ()
  end

  module EDem = Fast.Register (Dem)

  let add_dec dec = Fast.attach Dem.key dec
end

(* simpler version *)

module Simple = struct
  type 'a t

  module type S = sig
    module Data : sig
      type t
    end

    val key : Data.t t
  end

  module Register (D : S) = struct
    let key = D.key
  end

  module M = struct
    module Data = struct
      type t = int
    end

    let key : _ t = Obj.magic ()
  end
end

module EM = Simple.Register (Simple.M);;

Simple.M.key

module Simple2 = struct
  type 'a t

  module type S = sig
    module Data : sig
      type t
    end

    val key : Data.t t
  end

  module M = struct
    module Data = struct
      type t = int
    end

    let key : _ t = Obj.magic ()
  end

  module Register (D : S) = struct
    let key = D.key
  end

  module EM = Simple.Register (Simple.M)

  let k : M.Data.t t = M.key
end

module rec M : sig
  external f : int -> int = "%identity"
end = struct
  external f : int -> int = "%identity"
end
(* with module *)

module type S = sig
  type t
  and s = t
end

module type S' = S with type t := int

module type S = sig
  module rec M : sig end
  and N : sig end
end

module type S' = S with module M := String

(* with module type *)
(*
module type S = sig module type T module F(X:T) : T end;;
module type T0 = sig type t end;;
module type S1 = S with module type T = T0;;
module type S2 = S with module type T := T0;;
module type S3 = S with module type T := sig type t = int end;;
module H = struct
  include (Hashtbl : module type of Hashtbl with
           type statistics := Hashtbl.statistics
           and module type S := Hashtbl.S
           and module Make := Hashtbl.Make
           and module MakeSeeded := Hashtbl.MakeSeeded
           and module type SeededS := Hashtbl.SeededS
           and module type HashedType := Hashtbl.HashedType
           and module type SeededHashedType := Hashtbl.SeededHashedType)
end;;
*)

(* A subtle problem appearing with -principal *)
type -'a t

class type c = object
  method m : [ `A ] t
end

module M : sig
  val v : (#c as 'a) -> 'a
end = struct
  let v x =
    ignore (x :> c);
    x
  ;;
end

(* PR#4838 *)

let id =
  let module M = struct end in
  fun x -> x
;;

(* PR#4511 *)

let ko =
  let module M = struct end in
  fun _ -> ()
;;

(* PR#5993 *)

module M : sig
  type -'a t = private int
end = struct
  type +'a t = private int
end

(* PR#6005 *)

module type A = sig
  type t = X of int
end

type u = X of bool

module type B = A with type t = u

(* fail *)

(* PR#5815 *)
(* ---> duplicated exception name is now an error *)

module type S = sig
  exception Foo of int
  exception Foo of bool
end

(* PR#6410 *)

module F (X : sig end) = struct
  let x = 3
end
;;

F.x

(* fail *)
module C = Char;;

C.chr 66

module C' : module type of Char = C;;

C'.chr 66

module C3 = struct
  include Char
end
;;

C3.chr 66

let f x =
  let module M = struct
    module L = List
  end
  in
  M.L.length x
;;

let g x =
  let module L = List in
  L.length (L.map succ x)
;;

module F (X : sig end) = Char
module C4 = F (struct end);;

C4.chr 66

module G (X : sig end) = struct
  module M = X
end

(* does not alias X *)
module M = G (struct end)

module M' = struct
  module N = struct
    let x = 1
  end

  module N' = N
end
;;

M'.N'.x

module M'' : sig
  module N' : sig
    val x : int
  end
end =
  M'
;;

M''.N'.x

module M2 = struct
  include M'
end

module M3 : sig
  module N' : sig
    val x : int
  end
end = struct
  include M'
end
;;

M3.N'.x

module M3' : sig
  module N' : sig
    val x : int
  end
end =
  M2
;;

M3'.N'.x

module M4 : sig
  module N' : sig
    val x : int
  end
end = struct
  module N = struct
    let x = 1
  end

  module N' = N
end
;;

M4.N'.x

module F (X : sig end) = struct
  module N = struct
    let x = 1
  end

  module N' = N
end

module G : functor (X : sig end) -> sig
  module N' : sig
    val x : int
  end
end =
  F

module M5 = G (struct end);;

M5.N'.x

module M = struct
  module D = struct
    let y = 3
  end

  module N = struct
    let x = 1
  end

  module N' = N
end

module M1 : sig
  module N : sig
    val x : int
  end

  module N' = N
end =
  M
;;

M1.N'.x

module M2 : sig
  module N' : sig
    val x : int
  end
end = (
  M :
  sig
    module N : sig
      val x : int
    end

    module N' = N
  end)
;;

M2.N'.x

open M;;

N'.x

module M = struct
  module C = Char
  module C' = C
end

module M1 : sig
  module C : sig
    val escaped : char -> string
  end

  module C' = C
end =
  M
;;

(* sound, but should probably fail *)
M1.C'.escaped 'A'

module M2 : sig
  module C' : sig
    val chr : int -> char
  end
end = (
  M :
  sig
    module C : sig
      val chr : int -> char
    end

    module C' = C
  end)
;;

M2.C'.chr 66;;
StdLabels.List.map

module Q = Queue

exception QE = Q.Empty;;

try Q.pop (Q.create ()) with
| QE -> "Ok"

module type Complex = module type of Complex with type t = Complex.t

module M : sig
  module C : Complex
end = struct
  module C = Complex
end

module C = Complex;;

C.one.Complex.re

include C

module F (X : sig
  module C = Char
end) =
struct
  module C = X.C
end

(* Applicative functors *)
module S = String
module StringSet = Set.Make (String)
module SSet = Set.Make (S)

let f (x : StringSet.t) : SSet.t = x

(* Also using include (cf. Leo's mail 2013-11-16) *)
module F (M : sig end) : sig
  type t
end = struct
  type t = int
end

module T = struct
  module M = struct end
  include F (M)
end

include T

let f (x : t) : T.t = x

(* PR#4049 *)
(* This works thanks to abbreviations *)
module A = struct
  module B = struct
    type t

    let compare x y = 0
  end

  module S = Set.Make (B)

  let empty = S.empty
end

module A1 = A;;

A1.empty = A.empty

(* PR#3476 *)
(* Does not work yet *)
module FF (X : sig end) = struct
  type t
end

module M = struct
  module X = struct end
  module Y = FF (X) (* XXX *)

  type t = Y.t
end

module F (Y : sig
  type t
end) (M : sig
  type t = Y.t
end) =
struct end

module G = F (M.Y)

(*module N = G (M);;
module N = F (M.Y) (M);;*)

(* PR#6307 *)

module A1 = struct end
module A2 = struct end

module L1 = struct
  module X = A1
end

module L2 = struct
  module X = A2
end

module F (L : module type of L1) = struct end
module F1 = F (L1)

(* ok *)
module F2 = F (L2)

(* should succeed too *)

(* Counter example: why we need to be careful with PR#6307 *)
module Int = struct
  type t = int

  let compare = compare
end

module SInt = Set.Make (Int)

type (_, _) eq = Eq : ('a, 'a) eq
type wrap = W of (SInt.t, SInt.t) eq

module M = struct
  module I = Int

  type wrap' = wrap = W of (Set.Make(Int).t, Set.Make(I).t) eq
end

module type S = module type of M

(* keep alias *)

module Int2 = struct
  type t = int

  let compare x y = compare y x
end

module type S' = sig
  module I = Int2
  include S with module I := I
end

(* fail *)

(* (* if the above succeeded, one could break invariants *)
module rec M2 : S' = M2;; (* should succeed! (but this is bad) *)

let M2.W eq = W Eq;;

let s = List.fold_right SInt.add [1;2;3] SInt.empty;;
module SInt2 = Set.Make(Int2);;
let conv : type a b. (a,b) eq -> a -> b = fun Eq x -> x;;
let s' : SInt2.t = conv eq s;;
SInt2.elements s';;
SInt2.mem 2 s';; (* invariants are broken *)
*)

(* Check behavior with submodules *)
module M = struct
  module N = struct
    module I = Int
  end

  module P = struct
    module I = N.I
  end

  module Q = struct
    type wrap' = wrap = W of (Set.Make(Int).t, Set.Make(P.I).t) eq
  end
end

module type S = module type of M

module M = struct
  module N = struct
    module I = Int
  end

  module P = struct
    module I = N.I
  end

  module Q = struct
    type wrap' = wrap = W of (Set.Make(Int).t, Set.Make(N.I).t) eq
  end
end

module type S = module type of M

(* PR#6365 *)
module type S = sig
  module M : sig
    type t

    val x : t
  end
end

module H = struct
  type t = A

  let x = A
end

module H' = H

module type S' = S with module M = H'

(* shouldn't introduce an alias *)

(* PR#6376 *)
module type Alias = sig
  module N : sig end
  module M = N
end

module F (X : sig end) = struct
  type t
end

module type A = Alias with module N := F(List)

module rec Bad : A = Bad

(* Shinwell 2014-04-23 *)
module B = struct
  module R = struct
    type t = string
  end

  module O = R
end

module K = struct
  module E = B
  module N = E.O
end

let x : K.N.t = "foo"

(* PR#6465 *)

module M = struct
  type t = A

  module B = struct
    type u = B
  end
end

module P : sig
  type t = M.t = A

  module B = M.B
end =
  M

(* should be ok *)
module P : sig
  type t = M.t = A

  module B = M.B
end = struct
  include M
end

module type S = sig
  module M : sig
    module P : sig end
  end

  module Q = M
end

module type S = sig
  module M : sig
    module N : sig end
    module P : sig end
  end

  module Q : sig
    module N = M.N
    module P = M.P
  end
end

module R = struct
  module M = struct
    module N = struct end
    module P = struct end
  end

  module Q = M
end

module R' : S = R

(* should be ok *)

(* PR#6578 *)

module M = struct
  let f x = x
end

module rec R : sig
  module M : sig
    val f : 'a -> 'a
  end
end = struct
  module M = M
end
;;

R.M.f 3

module rec R : sig
  module M = M
end = struct
  module M = M
end
;;

R.M.f 3

open A

let f = L.map S.capitalize
let () = L.iter print_endline (f [ "jacques"; "garrigue" ])

module C : sig
  module L : module type of List
end = struct
  include A
end

(* The following introduces a (useless) dependency on A:
module C : sig module L : module type of List end = A
*)

include D'

(*
let () =
  print_endline (string_of_int D'.M.y)
*)
open A

let f = L.map S.capitalize
let () = L.iter print_endline (f [ "jacques"; "garrigue" ])

module C : sig
  module L : module type of List
end = struct
  include A
end

(* The following introduces a (useless) dependency on A:
module C : sig module L : module type of List end = A
*)

(* No dependency on D *)
let x = 3

module M = struct
  let y = 5
end

module type S = sig
  type u
  type t
end

module type S' = sig
  type t = int
  type u = bool
end

(* ok to convert between structurally equal signatures, and parameters
   are inferred *)
let f (x : (module S with type t = 'a and type u = 'b)) : (module S') = x
let g x = (x : (module S with type t = 'a and type u = 'b) :> (module S'))

(* with subtyping it is also ok to forget some types *)
module type S2 = sig
  type u
  type t
  type w
end

let g2 x = (x : (module S2 with type t = 'a and type u = 'b) :> (module S'))
let h x = (x : (module S2 with type t = 'a) :> (module S with type t = 'a))
let f2 (x : (module S2 with type t = 'a and type u = 'b)) : (module S') = x

(* fail *)
let k (x : (module S2 with type t = 'a)) : (module S with type t = 'a) = x

(* fail *)

(* but you cannot forget values (no physical coercions) *)
module type S3 = sig
  type u
  type t

  val x : int
end

let g3 x = (x : (module S3 with type t = 'a and type u = 'b) :> (module S'))

(* fail *)
(* Using generative functors *)

(* Without type *)
module type S = sig
  val x : int
end

let v =
  (module struct
    let x = 3
  end : S)
;;

module F () = (val v)

(* ok *)
module G (X : sig end) : S = F ()

(* ok *)
module H (X : sig end) = (val v)

(* ok *)

(* With type *)
module type S = sig
  type t

  val x : t
end

let v =
  (module struct
    type t = int

    let x = 3
  end : S)
;;

module F () = (val v)

(* ok *)
module G (X : sig end) : S = F ()

(* fail *)
module H () = F ()

(* ok *)

(* Alias *)
module U = struct end
module M = F (struct end)

(* ok *)
module M = F (U)

(* fail *)

(* Cannot coerce between applicative and generative *)
module F1 (X : sig end) = struct end
module F2 : functor () -> sig end = F1

(* fail *)
module F3 () = struct end
module F4 : functor (X : sig end) -> sig end = F3

(* fail *)

(* tests for shortened functor notation () *)
module X (X : sig end) (Y : sig end) = functor (Z : sig end) -> struct end
module Y = functor (X : sig end) (Y : sig end) (Z : sig end) -> struct end
module Z = functor (_ : sig end) (_ : sig end) (_ : sig end) -> struct end

module GZ : functor (X : sig end) () (Z : sig end) -> sig end =
functor (X : sig end) () (Z : sig end) -> struct end

module F (X : sig end) = struct
  type t = int
end

type t = F(Does_not_exist).t

type expr =
  [ `Abs of string * expr
  | `App of expr * expr
  ]

class type exp = object
  method eval : (string, exp) Hashtbl.t -> expr
end

class app e1 e2 : exp =
  object
    val l = e1
    val r = e2

    method eval env =
      match l with
      | `Abs (var, body) ->
        Hashtbl.add env var r;
        body
      | _ -> `App (l, r)
  end

class virtual ['subject, 'event] observer =
  object
    method virtual notify : 'subject -> 'event -> unit
  end

class ['event] subject =
  object (self : 'subject)
    val mutable observers : ('subject, 'event) observer list = []
    method add_observer obs = observers <- obs :: observers
    method notify_observers (e : 'event) = List.iter (fun x -> x#notify self e) observers
  end

type id = int

class entity (id : id) =
  object
    val ent_destroy_subject = new subject
    method destroy_subject : id subject = ent_destroy_subject
    method entity_id = id
  end

class ['entity] entity_container =
  object (self)
    inherit ['entity, id] observer as observer
    method add_entity (e : 'entity) = e#destroy_subject#add_observer self
    method notify _ id = ()
  end

let f (x : entity entity_container) = ()

(*
class world =
  object
    val entity_container : entity entity_container = new entity_container

    method add_entity (s : entity) =
      entity_container#add_entity (s :> entity)

  end
*)
(* Two v's in the same class *)
class c v =
  object
    initializer print_endline v
    val v = 42
  end
;;

new c "42"

(* Two hidden v's in the same class! *)
class c (v : int) =
  object
    method v0 = v

    inherit
      (fun v ->
        object
          method v : string = v
        end)
        "42"
  end
;;

(new c 42)#v0

class virtual ['a] c =
  object (s : 'a)
    method virtual m : 'b
  end

let o =
  object (s : 'a)
    inherit ['a] c
    method m = 42
  end
;;

module M : sig
  class x : int -> object
    method m : int
  end
end = struct
  class x _ =
    object
      method m = 42
    end
end

module M : sig
  class c : 'a -> object
    val x : 'b
  end
end = struct
  class c x =
    object
      val x = x
    end
end

class c (x : int) =
  object
    inherit M.c x
    method x : bool = x
  end

let r = (new c 2)#x

(* test.ml *)
class alfa =
  object (_ : 'self)
    method x : 'a. ('a, out_channel, unit) format -> 'a = Printf.printf
  end

class bravo a =
  object
    val y = (a :> alfa)
    initializer y#x "bravo initialized"
  end

class charlie a =
  object
    inherit bravo a
    initializer y#x "charlie initialized"
  end

(* The module begins *)
exception Out_of_range

class type ['a] cursor = object
  method get : 'a
  method incr : unit -> unit
  method is_last : bool
end

class type ['a] storage = object ('self)
  method first : 'a cursor
  method len : int
  method nth : int -> 'a cursor
  method copy : 'self
  method sub : int -> int -> 'self
  method concat : 'a storage -> 'self
  method fold : 'b. ('a -> int -> 'b -> 'b) -> 'b -> 'b
  method iter : ('a -> unit) -> unit
end

class virtual ['a, 'cursor] storage_base =
  object (self : 'self)
    constraint 'cursor = 'a #cursor
    method virtual first : 'cursor
    method virtual len : int
    method virtual copy : 'self
    method virtual sub : int -> int -> 'self
    method virtual concat : 'a storage -> 'self

    method fold : 'b. ('a -> int -> 'b -> 'b) -> 'b -> 'b =
      fun f a0 ->
        let cur = self#first in
        let rec loop count a =
          if count >= self#len
          then a
          else (
            let a' = f cur#get count a in
            cur#incr ();
            loop (count + 1) a')
        in
        loop 0 a0

    method iter proc =
      let p = self#first in
      for i = 0 to self#len - 2 do
        proc p#get;
        p#incr ()
      done;
      if self#len > 0 then proc p#get else ()
  end

class type ['a] obj_input_channel = object
  method get : unit -> 'a
  method close : unit -> unit
end

class type ['a] obj_output_channel = object
  method put : 'a -> unit
  method flush : unit -> unit
  method close : unit -> unit
end

module UChar = struct
  type t = int

  let highest_bit = 1 lsl 30
  let lower_bits = highest_bit - 1

  let char_of c =
    try Char.chr c with
    | Invalid_argument _ -> raise Out_of_range
  ;;

  let of_char = Char.code
  let code c = if c lsr 30 = 0 then c else raise Out_of_range
  let chr n = if n >= 0 && n lsr 31 = 0 then n else raise Out_of_range
  let uint_code c = c
  let chr_of_uint n = n
end

type uchar = UChar.t

let int_of_uchar u = UChar.uint_code u
let uchar_of_int n = UChar.chr_of_uint n

class type ucursor = [uchar] cursor
class type ustorage = [uchar] storage

class virtual ['ucursor] ustorage_base = [uchar, 'ucursor] storage_base

module UText = struct
  (* the internal representation is UCS4 with big endian*)
  (* The most significant digit appears first. *)
  let get_buf s i =
    let n = Char.code s.[i] in
    let n = (n lsl 8) lor Char.code s.[i + 1] in
    let n = (n lsl 8) lor Char.code s.[i + 2] in
    let n = (n lsl 8) lor Char.code s.[i + 3] in
    UChar.chr_of_uint n
  ;;

  let set_buf s i u =
    let n = UChar.uint_code u in
    s.[i] <- Char.chr (n lsr 24);
    s.[i + 1] <- Char.chr ((n lsr 16) lor 0xff);
    s.[i + 2] <- Char.chr ((n lsr 8) lor 0xff);
    s.[i + 3] <- Char.chr (n lor 0xff)
  ;;

  let init_buf buf pos init =
    if init#len = 0
    then ()
    else (
      let cur = init#first in
      for i = 0 to init#len - 2 do
        set_buf buf (pos + (i lsl 2)) cur#get;
        cur#incr ()
      done;
      set_buf buf (pos + ((init#len - 1) lsl 2)) cur#get)
  ;;

  let make_buf init =
    let s = String.create (init#len lsl 2) in
    init_buf s 0 init;
    s
  ;;

  class text_raw buf =
    object (self : 'self)
      inherit [cursor] ustorage_base
      val contents = buf
      method first = new cursor (self :> text_raw) 0
      method len = String.length contents / 4
      method get i = get_buf contents (4 * i)
      method nth i = new cursor (self :> text_raw) i
      method copy = {<contents = String.copy contents>}
      method sub pos len = {<contents = String.sub contents (pos * 4) (len * 4)>}

      method concat (text : ustorage) =
        let buf = String.create (String.length contents + (4 * text#len)) in
        String.blit contents 0 buf 0 (String.length contents);
        init_buf buf (String.length contents) text;
        {<contents = buf>}
    end

  and cursor text i =
    object
      val contents = text
      val mutable pos = i
      method get = contents#get pos
      method incr () = pos <- pos + 1
      method is_last = pos + 1 >= contents#len
    end

  class string_raw buf =
    object
      inherit text_raw buf
      method set i u = set_buf contents (4 * i) u
    end

  class text init = text_raw (make_buf init)
  class string init = string_raw (make_buf init)

  let of_string s =
    let buf = String.make (4 * String.length s) '\000' in
    for i = 0 to String.length s - 1 do
      buf.[4 * i] <- s.[i]
    done;
    new text_raw buf
  ;;

  let make len u =
    let s = String.create (4 * len) in
    for i = 0 to len - 1 do
      set_buf s (4 * i) u
    done;
    new string_raw s
  ;;

  let create len = make len (UChar.chr 0)
  let copy s = s#copy
  let sub s start len = s#sub start len

  let fill s start len u =
    for i = start to start + len - 1 do
      s#set i u
    done
  ;;

  let blit src srcoff dst dstoff len =
    for i = 0 to len - 1 do
      let u = src#get (srcoff + i) in
      dst#set (dstoff + i) u
    done
  ;;

  let concat s1 s2 = s1#concat (s2 (* : #ustorage *) :> uchar storage)
  let iter proc s = s#iter proc
end

class type foo_t = object
  method foo : string
end

type 'a name =
  | Foo : foo_t name
  | Int : int name

class foo =
  object (self)
    method foo = "foo"

    method cast =
      function
      | Foo -> (self :> < foo : string >)
  end

class foo : foo_t =
  object (self)
    method foo = "foo"

    method cast : type a. a name -> a =
      function
      | Foo -> (self :> foo_t)
      | _ -> raise Exit
  end

class type c = object end

module type S = sig
  class c : c
end

class virtual name = object end

and func (args_ty, ret_ty) =
  object (self)
    inherit name
    val mutable memo_args = None

    method arguments =
      match memo_args with
      | Some xs -> xs
      | None ->
        let args = List.map (fun ty -> new argument (self, ty)) args_ty in
        memo_args <- Some args;
        args
  end

and argument (func, ty) =
  object
    inherit name
  end

let f (x : #M.foo) = 0

class type ['e] t = object ('s)
  method update : 'e -> 's
end

module type S = sig
  class base : 'e -> ['e] t
end

type 'par t = 'par

module M : sig
  val x : < m : 'a. 'a >
end = struct
  let x : < m : 'a. 'a t > = Obj.magic ()
end

let ident v = v

class alias =
  object
    method alias : 'a. 'a t -> 'a = ident
  end

module Classdef = struct
  class virtual ['a, 'b, 'c] cl0 =
    object
      constraint 'c = < m : 'a -> 'b -> int ; .. >
    end

  class virtual ['a, 'b] cl1 =
    object
      method virtual raise_trouble : int -> 'a
      method virtual m : 'a -> 'b -> int
    end

  class virtual ['a, 'b] cl2 =
    object
      method virtual as_cl0 : ('a, 'b, ('a, 'b) cl1) cl0
    end
end

type refer1 = < poly : 'a 'b 'c. (('b, 'c) #Classdef.cl2 as 'a) >
type refer2 = < poly : 'a 'b 'c. (('b, 'c) #Classdef.cl2 as 'a) >

(* Actually this should succeed ... *)
let f (x : refer1) : refer2 = x

module Classdef = struct
  class virtual ['a, 'b, 'c] cl0 =
    object
      constraint 'c = < m : 'a -> 'b -> int ; .. >
    end

  class virtual ['a, 'b] cl1 =
    object
      method virtual raise_trouble : int -> 'a
      method virtual m : 'a -> 'b -> int
    end

  class virtual ['a, 'b] cl2 =
    object
      method virtual as_cl0 : ('a, 'b, ('a, 'b) cl1) cl0
    end
end

module M : sig
  type refer = { poly : 'a 'b 'c. (('b, 'c) #Classdef.cl2 as 'a) }
end = struct
  type refer = { poly : 'a 'b 'c. (('b, 'c) #Classdef.cl2 as 'a) }
end
(*
  ocamlc -c pr3918a.mli pr3918b.mli
  rm -f pr3918a.cmi
  ocamlc -c pr3918c.ml
*)

open Pr3918b

let f x = (x : 'a vlist :> 'b vlist)
let f (x : 'a vlist) : 'b vlist = x

module type Poly = sig
  type 'a t = 'a constraint 'a = [> ]
end

module Combine (A : Poly) (B : Poly) = struct
  type ('a, 'b) t = 'a A.t constraint 'a = 'b B.t
end

module C =
  Combine
    (struct
      type 'a t = 'a constraint 'a = [> ]
    end)
    (struct
      type 'a t = 'a constraint 'a = [> ]
    end)

module type Priv = sig
  type t = private int
end

module Make (Unit : sig end) : Priv = struct
  type t = int
end

module A = Make (struct end)

module type Priv' = sig
  type t = private [> `A ]
end

module Make' (Unit : sig end) : Priv' = struct
  type t = [ `A ]
end

module A' = Make' (struct end)
(* PR5057 *)

module TT = struct
  module IntSet = Set.Make (struct
      type t = int

      let compare = compare
    end)
end

let () =
  let f flag =
    let module T = TT in
    let _ =
      match flag with
      | `A -> 0
      | `B r -> r
    in
    let _ =
      match flag with
      | `A -> T.IntSet.mem
      | `B r -> r
    in
    ()
  in
  f `A
;;

(* This one should fail *)

let f flag =
  let module T =
    Set.Make (struct
      type t = int

      let compare = compare
    end)
  in
  let _ =
    match flag with
    | `A -> 0
    | `B r -> r
  in
  let _ =
    match flag with
    | `A -> T.mem
    | `B r -> r
  in
  ()
;;

module type S = sig
  type +'a t

  val foo : [ `A ] t -> unit
  val bar : [< `A | `B ] t -> unit
end

module Make (T : S) = struct
  let f x =
    T.foo x;
    T.bar x;
    (x :> [ `A | `C ] T.t)
  ;;
end

type 'a termpc =
  [ `And of 'a * 'a
  | `Or of 'a * 'a
  | `Not of 'a
  | `Atom of string
  ]

type 'a termk =
  [ `Dia of 'a
  | `Box of 'a
  | 'a termpc
  ]

module type T = sig
  type term

  val map : (term -> term) -> term -> term
  val nnf : term -> term
  val nnf_not : term -> term
end

module Fpc (X : T with type term = private [> 'a termpc ] as 'a) = struct
  type term = X.term termpc

  let nnf = function
    | `Not (`Atom _) as x -> x
    | `Not x -> X.nnf_not x
    | x -> X.map X.nnf x
  ;;

  let map f : term -> X.term = function
    | `Not x -> `Not (f x)
    | `And (x, y) -> `And (f x, f y)
    | `Or (x, y) -> `Or (f x, f y)
    | `Atom _ as x -> x
  ;;

  let nnf_not : term -> _ = function
    | `Not x -> X.nnf x
    | `And (x, y) -> `Or (X.nnf_not x, X.nnf_not y)
    | `Or (x, y) -> `And (X.nnf_not x, X.nnf_not y)
    | `Atom _ as x -> `Not x
  ;;
end

module Fk (X : T with type term = private [> 'a termk ] as 'a) = struct
  type term = X.term termk

  module Pc = Fpc (X)

  let map f : term -> _ = function
    | `Dia x -> `Dia (f x)
    | `Box x -> `Box (f x)
    | #termpc as x -> Pc.map f x
  ;;

  let nnf = Pc.nnf

  let nnf_not : term -> _ = function
    | `Dia x -> `Box (X.nnf_not x)
    | `Box x -> `Dia (X.nnf_not x)
    | #termpc as x -> Pc.nnf_not x
  ;;
end

type untyped
type -'a typed = private untyped

type -'typing wrapped = private sexp
and +'a t = 'a typed wrapped
and sexp = private untyped wrapped

class type ['a] s3 = object
  val underlying : 'a t
end

class ['a] s3object r : ['a] s3 =
  object
    val underlying = r
  end

module M (T : sig
  type t
end) =
struct
  type t = private { t : T.t }
end

module P = struct
  module T = struct
    type t
  end

  module R = M (T)
end

module Foobar : sig
  type t = private int
end = struct
  type t = int
end

module F0 : sig
  type t = private int
end =
  Foobar

let f (x : F0.t) : Foobar.t = x

(* fails *)

module F = Foobar

let f (x : F.t) : Foobar.t = x

module M = struct
  type t = < m : int >
end

module M1 : sig
  type t = private < m : int ; .. >
end =
  M

module M2 : sig
  type t = private < m : int ; .. >
end =
  M1
;;

fun (x : M1.t) : M2.t -> x

(* fails *)

module M3 : sig
  type t = private M1.t
end =
  M1
;;

fun x -> (x : M3.t :> M1.t);;
fun x -> (x : M3.t :> M.t)

module M4 : sig
  type t = private M3.t
end =
  M2

(* fails *)
module M4 : sig
  type t = private M3.t
end =
  M

(* fails *)
module M4 : sig
  type t = private M3.t
end =
  M1

(* might be ok *)
module M5 : sig
  type t = private M1.t
end =
  M3

module M6 : sig
  type t = private < n : int ; .. >
end =
  M1

(* fails *)

module Bar : sig
  type t = private Foobar.t

  val f : int -> t
end = struct
  type t = int

  let f (x : int) : t = x
end

(* must fail *)

module M : sig
  type t = private T of int

  val mk : int -> t
end = struct
  type t = T of int

  let mk x = T x
end

module M1 : sig
  type t = M.t

  val mk : int -> t
end = struct
  type t = M.t

  let mk = M.mk
end

module M2 : sig
  type t = M.t

  val mk : int -> t
end = struct
  include M
end

module M3 : sig
  type t = M.t

  val mk : int -> t
end =
  M

module M4 : sig
  type t = M.t = T of int

  val mk : int -> t
end =
  M

(* Error: The variant or record definition does not match that of type M.t *)

module M5 : sig
  type t = M.t = private T of int

  val mk : int -> t
end =
  M

module M6 : sig
  type t = private T of int

  val mk : int -> t
end =
  M

module M' : sig
  type t_priv = private T of int
  type t = t_priv

  val mk : int -> t
end = struct
  type t_priv = T of int
  type t = t_priv

  let mk x = T x
end

module M3' : sig
  type t = M'.t

  val mk : int -> t
end =
  M'

module M : sig
  type 'a t = private T of 'a
end = struct
  type 'a t = T of 'a
end

module M1 : sig
  type 'a t = 'a M.t = private T of 'a
end = struct
  type 'a t = 'a M.t = private T of 'a
end

(* PR#6090 *)
module Test = struct
  type t = private A
end

module Test2 : module type of Test with type t = Test.t = Test

let f (x : Test.t) : Test2.t = x
let f Test2.A = ()
let a = Test2.A

(* fail *)
(* The following should fail from a semantical point of view,
   but allow it for backward compatibility *)
module Test2 : module type of Test with type t = private Test.t = Test

(* PR#6331 *)
type t = private < x : int ; .. > as 'a
type t = private (< x : int ; .. > as 'a) as 'a
type t = private < x : int > as 'a
type t = private (< x : int > as 'a) as 'b
type 'a t = private < x : int ; .. > as 'a
type 'a t = private 'a constraint 'a = < x : int ; .. >

(* Bad (t = t) *)
module rec A : sig
  type t = A.t
end = struct
  type t = A.t
end

(* Bad (t = t) *)
module rec A : sig
  type t = B.t
end = struct
  type t = B.t
end

and B : sig
  type t = A.t
end = struct
  type t = A.t
end

(* OK (t = int) *)
module rec A : sig
  type t = B.t
end = struct
  type t = B.t
end

and B : sig
  type t = int
end = struct
  type t = int
end

(* Bad (t = int * t) *)
module rec A : sig
  type t = int * A.t
end = struct
  type t = int * A.t
end

(* Bad (t = t -> int) *)
module rec A : sig
  type t = B.t -> int
end = struct
  type t = B.t -> int
end

and B : sig
  type t = A.t
end = struct
  type t = A.t
end

(* OK (t = <m:t>) *)
module rec A : sig
  type t = < m : B.t >
end = struct
  type t = < m : B.t >
end

and B : sig
  type t = A.t
end = struct
  type t = A.t
end

(* Bad (not regular) *)
module rec A : sig
  type 'a t = < m : 'a list A.t >
end = struct
  type 'a t = < m : 'a list A.t >
end

(* Bad (not regular) *)
module rec A : sig
  type 'a t = < m : 'a list B.t ; n : 'a array B.t >
end = struct
  type 'a t = < m : 'a list B.t ; n : 'a array B.t >
end

and B : sig
  type 'a t = 'a A.t
end = struct
  type 'a t = 'a A.t
end

(* Bad (not regular) *)
module rec A : sig
  type 'a t = 'a B.t
end = struct
  type 'a t = 'a B.t
end

and B : sig
  type 'a t = < m : 'a list A.t ; n : 'a array A.t >
end = struct
  type 'a t = < m : 'a list A.t ; n : 'a array A.t >
end

(* OK *)
module rec A : sig
  type 'a t = 'a array B.t * 'a list B.t
end = struct
  type 'a t = 'a array B.t * 'a list B.t
end

and B : sig
  type 'a t = < m : 'a B.t >
end = struct
  type 'a t = < m : 'a B.t >
end

(* Bad (not regular) *)
module rec A : sig
  type 'a t = 'a list B.t
end = struct
  type 'a t = 'a list B.t
end

and B : sig
  type 'a t = < m : 'a array B.t >
end = struct
  type 'a t = < m : 'a array B.t >
end

(* Bad (not regular) *)
module rec M : sig
  class ['a] c : 'a -> object
    method map : ('a -> 'b) -> 'b M.c
  end
end = struct
  class ['a] c (x : 'a) =
    object
      method map : 'b. ('a -> 'b) -> 'b M.c = fun f -> new M.c (f x)
    end
end

(* OK *)
class type ['node] extension = object
  method node : 'node
end

and ['ext] node = object
  constraint 'ext = ('ext node #extension[@id])
end

class x =
  object
    method node : x node = assert false
  end

type t = x node

(* Bad - PR 4261 *)

module PR_4261 = struct
  module type S = sig
    type t
  end

  module type T = sig
    module D : S

    type t = D.t
  end

  module rec U : (T with module D = U') = U
  and U' : (S with type t = U'.t) = U
end

(* Bad - PR 4512 *)
module type S' = sig
  type t = int
end

module rec M : (S' with type t = M.t) = struct
  type t = M.t
end

(* PR#4450 *)

module PR_4450_1 = struct
  module type MyT = sig
    type 'a t = Succ of 'a t
  end

  module MyMap (X : MyT) = X
  module rec MyList : MyT = MyMap (MyList)
end

module PR_4450_2 = struct
  module type MyT = sig
    type 'a wrap = My of 'a t
    and 'a t = private < map : 'b. ('a -> 'b) -> 'b wrap ; .. >

    val create : 'a list -> 'a t
  end

  module MyMap (X : MyT) = struct
    include X

    class ['a] c l =
      object (self)
        method map : 'b. ('a -> 'b) -> 'b wrap = fun f -> My (create (List.map f l))
      end
  end

  module rec MyList : sig
    type 'a wrap = My of 'a t
    and 'a t = < map : 'b. ('a -> 'b) -> 'b wrap >

    val create : 'a list -> 'a t
  end = struct
    include MyMap (MyList)

    let create l = new c l
  end
end

(* A synthetic example of bootstrapped data structure
   (suggested by J-C Filliatre) *)

module type ORD = sig
  type t

  val compare : t -> t -> int
end

module type SET = sig
  type elt
  type t

  val iter : (elt -> unit) -> t -> unit
end

type 'a tree =
  | E
  | N of 'a tree * 'a * 'a tree

module Bootstrap2 (MakeDiet : functor (X : ORD) ->
  SET with type t = X.t tree and type elt = X.t) : SET with type elt = int = struct
  type elt = int

  module rec Elt : sig
    type t =
      | I of int * int
      | D of int * Diet.t * int

    val compare : t -> t -> int
    val iter : (int -> unit) -> t -> unit
  end = struct
    type t =
      | I of int * int
      | D of int * Diet.t * int

    let compare x1 x2 = 0

    let rec iter f = function
      | I (l, r) ->
        for i = l to r do
          f i
        done
      | D (_, d, _) -> Diet.iter (iter f) d
    ;;
  end

  and Diet : (SET with type t = Elt.t tree and type elt = Elt.t) = MakeDiet (Elt)

  type t = Diet.t

  let iter f = Diet.iter (Elt.iter f)
end
(* PR 4470: simplified from OMake's sources *)

module rec DirElt : sig
  type t =
    | DirRoot
    | DirSub of DirHash.t
end = struct
  type t =
    | DirRoot
    | DirSub of DirHash.t
end

and DirCompare : sig
  type t = DirElt.t
end = struct
  type t = DirElt.t
end

and DirHash : sig
  type t = DirElt.t list
end = struct
  type t = DirCompare.t list
end
(* PR 4758, PR 4266 *)

module PR_4758 = struct
  module type S = sig end

  module type Mod = sig
    module Other : S
  end

  module rec A : S = struct end

  and C : sig
    include Mod with module Other = A
  end = struct
    module Other = A
  end

  module C' = C (* check that we can take an alias *)

  module F (X : sig end) = struct
    type t
  end

  let f (x : F(C).t) : F(C').t = x
end

(* PR 4557 *)
module PR_4557 = struct
  module F (X : Set.OrderedType) = struct
    module rec Mod : sig
      module XSet : sig
        type elt = X.t
        type t = Set.Make(X).t
      end

      module XMap : sig
        type key = X.t
        type 'a t = 'a Map.Make(X).t
      end

      type elt = X.t
      type t = XSet.t XMap.t

      val compare : t -> t -> int
    end = struct
      module XSet = Set.Make (X)
      module XMap = Map.Make (X)

      type elt = X.t
      type t = XSet.t XMap.t

      let compare x y = 0
    end

    and ModSet : (Set.S with type elt = Mod.t) = Set.Make (Mod)
  end
end

module F (X : Set.OrderedType) = struct
  module rec Mod : sig
    module XSet : sig
      type elt = X.t
      type t = Set.Make(X).t
    end

    module XMap : sig
      type key = X.t
      type 'a t = 'a Map.Make(X).t
    end

    type elt = X.t
    type t = XSet.t XMap.t

    val compare : t -> t -> int
  end = struct
    module XSet = Set.Make (X)
    module XMap = Map.Make (X)

    type elt = X.t
    type t = XSet.t XMap.t

    let compare x y = 0
  end

  and ModSet : (Set.S with type elt = Mod.t) = Set.Make (Mod)
end
(* Tests for recursive modules *)

let test number result expected =
  if result = expected
  then Printf.printf "Test %d passed.\n" number
  else Printf.printf "Test %d FAILED.\n" number;
  flush stdout
;;

(* Tree of sets *)

module rec A : sig
  type t =
    | Leaf of int
    | Node of ASet.t

  val compare : t -> t -> int
end = struct
  type t =
    | Leaf of int
    | Node of ASet.t

  let compare x y =
    match x, y with
    | Leaf i, Leaf j -> Pervasives.compare i j
    | Leaf i, Node t -> -1
    | Node s, Leaf j -> 1
    | Node s, Node t -> ASet.compare s t
  ;;
end

and ASet : (Set.S with type elt = A.t) = Set.Make (A)

let _ =
  let x = A.Node (ASet.add (A.Leaf 3) (ASet.singleton (A.Leaf 2))) in
  let y = A.Node (ASet.add (A.Leaf 1) (ASet.singleton x)) in
  test 10 (A.compare x x) 0;
  test 11 (A.compare x (A.Leaf 3)) 1;
  test 12 (A.compare (A.Leaf 0) x) (-1);
  test 13 (A.compare y y) 0;
  test 14 (A.compare x y) 1
;;

(* Simple value recursion *)

module rec Fib : sig
  val f : int -> int
end = struct
  let f x = if x < 2 then 1 else Fib.f (x - 1) + Fib.f (x - 2)
end

let _ = test 20 (Fib.f 10) 89

(* Update function by infix *)

module rec Fib2 : sig
  val f : int -> int
end = struct
  let rec g x = Fib2.f (x - 1) + Fib2.f (x - 2)
  and f x = if x < 2 then 1 else g x
end

let _ = test 21 (Fib2.f 10) 89

(* Early application *)

let _ =
  let res =
    try
      let module A = struct
        module rec Bad : sig
          val f : int -> int
        end = struct
          let f =
            let y = Bad.f 5 in
            fun x -> x + y
          ;;
        end
      end
      in
      false
    with
    | Undefined_recursive_module _ -> true
  in
  test 30 res true
;;

(* Early strict evaluation *)

(*
module rec Cyclic
  : sig val x : int end
  = struct let x = Cyclic.x + 1 end
;;
*)

(* Reordering of evaluation based on dependencies *)

module rec After : sig
  val x : int
end = struct
  let x = Before.x + 1
end

and Before : sig
  val x : int
end = struct
  let x = 3
end

let _ = test 40 After.x 4

(* Type identity between A.t and t within A's definition *)

module rec Strengthen : sig
  type t

  val f : t -> t
end = struct
  type t =
    | A
    | B

  let _ = (A : Strengthen.t)
  let f x = if true then A else Strengthen.f B
end

module rec Strengthen2 : sig
  type t

  val f : t -> t

  module M : sig
    type u
  end

  module R : sig
    type v
  end
end = struct
  type t =
    | A
    | B

  let _ = (A : Strengthen2.t)
  let f x = if true then A else Strengthen2.f B

  module M = struct
    type u = C

    let _ = (C : Strengthen2.M.u)
  end

  module rec R : sig
    type v = Strengthen2.R.v
  end = struct
    type v = D

    let _ = (D : R.v)
    let _ = (D : Strengthen2.R.v)
  end
end

(* Polymorphic recursion *)

module rec PolyRec : sig
  type 'a t =
    | Leaf of 'a
    | Node of 'a list t * 'a list t

  val depth : 'a t -> int
end = struct
  type 'a t =
    | Leaf of 'a
    | Node of 'a list t * 'a list t

  let x = (PolyRec.Leaf 1 : int t)

  let depth = function
    | Leaf x -> 0
    | Node (l, r) -> 1 + max (PolyRec.depth l) (PolyRec.depth r)
  ;;
end

(* Wrong LHS signatures (PR#4336) *)

(*
module type ASig = sig type a val a:a val print:a -> unit end
module type BSig = sig type b val b:b val print:b -> unit end

module A = struct type a = int let a = 0 let print = print_int end
module B = struct type b = float let b = 0.0 let print = print_float end

module MakeA (Empty:sig end) : ASig = A
module MakeB (Empty:sig end) : BSig = B

module
   rec NewA : ASig = MakeA (struct end)
   and NewB : BSig with type b = NewA.a = MakeB (struct end);;

*)

(* Expressions and bindings *)

module StringSet = Set.Make (String)

module rec Expr : sig
  type t =
    | Var of string
    | Const of int
    | Add of t * t
    | Binding of Binding.t * t

  val make_let : string -> t -> t -> t
  val fv : t -> StringSet.t
  val simpl : t -> t
end = struct
  type t =
    | Var of string
    | Const of int
    | Add of t * t
    | Binding of Binding.t * t

  let make_let id e1 e2 = Binding ([ id, e1 ], e2)

  let rec fv = function
    | Var s -> StringSet.singleton s
    | Const n -> StringSet.empty
    | Add (t1, t2) -> StringSet.union (fv t1) (fv t2)
    | Binding (b, t) ->
      StringSet.union (Binding.fv b) (StringSet.diff (fv t) (Binding.bv b))
  ;;

  let rec simpl = function
    | Var s -> Var s
    | Const n -> Const n
    | Add (Const i, Const j) -> Const (i + j)
    | Add (Const 0, t) -> simpl t
    | Add (t, Const 0) -> simpl t
    | Add (t1, t2) -> Add (simpl t1, simpl t2)
    | Binding (b, t) -> Binding (Binding.simpl b, simpl t)
  ;;
end

and Binding : sig
  type t = (string * Expr.t) list

  val fv : t -> StringSet.t
  val bv : t -> StringSet.t
  val simpl : t -> t
end = struct
  type t = (string * Expr.t) list

  let fv b =
    List.fold_left (fun v (id, e) -> StringSet.union v (Expr.fv e)) StringSet.empty b
  ;;

  let bv b = List.fold_left (fun v (id, e) -> StringSet.add id v) StringSet.empty b
  let simpl b = List.map (fun (id, e) -> id, Expr.simpl e) b
end

let _ =
  let e = Expr.make_let "x" (Expr.Add (Expr.Var "y", Expr.Const 0)) (Expr.Var "x") in
  let e' = Expr.make_let "x" (Expr.Var "y") (Expr.Var "x") in
  test 50 (StringSet.elements (Expr.fv e)) [ "y" ];
  test 51 (Expr.simpl e) e'
;;

(* Okasaki's bootstrapping *)

module type ORDERED = sig
  type t

  val eq : t -> t -> bool
  val lt : t -> t -> bool
  val leq : t -> t -> bool
end

module type HEAP = sig
  module Elem : ORDERED

  type heap

  val empty : heap
  val isEmpty : heap -> bool
  val insert : Elem.t -> heap -> heap
  val merge : heap -> heap -> heap
  val findMin : heap -> Elem.t
  val deleteMin : heap -> heap
end

module Bootstrap (MakeH : functor (Element : ORDERED) ->
  HEAP with module Elem = Element)
(Element : ORDERED) : HEAP with module Elem = Element = struct
  module Elem = Element

  module rec BE : sig
    type t =
      | E
      | H of Elem.t * PrimH.heap

    val eq : t -> t -> bool
    val lt : t -> t -> bool
    val leq : t -> t -> bool
  end = struct
    type t =
      | E
      | H of Elem.t * PrimH.heap

    let leq t1 t2 =
      match t1, t2 with
      | H (x, _), H (y, _) -> Elem.leq x y
      | H _, E -> false
      | E, H _ -> true
      | E, E -> true
    ;;

    let eq t1 t2 =
      match t1, t2 with
      | H (x, _), H (y, _) -> Elem.eq x y
      | H _, E -> false
      | E, H _ -> false
      | E, E -> true
    ;;

    let lt t1 t2 =
      match t1, t2 with
      | H (x, _), H (y, _) -> Elem.lt x y
      | H _, E -> false
      | E, H _ -> true
      | E, E -> false
    ;;
  end

  and PrimH : (HEAP with type Elem.t = BE.t) = MakeH (BE)

  type heap = BE.t

  let empty = BE.E

  let isEmpty = function
    | BE.E -> true
    | _ -> false
  ;;

  let rec merge x y =
    match x, y with
    | BE.E, _ -> y
    | _, BE.E -> x
    | (BE.H (e1, p1) as h1), (BE.H (e2, p2) as h2) ->
      if Elem.leq e1 e2
      then BE.H (e1, PrimH.insert h2 p1)
      else BE.H (e2, PrimH.insert h1 p2)
  ;;

  let insert x h = merge (BE.H (x, PrimH.empty)) h

  let findMin = function
    | BE.E -> raise Not_found
    | BE.H (x, _) -> x
  ;;

  let deleteMin = function
    | BE.E -> raise Not_found
    | BE.H (x, p) ->
      if PrimH.isEmpty p
      then BE.E
      else (
        match PrimH.findMin p with
        | BE.H (y, p1) ->
          let p2 = PrimH.deleteMin p in
          BE.H (y, PrimH.merge p1 p2)
        | BE.E -> assert false)
  ;;
end

module LeftistHeap (Element : ORDERED) : HEAP with module Elem = Element = struct
  module Elem = Element

  type heap =
    | E
    | T of int * Elem.t * heap * heap

  let rank = function
    | E -> 0
    | T (r, _, _, _) -> r
  ;;

  let make x a b =
    if rank a >= rank b then T (rank b + 1, x, a, b) else T (rank a + 1, x, b, a)
  ;;

  let empty = E

  let isEmpty = function
    | E -> true
    | _ -> false
  ;;

  let rec merge h1 h2 =
    match h1, h2 with
    | _, E -> h1
    | E, _ -> h2
    | T (_, x1, a1, b1), T (_, x2, a2, b2) ->
      if Elem.leq x1 x2 then make x1 a1 (merge b1 h2) else make x2 a2 (merge h1 b2)
  ;;

  let insert x h = merge (T (1, x, E, E)) h

  let findMin = function
    | E -> raise Not_found
    | T (_, x, _, _) -> x
  ;;

  let deleteMin = function
    | E -> raise Not_found
    | T (_, x, a, b) -> merge a b
  ;;
end

module Ints = struct
  type t = int

  let eq = ( = )
  let lt = ( < )
  let leq = ( <= )
end

module C = Bootstrap (LeftistHeap) (Ints)

let _ =
  let h = List.fold_right C.insert [ 6; 4; 8; 7; 3; 1 ] C.empty in
  test 60 (C.findMin h) 1;
  test 61 (C.findMin (C.deleteMin h)) 3;
  test 62 (C.findMin (C.deleteMin (C.deleteMin h))) 4
;;

(* Classes *)

module rec Class1 : sig
  class c : object
    method m : int -> int
  end
end = struct
  class c =
    object
      method m x = if x <= 0 then x else (new Class2.d)#m x
    end
end

and Class2 : sig
  class d : object
    method m : int -> int
  end
end = struct
  class d =
    object (self)
      inherit Class1.c as super
      method m (x : int) = super#m 0
    end
end

let _ = test 70 ((new Class1.c)#m 7) 0

let _ =
  try
    let module A = struct
      module rec BadClass1 : sig
        class c : object
          method m : int
        end
      end = struct
        class c =
          object
            method m = 123
          end
      end

      and BadClass2 : sig
        val x : int
      end = struct
        let x = (new BadClass1.c)#m
      end
    end
    in
    test 71 true false
  with
  | Undefined_recursive_module _ -> test 71 true true
;;

(* Coercions *)

module rec Coerce1 : sig
  val g : int -> int
  val f : int -> int
end = struct
  module A : sig
    val f : int -> int
  end =
    Coerce1

  let g x = x
  let f x = if x <= 0 then 1 else A.f (x - 1) * x
end

let _ = test 80 (Coerce1.f 10) 3628800

module CoerceF (S : sig end) = struct
  let f1 () = 1
  let f2 () = 2
  let f3 () = 3
  let f4 () = 4
  let f5 () = 5
end

module rec Coerce2 : sig
  val f1 : unit -> int
end =
  CoerceF (Coerce3)

and Coerce3 : sig end = struct end

let _ = test 81 (Coerce2.f1 ()) 1

module Coerce4 (A : sig
  val f : int -> int
end) =
struct
  let x = 0
  let at a = A.f a
end

module rec Coerce5 : sig
  val blabla : int -> int
  val f : int -> int
end = struct
  let blabla x = 0
  let f x = 5
end

and Coerce6 : sig
  val at : int -> int
end =
  Coerce4 (Coerce5)

let _ = test 82 (Coerce6.at 100) 5

(* Miscellaneous bug reports *)

module rec F : sig
  type t =
    | X of int
    | Y of int

  val f : t -> bool
end = struct
  type t =
    | X of int
    | Y of int

  let f = function
    | X _ -> false
    | _ -> true
  ;;
end

let _ =
  test 100 (F.f (F.X 1)) false;
  test 101 (F.f (F.Y 2)) true
;;

(* PR#4316 *)
module G (S : sig
  val x : int Lazy.t
end) =
struct
  include S
end

module M1 = struct
  let x = lazy 3
end

let _ = Lazy.force M1.x

module rec M2 : sig
  val x : int Lazy.t
end =
  G (M1)

let _ = test 102 (Lazy.force M2.x) 3
let _ = Gc.full_major () (* will shortcut forwarding in M1.x *)

module rec M3 : sig
  val x : int Lazy.t
end =
  G (M1)

let _ = test 103 (Lazy.force M3.x) 3

(** Pure type-checking tests: see recmod/*.ml  *)
type t =
  | A of
      { x : int
      ; mutable y : int
      }

let f (A r) = r

(* -> escape *)
let f (A r) = r.x

(* ok *)
let f x = A { x; y = x }

(* ok *)
let f (A r) = A { r with y = r.x + 1 }

(* ok *)
let f () = A { a = 1 }

(* customized error message *)
let f () = A { x = 1; y = 3 }

(* ok *)

type _ t =
  | A :
      { x : 'a
      ; y : 'b
      }
      -> 'a t

let f (A { x; y }) = A { x; y = () }

(* ok *)
let f (A ({ x; y } as r)) = A { x = r.x; y = r.y }

(* ok *)

module M = struct
  type 'a t =
    | A of { x : 'a }
    | B : { u : 'b } -> unit t

  exception Foo of { x : int }
end

module N : sig
  type 'b t = 'b M.t =
    | A of { x : 'b }
    | B : { u : 'bla } -> unit t

  exception Foo of { x : int }
end = struct
  type 'b t = 'b M.t =
    | A of { x : 'b }
    | B : { u : 'z } -> unit t

  exception Foo = M.Foo
end

module type S = sig
  exception A of { x : int }
end

module F (X : sig
  val x : (module S)
end) =
struct
  module A = (val X.x)
end

(* -> this expression creates fresh types (not really!) *)

module type S = sig
  exception A of { x : int }
  exception A of { x : string }
end

module M = struct
  exception A of { x : int }
  exception A of { x : string }
end

module M1 = struct
  exception A of { x : int }
end

module M = struct
  include M1
  include M1
end

module type S1 = sig
  exception A of { x : int }
end

module type S = sig
  include S1
  include S1
end

module M = struct
  exception A = M1.A
end

module X1 = struct
  type t = ..
end

module X2 = struct
  type t = ..
end

module Z = struct
  type X1.t += A of { x : int }
  type X2.t += A of { x : int }
end

(* PR#6716 *)

type _ c = C : [ `A ] c
type t = T : { x : [< `A ] c } -> t

let f (T { x = C }) = ()

module M : sig
  type 'a t

  type u = u t
  and v = v t

  val f : int -> u
  val g : v -> bool
end = struct
  type 'a t = 'a

  type u = int
  and v = bool

  let f x = x
  let g x = x
end

let h (x : int) : bool = M.g (M.f x)

type _ t = C : ((('a -> 'o) -> 'o) -> ('b -> 'o) -> 'o) t

let f : type a o. ((a -> o) -> o) t -> (a -> o) -> o = fun C k -> k (fun x -> x)

module type T = sig
  type 'a t
end

module Fix (T : T) = struct
  type r = 'r T.t as 'r
end

type _ t =
  | X of string
  | Y : bytes t

let y : string t = Y

let f : string A.t -> unit = function
  | A.X s -> print_endline s
;;

let () = f A.y

module rec A : sig
  type t
end = struct
  type t =
    { a : unit
    ; b : unit
    }

  let _ = { a = () }
end

type t =
  [ `A
  | `B
  ]

type 'a u = t

let a : [< int u ] = `A

type 'a s = 'a

let b : [< t s ] = `B

module Core = struct
  module Int = struct
    module T = struct
      type t = int

      let compare = compare
      let ( + ) x y = x + y
    end

    include T
    module Map = Map.Make (T)
  end

  module Std = struct
    module Int = Int
  end
end

open Core.Std

let x = Int.Map.empty
let y = x + x

(* Avoid ambiguity *)

module M = struct
  type t = A
  type u = C
end

module N = struct
  type t = B
end

open M
open N;;

A;;
B;;
C

include M
open M;;

C

module L = struct
  type v = V
end

open L;;

V

module L = struct
  type v = V
end

open L;;

V

type t1 = A

module M1 = struct
  type u = v
  and v = t1
end

module N1 = struct
  type u = v
  and v = M1.v
end

type t1 = B

module N2 = struct
  type u = v
  and v = M1.v
end

(* PR#6566 *)
module type PR6566 = sig
  type t = string
end

module PR6566 = struct
  type t = int
end

module PR6566' : PR6566 = PR6566

module A = struct
  module B = struct
    type t = T
  end
end

module M2 = struct
  type u = A.B.t
  type foo = int
  type v = A.B.t
end

(* Adapted from: An Expressive Language of Signatures
   by Norman Ramsey, Kathleen Fisher and Paul Govereau *)

module type VALUE = sig
  type value (* a Lua value *)
  type state (* the state of a Lua interpreter *)
  type usert (* a user-defined value *)
end

module type CORE0 = sig
  module V : VALUE

  val setglobal : V.state -> string -> V.value -> unit
  (* five more functions common to core and evaluator *)
end

module type CORE = sig
  include CORE0

  val apply : V.value -> V.state -> V.value list -> V.value
  (* apply function f in state s to list of args *)
end

module type AST = sig
  module Value : VALUE

  type chunk
  type program

  val get_value : chunk -> Value.value
end

module type EVALUATOR = sig
  module Value : VALUE
  module Ast : AST with module Value := Value

  type state = Value.state
  type value = Value.value

  exception Error of string

  val compile : Ast.program -> string

  include CORE0 with module V := Value
end

module type PARSER = sig
  type chunk

  val parse : string -> chunk
end

module type INTERP = sig
  include EVALUATOR
  module Parser : PARSER with type chunk = Ast.chunk

  val dostring : state -> string -> value list
  val mk : unit -> state
end

module type USERTYPE = sig
  type t

  val eq : t -> t -> bool
  val to_string : t -> string
end

module type TYPEVIEW = sig
  type combined
  type t

  val map : (combined -> t) * (t -> combined)
end

module type COMBINED_COMMON = sig
  module T : sig
    type t
  end

  module TV1 : TYPEVIEW with type combined := T.t
  module TV2 : TYPEVIEW with type combined := T.t
end

module type COMBINED_TYPE = sig
  module T : USERTYPE
  include COMBINED_COMMON with module T := T
end

module type BARECODE = sig
  type state

  val init : state -> unit
end

module USERCODE (X : TYPEVIEW) = struct
  module type F = functor (C : CORE with type V.usert = X.combined) ->
    BARECODE with type state := C.V.state
end

module Weapon = struct
  type t
end

module type WEAPON_LIB = sig
  type t = Weapon.t

  module T : USERTYPE with type t = t
  module Make : functor (TV : TYPEVIEW with type t = t) -> USERCODE(TV).F
end

module type X = functor (X : CORE) -> BARECODE
module type X = functor (_ : CORE) -> BARECODE

module M = struct
  type t = int * (< m : 'a > as 'a)
end

module type S = sig
  module M : sig
    type t
  end
end
with module M = M

module type Printable = sig
  type t

  val print : Format.formatter -> t -> unit
end

module type Comparable = sig
  type t

  val compare : t -> t -> int
end

module type PrintableComparable = sig
  include Printable
  include Comparable with type t = t
end

(* Fails *)
module type PrintableComparable = sig
  type t

  include Printable with type t := t
  include Comparable with type t := t
end

module type PrintableComparable = sig
  include Printable
  include Comparable with type t := t
end

module type ComparableInt = Comparable with type t := int

module type S = sig
  type t

  val f : t -> t
end

module type S' = S with type t := int

module type S = sig
  type 'a t

  val map : ('a -> 'b) -> 'a t -> 'b t
end

module type S1 = S with type 'a t := 'a list

module type S2 = sig
  type 'a dict = (string * 'a) list

  include S with type 'a t := 'a dict
end

module type S = sig
  module T : sig
    type exp
    type arg
  end

  val f : T.exp -> T.arg
end

module M = struct
  type exp = string
  type arg = int
end

module type S' = S with module T := M

module type S = sig
  type 'a t
end
with type 'a t := unit

(* Fails *)
let property (type t) () =
  let module M = struct
    exception E of t
  end
  in
  ( (fun x -> M.E x)
  , function
    | M.E x -> Some x
    | _ -> None )
;;

let () =
  let int_inj, int_proj = property () in
  let string_inj, string_proj = property () in
  let i = int_inj 3 in
  let s = string_inj "abc" in
  Printf.printf "%B\n%!" (int_proj i = None);
  Printf.printf "%B\n%!" (int_proj s = None);
  Printf.printf "%B\n%!" (string_proj i = None);
  Printf.printf "%B\n%!" (string_proj s = None)
;;

let sort_uniq (type s) cmp l =
  let module S =
    Set.Make (struct
      type t = s

      let compare = cmp
    end)
  in
  S.elements (List.fold_right S.add l S.empty)
;;

let () = print_endline (String.concat "," (sort_uniq compare [ "abc"; "xyz"; "abc" ]))
let f x (type a) (y : a) = x = y

(* Fails *)
class ['a] c =
  object (self)
    method m : 'a -> 'a = fun x -> x
    method n : 'a -> 'a = fun (type g) (x : g) -> self#m x
  end

(* Fails *)

external a : (int[@untagged]) -> unit = "a" "a_nat"
external b : (int32[@unboxed]) -> unit = "b" "b_nat"
external c : (int64[@unboxed]) -> unit = "c" "c_nat"
external d : (nativeint[@unboxed]) -> unit = "d" "d_nat"
external e : (float[@unboxed]) -> unit = "e" "e_nat"

type t = private int

external f : (t[@untagged]) -> unit = "f" "f_nat"

module M : sig
  external a : int -> (int[@untagged]) = "a" "a_nat"
  external b : (int[@untagged]) -> int = "b" "b_nat"
end = struct
  external a : int -> (int[@untagged]) = "a" "a_nat"
  external b : (int[@untagged]) -> int = "b" "b_nat"
end

module Global_attributes = struct
  [@@@ocaml.warning "-3"]

  external a : float -> float = "a" "noalloc" "a_nat" "float"
  external b : float -> float = "b" "noalloc" "b_nat"
  external c : float -> float = "c" "c_nat" "float"
  external d : float -> float = "d" "noalloc"
  external e : float -> float = "e"

  (* Should output a warning: no native implementation provided *)
  external f : (int32[@unboxed]) -> (int32[@unboxed]) = "f" "noalloc"
  external g : int32 -> int32 = "g" "g_nat" [@@unboxed] [@@noalloc]
  external h : (int[@untagged]) -> (int[@untagged]) = "h" "h_nat" "noalloc"
  external i : int -> int = "i" "i_nat" [@@untagged] [@@noalloc]
end

module Old_style_warning = struct
  [@@@ocaml.warning "+3"]

  external a : float -> float = "a" "noalloc" "a_nat" "float"
  external b : float -> float = "b" "noalloc" "b_nat"
  external c : float -> float = "c" "c_nat" "float"
  external d : float -> float = "d" "noalloc"
  external e : float -> float = "c" "float"
end

(* Bad: attributes not reported in the interface *)

module Bad1 : sig
  external f : int -> int = "f" "f_nat"
end = struct
  external f : int -> (int[@untagged]) = "f" "f_nat"
end

module Bad2 : sig
  external f : int -> int = "a" "a_nat"
end = struct
  external f : (int[@untagged]) -> int = "f" "f_nat"
end

module Bad3 : sig
  external f : float -> float = "f" "f_nat"
end = struct
  external f : float -> (float[@unboxed]) = "f" "f_nat"
end

module Bad4 : sig
  external f : float -> float = "a" "a_nat"
end = struct
  external f : (float[@unboxed]) -> float = "f" "f_nat"
end

(* Bad: attributes in the interface but not in the implementation *)

module Bad5 : sig
  external f : int -> (int[@untagged]) = "f" "f_nat"
end = struct
  external f : int -> int = "f" "f_nat"
end

module Bad6 : sig
  external f : (int[@untagged]) -> int = "f" "f_nat"
end = struct
  external f : int -> int = "a" "a_nat"
end

module Bad7 : sig
  external f : float -> (float[@unboxed]) = "f" "f_nat"
end = struct
  external f : float -> float = "f" "f_nat"
end

module Bad8 : sig
  external f : (float[@unboxed]) -> float = "f" "f_nat"
end = struct
  external f : float -> float = "a" "a_nat"
end

(* Bad: unboxed or untagged with the wrong type *)

external g : (float[@untagged]) -> float = "g" "g_nat"
external h : (int[@unboxed]) -> float = "h" "h_nat"

(* Bad: unboxing the function type *)
external i : (int -> float[@unboxed]) = "i" "i_nat"

(* Bad: unboxing a "deep" sub-type. *)
external j : int -> (float[@unboxed]) * float = "j" "j_nat"

(* This should be rejected, but it is quite complicated to do
   in the current state of things *)

external k : int -> (float[@unboxd]) = "k" "k_nat"

(* Bad: old style annotations + new style attributes *)

external l : float -> float = "l" "l_nat" "float" [@@unboxed]
external m : (float[@unboxed]) -> float = "m" "m_nat" "float"
external n : float -> float = "n" "noalloc" [@@noalloc]

(* Warnings: unboxed / untagged without any native implementation *)
external o : (float[@unboxed]) -> float = "o"
external p : float -> (float[@unboxed]) = "p"
external q : (int[@untagged]) -> float = "q"
external r : int -> (int[@untagged]) = "r"
external s : int -> int = "s" [@@untagged]
external t : float -> float = "t" [@@unboxed]

let _ = ignore ( + )
let _ = raise Exit 3;;

(* comment 9644 of PR#6000 *)

fun b -> if b then format_of_string "x" else "y";;
fun b -> if b then "x" else format_of_string "y";;
fun b : (_, _, _) format -> if b then "x" else "y"

(* PR#7135 *)

module PR7135 = struct
  module M : sig
    type t = private int
  end = struct
    type t = int
  end

  include M

  let lift2 (f : int -> int -> int) (x : t) (y : t) = f (x :> int) (y :> int)
end

(* exemple of non-ground coercion *)

module Test1 = struct
  type t = private int

  let f x =
    let y = if true then x else (x : t) in
    (y :> int)
  ;;
end

(* Warn about all relevant cases when possible *)
let f = function
  | None, None -> 1
  | Some _, Some _ -> 2
;;

(* Exhaustiveness check is very slow *)
type _ t =
  | A : int t
  | B : bool t
  | C : char t
  | D : float t

type (_, _, _, _) u = U : (int, int, int, int) u

type v =
  | E
  | F
  | G

let f
  : type a b c d e f g.
    a t * b t * c t * d t * e t * f t * g t * v * (a, b, c, d) u * (e, f, g, g) u -> int
  = function
  | A, A, A, A, A, A, A, _, U, U -> 1
  | _, _, _, _, _, _, _, G, _, _ -> 1
;;

(*| _ -> _ *)

(* Unused cases *)
let f (x : int t) =
  match x with
  | A -> 1
  | _ -> 2
;;

(* warn *)
let f (x : unit t option) =
  match x with
  | None -> 1
  | _ -> 2
;;

(* warn? *)
let f (x : unit t option) =
  match x with
  | None -> 1
  | Some _ -> 2
;;

(* warn *)
let f (x : int t option) =
  match x with
  | None -> 1
  | _ -> 2
;;

let f (x : int t option) =
  match x with
  | None -> 1
;;

(* warn *)

(* Example with record, type, single case *)

type 'a box = Box of 'a

type 'a pair =
  { left : 'a
  ; right : 'a
  }

let f : (int t box pair * bool) option -> unit = function
  | None -> ()
;;

let f : (string t box pair * bool) option -> unit = function
  | None -> ()
;;

(* Examples from ML2015 paper *)

type _ t =
  | Int : int t
  | Bool : bool t

let f : type a. a t -> a = function
  | Int -> 1
  | Bool -> true
;;

let g : int t -> int = function
  | Int -> 1
;;

let h : type a. a t -> a t -> bool =
  fun x y ->
  match x, y with
  | Int, Int -> true
  | Bool, Bool -> true
;;

type (_, _) cmp =
  | Eq : ('a, 'a) cmp
  | Any : ('a, 'b) cmp

module A : sig
  type a
  type b

  val eq : (a, b) cmp
end = struct
  type a
  type b = a

  let eq = Eq
end

let f : (A.a, A.b) cmp -> unit = function
  | Any -> ()
;;

let deep : char t option -> char = function
  | None -> 'c'
;;

type zero = Zero
type _ succ = Succ

type (_, _, _) plus =
  | Plus0 : (zero, 'a, 'a) plus
  | PlusS : ('a, 'b, 'c) plus -> ('a succ, 'b, 'c succ) plus

let trivial : (zero succ, zero, zero) plus option -> bool = function
  | None -> false
;;

let easy : (zero, zero succ, zero) plus option -> bool = function
  | None -> false
;;

let harder : (zero succ, zero succ, zero succ) plus option -> bool = function
  | None -> false
;;

let harder : (zero succ, zero succ, zero succ) plus option -> bool = function
  | None -> false
  | Some (PlusS _) -> .
;;

let inv_zero : type a b c d. (a, b, c) plus -> (c, d, zero) plus -> bool =
  fun p1 p2 ->
  match p1, p2 with
  | Plus0, Plus0 -> true
;;

(* Empty match *)

type _ t = Int : int t

let f (x : bool t) =
  match x with
  | _ -> .
;;

(* ok *)

(* trefis in PR#6437 *)

let f () =
  match None with
  | _ -> .
;;

(* error *)
let g () =
  match None with
  | _ -> ()
  | exception _ -> .
;;

(* error *)
let h () =
  match None with
  | _ -> .
  | exception _ -> .
;;

(* error *)
let f x =
  match x with
  | _ -> ()
  | None -> .
;;

(* do not warn *)

(* #7059, all clauses guarded *)

let f x y =
  match 1 with
  | 1 when x = y -> 1
;;

open CamlinternalOO

type _ choice =
  | Left : label choice
  | Right : tag choice

let f : label choice -> bool = function
  | Left -> true
;;

(* warn *)
exception A

type a = A;;

A;;
raise A;;
fun (A : a) -> ();;

function
| Not_found -> 1
| A -> 2
| _ -> 3
;;

try raise A with
| A -> 2

module TypEq = struct
  type (_, _) t = Eq : ('a, 'a) t
end

module type T = sig
  type _ is_t = Is : ('a, 'b) TypEq.t -> 'a is_t

  val is_t : unit -> unit is_t option
end

module Make (M : T) = struct
  let _ =
    match M.is_t () with
    | None -> 0
    | Some _ -> 0
  ;;

  let f () =
    match M.is_t () with
    | None -> 0
  ;;
end

module Make2 (M : T) = struct
  type t = T of unit M.is_t

  let g : t -> int = function
    | _ -> .
  ;;
end

type t = A : t

module X1 : sig end = struct
  let _f ~x (* x unused argument *) = function
    | A ->
      let x = () in
      x
  ;;
end

module X2 : sig end = struct
  let x = 42 (* unused value *)

  let _f = function
    | A ->
      let x = () in
      x
  ;;
end

module X3 : sig end = struct
  module O = struct
    let x = 42 (* unused *)
  end

  open O (* unused open *)

  let _f = function
    | A ->
      let x = () in
      x
  ;;
end

(* Use type information *)
module M1 = struct
  type t =
    { x : int
    ; y : int
    }

  type u =
    { x : bool
    ; y : bool
    }
end

module OK = struct
  open M1

  let f1 (r : t) = r.x (* ok *)

  let f2 r =
    ignore (r : t);
    r.x (* non principal *)
  ;;

  let f3 (r : t) =
    match r with
    | { x; y } -> y + y (* ok *)
  ;;
end

module F1 = struct
  open M1

  let f r =
    match r with
    | { x; y } -> y + y
  ;;
end

(* fails *)

module F2 = struct
  open M1

  let f r =
    ignore (r : t);
    match r with
    | { x; y } -> y + y
  ;;
end

(* fails for -principal *)

(* Use type information with modules*)
module M = struct
  type t = { x : int }
  type u = { x : bool }
end

let f (r : M.t) = r.M.x

(* ok *)
let f (r : M.t) = r.x

(* warning *)
let f ({ x } : M.t) = x

(* warning *)

module M = struct
  type t =
    { x : int
    ; y : int
    }
end

module N = struct
  type u =
    { x : bool
    ; y : bool
    }
end

module OK = struct
  open M
  open N

  let f (r : M.t) = r.x
end

module M = struct
  type t = { x : int }

  module N = struct
    type s = t = { x : int }
  end

  type u = { x : bool }
end

module OK = struct
  open M.N

  let f (r : M.t) = r.x
end

(* Use field information *)
module M = struct
  type u =
    { x : bool
    ; y : int
    ; z : char
    }

  type t =
    { x : int
    ; y : bool
    }
end

module OK = struct
  open M

  let f { x; z } = x, z
end

(* ok *)
module F3 = struct
  open M

  let r = { x = true; z = 'z' }
end

(* fail for missing label *)

module OK = struct
  type u =
    { x : int
    ; y : bool
    }

  type t =
    { x : bool
    ; y : int
    ; z : char
    }

  let r = { x = 3; y = true }
end

(* ok *)

(* Corner cases *)

module F4 = struct
  type foo =
    { x : int
    ; y : int
    }

  type bar = { x : int }

  let b : bar = { x = 3; y = 4 }
end

(* fail but don't warn *)

module M = struct
  type foo =
    { x : int
    ; y : int
    }
end

module N = struct
  type bar =
    { x : int
    ; y : int
    }
end

let r = { M.x = 3; N.y = 4 }

(* error: different definitions *)

module MN = struct
  include M
  include N
end

module NM = struct
  include N
  include M
end

let r = { MN.x = 3; NM.y = 4 }

(* error: type would change with order *)

(* Lpw25 *)

module M = struct
  type foo =
    { x : int
    ; y : int
    }

  type bar =
    { x : int
    ; y : int
    ; z : int
    }
end

module F5 = struct
  open M

  let f r =
    ignore (r : foo);
    { r with x = 2; z = 3 }
  ;;
end

module M = struct
  include M

  type other =
    { a : int
    ; b : int
    }
end

module F6 = struct
  open M

  let f r =
    ignore (r : foo);
    { r with x = 3; a = 4 }
  ;;
end

module F7 = struct
  open M

  let r = { x = 1; y = 2 }
  let r : other = { x = 1; y = 2 }
end

module A = struct
  type t = { x : int }
end

module B = struct
  type t = { x : int }
end

let f (r : B.t) = r.A.x

(* fail *)

(* Spellchecking *)

module F8 = struct
  type t =
    { x : int
    ; yyy : int
    }

  let a : t = { x = 1; yyz = 2 }
end

(* PR#6004 *)

type t = A
type s = A

class f (_ : t) = object end
class g = f A

(* ok *)

class f (_ : 'a) (_ : 'a) = object end
class g = f (A : t) A

(* warn with -principal *)

(* PR#5980 *)

module Shadow1 = struct
  type t = { x : int }

  module M = struct
    type s = { x : string }
  end

  open M (* this open is unused, it isn't reported as shadowing 'x' *)

  let y : t = { x = 0 }
end

module Shadow2 = struct
  type t = { x : int }

  module M = struct
    type s = { x : string }
  end

  open M (* this open shadows label 'x' *)

  let y = { x = "" }
end

(* PR#6235 *)

module P6235 = struct
  type t = { loc : string }

  type v =
    { loc : string
    ; x : int
    }

  type u = [ `Key of t ]

  let f (u : u) =
    match u with
    | `Key { loc } -> loc
  ;;
end

(* Remove interaction between branches *)

module P6235' = struct
  type t = { loc : string }

  type v =
    { loc : string
    ; x : int
    }

  type u = [ `Key of t ]

  let f = function
    | (_ : u) when false -> ""
    | `Key { loc } -> loc
  ;;
end

module Unused : sig end = struct
  type unused = int
end

module Unused_nonrec : sig end = struct
  type nonrec used = int
  type nonrec unused = used
end

module Unused_rec : sig end = struct
  type unused = A of unused
end

module Unused_exception : sig end = struct
  exception Nobody_uses_me
end

module Unused_extension_constructor : sig
  type t = ..
end = struct
  type t = ..
  type t += Nobody_uses_me
end

module Unused_exception_outside_patterns : sig
  val falsity : exn -> bool
end = struct
  exception Nobody_constructs_me

  let falsity = function
    | Nobody_constructs_me -> true
    | _ -> false
  ;;
end

module Unused_extension_outside_patterns : sig
  type t = ..

  val falsity : t -> bool
end = struct
  type t = ..
  type t += Nobody_constructs_me

  let falsity = function
    | Nobody_constructs_me -> true
    | _ -> false
  ;;
end

module Unused_private_exception : sig
  type exn += private Private_exn
end = struct
  exception Private_exn
end

module Unused_private_extension : sig
  type t = ..
  type t += private Private_ext
end = struct
  type t = ..
  type t += Private_ext
end
;;

for i = 10 downto 0 do
  ()
done

type t = < foo : int [@foo] >

let _ = [%foo: < foo : t > ]

type foo += private A of int

let f : 'a 'b 'c. < .. > = assert false

let () =
  let module M = (functor (T : sig end) -> struct end) (struct end) in
  ()
;;

class c =
  object
    inherit (fun () -> object end [@wee] : object end) ()
  end

let f = function
  | (x [@wee]) -> ()
;;

let f = function
  | '1' .. '9' | '1' .. '8' -> ()
  | 'a' .. 'z' -> ()
;;

let f = function
  | [| x1; x2 |] -> ()
  | [||] -> ()
  | ([| x |] [@foo]) -> ()
  | _ -> ()
;;

let g = function
  | { l = x } -> ()
  | ({ l1 = x; l2 = y } [@foo]) -> ()
  | { l1 = x; l2 = y; _ } -> ()
;;

let h ?l:(p = 1) ?y:u ?(x = 3) = 2

let _ = function
  | a, s, ba1, ba2, ba3, bg ->
    ignore
      (Array.get x 1 + Array.get [||] 0 + Array.get [| 1 |] 1 + Array.get [| 1; 2 |] 2);
    ignore [ String.get s 1; String.get "" 2; String.get "123" 3 ];
    ignore (ba1.{0} + ba2.{1, 2} + ba3.{3, 4, 5}) ignore bg.{1, 2, 3, 4}
  | b, s, ba1, ba2, ba3, bg ->
    y.(0) <- 1;
    s.[1] <- 'c';
    ba1.{1} <- 2;
    ba2.{1, 2} <- 3;
    ba3.{1, 2, 3} <- 4;
    bg.{1, 2, 3, 4, 5} <- 0
;;

let f (type t) () =
  let exception F of t in
  ();
  let exception G of t in
  ();
  let exception E of t in
  ( (fun x -> E x)
  , function
    | E _ -> print_endline "OK"
    | _ -> print_endline "KO" )
;;

let inj1, proj1 = f ()
let inj2, proj2 = f ()
let () = proj1 (inj1 42)
let () = proj1 (inj2 42)
let _ = ~-1

class id = [%exp]
(* checkpoint *)

(* Subtyping is "syntactic" *)
let _ = fun (x : < x : int >) y z -> (y :> 'a), (x :> 'a), (z :> 'a)

(* - : (< x : int > as 'a) -> 'a -> 'a * 'a = <fun> *)

class ['a] c () =
  object
    method f : int c = new c ()
  end

and ['a] d () =
  object
    inherit ['a] c ()
  end

(* PR#7329 Pattern open *)
let _ =
  let module M = struct
    type t = { x : int }
  end
  in
  let f M.(x) = () in
  let g M.{ x } = () in
  let h = function
    | M.[] | M.[ a ] | M.(a :: q) -> ()
  in
  let i = function
    | M.[||] | M.[| x |] -> true
    | _ -> false
  in
  ()
;;

class ['a] c () =
  object
    constraint 'a = < .. > -> unit
    method m : 'a = fun x -> ()
  end

let f : type a'. a' = assert false
let foo : type a' b'. a' -> b' = fun a -> assert false
let foo : type t'. t' = fun (type t') : t' -> assert false
let foo : type t. t = assert false
let foo : type a' b' c' t. a' -> b' -> c' -> t = fun a b c -> assert false

let f x =
  x.contents
  <- (print_string "coucou";
      x.contents)
;;

let ( ~$ ) x = Some x
let g x = ~$(x.contents)
let ( ~$ ) x y = x, y
let g x y = ~$(x.contents) y.contents

(* PR#7506: attributes on list tail *)

let tail1 = [ 1; 2 ] [@hello]
let tail2 = 0 :: ([ 1; 2 ] [@hello])
let tail3 = 0 :: ([] [@hello])
let f ~l:(l [@foo]) = l
let test x y = (( + ) [@foo]) x y
let test x = (( ~- ) [@foo]) x
let test contents = { contents = contents [@foo] }

class type t = object (_[@foo]) end

class t = object (_ [@foo]) end

let test f x = f ~x:(x [@foo])

let f = function
  | (`A | `B) [@bar] | `C -> ()
;;

let f = function
  | _ :: ((_ :: _) [@foo]) -> ()
  | _ -> ()
;;

function
| { contents = (contents [@foo]) } -> ()
;;

fun contents -> { contents = contents [@foo] };;

();
(();
 ()) [@foo]

(* https://github.com/LexiFi/gen_js_api/issues/61 *)

let () = foo##.bar := ()

(* "let open" in classes and class types *)

class c =
  let open M in
  object
    method f : t = x
  end

class type ct =
  let open M in
  object
  method f : t
end

(* M.(::) notation *)
module Exotic_list = struct
  module Inner = struct
    type ('a, 'b) t =
      | []
      | ( :: ) of 'a * 'b * ('a, 'b) t
  end

  let (Inner.( :: ) (x, y, Inner.[])) = Inner.( :: ) (1, "one", Inner.[])
end

(** Extended index operators *)
module Indexop = struct
  module Def = struct
    let ( .%[] ) = Hashtbl.find
    let ( .%[]<- ) = Hashtbl.add
    let ( .%() ) = Hashtbl.find
    let ( .%()<- ) = Hashtbl.add
    let ( .%{} ) = Hashtbl.find
    let ( .%{}<- ) = Hashtbl.add
  end
  ;;

  let h = Hashtbl.create 17 in
  h.Def.%["one"] <- 1;
  h.Def.%("two") <- 2;
  h.Def.%{"three"} <- 3

  let x, y, z = Def.(h.%["one"], h.%("two"), h.%{"three"})
end

type t = |

include struct
  let%test_module "as" =
    (module struct
      let%expect_test "xx xx xxxxxx xxxxxxx xxxxxx xxxxxx xxxxxxxx xx xxxxx xxx xx xxxxx" =
        ()
      ;;
    end)
  ;;
end
;;

if fffffffffffffff aaaaa bb
then (if b then aaaaaaaaaaaaaaaa ffff)
else aaaaaaaaaaaa qqqqqqqqqqq

include Base.Fn (** @open *)

let ssmap
  : (module MapT with type key = string and type data = string and type map = SSMap.map)
  =
  ()
;;

let ssmap
  :  (module MapT with type key = string and type data = string and type map = SSMap.map)
  -> unit
  =
  ()
;;

let _ =
  match x with
  | A ->
    [%expr
      match y with
      | e -> e]
;;

let _ =
  match x with
  | A ->
    [%expr
      match y with
      | e ->
        (match e with
         | x -> x)]
;;

let _ =
  List.map rows ~f:(fun row ->
    Or_error.try_with (fun () -> fffffffffffffffffffffffff row))
;;

module type T = sig
  (** @raise if not found. *)
  val find : t -> key -> value option

  (** @param blablabla *)
  val f : a_few:params -> with_long_names:to_break -> the_line:before_the_comment -> unit
end

open! Core

(** First documentation comment. *)
exception First_exception

(** Second documentation comment. *)
exception Second_exception

module M = struct
  type t
  [@@immediate] (* ______________________________________ *)
  [@@deriving variants, sexp_of]
end

module type Basic3 = sig
  type ('a, 'd, 'e) t

  val return : 'a -> ('a, _, _) t
  val apply : ('a -> 'b, 'd, 'e) t -> ('a, 'd, 'e) t -> ('b, 'd, 'e) t

  val map
    : [ `Define_using_apply
      | `Custom of ('a, 'd, 'e) t -> f:('a -> 'b) -> ('b, 'd, 'e) t
      ]
end

let _ =
  aa
    (bbbbbbbbb
       cccccccccccc
       dddddddddddddddddddddddddddddddddddddddddddddddddddddddddddddd)
;;

let _ =
  "_______________________________________________________ \
   _______________________________"
;;

let _ =
  [ very_long_function_name____________________ very_long_argument_name____________ ]
;;

(* FIX: exceed 90 columns *)
let _ =
  [%str
    let () = very_long_function_name__________________ very_long_argument_name____________]
;;

let _ =
  { long_field_name = 9999999999999999999999999999999999999999999999999999999999999999999
  }
;;

(* FIX: exceed 90 columns *)
let _ =
  match () with
  | _ ->
    (match () with
     | _ ->
       long_function_name long_argument_name__________________________________________)
;;

let _ =
  aaaaaaa
  (* __________________________________________________________________________________ *)
  := bbbbbbbbbbbbbbbbbbbbbbbbbbbbbbbbbbbbbbbbbbbbbbbbbbbbbbbbbb
;;

let g =
  f
    ~x
      (* this is a multiple-line-spanning
                comment *)
    ~y
;;

let f =
  very_long_function_name
    ~x:very_long_variable_name
      (* this is a multiple-line-spanning
       comment *)
    ~y
;;

let _ =
  match x with
  | { y =
        (* _____________________________________________________________________ *)
        ( X _ | Y _ )
    } -> ()
;;

let _ =
  match x with
  | { y =
        ( Z
        (* _____________________________________________________________________ *)
        | X _
        | Y _ )
    } -> ()
;;

type t =
  [ `XXXX
    (* __________________________________________________________________________________ *)
  | `XXXX (* __________________________________________________________________ *)
  | `XXXX (* _____________________________________________________ *)
  | `XXXX (* ___________________________________________________ *)
  | `XXXX (* ___________________________________________________ *)
  | `XXXX (* ________________________________________________ *)
  | `XXXX (* __________________________________________ *)
  | `XXXX (* _________________________________________ *)
  | `XXXX (* ______________________________________ *)
  | `XXXX (* ____________________________________ *)
  ]

type t =
  { field : ty
    (* Here is some verbatim formatted text:
     {v
       starting at column 7
     v}*)
  }

module Intro_sort = struct
  let foo_fooo_foooo fooo ~foooo m1 m2 m3 m4 m5 =
    (* Fooooooooooooooooooooooooooo:
       {v
          1--o-----o-----o--------------1
             |     |     |
          2--o-----|--o--|-----o--o-----2
                   |  |  |     |  |
          3--------o--o--|--o--|--o-----3
                         |  |  |
          4-----o--------o--o--|-----o--4
                |              |     |
          5-----o--------------o-----o--5
        v} *)
    foooooooooo fooooo fooo;
    foooooooooo fooooo fooo;
    foooooooooo fooooo fooo
  ;;
end

let _ =
  "_ _____________________ ___________ ________ _____________ ________ _____________ \
   _____\n\n\
  \ ___________________"
;;

let nullsafe_optimistic_third_party_params_in_non_strict =
  CLOpt.mk_bool
    ~long:"nullsafe-optimistic-third-party-params-in-non-strict"
      (* Turned on for compatibility reasons. Historically this is because
         there was no actionable way to change third party annotations. Now
         that we have such a support, this behavior should be reconsidered,
         provided our tooling and error reporting is friendly enough to be
         smoothly used by developers. *)
    ~default:true
    "Nullsafe: in this mode we treat non annotated third party method params as if they \
     were annotated as nullable."
;;

let foo () =
  if%bind
    (* this is a medium length comment of some sort *)
    this is a medium length expression of_some sort
  then x
  else y
;;

let xxxxxx =
  let%map (* _____________________________
             __________ *) () = yyyyyyyy in
  { zzzzzzzzzzzzz }
;;

let _ =
  match x with
  | _
    when f
           ~f:(function [@ocaml.warning
                          (* ....................................... *) "-4"] _ -> .) -> y
;;

let[@a
     (* .............................................. ........................... .......................... ...................... *)
     foo
     (* ....................... *)
     (* ................................. *)
     (* ...................... *)] _
  =
  match[@ocaml.warning (* ....................................... *) "-4"]
    x [@attr (* .......................... .................. *) some_attr]
  with
  | _
    when f
           ~f:(function[@ocaml.warning (* ....................................... *) "-4"]
             | _ -> .)
           ~f:(function[@ocaml.warning
                         (* ....................................... *)
                         (* ....................................... *)
                         "foooooooooooooooooooooooooooo \
                          fooooooooooooooooooooooooooooooooooooo"]
             | _ -> .)
           ~f:(function[@ocaml.warning
                         (* ....................................... *)
                         let x = a
                         and y = b in
                         x + y]
             | _ -> .) ->
    y [@attr
        (* ... *)
        (* ... *)
        attr (* ... *)]
;;

let x =
  foo (`A b) ~f:(fun thing ->
    something that reaaaaaaaaaaaaaaaaaaaaaaaaaaaaaaaaaaaaaaaaaaally needs wrapping)
;;

let x =
  foo (`A `b) ~f:(fun thing ->
    something that reaaaaaaaaaaaaaaaaaaaaaaaaaaaaaaaaaaaaaaaaaaally needs wrapping)
;;

let x =
  foo [ A; B ] ~f:(fun thing ->
    something that reaaaaaaaaaaaaaaaaaaaaaaaaaaaaaaaaaaaaaaaaaaally needs wrapping)
;;

let x =
  foo [ [ A ]; B ] ~f:(fun thing ->
    something that reaaaaaaaaaaaaaaaaaaaaaaaaaaaaaaaaaaaaaaaaaaally needs wrapping)
;;

let x =
  f
    ("A string _____________________"
     ^ "Another string _____________"
     ^ "Yet another string _________")
;;

let bind t ~f =
  unfold_step
    ~f:(function
      | Sequence { state = seed; next }, rest ->
        (match next seed with
         | Done ->
           (match rest with
            | Sequence { state = seed; next } ->
              (match next seed with
               | Done -> Done
               | Skip { state = s } ->
                 Skip { state = empty, Sequence { state = s; next } }
               | Yield { value = a; state = s } ->
                 Skip { state = f a, Sequence { state = s; next } }))
         | Skip { state = s } -> Skip { state = Sequence { state = s; next }, rest }
         | Yield { value = a; state = s } ->
           Yield { value = a; state = Sequence { state = s; next }, rest }))
    ~init:(empty, t)
;;

let () =
  very_long_function_name
    ~very_long_argument_label:
      (fun
        very_long_argument_name_one
        very_long_argument_name_two
        very_long_argument_name_three
        -> ())
;;

let () =
  ((one_mississippi, two_mississippi, three_mississippi, four_mississippi)
   : Mississippi.t * Mississippi.t * Mississippi.t * Mississippi.t)
;;

let _ =
  ((match foo with
    | Bar -> bar
    | Baz -> baz)
   : string)
;;

let _ =
  ((match foo with
    | Bar -> bar
    | Baz -> baz)
    :> string)
;;

let _ =
  aaaaaaaaaaaaaaaaaaaaaaaaaaaaaaaaaaaaaaaaaaaaaa
    ~bbbbbbbbbbbbbbbbbbbbbbbbbbbb:
      (fun
        (_ : (ccccccccccccc * ddddddddddddddddddddddddddddd) eeee) -> FFFFFFFFF gg)
    ~h
;;

type t
[@@deriving
  some_deriver_name
, another_deriver_name
, another_deriver_name
, another_deriver_name
, yet_another_such_name
, such_that_they_line_wrap]

type t
[@@deriving
  some_deriver_name
    another_deriver_name
    another_deriver_name
    another_deriver_name
    yet_another_such_name
    such_that_they_line_wrap]

let pat =
  String.Search_pattern.create
    (String.init len ~f:(function
       | 0 -> '\n'
       | n when n < len - 1 -> ' '
       | _ -> '*'))
;;

type t =
  { break_separators : [ `Before | `After ]
  ; break_sequences : bool
  ; break_string_literals : [ `Auto | `Never ]
  (** How to potentially break string literals into new lines. *)
  ; break_struct : bool
  ; cases_exp_indent : int
  ; cases_matching_exp_indent : [ `Normal | `Compact ]
  }

let rec collect_files
          ~enable_outside_detected_project
          ~root
          ~segs
          ~ignores
          ~enables
          ~files
  =
  match segs with
  | [] | [ "" ] -> ignores, enables, files, None
;;

let _ =
  fooooooooooooooooooooooooooooooooooooooo
    fooooooooooooooooooooooooooooooooooooooo
    fooooooooooooooooooooooooooooooooooooooo
    ~f:(fun (type a) foooooooooooooooooooooooooooooooooo : 'a ->
      match fooooooooooooooooooooooooooooooooooooooo with
      | Fooooooooooooooooooooooooooooooooooooooo -> x
      | Fooooooooooooooooooooooooooooooooooooooo -> x)
;;

let _ =
  foo
  |> List.map ~f:(fun x ->
    do_something ();
    do_something ();
    do_something ();
    do_something ();
    do_something_else ())
;;

let _ =
  foo
  |> List.map ~f:(fun x ->
    do_something ();
    do_something ();
    do_something ();
    do_something ();
    do_something_else ())
  |> bar
;;

let _ =
  foo
  |> List.map
       fooooooooooo
       fooooooooooo
       fooooooooooo
       fooooooooooo
       fooooooooooo
       fooooooooooo
       fooooooooooo
       fooooooooooo
;;

let _ = foo |> List.map (function A -> do_something ())

let _ =
  foo
  |> List.map (function
    | A -> do_something ()
    | A -> do_something ()
    | A -> do_something ()
    | A -> do_something ()
    | A -> do_something_else ())
  |> bar
;;

let _ =
  foo
  |> List.double_map
       ~f1:(fun x ->
         do_something ();
         do_something ();
         do_something ();
         do_something ();
         do_something_else ())
       ~f2:(fun x ->
         do_something ();
         do_something ();
         do_something ();
         do_something ();
         do_something_else ())
  |> bar
;;

<<<<<<< HEAD
let _ =
  let module M = struct
    include
      (val foooooooooooooooooooooooooooooooooooooooo
        : fooooooooooooooooooooooooooooooooooooooooo)
  end
  in
  ()
=======
module Stritem_attributes_indent : sig
  val f : int -> int -> int -> int -> int
  [@@cold] [@@inline never] [@@local never] [@@specialise never]

  external unsafe_memset
    :  t
    -> pos:int
    -> len:int
    -> char
    -> unit
    = "bigstring_memset_stub"
  [@@noalloc]
end = struct
  let raise_length_mismatch name n1 n2 =
    invalid_argf "length mismatch in %s: %d <> %d" name n1 n2 ()
  [@@cold] [@@inline never] [@@local never] [@@specialise never]
  ;;

  external unsafe_memset
    :  t
    -> pos:int
    -> len:int
    -> char
    -> unit
    = "bigstring_memset_stub"
  [@@noalloc]
end

let _ =
  foo
  $$ (match group with
    | [] -> impossible "previous match"
    | [ cmt ] -> fmt_cmt t conf cmt ~fmt_code $ maybe_newline ~next cmt)
  $$ bar
;;

let _ =
  foo
  $$ (try group with
    | [] -> impossible "previous match"
    | [ cmt ] -> fmt_cmt t conf cmt ~fmt_code $ maybe_newline ~next cmt)
  $$ bar
;;

let _ =
  x == exp
  ||
  match x with
  | { pexp_desc = Pexp_constraint (e, _); _ } -> loop e
  | _ -> false
>>>>>>> 9f601009
;;<|MERGE_RESOLUTION|>--- conflicted
+++ resolved
@@ -9995,16 +9995,6 @@
   |> bar
 ;;
 
-<<<<<<< HEAD
-let _ =
-  let module M = struct
-    include
-      (val foooooooooooooooooooooooooooooooooooooooo
-        : fooooooooooooooooooooooooooooooooooooooooo)
-  end
-  in
-  ()
-=======
 module Stritem_attributes_indent : sig
   val f : int -> int -> int -> int -> int
   [@@cold] [@@inline never] [@@local never] [@@specialise never]
@@ -10055,5 +10045,14 @@
   match x with
   | { pexp_desc = Pexp_constraint (e, _); _ } -> loop e
   | _ -> false
->>>>>>> 9f601009
+;;
+
+let _ =
+  let module M = struct
+    include
+      (val foooooooooooooooooooooooooooooooooooooooo
+        : fooooooooooooooooooooooooooooooooooooooooo)
+  end
+  in
+  ()
 ;;