[@@@foo]

let ((x [@foo]) : (unit[@foo])) = (() [@foo]) [@@foo]

type t = Foo of (t[@foo]) [@foo] [@@foo]

[@@@foo]

module M = struct
  type t = { l : (t[@foo]) [@foo] } [@@foo] [@@foo]

  [@@@foo]
end [@foo]
[@@foo]

module type S = sig
  include ((module type of M [@foo]) [@foo] with type t := M.t [@foo]) [@@foo]

  [@@@foo]
end [@foo]
[@@foo]

[@@@foo]

type 'a with_default =
  ?size:int (** default [42] *) -> ?resizable:bool (** default [true] *) -> 'a

type obj = < meth1 : int -> int (** method 1 *) ; meth2 : unit -> float (** method 2 *) >

type var =
  [ `Foo (** foo *)
  | `Bar of int * string (** bar *)
  ]

[%%foo
  let x = 1 in
  x]

let ([%foo 2 + 1] : [%foo bar.baz]) = [%foo "foo"]

[%%foo module M = [%bar]]

let ([%foo let () = ()] : [%foo type t = t]) = [%foo class c = object end]

[%%foo: 'a list]

let ([%foo: [ `Foo ]] : [%foo: t -> t]) = [%foo: < foo : t > ]

[%%foo? _]
[%%foo? Some y when y > 0]

let ([%foo? Bar x | Baz x] : [%foo? #bar]) = [%foo? { x }]

[%%foo: module M : [%baz]]

let ([%foo: include S with type t = t] :
      [%foo:
        val x : t
        val y : t])
  =
  [%foo: type t = t]
;;

let int_with_custom_modifier = 1234567890_1234567890_1234567890_1234567890_1234567890z
let float_with_custom_modifier = 1234567890_1234567890_1234567890_1234567890_1234567890.z
let int32 = 1234l
let int64 = 1234L
let nativeint = 1234n
let hex_without_modifier = 0x32f
let hex_with_modifier = 0x32g
let float_without_modifer = 1.2e3
let float_with_modifer = 1.2g
let%foo x = 42

let%foo _ = ()
and _ = ()

let%foo _ = ()

(* Expressions *)
let () =
  let%foo[@foo] x = 3
  and[@foo] y = 4 in
  [%foo
    (let module M = M in
    ())
    [@foo]];
  [%foo
    (let open M in
     ()) [@foo]];
  [%foo fun [@foo] x -> ()];
  [%foo
    function[@foo]
    | x -> ()];
  [%foo
    try[@foo] () with
    | _ -> ()];
  if%foo [@foo] () then () else ();
  [%foo
    while () do
      ()
    done
    [@foo]];
  [%foo
    for x = () to () do
      ()
    done
    [@foo]];
  [%foo assert true [@foo]];
  [%foo lazy x [@foo]];
  [%foo object end [@foo]];
  [%foo
    begin
      3
    end
    [@foo]];
  [%foo new x [@foo]];
  [%foo
    match[@foo] () with
    | [%foo? (* Pattern expressions *)
        ((lazy x) [@foo])] -> ()
    | [%foo? ((exception x) [@foo])] -> ()]
;;

(* Class expressions *)
class x =
  fun [@foo] x ->
    let[@foo] x = 3 in
    object
      inherit x [@@foo]
      val x = 3 [@@foo]
      val virtual x : t [@@foo]
      val! mutable x = 3 [@@foo]
      method x = 3 [@@foo]
      method virtual x : t [@@foo]
      method! private x = 3 [@@foo]
      initializer x [@@foo]
    end
    [@foo]

(* Class type expressions *)
class type t = object
  inherit t [@@foo]
  val x : t [@@foo]
  val mutable x : t [@@foo]
  method x : t [@@foo]
  method private x : t [@@foo]
  constraint t = t' [@@foo]
  [@@@abc]
  [%%id]
  [@@@aaa]
end[@foo]

(* Type expressions *)
type t = [%foo: ((module M)[@foo])]

(* Module expressions *)
module M = (functor [@foo] (M : S) -> (val x) [@foo] (struct end [@foo]))

(* Module type expression *)
module type S = functor [@foo] (M : S) -> functor (_ : (module type of M) [@foo]) -> sig end
[@foo]

module type S = functor (_ : S) (_ : S) -> S
module type S = functor (_ : functor (_ : S) -> S) -> S
module type S = functor (M : S) (_ : S) -> S
module type S = functor (_ : functor (M : S) -> S) -> S
module type S = functor (_ : functor [@foo] (_ : S) -> S) -> S
module type S = functor (_ : functor [@foo] (M : S) -> S) -> S

module type S = sig
  module rec A : (S with type t = t)
  and B : (S with type t = t)
end

(* Structure items *)
let%foo[@foo] x = 4
and[@foo] y = x

type%foo t = int [@@foo]
and t = int [@@foo]

type%foo t += T [@@foo]
class%foo x = x [@@foo]
class type%foo x = x [@@foo]
external%foo x : _ = "" [@@foo]
exception%foo X [@foo]
module%foo M = M [@@foo]

module%foo rec M : S = M [@@foo]
and M : S = M [@@foo]

module type%foo S = S [@@foo]
include%foo M [@@foo]
open%foo M [@@foo]

(* Signature items *)
module type S = sig
  val%foo x : t [@@foo]
  external%foo x : t = "" [@@foo]

  type%foo t = int [@@foo]
  and t' = int [@@foo]

  type%foo t += T [@@foo]
  exception%foo X [@foo]
  module%foo M : S [@@foo]

  module%foo rec M : S [@@foo]
  and M : S [@@foo]

  module%foo M = M [@@foo]
  module type%foo S = S [@@foo]
  include%foo M [@@foo]
  open%foo M [@@foo]
  class%foo x : t [@@foo]
  class type%foo x = x [@@foo]
end

type t = ..
type t += A;;

[%extension_constructor A];;
([%extension_constructor A] : extension_constructor)

module M = struct
  type extension_constructor = int
end

open M;;

([%extension_constructor A] : extension_constructor)

(* By using two types we can have a recursive constraint *)
type 'a class_name = .. constraint 'a = < cast : 'a. 'a name -> 'a ; .. >
and 'a name = Class : 'a class_name -> (< cast : 'a. 'a name -> 'a ; .. > as 'a) name

exception Bad_cast

class type castable = object
  method cast : 'a. 'a name -> 'a
end

(* Lets create a castable class with a name*)

class type foo_t = object
  inherit castable
  method foo : string
end

type 'a class_name += Foo : foo_t class_name

class foo : foo_t =
  object (self)
    method cast : type a. a name -> a =
      function
      | Class Foo -> (self :> foo_t)
      | _ -> (raise Bad_cast : a)

    method foo = "foo"
  end

(* Now we can create a subclass of foo *)

class type bar_t = object
  inherit foo
  method bar : string
end

type 'a class_name += Bar : bar_t class_name

class bar : bar_t =
  object (self)
    inherit foo as super

    method cast : type a. a name -> a =
      function
      | Class Bar -> (self :> bar_t)
      | other -> super#cast other

    method bar = "bar"
    [@@@id]
    [%%id]
  end

(* Now lets create a mutable list of castable objects *)

let clist : castable list ref = ref []
let push_castable (c : #castable) = clist := (c :> castable) :: !clist

let pop_castable () =
  match !clist with
  | c :: rest ->
    clist := rest;
    c
  | [] -> raise Not_found
;;

(* We can add foos and bars to this list, and retrive them *)

push_castable (new foo);;
push_castable (new bar);;
push_castable (new foo)

let c1 : castable = pop_castable ()
let c2 : castable = pop_castable ()
let c3 : castable = pop_castable ()

(* We can also downcast these values to foos and bars *)

let f1 : foo = c1#cast (Class Foo)

(* Ok *)
let f2 : foo = c2#cast (Class Foo)

(* Ok *)
let f3 : foo = c3#cast (Class Foo)

(* Ok *)

let b1 : bar = c1#cast (Class Bar)

(* Exception Bad_cast *)
let b2 : bar = c2#cast (Class Bar)

(* Ok *)
let b3 : bar = c3#cast (Class Bar)

(* Exception Bad_cast *)

type foo = ..
type foo += A | B of int

let is_a x =
  match x with
  | A -> true
  | _ -> false
;;

(* The type must be open to create extension *)

type foo
type foo += A of int (* Error type is not open *)

(* The type parameters must match *)

type 'a foo = ..
type ('a, 'b) foo += A of int (* Error: type parameter mismatch *)

(* In a signature the type does not have to be open *)

module type S = sig
  type foo
  type foo += A of float
end

(* But it must still be extensible *)

module type S = sig
  type foo = A of int
  type foo += B of float (* Error foo does not have an extensible type *)
end

(* Signatures can change the grouping of extensions *)

type foo = ..

module M = struct
  type foo += A of int | B of string
  type foo += C of int | D of float
end

module type S = sig
  type foo += B of string | C of int
  type foo += D of float
  type foo += A of int
end

module M_S : S = M

(* Extensions can be GADTs *)

type 'a foo = ..
type _ foo += A : int -> int foo | B : int foo

let get_num : type a. a foo -> a -> a option =
  fun f i1 ->
  match f with
  | A i2 -> Some (i1 + i2)
  | _ -> None
;;

(* Extensions must obey constraints *)

type 'a foo = .. constraint 'a = [> `Var ]
type 'a foo += A of 'a

let a = A 9 (* ERROR: Constraints not met *)

type 'a foo += B : int foo (* ERROR: Constraints not met *)

(* Signatures can make an extension private *)

type foo = ..

module M = struct
  type foo += A of int
end

let a1 = M.A 10

module type S = sig
  type foo += private A of int
end

module M_S : S = M

let is_s x =
  match x with
  | M_S.A _ -> true
  | _ -> false
;;

let a2 = M_S.A 20 (* ERROR: Cannot create a value using a private constructor *)

(* Extensions can be rebound *)

type foo = ..

module M = struct
  type foo += A1 of int
end

type foo += A2 = M.A1
type bar = ..
type bar += A3 = M.A1 (* Error: rebind wrong type *)

module M = struct
  type foo += private B1 of int
end

type foo += private B2 = M.B1
type foo += B3 = M.B1 (* Error: rebind private extension *)
type foo += C = Unknown (* Error: unbound extension *)

(* Extensions can be rebound even if type is closed *)

module M : sig
  type foo
  type foo += A1 of int
end = struct
  type foo = ..
  type foo += A1 of int
end

type M.foo += A2 = M.A1

(* Rebinding handles abbreviations *)

type 'a foo = ..
type 'a foo1 = 'a foo = ..
type 'a foo2 = 'a foo = ..
type 'a foo1 += A of int | B of 'a | C : int foo1
type 'a foo2 += D = A | E = B | F = C

(* Extensions must obey variances *)

type +'a foo = ..
type 'a foo += A of (int -> 'a)
type 'a foo += B of ('a -> int)
(* ERROR: Parameter variances are not satisfied *)

type _ foo += C : ('a -> int) -> 'a foo
(* ERROR: Parameter variances are not satisfied *)

type 'a bar = ..
type +'a bar += D of (int -> 'a) (* ERROR: type variances do not match *)

(* Exceptions are compatible with extensions *)

module M : sig
  type exn += Foo of int * float | Bar : 'a list -> exn
end = struct
  exception Bar : 'a list -> exn
  exception Foo of int * float
end

module M : sig
  exception Bar : 'a list -> exn
  exception Foo of int * float
end = struct
  type exn += Foo of int * float | Bar : 'a list -> exn
end

exception Foo of int * float
exception Bar : 'a list -> exn

module M : sig
  type exn += Foo of int * float | Bar : 'a list -> exn
end = struct
  exception Bar = Bar
  exception Foo = Foo
end

(* Test toplevel printing *)

type foo = ..
type foo += Foo of int * int option | Bar of int option

let x = Foo (3, Some 4), Bar (Some 5) (* Prints Foo and Bar successfully *)

type foo += Foo of string

let y = x (* Prints Bar but not Foo (which has been shadowed) *)

exception Foo of int * int option
exception Bar of int option

let x = Foo (3, Some 4), Bar (Some 5) (* Prints Foo and Bar successfully *)

type foo += Foo of string

let y = x (* Prints Bar and part of Foo (which has been shadowed) *)

(* Test Obj functions *)

type foo = ..
type foo += Foo | Bar of int

let extension_name e = Obj.extension_name (Obj.extension_constructor e)
let extension_id e = Obj.extension_id (Obj.extension_constructor e)
let n1 = extension_name Foo
let n2 = extension_name (Bar 1)
let t = extension_id (Bar 2) = extension_id (Bar 3) (* true *)
let f = extension_id (Bar 2) = extension_id Foo (* false *)
let is_foo x = extension_id Foo = extension_id x

type foo += Foo

let f = is_foo Foo
let _ = Obj.extension_constructor 7 (* Invald_arg *)

let _ =
  Obj.extension_constructor
    (object
       method m = 3
    end)
;;

(* Invald_arg *)

(* Typed names *)

module Msg : sig
  type 'a tag
  type result = Result : 'a tag * 'a -> result

  val write : 'a tag -> 'a -> unit
  val read : unit -> result

  type 'a tag += Int : int tag

  module type Desc = sig
    type t

    val label : string
    val write : t -> string
    val read : string -> t
  end

  module Define (D : Desc) : sig
    type 'a tag += C : D.t tag
  end
end = struct
  type 'a tag = ..
  type ktag = T : 'a tag -> ktag

  type 'a kind =
    { tag : 'a tag
    ; label : string
    ; write : 'a -> string
    ; read : string -> 'a
    }

  type rkind = K : 'a kind -> rkind
  type wkind = { f : 'a. 'a tag -> 'a kind }

  let readTbl : (string, rkind) Hashtbl.t = Hashtbl.create 13
  let writeTbl : (ktag, wkind) Hashtbl.t = Hashtbl.create 13
  let read_raw () : string * string = raise (Failure "Not implemented")

  type result = Result : 'a tag * 'a -> result

  let read () =
    let label, content = read_raw () in
    let (K k) = Hashtbl.find readTbl label in
    let body = k.read content in
    Result (k.tag, body)
  ;;

  let write_raw (label : string) (content : string) = raise (Failure "Not implemented")

  let write (tag : 'a tag) (body : 'a) =
    let { f } = Hashtbl.find writeTbl (T tag) in
    let k = f tag in
    let content = k.write body in
    write_raw k.label content
  ;;

  (* Add int kind *)

  type 'a tag += Int : int tag

  let ik = { tag = Int; label = "int"; write = string_of_int; read = int_of_string }
  let () = Hashtbl.add readTbl "int" (K ik)

  let () =
    let f (type t) (i : t tag) : t kind =
      match i with
      | Int -> ik
      | _ -> assert false
    in
    Hashtbl.add writeTbl (T Int) { f }
  ;;

  (* Support user defined kinds *)

  module type Desc = sig
    type t

    val label : string
    val write : t -> string
    val read : string -> t
  end

  module Define (D : Desc) = struct
    type 'a tag += C : D.t tag

    let k = { tag = C; label = D.label; write = D.write; read = D.read }
    let () = Hashtbl.add readTbl D.label (K k)

    let () =
      let f (type t) (c : t tag) : t kind =
        match c with
        | C -> k
        | _ -> assert false
      in
      Hashtbl.add writeTbl (T C) { f }
    ;;
  end
end

let write_int i = Msg.write Msg.Int i

module StrM = Msg.Define (struct
    type t = string

    let label = "string"
    let read s = s
    let write s = s
  end)

type 'a Msg.tag += String = StrM.C

let write_string s = Msg.write String s

let read_one () =
  let (Msg.Result (tag, body)) = Msg.read () in
  match tag with
  | Msg.Int -> print_int body
  | String -> print_string body
  | _ -> print_string "Unknown"
;;

(* Example of algorithm parametrized with modules *)

let sort (type s) set l =
  let module Set = (val set : Set.S with type elt = s) in
  Set.elements (List.fold_right Set.add l Set.empty)
;;

let make_set (type s) cmp =
  let module S =
    Set.Make (struct
      type t = s

      let compare = cmp
    end)
  in
  (module S : Set.S with type elt = s)
;;

let both l =
  List.map (fun set -> sort set l) [ make_set compare; make_set (fun x y -> compare y x) ]
;;

let () =
  print_endline
    (String.concat "  " (List.map (String.concat "/") (both [ "abc"; "xyz"; "def" ])))
;;

(* Hiding the internal representation *)

module type S = sig
  type t

  val to_string : t -> string
  val apply : t -> t
  val x : t
end

let create (type s) to_string apply x =
  let module M = struct
    type t = s

    let to_string = to_string
    let apply = apply
    let x = x
  end
  in
  (module M : S with type t = s)
;;

let forget (type s) x =
  let module M = (val x : S with type t = s) in
  (module M : S)
;;

let print x =
  let module M = (val x : S) in
  print_endline (M.to_string M.x)
;;

let apply x =
  let module M = (val x : S) in
  let module N = struct
    include M

    let x = apply x
  end
  in
  (module N : S)
;;

let () =
  let int = forget (create string_of_int succ 0) in
  let str = forget (create (fun s -> s) (fun s -> s ^ s) "X") in
  List.iter print (List.map apply [ int; apply int; apply (apply str) ])
;;

(* Existential types + type equality witnesses -> pseudo GADT *)

module TypEq : sig
  type ('a, 'b) t

  val apply : ('a, 'b) t -> 'a -> 'b
  val refl : ('a, 'a) t
  val sym : ('a, 'b) t -> ('b, 'a) t
end = struct
  type ('a, 'b) t = unit

  let apply _ = Obj.magic
  let refl = ()
  let sym () = ()
end

module rec Typ : sig
  module type PAIR = sig
    type t
    type t1
    type t2

    val eq : (t, t1 * t2) TypEq.t
    val t1 : t1 Typ.typ
    val t2 : t2 Typ.typ
  end

  type 'a typ =
    | Int of ('a, int) TypEq.t
    | String of ('a, string) TypEq.t
    | Pair of (module PAIR with type t = 'a)
end = struct
  module type PAIR = sig
    type t
    type t1
    type t2

    val eq : (t, t1 * t2) TypEq.t
    val t1 : t1 Typ.typ
    val t2 : t2 Typ.typ
  end

  type 'a typ =
    | Int of ('a, int) TypEq.t
    | String of ('a, string) TypEq.t
    | Pair of (module PAIR with type t = 'a)
end

open Typ

let int = Int TypEq.refl
let str = String TypEq.refl

let pair (type s1 s2) t1 t2 =
  let module P = struct
    type t = s1 * s2
    type t1 = s1
    type t2 = s2

    let eq = TypEq.refl
    let t1 = t1
    let t2 = t2
  end
  in
  let pair = (module P : PAIR with type t = s1 * s2) in
  Pair pair
;;

module rec Print : sig
  val to_string : 'a Typ.typ -> 'a -> string
end = struct
  let to_string (type s) t x =
    match t with
    | Int eq -> string_of_int (TypEq.apply eq x)
    | String eq -> Printf.sprintf "%S" (TypEq.apply eq x)
    | Pair p ->
      let module P = (val p : PAIR with type t = s) in
      let x1, x2 = TypEq.apply P.eq x in
      Printf.sprintf "(%s,%s)" (Print.to_string P.t1 x1) (Print.to_string P.t2 x2)
  ;;
end

let () =
  print_endline (Print.to_string int 10);
  print_endline (Print.to_string (pair int (pair str int)) (123, ("A", 456)))
;;

(* #6262: first-class modules and module type aliases *)

module type S1 = sig end
module type S2 = S1

let _f (x : (module S1)) : (module S2) = x

module X = struct
  module type S
end

module Y = struct
  include X
end

let _f (x : (module X.S)) : (module Y.S) = x

(* PR#6194, main example *)
module type S3 = sig
  val x : bool
end

let f = function
  | Some (module M : S3) when M.x -> 1
  | ((Some _) [@foooo]) -> 2
  | None -> 3
;;

print_endline
  (string_of_int
     (f
        (Some
           (module struct
             let x = false
           end))))

type 'a ty =
  | Int : int ty
  | Bool : bool ty

let fbool (type t) (x : t) (tag : t ty) =
  match tag with
  | Bool -> x
;;

(* val fbool : 'a -> 'a ty -> 'a = <fun> *)

(** OK: the return value is x of type t **)

let fint (type t) (x : t) (tag : t ty) =
  match tag with
  | Int -> x > 0
;;

(* val fint : 'a -> 'a ty -> bool = <fun> *)

(** OK: the return value is x > 0 of type bool;
    This has used the equation t = bool, not visible in the return type **)

let f (type t) (x : t) (tag : t ty) =
  match tag with
  | Int -> x > 0
  | Bool -> x
;;

(* val f : 'a -> 'a ty -> bool = <fun> *)

let g (type t) (x : t) (tag : t ty) =
  match tag with
  | Bool -> x
  | Int -> x > 0
;;

(* Error: This expression has type bool but an expression was expected of type
   t = int *)

let id x = x

let idb1 =
  (fun id ->
     let _ = id true in
     id)
    id
;;

let idb2 : bool -> bool = id
let idb3 (_ : bool) = false

let g (type t) (x : t) (tag : t ty) =
  match tag with
  | Bool -> idb3 x
  | Int -> x > 0
;;

let g (type t) (x : t) (tag : t ty) =
  match tag with
  | Bool -> idb2 x
  | Int -> x > 0
;;

(* Encoding generics using GADTs *)
(* (c) Alain Frisch / Lexifi *)
(* cf. http://www.lexifi.com/blog/dynamic-types *)

(* Basic tag *)

type 'a ty =
  | Int : int ty
  | String : string ty
  | List : 'a ty -> 'a list ty
  | Pair : ('a ty * 'b ty) -> ('a * 'b) ty

(* Tagging data *)

type variant =
  | VInt of int
  | VString of string
  | VList of variant list
  | VPair of variant * variant

let rec variantize : type t. t ty -> t -> variant =
  fun ty x ->
  (* type t is abstract here *)
  match ty with
  | Int -> VInt x (* in this branch: t = int *)
  | String -> VString x (* t = string *)
  | List ty1 -> VList (List.map (variantize ty1) x) (* t = 'a list for some 'a *)
  | Pair (ty1, ty2) -> VPair (variantize ty1 (fst x), variantize ty2 (snd x))
;;

(* t = ('a, 'b) for some 'a and 'b *)

exception VariantMismatch

let rec devariantize : type t. t ty -> variant -> t =
  fun ty v ->
  match ty, v with
  | Int, VInt x -> x
  | String, VString x -> x
  | List ty1, VList vl -> List.map (devariantize ty1) vl
  | Pair (ty1, ty2), VPair (x1, x2) -> devariantize ty1 x1, devariantize ty2 x2
  | _ -> raise VariantMismatch
;;

(* Handling records *)

type 'a ty =
  | Int : int ty
  | String : string ty
  | List : 'a ty -> 'a list ty
  | Pair : ('a ty * 'b ty) -> ('a * 'b) ty
  | Record : 'a record -> 'a ty

and 'a record =
  { path : string
  ; fields : 'a field_ list
  }

and 'a field_ = Field : ('a, 'b) field -> 'a field_

and ('a, 'b) field =
  { label : string
  ; field_type : 'b ty
  ; get : 'a -> 'b
  }

(* Again *)

type variant =
  | VInt of int
  | VString of string
  | VList of variant list
  | VPair of variant * variant
  | VRecord of (string * variant) list

let rec variantize : type t. t ty -> t -> variant =
  fun ty x ->
  (* type t is abstract here *)
  match ty with
  | Int -> VInt x (* in this branch: t = int *)
  | String -> VString x (* t = string *)
  | List ty1 -> VList (List.map (variantize ty1) x) (* t = 'a list for some 'a *)
  | Pair (ty1, ty2) ->
    VPair (variantize ty1 (fst x), variantize ty2 (snd x))
    (* t = ('a, 'b) for some 'a and 'b *)
  | Record { fields } ->
    VRecord
      (List.map
         (fun (Field { field_type; label; get }) -> label, variantize field_type (get x))
         fields)
;;

(* Extraction *)

type 'a ty =
  | Int : int ty
  | String : string ty
  | List : 'a ty -> 'a list ty
  | Pair : ('a ty * 'b ty) -> ('a * 'b) ty
  | Record : ('a, 'builder) record -> 'a ty

and ('a, 'builder) record =
  { path : string
  ; fields : ('a, 'builder) field list
  ; create_builder : unit -> 'builder
  ; of_builder : 'builder -> 'a
  }

and ('a, 'builder) field = Field : ('a, 'builder, 'b) field_ -> ('a, 'builder) field

and ('a, 'builder, 'b) field_ =
  { label : string
  ; field_type : 'b ty
  ; get : 'a -> 'b
  ; set : 'builder -> 'b -> unit
  }

let rec devariantize : type t. t ty -> variant -> t =
  fun ty v ->
  match ty, v with
  | Int, VInt x -> x
  | String, VString x -> x
  | List ty1, VList vl -> List.map (devariantize ty1) vl
  | Pair (ty1, ty2), VPair (x1, x2) -> devariantize ty1 x1, devariantize ty2 x2
  | Record { fields; create_builder; of_builder }, VRecord fl ->
    if List.length fields <> List.length fl then raise VariantMismatch;
    let builder = create_builder () in
    List.iter2
      (fun (Field { label; field_type; set }) (lab, v) ->
         if label <> lab then raise VariantMismatch;
         set builder (devariantize field_type v))
      fields
      fl;
    of_builder builder
  | _ -> raise VariantMismatch
;;

type my_record =
  { a : int
  ; b : string list
  }

let my_record =
  let fields =
    [ Field
        { label = "a"
        ; field_type = Int
        ; get = (fun { a } -> a)
        ; set = (fun (r, _) x -> r := Some x)
        }
    ; Field
        { label = "b"
        ; field_type = List String
        ; get = (fun { b } -> b)
        ; set = (fun (_, r) x -> r := Some x)
        }
    ]
  in
  let create_builder () = ref None, ref None in
  let of_builder (a, b) =
    match !a, !b with
    | Some a, Some b -> { a; b }
    | _ -> failwith "Some fields are missing in record of type my_record"
  in
  Record { path = "My_module.my_record"; fields; create_builder; of_builder }
;;

(* Extension to recursive types and polymorphic variants *)
(* by Jacques Garrigue *)

type noarg = Noarg

type (_, _) ty =
  | Int : (int, _) ty
  | String : (string, _) ty
  | List : ('a, 'e) ty -> ('a list, 'e) ty
  | Option : ('a, 'e) ty -> ('a option, 'e) ty
  | Pair : (('a, 'e) ty * ('b, 'e) ty) -> ('a * 'b, 'e) ty
  (* Support for type variables and recursive types *)
  | Var : ('a, 'a -> 'e) ty
  | Rec : ('a, 'a -> 'e) ty -> ('a, 'e) ty
  | Pop : ('a, 'e) ty -> ('a, 'b -> 'e) ty
  (* Change the representation of a type *)
  | Conv : string * ('a -> 'b) * ('b -> 'a) * ('b, 'e) ty -> ('a, 'e) ty
  (* Sum types (both normal sums and polymorphic variants) *)
  | Sum : ('a, 'e, 'b) ty_sum -> ('a, 'e) ty

and ('a, 'e, 'b) ty_sum =
  { sum_proj : 'a -> string * 'e ty_dyn option
  ; sum_cases : (string * ('e, 'b) ty_case) list
  ; sum_inj : 'c. ('b, 'c) ty_sel * 'c -> 'a
  }

and 'e ty_dyn = (* dynamic type *)
  | Tdyn : ('a, 'e) ty * 'a -> 'e ty_dyn

and (_, _) ty_sel =
  (* selector from a list of types *)
  | Thd : ('a -> 'b, 'a) ty_sel
  | Ttl : ('b -> 'c, 'd) ty_sel -> ('a -> 'b -> 'c, 'd) ty_sel

and (_, _) ty_case =
  (* type a sum case *)
  | TCarg : ('b, 'a) ty_sel * ('a, 'e) ty -> ('e, 'b) ty_case
  | TCnoarg : ('b, noarg) ty_sel -> ('e, 'b) ty_case

type _ ty_env =
  (* type variable substitution *)
  | Enil : unit ty_env
  | Econs : ('a, 'e) ty * 'e ty_env -> ('a -> 'e) ty_env

(* Comparing selectors *)
type (_, _) eq = Eq : ('a, 'a) eq

let rec eq_sel : type a b c. (a, b) ty_sel -> (a, c) ty_sel -> (b, c) eq option =
  fun s1 s2 ->
  match s1, s2 with
  | Thd, Thd -> Some Eq
  | Ttl s1, Ttl s2 ->
    (match eq_sel s1 s2 with
     | None -> None
     | Some Eq -> Some Eq)
  | _ -> None
;;

(* Auxiliary function to get the type of a case from its selector *)
let rec get_case
  : type a b e.
    (b, a) ty_sel -> (string * (e, b) ty_case) list -> string * (a, e) ty option
  =
  fun sel cases ->
  match cases with
  | (name, TCnoarg sel') :: rem ->
    (match eq_sel sel sel' with
     | None -> get_case sel rem
     | Some Eq -> name, None)
  | (name, TCarg (sel', ty)) :: rem ->
    (match eq_sel sel sel' with
     | None -> get_case sel rem
     | Some Eq -> name, Some ty)
  | [] -> raise Not_found
;;

(* Untyped representation of values *)
type variant =
  | VInt of int
  | VString of string
  | VList of variant list
  | VOption of variant option
  | VPair of variant * variant
  | VConv of string * variant
  | VSum of string * variant option

let may_map f = function
  | Some x -> Some (f x)
  | None -> None
;;

let rec variantize : type a e. e ty_env -> (a, e) ty -> a -> variant =
  fun e ty v ->
  match ty with
  | Int -> VInt v
  | String -> VString v
  | List t -> VList (List.map (variantize e t) v)
  | Option t -> VOption (may_map (variantize e t) v)
  | Pair (t1, t2) -> VPair (variantize e t1 (fst v), variantize e t2 (snd v))
  | Rec t -> variantize (Econs (ty, e)) t v
  | Pop t ->
    (match e with
     | Econs (_, e') -> variantize e' t v)
  | Var ->
    (match e with
     | Econs (t, e') -> variantize e' t v)
  | Conv (s, proj, inj, t) -> VConv (s, variantize e t (proj v))
  | Sum ops ->
    let tag, arg = ops.sum_proj v in
    VSum
      ( tag
      , may_map
          (function
            | Tdyn (ty, arg) -> variantize e ty arg)
          arg )
;;

let rec devariantize : type t e. e ty_env -> (t, e) ty -> variant -> t =
  fun e ty v ->
  match ty, v with
  | Int, VInt x -> x
  | String, VString x -> x
  | List ty1, VList vl -> List.map (devariantize e ty1) vl
  | Pair (ty1, ty2), VPair (x1, x2) -> devariantize e ty1 x1, devariantize e ty2 x2
  | Rec t, _ -> devariantize (Econs (ty, e)) t v
  | Pop t, _ ->
    (match e with
     | Econs (_, e') -> devariantize e' t v)
  | Var, _ ->
    (match e with
     | Econs (t, e') -> devariantize e' t v)
  | Conv (s, proj, inj, t), VConv (s', v) when s = s' -> inj (devariantize e t v)
  | Sum ops, VSum (tag, a) ->
    (try
       match List.assoc tag ops.sum_cases, a with
       | TCarg (sel, t), Some a -> ops.sum_inj (sel, devariantize e t a)
       | TCnoarg sel, None -> ops.sum_inj (sel, Noarg)
       | _ -> raise VariantMismatch
     with
     | Not_found -> raise VariantMismatch)
  | _ -> raise VariantMismatch
;;

(* First attempt: represent 1-constructor variants using Conv *)
let wrap_A t = Conv ("`A", (fun (`A x) -> x), (fun x -> `A x), t)
let ty a = Rec (wrap_A (Option (Pair (a, Var))))
let v = variantize Enil (ty Int)
let x = v (`A (Some (1, `A (Some (2, `A None)))))

(* Can also use it to decompose a tuple *)

let triple t1 t2 t3 =
  Conv
    ( "Triple"
    , (fun (a, b, c) -> a, (b, c))
    , (fun (a, (b, c)) -> a, b, c)
    , Pair (t1, Pair (t2, t3)) )
;;

let v = variantize Enil (triple String Int Int) ("A", 2, 3)

(* Second attempt: introduce a real sum construct *)
let ty_abc =
  (* Could also use [get_case] for proj, but direct definition is shorter *)
  let proj = function
    | `A n -> "A", Some (Tdyn (Int, n))
    | `B s -> "B", Some (Tdyn (String, s))
    | `C -> "C", None
  (* Define inj in advance to be able to write the type annotation easily *)
  and inj
    : type c.
      (int -> string -> noarg -> unit, c) ty_sel * c -> [ `A of int | `B of string | `C ]
    = function
    | Thd, v -> `A v
    | Ttl Thd, v -> `B v
    | Ttl (Ttl Thd), Noarg -> `C
  in
  (* Coherence of sum_inj and sum_cases is checked by the typing *)
  Sum
    { sum_proj = proj
    ; sum_inj = inj
    ; sum_cases =
        [ "A", TCarg (Thd, Int)
        ; "B", TCarg (Ttl Thd, String)
        ; "C", TCnoarg (Ttl (Ttl Thd))
        ]
    }
;;

let v = variantize Enil ty_abc (`A 3)
let a = devariantize Enil ty_abc v

(* And an example with recursion... *)
type 'a vlist =
  [ `Nil
  | `Cons of 'a * 'a vlist
  ]

let ty_list : type a e. (a, e) ty -> (a vlist, e) ty =
  fun t ->
  let tcons = Pair (Pop t, Var) in
  Rec
    (Sum
       { sum_proj =
           (function
             | `Nil -> "Nil", None
             | `Cons p -> "Cons", Some (Tdyn (tcons, p)))
       ; sum_cases = [ "Nil", TCnoarg Thd; "Cons", TCarg (Ttl Thd, tcons) ]
       ; sum_inj =
           (fun (type c) : ((noarg -> a * a vlist -> unit, c) ty_sel * c -> a vlist) ->
              function
              | Thd, Noarg -> `Nil
              | Ttl Thd, v -> `Cons v)
           (* One can also write the type annotation directly *)
       })
;;

let v = variantize Enil (ty_list Int) (`Cons (1, `Cons (2, `Nil)))

(* Simpler but weaker approach *)

type (_, _) ty =
  | Int : (int, _) ty
  | String : (string, _) ty
  | List : ('a, 'e) ty -> ('a list, 'e) ty
  | Option : ('a, 'e) ty -> ('a option, 'e) ty
  | Pair : (('a, 'e) ty * ('b, 'e) ty) -> ('a * 'b, 'e) ty
  | Var : ('a, 'a -> 'e) ty
  | Rec : ('a, 'a -> 'e) ty -> ('a, 'e) ty
  | Pop : ('a, 'e) ty -> ('a, 'b -> 'e) ty
  | Conv : string * ('a -> 'b) * ('b -> 'a) * ('b, 'e) ty -> ('a, 'e) ty
  | Sum :
      ('a -> string * 'e ty_dyn option) * (string * 'e ty_dyn option -> 'a)
      -> ('a, 'e) ty

and 'e ty_dyn = Tdyn : ('a, 'e) ty * 'a -> 'e ty_dyn

let ty_abc : ([ `A of int | `B of string | `C ], 'e) ty =
  (* Could also use [get_case] for proj, but direct definition is shorter *)
  Sum
    ( (function
        | `A n -> "A", Some (Tdyn (Int, n))
        | `B s -> "B", Some (Tdyn (String, s))
        | `C -> "C", None)
    , function
      | "A", Some (Tdyn (Int, n)) -> `A n
      | "B", Some (Tdyn (String, s)) -> `B s
      | "C", None -> `C
      | _ -> invalid_arg "ty_abc" )
;;

(* Breaks: no way to pattern-match on a full recursive type *)
let ty_list : type a e. (a, e) ty -> (a vlist, e) ty =
  fun t ->
  let targ = Pair (Pop t, Var) in
  Rec
    (Sum
       ( (function
           | `Nil -> "Nil", None
           | `Cons p -> "Cons", Some (Tdyn (targ, p)))
       , function
         | "Nil", None -> `Nil
         | "Cons", Some (Tdyn (Pair (_, Var), (p : a * a vlist))) -> `Cons p ))
;;

(* Define Sum using object instead of record for first-class polymorphism *)

type (_, _) ty =
  | Int : (int, _) ty
  | String : (string, _) ty
  | List : ('a, 'e) ty -> ('a list, 'e) ty
  | Option : ('a, 'e) ty -> ('a option, 'e) ty
  | Pair : (('a, 'e) ty * ('b, 'e) ty) -> ('a * 'b, 'e) ty
  | Var : ('a, 'a -> 'e) ty
  | Rec : ('a, 'a -> 'e) ty -> ('a, 'e) ty
  | Pop : ('a, 'e) ty -> ('a, 'b -> 'e) ty
  | Conv : string * ('a -> 'b) * ('b -> 'a) * ('b, 'e) ty -> ('a, 'e) ty
  | Sum :
      < proj : 'a -> string * 'e ty_dyn option
      ; cases : (string * ('e, 'b) ty_case) list
      ; inj : 'c. ('b, 'c) ty_sel * 'c -> 'a >
      -> ('a, 'e) ty

and 'e ty_dyn = Tdyn : ('a, 'e) ty * 'a -> 'e ty_dyn

and (_, _) ty_sel =
  | Thd : ('a -> 'b, 'a) ty_sel
  | Ttl : ('b -> 'c, 'd) ty_sel -> ('a -> 'b -> 'c, 'd) ty_sel

and (_, _) ty_case =
  | TCarg : ('b, 'a) ty_sel * ('a, 'e) ty -> ('e, 'b) ty_case
  | TCnoarg : ('b, noarg) ty_sel -> ('e, 'b) ty_case

let ty_abc : (([ `A of int | `B of string | `C ] as 'a), 'e) ty =
  Sum
    (object
       method proj =
         function
         | `A n -> "A", Some (Tdyn (Int, n))
         | `B s -> "B", Some (Tdyn (String, s))
         | `C -> "C", None

       method cases =
         [ "A", TCarg (Thd, Int)
         ; "B", TCarg (Ttl Thd, String)
         ; "C", TCnoarg (Ttl (Ttl Thd))
         ]

       method inj
         : type c.  (int -> string -> noarg -> unit, c) ty_sel * c
                   -> [ `A of int | `B of string | `C ] =
         function
         | Thd, v -> `A v
         | Ttl Thd, v -> `B v
         | Ttl (Ttl Thd), Noarg -> `C
    end)
;;

type 'a vlist =
  [ `Nil
  | `Cons of 'a * 'a vlist
  ]

let ty_list : type a e. (a, e) ty -> (a vlist, e) ty =
  fun t ->
  let tcons = Pair (Pop t, Var) in
  Rec
    (Sum
       (object
          method proj =
            function
            | `Nil -> "Nil", None
            | `Cons p -> "Cons", Some (Tdyn (tcons, p))

          method cases = [ "Nil", TCnoarg Thd; "Cons", TCarg (Ttl Thd, tcons) ]

          method inj : type c. (noarg -> a * a vlist -> unit, c) ty_sel * c -> a vlist =
            function
            | Thd, Noarg -> `Nil
            | Ttl Thd, v -> `Cons v
       end))
;;

(*
   type (_,_) ty_assoc =
   | Anil : (unit,'e) ty_assoc
   | Acons : string * ('a,'e) ty * ('b,'e) ty_assoc -> ('a -> 'b, 'e) ty_assoc

   and (_,_) ty_pvar =
   | Pnil : ('a,'e) ty_pvar
   | Pconst : 't * ('b,'e) ty_pvar -> ('t -> 'b, 'e) ty_pvar
   | Parg : 't * ('a,'e) ty * ('b,'e) ty_pvar -> ('t * 'a -> 'b, 'e) ty_pvar
*)
(*
   An attempt at encoding omega examples from the 2nd Central European
   Functional Programming School:
   Generic Programming in Omega, by Tim Sheard and Nathan Linger
   http://web.cecs.pdx.edu/~sheard/
*)

(* Basic types *)

type ('a, 'b) sum =
  | Inl of 'a
  | Inr of 'b

type zero = Zero
type 'a succ = Succ of 'a

type _ nat =
  | NZ : zero nat
  | NS : 'a nat -> 'a succ nat

(* 2: A simple example *)

type (_, _) seq =
  | Snil : ('a, zero) seq
  | Scons : 'a * ('a, 'n) seq -> ('a, 'n succ) seq

let l1 = Scons (3, Scons (5, Snil))

(* We do not have type level functions, so we need to use witnesses. *)
(* We copy here the definitions from section 3.9 *)
(* Note the addition of the ['a nat] argument to PlusZ, since we do not
   have kinds *)
type (_, _, _) plus =
  | PlusZ : 'a nat -> (zero, 'a, 'a) plus
  | PlusS : ('a, 'b, 'c) plus -> ('a succ, 'b, 'c succ) plus

let rec length : type a n. (a, n) seq -> n nat = function
  | Snil -> NZ
  | Scons (_, s) -> NS (length s)
;;

(* app returns the catenated lists with a witness proving that
   the size is the sum of its two inputs *)
type (_, _, _) app = App : ('a, 'p) seq * ('n, 'm, 'p) plus -> ('a, 'n, 'm) app

let rec app : type a n m. (a, n) seq -> (a, m) seq -> (a, n, m) app =
  fun xs ys ->
  match xs with
  | Snil -> App (ys, PlusZ (length ys))
  | Scons (x, xs') ->
    let (App (xs'', pl)) = app xs' ys in
    App (Scons (x, xs''), PlusS pl)
;;

(* 3.1 Feature: kinds *)

(* We do not have kinds, but we can encode them as predicates *)

type tp = TP
type nd = ND
type ('a, 'b) fk = FK

type _ shape =
  | Tp : tp shape
  | Nd : nd shape
  | Fk : 'a shape * 'b shape -> ('a, 'b) fk shape

type tt = TT
type ff = FF

type _ boolean =
  | BT : tt boolean
  | BF : ff boolean

(* 3.3 Feature : GADTs *)

type (_, _) path =
  | Pnone : 'a -> (tp, 'a) path
  | Phere : (nd, 'a) path
  | Pleft : ('x, 'a) path -> (('x, 'y) fk, 'a) path
  | Pright : ('y, 'a) path -> (('x, 'y) fk, 'a) path

type (_, _) tree =
  | Ttip : (tp, 'a) tree
  | Tnode : 'a -> (nd, 'a) tree
  | Tfork : ('x, 'a) tree * ('y, 'a) tree -> (('x, 'y) fk, 'a) tree

let tree1 = Tfork (Tfork (Ttip, Tnode 4), Tfork (Tnode 4, Tnode 3))

let rec find : type sh. ('a -> 'a -> bool) -> 'a -> (sh, 'a) tree -> (sh, 'a) path list =
  fun eq n t ->
  match t with
  | Ttip -> []
  | Tnode m -> if eq n m then [ Phere ] else []
  | Tfork (x, y) ->
    List.map (fun x -> Pleft x) (find eq n x) @ List.map (fun x -> Pright x) (find eq n y)
;;

let rec extract : type sh. (sh, 'a) path -> (sh, 'a) tree -> 'a =
  fun p t ->
  match p, t with
  | Pnone x, Ttip -> x
  | Phere, Tnode y -> y
  | Pleft p, Tfork (l, _) -> extract p l
  | Pright p, Tfork (_, r) -> extract p r
;;

(* 3.4 Pattern : Witness *)

type (_, _) le =
  | LeZ : 'a nat -> (zero, 'a) le
  | LeS : ('n, 'm) le -> ('n succ, 'm succ) le

type _ even =
  | EvenZ : zero even
  | EvenSS : 'n even -> 'n succ succ even

type one = zero succ
type two = one succ
type three = two succ
type four = three succ

let even0 : zero even = EvenZ
let even2 : two even = EvenSS EvenZ
let even4 : four even = EvenSS (EvenSS EvenZ)
let p1 : (two, one, three) plus = PlusS (PlusS (PlusZ (NS NZ)))

let rec summandLessThanSum : type a b c. (a, b, c) plus -> (a, c) le =
  fun p ->
  match p with
  | PlusZ n -> LeZ n
  | PlusS p' -> LeS (summandLessThanSum p')
;;

(* 3.8 Pattern: Leibniz Equality *)

type (_, _) equal = Eq : ('a, 'a) equal

let convert : type a b. (a, b) equal -> a -> b = fun Eq x -> x

let rec sameNat : type a b. a nat -> b nat -> (a, b) equal option =
  fun a b ->
  match a, b with
  | NZ, NZ -> Some Eq
  | NS a', NS b' ->
    (match sameNat a' b' with
     | Some Eq -> Some Eq
     | None -> None)
  | _ -> None
;;

(* Extra: associativity of addition *)

let rec plus_func : type a b m n. (a, b, m) plus -> (a, b, n) plus -> (m, n) equal =
  fun p1 p2 ->
  match p1, p2 with
  | PlusZ _, PlusZ _ -> Eq
  | PlusS p1', PlusS p2' ->
    let Eq = plus_func p1' p2' in
    Eq
;;

let rec plus_assoc
  : type a b c ab bc m n.
    (a, b, ab) plus
    -> (ab, c, m) plus
    -> (b, c, bc) plus
    -> (a, bc, n) plus
    -> (m, n) equal
  =
  fun p1 p2 p3 p4 ->
  match p1, p4 with
  | PlusZ b, PlusZ bc ->
    let Eq = plus_func p2 p3 in
    Eq
  | PlusS p1', PlusS p4' ->
    let (PlusS p2') = p2 in
    let Eq = plus_assoc p1' p2' p3 p4' in
    Eq
;;

(* 3.9 Computing Programs and Properties Simultaneously *)

(* Plus and app1 are moved to section 2 *)

let smaller : type a b. (a succ, b succ) le -> (a, b) le = function
  | LeS x -> x
;;

type (_, _) diff = Diff : 'c nat * ('a, 'c, 'b) plus -> ('a, 'b) diff

(*
   let rec diff : type a b. (a,b) le -> a nat -> b nat -> (a,b) diff =
   fun le a b ->
   match a, b, le with
   | NZ, m, _ -> Diff (m, PlusZ m)
   | NS x, NZ, _ -> assert false
   | NS x, NS y, q ->
   match diff (smaller q) x y with Diff (m, p) -> Diff (m, PlusS p)
   ;;
*)

let rec diff : type a b. (a, b) le -> a nat -> b nat -> (a, b) diff =
  fun le a b ->
  match le, a, b with
  | LeZ _, _, m -> Diff (m, PlusZ m)
  | LeS q, NS x, NS y ->
    (match diff q x y with
     | Diff (m, p) -> Diff (m, PlusS p))
;;

let rec diff : type a b. (a, b) le -> a nat -> b nat -> (a, b) diff =
  fun le a b ->
  match a, b, le with
  (* warning *)
  | NZ, m, LeZ _ -> Diff (m, PlusZ m)
  | NS x, NS y, LeS q ->
    (match diff q x y with
     | Diff (m, p) -> Diff (m, PlusS p))
  | _ -> .
;;

let rec diff : type a b. (a, b) le -> b nat -> (a, b) diff =
  fun le b ->
  match b, le with
  | m, LeZ _ -> Diff (m, PlusZ m)
  | NS y, LeS q ->
    (match diff q y with
     | Diff (m, p) -> Diff (m, PlusS p))
;;

type (_, _) filter = Filter : ('m, 'n) le * ('a, 'm) seq -> ('a, 'n) filter

let rec leS' : type m n. (m, n) le -> (m, n succ) le = function
  | LeZ n -> LeZ (NS n)
  | LeS le -> LeS (leS' le)
;;

let rec filter : type a n. (a -> bool) -> (a, n) seq -> (a, n) filter =
  fun f s ->
  match s with
  | Snil -> Filter (LeZ NZ, Snil)
  | Scons (a, l) ->
    (match filter f l with
     | Filter (le, l') ->
       if f a then Filter (LeS le, Scons (a, l')) else Filter (leS' le, l'))
;;

(* 4.1 AVL trees *)

type (_, _, _) balance =
  | Less : ('h, 'h succ, 'h succ) balance
  | Same : ('h, 'h, 'h) balance
  | More : ('h succ, 'h, 'h succ) balance

type _ avl =
  | Leaf : zero avl
  | Node : ('hL, 'hR, 'hMax) balance * 'hL avl * int * 'hR avl -> 'hMax succ avl

type avl' = Avl : 'h avl -> avl'

let empty = Avl Leaf

let rec elem : type h. int -> h avl -> bool =
  fun x t ->
  match t with
  | Leaf -> false
  | Node (_, l, y, r) -> x = y || if x < y then elem x l else elem x r
;;

let rec rotr
  : type n. n succ succ avl -> int -> n avl -> (n succ succ avl, n succ succ succ avl) sum
  =
  fun tL y tR ->
  match tL with
  | Node (Same, a, x, b) -> Inr (Node (Less, a, x, Node (More, b, y, tR)))
  | Node (More, a, x, b) -> Inl (Node (Same, a, x, Node (Same, b, y, tR)))
  | Node (Less, a, x, Node (Same, b, z, c)) ->
    Inl (Node (Same, Node (Same, a, x, b), z, Node (Same, c, y, tR)))
  | Node (Less, a, x, Node (Less, b, z, c)) ->
    Inl (Node (Same, Node (More, a, x, b), z, Node (Same, c, y, tR)))
  | Node (Less, a, x, Node (More, b, z, c)) ->
    Inl (Node (Same, Node (Same, a, x, b), z, Node (Less, c, y, tR)))
;;

let rec rotl
  : type n. n avl -> int -> n succ succ avl -> (n succ succ avl, n succ succ succ avl) sum
  =
  fun tL u tR ->
  match tR with
  | Node (Same, a, x, b) -> Inr (Node (More, Node (Less, tL, u, a), x, b))
  | Node (Less, a, x, b) -> Inl (Node (Same, Node (Same, tL, u, a), x, b))
  | Node (More, Node (Same, a, x, b), y, c) ->
    Inl (Node (Same, Node (Same, tL, u, a), x, Node (Same, b, y, c)))
  | Node (More, Node (Less, a, x, b), y, c) ->
    Inl (Node (Same, Node (More, tL, u, a), x, Node (Same, b, y, c)))
  | Node (More, Node (More, a, x, b), y, c) ->
    Inl (Node (Same, Node (Same, tL, u, a), x, Node (Less, b, y, c)))
;;

let rec ins : type n. int -> n avl -> (n avl, n succ avl) sum =
  fun x t ->
  match t with
  | Leaf -> Inr (Node (Same, Leaf, x, Leaf))
  | Node (bal, a, y, b) ->
    if x = y
    then Inl t
    else if x < y
    then (
      match ins x a with
      | Inl a -> Inl (Node (bal, a, y, b))
      | Inr a ->
        (match bal with
         | Less -> Inl (Node (Same, a, y, b))
         | Same -> Inr (Node (More, a, y, b))
         | More -> rotr a y b))
    else (
      match ins x b with
      | Inl b -> Inl (Node (bal, a, y, b) : n avl)
      | Inr b ->
        (match bal with
         | More -> Inl (Node (Same, a, y, b) : n avl)
         | Same -> Inr (Node (Less, a, y, b) : n succ avl)
         | Less -> rotl a y b))
;;

let insert x (Avl t) =
  match ins x t with
  | Inl t -> Avl t
  | Inr t -> Avl t
;;

let rec del_min : type n. n succ avl -> int * (n avl, n succ avl) sum = function
  | Node (Less, Leaf, x, r) -> x, Inl r
  | Node (Same, Leaf, x, r) -> x, Inl r
  | Node (bal, (Node _ as l), x, r) ->
    (match del_min l with
     | y, Inr l -> y, Inr (Node (bal, l, x, r))
     | y, Inl l ->
       ( y
       , (match bal with
          | Same -> Inr (Node (Less, l, x, r))
          | More -> Inl (Node (Same, l, x, r))
          | Less -> rotl l x r) ))
;;

type _ avl_del =
  | Dsame : 'n avl -> 'n avl_del
  | Ddecr : ('m succ, 'n) equal * 'm avl -> 'n avl_del

let rec del : type n. int -> n avl -> n avl_del =
  fun y t ->
  match t with
  | Leaf -> Dsame Leaf
  | Node (bal, l, x, r) ->
    if x = y
    then (
      match r with
      | Leaf ->
        (match bal with
         | Same -> Ddecr (Eq, l)
         | More -> Ddecr (Eq, l))
      | Node _ ->
        (match bal, del_min r with
         | _, (z, Inr r) -> Dsame (Node (bal, l, z, r))
         | Same, (z, Inl r) -> Dsame (Node (More, l, z, r))
         | Less, (z, Inl r) -> Ddecr (Eq, Node (Same, l, z, r))
         | More, (z, Inl r) ->
           (match rotr l z r with
            | Inl t -> Ddecr (Eq, t)
            | Inr t -> Dsame t)))
    else if y < x
    then (
      match del y l with
      | Dsame l -> Dsame (Node (bal, l, x, r))
      | Ddecr (Eq, l) ->
        (match bal with
         | Same -> Dsame (Node (Less, l, x, r))
         | More -> Ddecr (Eq, Node (Same, l, x, r))
         | Less ->
           (match rotl l x r with
            | Inl t -> Ddecr (Eq, t)
            | Inr t -> Dsame t)))
    else (
      match del y r with
      | Dsame r -> Dsame (Node (bal, l, x, r))
      | Ddecr (Eq, r) ->
        (match bal with
         | Same -> Dsame (Node (More, l, x, r))
         | Less -> Ddecr (Eq, Node (Same, l, x, r))
         | More ->
           (match rotr l x r with
            | Inl t -> Ddecr (Eq, t)
            | Inr t -> Dsame t)))
;;

let delete x (Avl t) =
  match del x t with
  | Dsame t -> Avl t
  | Ddecr (_, t) -> Avl t
;;

(* Exercise 22: Red-black trees *)

type red = RED
type black = BLACK

type (_, _) sub_tree =
  | Bleaf : (black, zero) sub_tree
  | Rnode : (black, 'n) sub_tree * int * (black, 'n) sub_tree -> (red, 'n) sub_tree
  | Bnode : ('cL, 'n) sub_tree * int * ('cR, 'n) sub_tree -> (black, 'n succ) sub_tree

type rb_tree = Root : (black, 'n) sub_tree -> rb_tree

type dir =
  | LeftD
  | RightD

type (_, _) ctxt =
  | CNil : (black, 'n) ctxt
  | CRed : int * dir * (black, 'n) sub_tree * (red, 'n) ctxt -> (black, 'n) ctxt
  | CBlk : int * dir * ('c1, 'n) sub_tree * (black, 'n succ) ctxt -> ('c, 'n) ctxt

let blacken = function
  | Rnode (l, e, r) -> Bnode (l, e, r)
;;

type _ crep =
  | Red : red crep
  | Black : black crep

let color : type c n. (c, n) sub_tree -> c crep = function
  | Bleaf -> Black
  | Rnode _ -> Red
  | Bnode _ -> Black
;;

let rec fill : type c n. (c, n) ctxt -> (c, n) sub_tree -> rb_tree =
  fun ct t ->
  match ct with
  | CNil -> Root t
  | CRed (e, LeftD, uncle, c) -> fill c (Rnode (uncle, e, t))
  | CRed (e, RightD, uncle, c) -> fill c (Rnode (t, e, uncle))
  | CBlk (e, LeftD, uncle, c) -> fill c (Bnode (uncle, e, t))
  | CBlk (e, RightD, uncle, c) -> fill c (Bnode (t, e, uncle))
;;

let recolor d1 pE sib d2 gE uncle t =
  match d1, d2 with
  | LeftD, RightD -> Rnode (Bnode (sib, pE, t), gE, uncle)
  | RightD, RightD -> Rnode (Bnode (t, pE, sib), gE, uncle)
  | LeftD, LeftD -> Rnode (uncle, gE, Bnode (sib, pE, t))
  | RightD, LeftD -> Rnode (uncle, gE, Bnode (t, pE, sib))
;;

let rotate d1 pE sib d2 gE uncle (Rnode (x, e, y)) =
  match d1, d2 with
  | RightD, RightD -> Bnode (Rnode (x, e, y), pE, Rnode (sib, gE, uncle))
  | LeftD, RightD -> Bnode (Rnode (sib, pE, x), e, Rnode (y, gE, uncle))
  | LeftD, LeftD -> Bnode (Rnode (uncle, gE, sib), pE, Rnode (x, e, y))
  | RightD, LeftD -> Bnode (Rnode (uncle, gE, x), e, Rnode (y, pE, sib))
;;

let rec repair : type c n. (red, n) sub_tree -> (c, n) ctxt -> rb_tree =
  fun t ct ->
  match ct with
  | CNil -> Root (blacken t)
  | CBlk (e, LeftD, sib, c) -> fill c (Bnode (sib, e, t))
  | CBlk (e, RightD, sib, c) -> fill c (Bnode (t, e, sib))
  | CRed (e, dir, sib, CBlk (e', dir', uncle, ct)) ->
    (match color uncle with
     | Red -> repair (recolor dir e sib dir' e' (blacken uncle) t) ct
     | Black -> fill ct (rotate dir e sib dir' e' uncle t))
;;

let rec ins : type c n. int -> (c, n) sub_tree -> (c, n) ctxt -> rb_tree =
  fun e t ct ->
  match t with
  | Rnode (l, e', r) ->
    if e < e'
    then ins e l (CRed (e', RightD, r, ct))
    else ins e r (CRed (e', LeftD, l, ct))
  | Bnode (l, e', r) ->
    if e < e'
    then ins e l (CBlk (e', RightD, r, ct))
    else ins e r (CBlk (e', LeftD, l, ct))
  | Bleaf -> repair (Rnode (Bleaf, e, Bleaf)) ct
;;

let insert e (Root t) = ins e t CNil

(* 5.7 typed object languages using GADTs *)

type _ term =
  | Const : int -> int term
  | Add : (int * int -> int) term
  | LT : (int * int -> bool) term
  | Ap : ('a -> 'b) term * 'a term -> 'b term
  | Pair : 'a term * 'b term -> ('a * 'b) term

let ex1 = Ap (Add, Pair (Const 3, Const 5))
let ex2 = Pair (ex1, Const 1)

let rec eval_term : type a. a term -> a = function
  | Const x -> x
  | Add -> fun (x, y) -> x + y
  | LT -> fun (x, y) -> x < y
  | Ap (f, x) -> eval_term f (eval_term x)
  | Pair (x, y) -> eval_term x, eval_term y
;;

type _ rep =
  | Rint : int rep
  | Rbool : bool rep
  | Rpair : 'a rep * 'b rep -> ('a * 'b) rep
  | Rfun : 'a rep * 'b rep -> ('a -> 'b) rep

type (_, _) equal = Eq : ('a, 'a) equal

let rec rep_equal : type a b. a rep -> b rep -> (a, b) equal option =
  fun ra rb ->
  match ra, rb with
  | Rint, Rint -> Some Eq
  | Rbool, Rbool -> Some Eq
  | Rpair (a1, a2), Rpair (b1, b2) ->
    (match rep_equal a1 b1 with
     | None -> None
     | Some Eq ->
       (match rep_equal a2 b2 with
        | None -> None
        | Some Eq -> Some Eq))
  | Rfun (a1, a2), Rfun (b1, b2) ->
    (match rep_equal a1 b1 with
     | None -> None
     | Some Eq ->
       (match rep_equal a2 b2 with
        | None -> None
        | Some Eq -> Some Eq))
  | _ -> None
;;

type assoc = Assoc : string * 'a rep * 'a -> assoc

let rec assoc : type a. string -> a rep -> assoc list -> a =
  fun x r -> function
  | [] -> raise Not_found
  | Assoc (x', r', v) :: env ->
    if x = x'
    then (
      match rep_equal r r' with
      | None -> failwith ("Wrong type for " ^ x)
      | Some Eq -> v)
    else assoc x r env
;;

type _ term =
  | Var : string * 'a rep -> 'a term
  | Abs : string * 'a rep * 'b term -> ('a -> 'b) term
  | Const : int -> int term
  | Add : (int * int -> int) term
  | LT : (int * int -> bool) term
  | Ap : ('a -> 'b) term * 'a term -> 'b term
  | Pair : 'a term * 'b term -> ('a * 'b) term

let rec eval_term : type a. assoc list -> a term -> a =
  fun env -> function
  | Var (x, r) -> assoc x r env
  | Abs (x, r, e) -> fun v -> eval_term (Assoc (x, r, v) :: env) e
  | Const x -> x
  | Add -> fun (x, y) -> x + y
  | LT -> fun (x, y) -> x < y
  | Ap (f, x) -> eval_term env f (eval_term env x)
  | Pair (x, y) -> eval_term env x, eval_term env y
;;

let ex3 = Abs ("x", Rint, Ap (Add, Pair (Var ("x", Rint), Var ("x", Rint))))
let ex4 = Ap (ex3, Const 3)
let v4 = eval_term [] ex4

(* 5.9/5.10 Language with binding *)

type rnil = RNIL
type ('a, 'b, 'c) rcons = RCons of 'a * 'b * 'c

type _ is_row =
  | Rnil : rnil is_row
  | Rcons : 'c is_row -> ('a, 'b, 'c) rcons is_row

type (_, _) lam =
  | Const : int -> ('e, int) lam
  | Var : 'a -> (('a, 't, 'e) rcons, 't) lam
  | Shift : ('e, 't) lam -> (('a, 'q, 'e) rcons, 't) lam
  | Abs : 'a * (('a, 's, 'e) rcons, 't) lam -> ('e, 's -> 't) lam
  | App : ('e, 's -> 't) lam * ('e, 's) lam -> ('e, 't) lam

type x = X
type y = Y

let ex1 = App (Var X, Shift (Var Y))
let ex2 = Abs (X, Abs (Y, App (Shift (Var X), Var Y)))

type _ env =
  | Enil : rnil env
  | Econs : 'a * 't * 'e env -> ('a, 't, 'e) rcons env

let rec eval_lam : type e t. e env -> (e, t) lam -> t =
  fun env m ->
  match env, m with
  | _, Const n -> n
  | Econs (_, v, r), Var _ -> v
  | Econs (_, _, r), Shift e -> eval_lam r e
  | _, Abs (n, body) -> fun x -> eval_lam (Econs (n, x, env)) body
  | _, App (f, x) -> eval_lam env f (eval_lam env x)
;;

type add = Add
type suc = Suc

let env0 = Econs (Zero, 0, Econs (Suc, succ, Econs (Add, ( + ), Enil)))
let _0 : (_, int) lam = Var Zero
let suc x = App (Shift (Var Suc : (_, int -> int) lam), x)
let _1 = suc _0
let _2 = suc _1
let _3 = suc _2
let add = Shift (Shift (Var Add : (_, int -> int -> int) lam))
let double = Abs (X, App (App (Shift add, Var X), Var X))
let ex3 = App (double, _3)
let v3 = eval_lam env0 ex3

(* 5.13: Constructing typing derivations at runtime *)

(* Modified slightly to use the language of 5.10, since this is more fun.
   Of course this works also with the language of 5.12. *)

type _ rep =
  | I : int rep
  | Ar : 'a rep * 'b rep -> ('a -> 'b) rep

let rec compare : type a b. a rep -> b rep -> (string, (a, b) equal) sum =
  fun a b ->
  match a, b with
  | I, I -> Inr Eq
  | Ar (x, y), Ar (s, t) ->
    (match compare x s with
     | Inl _ as e -> e
     | Inr Eq ->
       (match compare y t with
        | Inl _ as e -> e
        | Inr Eq as e -> e))
  | I, Ar _ -> Inl "I <> Ar _"
  | Ar _, I -> Inl "Ar _ <> I"
;;

type term =
  | C of int
  | Ab : string * 'a rep * term -> term
  | Ap of term * term
  | V of string

type _ ctx =
  | Cnil : rnil ctx
  | Ccons : 't * string * 'x rep * 'e ctx -> ('t, 'x, 'e) rcons ctx

type _ checked =
  | Cerror of string
  | Cok : ('e, 't) lam * 't rep -> 'e checked

let rec lookup : type e. string -> e ctx -> e checked =
  fun name ctx ->
  match ctx with
  | Cnil -> Cerror ("Name not found: " ^ name)
  | Ccons (l, s, t, rs) ->
    if s = name
    then Cok (Var l, t)
    else (
      match lookup name rs with
      | Cerror m -> Cerror m
      | Cok (v, t) -> Cok (Shift v, t))
;;

let rec tc : type n e. n nat -> e ctx -> term -> e checked =
  fun n ctx t ->
  match t with
  | V s -> lookup s ctx
  | Ap (f, x) ->
    (match tc n ctx f with
     | Cerror _ as e -> e
     | Cok (f', ft) ->
       (match tc n ctx x with
        | Cerror _ as e -> e
        | Cok (x', xt) ->
          (match ft with
           | Ar (a, b) ->
             (match compare a xt with
              | Inl s -> Cerror s
              | Inr Eq -> Cok (App (f', x'), b))
           | _ -> Cerror "Non fun in Ap")))
  | Ab (s, t, body) ->
    (match tc (NS n) (Ccons (n, s, t, ctx)) body with
     | Cerror _ as e -> e
     | Cok (body', et) -> Cok (Abs (n, body'), Ar (t, et)))
  | C m -> Cok (Const m, I)
;;

let ctx0 =
  Ccons
    (Zero, "0", I, Ccons (Suc, "S", Ar (I, I), Ccons (Add, "+", Ar (I, Ar (I, I)), Cnil)))
;;

let ex1 = Ab ("x", I, Ap (Ap (V "+", V "x"), V "x"))
let c1 = tc NZ ctx0 ex1
let ex2 = Ap (ex1, C 3)
let c2 = tc NZ ctx0 ex2

let eval_checked env = function
  | Cerror s -> failwith s
  | Cok (e, I) -> (eval_lam env e : int)
  | Cok _ -> failwith "Can only evaluate expressions of type I"
;;

let v2 = eval_checked env0 c2

(* 5.12 Soundness *)

type pexp = PEXP
type pval = PVAL

type _ mode =
  | Pexp : pexp mode
  | Pval : pval mode

type ('a, 'b) tarr = TARR
type tint = TINT

type (_, _) rel =
  | IntR : (tint, int) rel
  | IntTo : ('b, 's) rel -> ((tint, 'b) tarr, int -> 's) rel

type (_, _, _) lam =
  | Const : ('a, 'b) rel * 'b -> (pval, 'env, 'a) lam
  | Var : 'a -> (pval, ('a, 't, 'e) rcons, 't) lam
  | Shift : ('m, 'e, 't) lam -> ('m, ('a, 'q, 'e) rcons, 't) lam
  | Lam : 'a * ('m, ('a, 's, 'e) rcons, 't) lam -> (pval, 'e, ('s, 't) tarr) lam
  | App : ('m1, 'e, ('s, 't) tarr) lam * ('m2, 'e, 's) lam -> (pexp, 'e, 't) lam

let ex1 = App (Lam (X, Var X), Const (IntR, 3))

let rec mode : type m e t. (m, e, t) lam -> m mode = function
  | Lam (v, body) -> Pval
  | Var v -> Pval
  | Const (r, v) -> Pval
  | Shift e -> mode e
  | App _ -> Pexp
;;

type (_, _) sub =
  | Id : ('r, 'r) sub
  | Bind : 't * ('m, 'r2, 'x) lam * ('r, 'r2) sub -> (('t, 'x, 'r) rcons, 'r2) sub
  | Push : ('r1, 'r2) sub -> (('a, 'b, 'r1) rcons, ('a, 'b, 'r2) rcons) sub

type (_, _) lam' = Ex : ('m, 's, 't) lam -> ('s, 't) lam'

let rec subst : type m1 r t s. (m1, r, t) lam -> (r, s) sub -> (s, t) lam' =
  fun t s ->
  match t, s with
  | _, Id -> Ex t
  | Const (r, c), sub -> Ex (Const (r, c))
  | Var v, Bind (x, e, r) -> Ex e
  | Var v, Push sub -> Ex (Var v)
  | Shift e, Bind (_, _, r) -> subst e r
  | Shift e, Push sub ->
    (match subst e sub with
     | Ex a -> Ex (Shift a))
  | App (f, x), sub ->
    (match subst f sub, subst x sub with
     | Ex g, Ex y -> Ex (App (g, y)))
  | Lam (v, x), sub ->
    (match subst x (Push sub) with
     | Ex body -> Ex (Lam (v, body)))
;;

type closed = rnil
type 'a rlam = ((pexp, closed, 'a) lam, (pval, closed, 'a) lam) sum

let rec rule
  : type a b. (pval, closed, (a, b) tarr) lam -> (pval, closed, a) lam -> b rlam
  =
  fun v1 v2 ->
  match v1, v2 with
  | Lam (x, body), v ->
    (match subst body (Bind (x, v, Id)) with
     | Ex term ->
       (match mode term with
        | Pexp -> Inl term
        | Pval -> Inr term))
  | Const (IntTo b, f), Const (IntR, x) -> Inr (Const (b, f x))
;;

let rec onestep : type m t. (m, closed, t) lam -> t rlam = function
  | Lam (v, body) -> Inr (Lam (v, body))
  | Const (r, v) -> Inr (Const (r, v))
  | App (e1, e2) ->
    (match mode e1, mode e2 with
     | Pexp, _ ->
       (match onestep e1 with
        | Inl e -> Inl (App (e, e2))
        | Inr v -> Inl (App (v, e2)))
     | Pval, Pexp ->
       (match onestep e2 with
        | Inl e -> Inl (App (e1, e))
        | Inr v -> Inl (App (e1, v)))
     | Pval, Pval -> rule e1 e2)
;;

type ('env, 'a) var =
  | Zero : ('a * 'env, 'a) var
  | Succ : ('env, 'a) var -> ('b * 'env, 'a) var

type ('env, 'a) typ =
  | Tint : ('env, int) typ
  | Tbool : ('env, bool) typ
  | Tvar : ('env, 'a) var -> ('env, 'a) typ

let f : type env a. (env, a) typ -> (env, a) typ -> int =
  fun ta tb ->
  match ta, tb with
  | Tint, Tint -> 0
  | Tbool, Tbool -> 1
  | Tvar var, tb -> 2
  | _ -> . (* error *)
;;

(* let x = f Tint (Tvar Zero) ;; *)
type inkind =
  [ `Link
  | `Nonlink
  ]

type _ inline_t =
  | Text : string -> [< inkind > `Nonlink ] inline_t
  | Bold : 'a inline_t list -> 'a inline_t
  | Link : string -> [< inkind > `Link ] inline_t
  | Mref : string * [ `Nonlink ] inline_t list -> [< inkind > `Link ] inline_t

let uppercase seq =
  let rec process : type a. a inline_t -> a inline_t = function
    | Text txt -> Text (String.uppercase_ascii txt)
    | Bold xs -> Bold (List.map process xs)
    | Link lnk -> Link lnk
    | Mref (lnk, xs) -> Mref (lnk, List.map process xs)
  in
  List.map process seq
;;

type ast_t =
  | Ast_Text of string
  | Ast_Bold of ast_t list
  | Ast_Link of string
  | Ast_Mref of string * ast_t list

let inlineseq_from_astseq seq =
  let rec process_nonlink = function
    | Ast_Text txt -> Text txt
    | Ast_Bold xs -> Bold (List.map process_nonlink xs)
    | _ -> assert false
  in
  let rec process_any = function
    | Ast_Text txt -> Text txt
    | Ast_Bold xs -> Bold (List.map process_any xs)
    | Ast_Link lnk -> Link lnk
    | Ast_Mref (lnk, xs) -> Mref (lnk, List.map process_nonlink xs)
  in
  List.map process_any seq
;;

(* OK *)
type _ linkp =
  | Nonlink : [ `Nonlink ] linkp
  | Maylink : inkind linkp

let inlineseq_from_astseq seq =
  let rec process : type a. a linkp -> ast_t -> a inline_t =
    fun allow_link ast ->
    match allow_link, ast with
    | Maylink, Ast_Text txt -> Text txt
    | Nonlink, Ast_Text txt -> Text txt
    | x, Ast_Bold xs -> Bold (List.map (process x) xs)
    | Maylink, Ast_Link lnk -> Link lnk
    | Nonlink, Ast_Link _ -> assert false
    | Maylink, Ast_Mref (lnk, xs) -> Mref (lnk, List.map (process Nonlink) xs)
    | Nonlink, Ast_Mref _ -> assert false
  in
  List.map (process Maylink) seq
;;

(* Bad *)
type _ linkp2 = Kind : 'a linkp -> ([< inkind ] as 'a) linkp2

let inlineseq_from_astseq seq =
  let rec process : type a. a linkp2 -> ast_t -> a inline_t =
    fun allow_link ast ->
    match allow_link, ast with
    | Kind _, Ast_Text txt -> Text txt
    | x, Ast_Bold xs -> Bold (List.map (process x) xs)
    | Kind Maylink, Ast_Link lnk -> Link lnk
    | Kind Nonlink, Ast_Link _ -> assert false
    | Kind Maylink, Ast_Mref (lnk, xs) -> Mref (lnk, List.map (process (Kind Nonlink)) xs)
    | Kind Nonlink, Ast_Mref _ -> assert false
  in
  List.map (process (Kind Maylink)) seq
;;

module Add (T : sig
    type two
  end) =
struct
  type _ t =
    | One : [ `One ] t
    | Two : T.two t

  let add (type a) : a t * a t -> string = function
    | One, One -> "two"
    | Two, Two -> "four"
  ;;
end

module B : sig
  type (_, _) t = Eq : ('a, 'a) t

  val f : 'a -> 'b -> ('a, 'b) t
end = struct
  type (_, _) t = Eq : ('a, 'a) t

  let f t1 t2 = Obj.magic Eq
end

let of_type : type a. a -> a =
  fun x ->
  match B.f x 4 with
  | Eq -> 5
;;

type _ constant =
  | Int : int -> int constant
  | Bool : bool -> bool constant

type (_, _, _) binop =
  | Eq : ('a, 'a, bool) binop
  | Leq : ('a, 'a, bool) binop
  | Add : (int, int, int) binop

let eval (type a b c) (bop : (a, b, c) binop) (x : a constant) (y : b constant)
  : c constant
  =
  match bop, x, y with
  | Eq, Bool x, Bool y -> Bool (if x then y else not y)
  | Leq, Int x, Int y -> Bool (x <= y)
  | Leq, Bool x, Bool y -> Bool (x <= y)
  | Add, Int x, Int y -> Int (x + y)
;;

let _ = eval Eq (Int 2) (Int 3)

type tag =
  [ `TagA
  | `TagB
  | `TagC
  ]

type 'a poly =
  | AandBTags : [< `TagA of int | `TagB ] poly
  | ATag : [< `TagA of int ] poly
(* constraint 'a = [< `TagA of int | `TagB] *)

let intA = function
  | `TagA i -> i
;;

let intB = function
  | `TagB -> 4
;;

let intAorB = function
  | `TagA i -> i
  | `TagB -> 4
;;

type _ wrapPoly = WrapPoly : 'a poly -> ([< `TagA of int | `TagB ] as 'a) wrapPoly

let example6 : type a. a wrapPoly -> a -> int =
  fun w ->
  match w with
  | WrapPoly ATag -> intA
  | WrapPoly _ -> intA (* This should not be allowed *)
;;

let _ = example6 (WrapPoly AandBTags) `TagB (* This causes a seg fault *)

module F (S : sig
    type 'a t
  end) =
struct
  type _ ab =
    | A : int S.t ab
    | B : float S.t ab

  let f : int S.t ab -> float S.t ab -> string =
    fun (l : int S.t ab) (r : float S.t ab) ->
    match l, r with
    | A, B -> "f A B"
  ;;
end

module F (S : sig
    type 'a t
  end) =
struct
  type a = int * int
  type b = int -> int

  type _ ab =
    | A : a S.t ab
    | B : b S.t ab

  let f : a S.t ab -> b S.t ab -> string =
    fun l r ->
    match l, r with
    | A, B -> "f A B"
  ;;
end

type (_, _) t =
  | Any : ('a, 'b) t
  | Eq : ('a, 'a) t

module M : sig
  type s = private [> `A ]

  val eq : (s, [ `A | `B ]) t
end = struct
  type s =
    [ `A
    | `B
    ]

  let eq = Eq
end

let f : (M.s, [ `A | `B ]) t -> string = function
  | Any -> "Any"
;;

let () = print_endline (f M.eq)

module N : sig
  type s = private < a : int ; .. >

  val eq : (s, < a : int ; b : bool >) t
end = struct
  type s = < a : int ; b : bool >

  let eq = Eq
end

let f : (N.s, < a : int ; b : bool >) t -> string = function
  | Any -> "Any"
;;

type (_, _) comp =
  | Eq : ('a, 'a) comp
  | Diff : ('a, 'b) comp

module U = struct
  type t = T
end

module M : sig
  type t = T

  val comp : (U.t, t) comp
end = struct
  include U

  let comp = Eq
end
;;

match M.comp with
| Diff -> false

module U = struct
  type t = { x : int }
end

module M : sig
  type t = { x : int }

  val comp : (U.t, t) comp
end = struct
  include U

  let comp = Eq
end
;;

match M.comp with
| Diff -> false

type 'a t = T of 'a
type 'a s = S of 'a
type (_, _) eq = Refl : ('a, 'a) eq

let f : (int s, int t) eq -> unit = function
  | Refl -> ()
;;

module M (S : sig
    type 'a t = T of 'a
    type 'a s = T of 'a
  end) =
struct
  let f : ('a S.s, 'a S.t) eq -> unit = function
    | Refl -> ()
  ;;
end

type _ nat =
  | Zero : [ `Zero ] nat
  | Succ : 'a nat -> [ `Succ of 'a ] nat

type 'a pre_nat =
  [ `Zero
  | `Succ of 'a
  ]

type aux =
  | Aux : [ `Succ of [< [< [< [ `Zero ] pre_nat ] pre_nat ] pre_nat ] ] nat -> aux

let f (Aux x) =
  match x with
  | Succ Zero -> "1"
  | Succ (Succ Zero) -> "2"
  | Succ (Succ (Succ Zero)) -> "3"
  | Succ (Succ (Succ (Succ Zero))) -> "4"
  | _ -> . (* error *)
;;

type _ t = C : ((('a -> 'o) -> 'o) -> ('b -> 'o) -> 'o) t

let f : type a o. ((a -> o) -> o) t -> (a -> o) -> o = fun C k -> k (fun x -> x)

type (_, _) t =
  | A : ('a, 'a) t
  | B : string -> ('a, 'b) t

module M
    (A : sig
      module type T
    end)
    (B : sig
      module type T
    end) =
struct
  let f : ((module A.T), (module B.T)) t -> string = function
    | B s -> s
  ;;
end

module A = struct
  module type T = sig end
end

module N = M (A) (A)

let x = N.f A

type 'a visit_action
type insert
type 'a local_visit_action

type ('a, 'result, 'visit_action) context =
  | Local : ('a, ('a * insert as 'result), 'a local_visit_action) context
  | Global : ('a, 'a, 'a visit_action) context

let vexpr (type visit_action) : (_, _, visit_action) context -> _ -> visit_action
  = function
  | Local -> fun _ -> raise Exit
  | Global -> fun _ -> raise Exit
;;

let vexpr (type visit_action) : ('a, 'result, visit_action) context -> 'a -> visit_action
  = function
  | Local -> fun _ -> raise Exit
  | Global -> fun _ -> raise Exit
;;

let vexpr (type result visit_action)
  : (unit, result, visit_action) context -> unit -> visit_action
  = function
  | Local -> fun _ -> raise Exit
  | Global -> fun _ -> raise Exit
;;

module A = struct
  type nil = Cstr
end

open A

type _ s =
  | Nil : nil s
  | Cons : 't s -> ('h -> 't) s

type ('stack, 'typ) var =
  | Head : (('typ -> _) s, 'typ) var
  | Tail : ('tail s, 'typ) var -> ((_ -> 'tail) s, 'typ) var

type _ lst =
  | CNil : nil lst
  | CCons : 'h * 't lst -> ('h -> 't) lst

let rec get_var : type stk ret. (stk s, ret) var -> stk lst -> ret =
  fun n s ->
  match n, s with
  | Head, CCons (h, _) -> h
  | Tail n', CCons (_, t) -> get_var n' t
;;

type 'a t = [< `Foo | `Bar ] as 'a
type 'a s = [< `Foo | `Bar | `Baz > `Bar ] as 'a

type 'a first = First : 'a second -> ('b t as 'a) first
and 'a second = Second : ('b s as 'a) second

type aux = Aux : 'a t second * ('a -> int) -> aux

let it : 'a. ([< `Bar | `Foo > `Bar ] as 'a) = `Bar
let g (Aux (Second, f)) = f it

type (_, _) eqp =
  | Y : ('a, 'a) eqp
  | N : string -> ('a, 'b) eqp

let f : ('a list, 'a) eqp -> unit = function
  | N s -> print_string s
;;

module rec A : sig
  type t = B.t list
end = struct
  type t = B.t list
end

and B : sig
  type t

  val eq : (B.t list, t) eqp
end = struct
  type t = A.t

  let eq = Y
end
;;

f B.eq

type (_, _) t =
  | Nil : ('tl, 'tl) t
  | Cons : 'a * ('b, 'tl) t -> ('a * 'b, 'tl) t

let get1 (Cons (x, _) : (_ * 'a, 'a) t) = x

(* warn, cf PR#6993 *)

let get1' = function
  | (Cons (x, _) : (_ * 'a, 'a) t) -> x
  | Nil -> assert false
;;

(* ok *)
type _ t =
  | Int : int -> int t
  | String : string -> string t
  | Same : 'l t -> 'l t

let rec f = function
  | Int x -> x
  | Same s -> f s
;;

type 'a tt = 'a t =
  | Int : int -> int tt
  | String : string -> string tt
  | Same : 'l1 t -> 'l2 tt

type _ t = I : int t

let f (type a) (x : a t) =
  let module M = struct
    let (I : a t) = x (* fail because of toplevel let *)
    let x = (I : a t)
  end
  in
  ()
;;

(* extra example by Stephen Dolan, using recursive modules *)
(* Should not be allowed! *)
type (_, _) eq = Refl : ('a, 'a) eq

let bad (type a) =
  let module N = struct
    module rec M : sig
      val e : (int, a) eq
    end = struct
      let (Refl : (int, a) eq) = M.e (* must fail for soundness *)
      let e : (int, a) eq = Refl
    end
  end
  in
  N.M.e
;;

type +'a n = private int
type nil = private Nil_type

type (_, _) elt =
  | Elt_fine : 'nat n -> ('l, 'nat * 'l) elt
  | Elt : 'nat n -> ('l, 'nat -> 'l) elt

type _ t =
  | Nil : nil t
  | Cons : ('x, 'fx) elt * 'x t -> 'fx t

let undetected : ('a -> 'b -> nil) t -> 'a n -> 'b n -> unit =
  fun sh i j ->
  let (Cons (Elt dim, _)) = sh in
  ()
;;

type _ t = T : int t

(* Should raise Not_found *)
let _ =
  match (raise Not_found : float t) with
  | _ -> .
;;

type (_, _) eq =
  | Eq : ('a, 'a) eq
  | Neq : int -> ('a, 'b) eq

type 'a t

let f (type a) (Neq n : (a, a t) eq) = n

(* warn! *)

module F (T : sig
    type _ t
  end) =
struct
  let f (type a) (Neq n : (a, a T.t) eq) = n (* warn! *)
end

(* First-Order Unification by Structural Recursion *)
(* Conor McBride, JFP 13(6) *)
(* http://strictlypositive.org/publications.html *)

(* This is a translation of the code part to ocaml *)
(* Of course, we do not prove other properties, not even termination *)

(* 2.2 Inductive Families *)

type zero = Zero
type _ succ = Succ

type _ nat =
  | NZ : zero nat
  | NS : 'a nat -> 'a succ nat

type _ fin =
  | FZ : 'a succ fin
  | FS : 'a fin -> 'a succ fin

(* We cannot define
   val empty : zero fin -> 'a
   because we cannot write an empty pattern matching.
   This might be useful to have *)

(* In place, prove that the parameter is 'a succ *)
type _ is_succ = IS : 'a succ is_succ

let fin_succ : type n. n fin -> n is_succ = function
  | FZ -> IS
  | FS _ -> IS
;;

(* 3 First-Order Terms, Renaming and Substitution *)

type 'a term =
  | Var of 'a fin
  | Leaf
  | Fork of 'a term * 'a term

let var x = Var x
let lift r : 'm fin -> 'n term = fun x -> Var (r x)

let rec pre_subst f = function
  | Var x -> f x
  | Leaf -> Leaf
  | Fork (t1, t2) -> Fork (pre_subst f t1, pre_subst f t2)
;;

let comp_subst f g (x : 'a fin) = pre_subst f (g x)
(* val comp_subst :
   ('b fin -> 'c term) -> ('a fin -> 'b term) -> 'a fin -> 'c term *)

(* 4 The Occur-Check, through thick and thin *)

let rec thin : type n. n succ fin -> n fin -> n succ fin =
  fun x y ->
  match x, y with
  | FZ, y -> FS y
  | FS x, FZ -> FZ
  | FS x, FS y -> FS (thin x y)
;;

let bind t f =
  match t with
  | None -> None
  | Some x -> f x
;;

(* val bind : 'a option -> ('a -> 'b option) -> 'b option *)

let rec thick : type n. n succ fin -> n succ fin -> n fin option =
  fun x y ->
  match x, y with
  | FZ, FZ -> None
  | FZ, FS y -> Some y
  | FS x, FZ ->
    let IS = fin_succ x in
    Some FZ
  | FS x, FS y ->
    let IS = fin_succ x in
    bind (thick x y) (fun x -> Some (FS x))
;;

let rec check : type n. n succ fin -> n succ term -> n term option =
  fun x t ->
  match t with
  | Var y -> bind (thick x y) (fun x -> Some (Var x))
  | Leaf -> Some Leaf
  | Fork (t1, t2) ->
    bind (check x t1) (fun t1 -> bind (check x t2) (fun t2 -> Some (Fork (t1, t2))))
;;

let subst_var x t' y =
  match thick x y with
  | None -> t'
  | Some y' -> Var y'
;;

(* val subst_var : 'a succ fin -> 'a term -> 'a succ fin -> 'a term *)

let subst x t' = pre_subst (subst_var x t')
(* val subst : 'a succ fin -> 'a term -> 'a succ term -> 'a term *)

(* 5 A Refinement of Substitution *)

type (_, _) alist =
  | Anil : ('n, 'n) alist
  | Asnoc : ('m, 'n) alist * 'm term * 'm succ fin -> ('m succ, 'n) alist

let rec sub : type m n. (m, n) alist -> m fin -> n term = function
  | Anil -> var
  | Asnoc (s, t, x) -> comp_subst (sub s) (subst_var x t)
;;

let rec append : type m n l. (m, n) alist -> (l, m) alist -> (l, n) alist =
  fun r s ->
  match s with
  | Anil -> r
  | Asnoc (s, t, x) -> Asnoc (append r s, t, x)
;;

type _ ealist = EAlist : ('a, 'b) alist -> 'a ealist

let asnoc a t' x = EAlist (Asnoc (a, t', x))

(* Extra work: we need sub to work on ealist too, for examples *)
let rec weaken_fin : type n. n fin -> n succ fin = function
  | FZ -> FZ
  | FS x -> FS (weaken_fin x)
;;

let weaken_term t = pre_subst (fun x -> Var (weaken_fin x)) t

let rec weaken_alist : type m n. (m, n) alist -> (m succ, n succ) alist = function
  | Anil -> Anil
  | Asnoc (s, t, x) -> Asnoc (weaken_alist s, weaken_term t, weaken_fin x)
;;

let rec sub' : type m. m ealist -> m fin -> m term = function
  | EAlist Anil -> var
  | EAlist (Asnoc (s, t, x)) ->
    comp_subst (sub' (EAlist (weaken_alist s))) (fun t' -> weaken_term (subst_var x t t'))
;;

let subst' d = pre_subst (sub' d)
(* val subst' : 'a ealist -> 'a term -> 'a term *)

(* 6 First-Order Unification *)

let flex_flex x y =
  match thick x y with
  | Some y' -> asnoc Anil (Var y') x
  | None -> EAlist Anil
;;

(* val flex_flex : 'a succ fin -> 'a succ fin -> 'a succ ealist *)

let flex_rigid x t = bind (check x t) (fun t' -> Some (asnoc Anil t' x))
(* val flex_rigid : 'a succ fin -> 'a succ term -> 'a succ ealist option *)

let rec amgu : type m. m term -> m term -> m ealist -> m ealist option =
  fun s t acc ->
  match s, t, acc with
  | Leaf, Leaf, _ -> Some acc
  | Leaf, Fork _, _ -> None
  | Fork _, Leaf, _ -> None
  | Fork (s1, s2), Fork (t1, t2), _ -> bind (amgu s1 t1 acc) (amgu s2 t2)
  | Var x, Var y, EAlist Anil ->
    let IS = fin_succ x in
    Some (flex_flex x y)
  | Var x, t, EAlist Anil ->
    let IS = fin_succ x in
    flex_rigid x t
  | t, Var x, EAlist Anil ->
    let IS = fin_succ x in
    flex_rigid x t
  | s, t, EAlist (Asnoc (d, r, z)) ->
    bind
      (amgu (subst z r s) (subst z r t) (EAlist d))
      (fun (EAlist d) -> Some (asnoc d r z))
;;

let mgu s t = amgu s t (EAlist Anil)
(* val mgu : 'a term -> 'a term -> 'a ealist option *)

let s = Fork (Var FZ, Fork (Var (FS (FS FZ)), Leaf))
let t = Fork (Var (FS FZ), Var (FS FZ))

let d =
  match mgu s t with
  | Some x -> x
  | None -> failwith "mgu"
;;

let s' = subst' d s
let t' = subst' d t

(* Injectivity *)

type (_, _) eq = Refl : ('a, 'a) eq

let magic : 'a 'b. 'a -> 'b =
  fun (type a b) (x : a) ->
  let module M =
    (functor
      (T : sig
         type 'a t
       end)
      ->
      struct
        let f (Refl : (a T.t, b T.t) eq) = (x :> b)
      end)
      (struct
        type 'a t = unit
      end)
  in
  M.f Refl
;;

(* Variance and subtyping *)

type (_, +_) eq = Refl : ('a, 'a) eq

let magic : 'a 'b. 'a -> 'b =
  fun (type a b) (x : a) ->
  let bad_proof (type a) = (Refl : (< m : a >, < m : a >) eq :> (< m : a >, < >) eq) in
  let downcast : type a. (a, < >) eq -> < > -> a =
    fun (type a) (Refl : (a, < >) eq) (s : < >) -> (s :> a)
  in
  (downcast
     bad_proof
     (object
        method m = x
      end
       :> < >))
    #m
;;

(* Record patterns *)

type _ t =
  | IntLit : int t
  | BoolLit : bool t

let check : type s. s t * s -> bool = function
  | BoolLit, false -> false
  | IntLit, 6 -> false
;;

type ('a, 'b) pair =
  { fst : 'a
  ; snd : 'b
  }

let check : type s. (s t, s) pair -> bool = function
  | { fst = BoolLit; snd = false } -> false
  | { fst = IntLit; snd = 6 } -> false
;;

module type S = sig
  type t [@@immediate]
end

module F (M : S) : S = M

[%%expect
  {|
module type S = sig type t [@@immediate] end
module F : functor (M : S) -> S
|}]

(* VALID DECLARATIONS *)

module A = struct
  (* Abstract types can be immediate *)
  type t [@@immediate]

  (* [@@immediate] tag here is unnecessary but valid since t has it *)
  type s = t [@@immediate]

  (* Again, valid alias even without tag *)
  type r = s

  (* Mutually recursive declarations work as well *)
  type p = q [@@immediate]
  and q = int
end

[%%expect
  {|
module A :
  sig
    type t [@@immediate]
    type s = t [@@immediate]
    type r = s
    type p = q [@@immediate]
    and q = int
  end
|}]

(* Valid using with constraints *)
module type X = sig
  type t
end

module Y = struct
  type t = int
end

module Z : sig
  type t [@@immediate]
end = (Y : X with type t = int)

[%%expect
  {|
module type X = sig type t end
module Y : sig type t = int end
module Z : sig type t [@@immediate] end
|}]

(* Valid using an explicit signature *)
module M_valid : S = struct
  type t = int
end

module FM_valid = F (struct
    type t = int
  end)

[%%expect {|
module M_valid : S
module FM_valid : S
|}]

(* Practical usage over modules *)
module Foo : sig
  type t

  val x : t ref
end = struct
  type t = int

  let x = ref 0
end

[%%expect {|
module Foo : sig type t val x : t ref end
|}]

module Bar : sig
  type t [@@immediate]

  val x : t ref
end = struct
  type t = int

  let x = ref 0
end

[%%expect {|
module Bar : sig type t [@@immediate] val x : t ref end
|}]

let test f =
  let start = Sys.time () in
  f ();
  Sys.time () -. start
;;

[%%expect {|
val test : (unit -> 'a) -> float = <fun>
|}]

let test_foo () =
  for i = 0 to 100_000_000 do
    Foo.x := !Foo.x
  done
;;

[%%expect {|
val test_foo : unit -> unit = <fun>
|}]

let test_bar () =
  for i = 0 to 100_000_000 do
    Bar.x := !Bar.x
  done
;;

[%%expect {|
val test_bar : unit -> unit = <fun>
|}]

(* Uncomment these to test. Should see substantial speedup!
let () = Printf.printf "No @@immediate: %fs\n" (test test_foo)
let () = Printf.printf "With @@immediate: %fs\n" (test test_bar) *)

(* INVALID DECLARATIONS *)

(* Cannot directly declare a non-immediate type as immediate *)
module B = struct
  type t = string [@@immediate]
end

[%%expect
  {|
Line _, characters 2-31:
Error: Types marked with the immediate attribute must be
       non-pointer types like int or bool
|}]

(* Not guaranteed that t is immediate, so this is an invalid declaration *)
module C = struct
  type t
  type s = t [@@immediate]
end

[%%expect
  {|
Line _, characters 2-26:
Error: Types marked with the immediate attribute must be
       non-pointer types like int or bool
|}]

(* Can't ascribe to an immediate type signature with a non-immediate type *)
module D : sig
  type t [@@immediate]
end = struct
  type t = string
end

[%%expect
  {|
Line _, characters 42-70:
Error: Signature mismatch:
       Modules do not match:
         sig type t = string end
       is not included in
         sig type t [@@immediate] end
       Type declarations do not match:
         type t = string
       is not included in
         type t [@@immediate]
       the first is not an immediate type.
|}]

(* Same as above but with explicit signature *)
module M_invalid : S = struct
  type t = string
end

module FM_invalid = F (struct
    type t = string
  end)

[%%expect
  {|
Line _, characters 23-49:
Error: Signature mismatch:
       Modules do not match: sig type t = string end is not included in S
       Type declarations do not match:
         type t = string
       is not included in
         type t [@@immediate]
       the first is not an immediate type.
|}]

(* Can't use a non-immediate type even if mutually recursive *)
module E = struct
  type t = s [@@immediate]
  and s = string
end

[%%expect
  {|
Line _, characters 2-26:
Error: Types marked with the immediate attribute must be
       non-pointer types like int or bool
|}]

(*
   Implicit unpack allows to omit the signature in (val ...) expressions.

   It also adds (module M : S) and (module M) patterns, relying on
   implicit (val ...) for the implementation. Such patterns can only
   be used in function definition, match clauses, and let ... in.

   New: implicit pack is also supported, and you only need to be able
   to infer the the module type path from the context.
*)
(* ocaml -principal *)

(* Use a module pattern *)
let sort (type s) (module Set : Set.S with type elt = s) l =
  Set.elements (List.fold_right Set.add l Set.empty)
;;

(* No real improvement here? *)
let make_set (type s) cmp : (module Set.S with type elt = s) =
  (module Set.Make (struct
       type t = s

       let compare = cmp
     end))
;;

(* No type annotation here *)
let sort_cmp (type s) cmp =
  sort
    (module Set.Make (struct
         type t = s

         let compare = cmp
       end))
;;

module type S = sig
  type t

  val x : t
end

let f (module M : S with type t = int) = M.x
let f (module M : S with type t = 'a) = M.x

(* Error *)
let f (type a) (module M : S with type t = a) = M.x;;

f
  (module struct
    type t = int

    let x = 1
  end)

type 'a s = { s : (module S with type t = 'a) };;

{ s =
    (module struct
      type t = int

      let x = 1
    end)
}

let f { s = (module M) } = M.x

(* Error *)
let f (type a) ({ s = (module M) } : a s) = M.x

type s = { s : (module S with type t = int) }

let f { s = (module M) } = M.x
let f { s = (module M) } { s = (module N) } = M.x + N.x

module type S = sig
  val x : int
end

let f (module M : S) y (module N : S) = M.x + y + N.x

let m =
  (module struct
    let x = 3
  end)
;;

(* Error *)
let m =
  (module struct
    let x = 3
  end : S)
;;

f m 1 m;;

f
  m
  1
  (module struct
    let x = 2
  end)
;;

let (module M) = m in
M.x

let (module M) = m

(* Error: only allowed in [let .. in] *)
class c =
  let (module M) = m in
  object end

(* Error again *)
module M = (val m)

module type S' = sig
  val f : int -> int
end
;;

(* Even works with recursion, but must be fully explicit *)
let rec (module M : S') =
  (module struct
    let f n = if n <= 0 then 1 else n * M.f (n - 1)
  end : S')
in
M.f 3

(* Subtyping *)

module type S = sig
  type t
  type u

  val x : t * u
end

let f (l : (module S with type t = int and type u = bool) list) =
  (l :> (module S with type u = bool) list)
;;

(* GADTs from the manual *)
(* the only modification is in to_string *)

module TypEq : sig
  type ('a, 'b) t

  val apply : ('a, 'b) t -> 'a -> 'b
  val refl : ('a, 'a) t
  val sym : ('a, 'b) t -> ('b, 'a) t
end = struct
  type ('a, 'b) t = ('a -> 'b) * ('b -> 'a)

  let refl = (fun x -> x), fun x -> x
  let apply (f, _) x = f x
  let sym (f, g) = g, f
end

module rec Typ : sig
  module type PAIR = sig
    type t
    and t1
    and t2

    val eq : (t, t1 * t2) TypEq.t
    val t1 : t1 Typ.typ
    val t2 : t2 Typ.typ
  end

  type 'a typ =
    | Int of ('a, int) TypEq.t
    | String of ('a, string) TypEq.t
    | Pair of (module PAIR with type t = 'a)
end =
  Typ

let int = Typ.Int TypEq.refl
let str = Typ.String TypEq.refl

let pair (type s1 s2) t1 t2 =
  let module P = struct
    type t = s1 * s2
    type t1 = s1
    type t2 = s2

    let eq = TypEq.refl
    let t1 = t1
    let t2 = t2
  end
  in
  Typ.Pair (module P)
;;

open Typ

let rec to_string : 'a. 'a Typ.typ -> 'a -> string =
  fun (type s) t x ->
  match (t : s typ) with
  | Int eq -> string_of_int (TypEq.apply eq x)
  | String eq -> Printf.sprintf "%S" (TypEq.apply eq x)
  | Pair (module P) ->
    let x1, x2 = TypEq.apply P.eq x in
    Printf.sprintf "(%s,%s)" (to_string P.t1 x1) (to_string P.t2 x2)
;;

(* Wrapping maps *)
module type MapT = sig
  include Map.S

  type data
  type map

  val of_t : data t -> map
  val to_t : map -> data t
end

type ('k, 'd, 'm) map =
  (module MapT with type key = 'k and type data = 'd and type map = 'm)

let add (type k d m) (m : (k, d, m) map) x y s =
  let module M = (val m : MapT with type key = k and type data = d and type map = m) in
  M.of_t (M.add x y (M.to_t s))
;;

module SSMap = struct
  include Map.Make (String)

  type data = string
  type map = data t

  let of_t x = x
  let to_t x = x
end

let ssmap =
  (module SSMap : MapT
    with type key = string
     and type data = string
     and type map = SSMap.map)
;;

let ssmap =
  (module struct
    include SSMap
  end : MapT
    with type key = string
     and type data = string
     and type map = SSMap.map)
;;

let ssmap =
  (let module S = struct
     include SSMap
   end
   in
   (module S)
   : (module MapT with type key = string and type data = string and type map = SSMap.map))
;;

let ssmap = (module SSMap : MapT with type key = _ and type data = _ and type map = _)
let ssmap : (_, _, _) map = (module SSMap);;

add ssmap

open StdLabels
open MoreLabels

(* Use maps for substitutions and sets for free variables *)

module Subst = Map.Make (struct
    type t = string

    let compare = compare
  end)

module Names = Set.Make (struct
    type t = string

    let compare = compare
  end)

(* Variables are common to lambda and expr *)

type var = [ `Var of string ]

let subst_var ~subst : var -> _ = function
  | `Var s as x ->
    (try Subst.find s subst with
     | Not_found -> x)
;;

let free_var : var -> _ = function
  | `Var s -> Names.singleton s
;;

(* The lambda language: free variables, substitutions, and evaluation *)

type 'a lambda =
  [ `Var of string
  | `Abs of string * 'a
  | `App of 'a * 'a
  ]

let free_lambda ~free_rec : _ lambda -> _ = function
  | #var as x -> free_var x
  | `Abs (s, t) -> Names.remove s (free_rec t)
  | `App (t1, t2) -> Names.union (free_rec t1) (free_rec t2)
;;

let map_lambda ~map_rec : _ lambda -> _ = function
  | #var as x -> x
  | `Abs (s, t) as l ->
    let t' = map_rec t in
    if t == t' then l else `Abs (s, t')
  | `App (t1, t2) as l ->
    let t'1 = map_rec t1
    and t'2 = map_rec t2 in
    if t'1 == t1 && t'2 == t2 then l else `App (t'1, t'2)
;;

let next_id =
  let current = ref 3 in
  fun () ->
    incr current;
    !current
;;

let subst_lambda ~subst_rec ~free ~subst : _ lambda -> _ = function
  | #var as x -> subst_var ~subst x
  | `Abs (s, t) as l ->
    let used = free t in
    let used_expr =
      Subst.fold subst ~init:[] ~f:(fun ~key ~data acc ->
        if Names.mem s used then data :: acc else acc)
    in
    if List.exists used_expr ~f:(fun t -> Names.mem s (free t))
    then (
      let name = s ^ string_of_int (next_id ()) in
      `Abs (name, subst_rec ~subst:(Subst.add ~key:s ~data:(`Var name) subst) t))
    else map_lambda ~map_rec:(subst_rec ~subst:(Subst.remove s subst)) l
  | `App _ as l -> map_lambda ~map_rec:(subst_rec ~subst) l
;;

let eval_lambda ~eval_rec ~subst l =
  match map_lambda ~map_rec:eval_rec l with
  | `App (`Abs (s, t1), t2) ->
    eval_rec (subst ~subst:(Subst.add ~key:s ~data:t2 Subst.empty) t1)
  | t -> t
;;

(* Specialized versions to use on lambda *)

let rec free1 x = free_lambda ~free_rec:free1 x
let rec subst1 ~subst = subst_lambda ~subst_rec:subst1 ~free:free1 ~subst
let rec eval1 x = eval_lambda ~eval_rec:eval1 ~subst:subst1 x

(* The expr language of arithmetic expressions *)

type 'a expr =
  [ `Var of string
  | `Num of int
  | `Add of 'a * 'a
  | `Neg of 'a
  | `Mult of 'a * 'a
  ]

let free_expr ~free_rec : _ expr -> _ = function
  | #var as x -> free_var x
  | `Num _ -> Names.empty
  | `Add (x, y) -> Names.union (free_rec x) (free_rec y)
  | `Neg x -> free_rec x
  | `Mult (x, y) -> Names.union (free_rec x) (free_rec y)
;;

(* Here map_expr helps a lot *)
let map_expr ~map_rec : _ expr -> _ = function
  | #var as x -> x
  | `Num _ as x -> x
  | `Add (x, y) as e ->
    let x' = map_rec x
    and y' = map_rec y in
    if x == x' && y == y' then e else `Add (x', y')
  | `Neg x as e ->
    let x' = map_rec x in
    if x == x' then e else `Neg x'
  | `Mult (x, y) as e ->
    let x' = map_rec x
    and y' = map_rec y in
    if x == x' && y == y' then e else `Mult (x', y')
;;

let subst_expr ~subst_rec ~subst : _ expr -> _ = function
  | #var as x -> subst_var ~subst x
  | #expr as e -> map_expr ~map_rec:(subst_rec ~subst) e
;;

let eval_expr ~eval_rec e =
  match map_expr ~map_rec:eval_rec e with
  | `Add (`Num m, `Num n) -> `Num (m + n)
  | `Neg (`Num n) -> `Num (-n)
  | `Mult (`Num m, `Num n) -> `Num (m * n)
  | #expr as e -> e
;;

(* Specialized versions *)

let rec free2 x = free_expr ~free_rec:free2 x
let rec subst2 ~subst = subst_expr ~subst_rec:subst2 ~subst
let rec eval2 x = eval_expr ~eval_rec:eval2 x

(* The lexpr language, reunion of lambda and expr *)

type lexpr =
  [ `Var of string
  | `Abs of string * lexpr
  | `App of lexpr * lexpr
  | `Num of int
  | `Add of lexpr * lexpr
  | `Neg of lexpr
  | `Mult of lexpr * lexpr
  ]

let rec free : lexpr -> _ = function
  | #lambda as x -> free_lambda ~free_rec:free x
  | #expr as x -> free_expr ~free_rec:free x
;;

let rec subst ~subst:s : lexpr -> _ = function
  | #lambda as x -> subst_lambda ~subst_rec:subst ~subst:s ~free x
  | #expr as x -> subst_expr ~subst_rec:subst ~subst:s x
;;

let rec eval : lexpr -> _ = function
  | #lambda as x -> eval_lambda ~eval_rec:eval ~subst x
  | #expr as x -> eval_expr ~eval_rec:eval x
;;

let rec print = function
  | `Var id -> print_string id
  | `Abs (id, l) ->
    print_string (" " ^ id ^ " . ");
    print l
  | `App (l1, l2) ->
    print l1;
    print_string " ";
    print l2
  | `Num x -> print_int x
  | `Add (e1, e2) ->
    print e1;
    print_string " + ";
    print e2
  | `Neg e ->
    print_string "-";
    print e
  | `Mult (e1, e2) ->
    print e1;
    print_string " * ";
    print e2
;;

let () =
  let e1 = eval1 (`App (`Abs ("x", `Var "x"), `Var "y")) in
  let e2 = eval2 (`Add (`Mult (`Num 3, `Neg (`Num 2)), `Var "x")) in
  let e3 = eval (`Add (`App (`Abs ("x", `Mult (`Var "x", `Var "x")), `Num 2), `Num 5)) in
  print e1;
  print_newline ();
  print e2;
  print_newline ();
  print e3;
  print_newline ()
;;

(* Full fledge version, using objects to structure code *)

open StdLabels
open MoreLabels

(* Use maps for substitutions and sets for free variables *)

module Subst = Map.Make (struct
    type t = string

    let compare = compare
  end)

module Names = Set.Make (struct
    type t = string

    let compare = compare
  end)

(* To build recursive objects *)

let lazy_fix make =
  let rec obj () = make (lazy (obj ()) : _ Lazy.t) in
  obj ()
;;

let ( !! ) = Lazy.force

(* The basic operations *)

class type ['a, 'b] ops = object
  method free : x:'b -> ?y:'c -> Names.t
  method subst : sub:'a Subst.t -> 'b -> 'a
  method eval : 'b -> 'a
end

(* Variables are common to lambda and expr *)

type var = [ `Var of string ]

class ['a] var_ops =
  object (self : ('a, var) #ops)
    constraint 'a = [> var ]

    method subst ~sub (`Var s as x) =
      try Subst.find s sub with
      | Not_found -> x

    method free (`Var s) = Names.singleton s
    method eval (#var as v) = v
  end

(* The lambda language: free variables, substitutions, and evaluation *)

type 'a lambda =
  [ `Var of string
  | `Abs of string * 'a
  | `App of 'a * 'a
  ]

let next_id =
  let current = ref 3 in
  fun () ->
    incr current;
    !current
;;

class ['a] lambda_ops (ops : ('a, 'a) #ops Lazy.t) =
  let var : 'a var_ops = new var_ops
  and free = lazy !!ops#free
  and subst = lazy !!ops#subst
  and eval = lazy !!ops#eval in
  object (self : ('a, 'a lambda) #ops)
    constraint 'a = [> 'a lambda ]

    method free =
      function
      | #var as x -> var#free x
      | `Abs (s, t) -> Names.remove s (!!free t)
      | `App (t1, t2) -> Names.union (!!free t1) (!!free t2)

    method map ~f =
      function
      | #var as x -> x
      | `Abs (s, t) as l ->
        let t' = f t in
        if t == t' then l else `Abs (s, t')
      | `App (t1, t2) as l ->
        let t'1 = f t1
        and t'2 = f t2 in
        if t'1 == t1 && t'2 == t2 then l else `App (t'1, t'2)

    method subst ~sub =
      function
      | #var as x -> var#subst ~sub x
      | `Abs (s, t) as l ->
        let used = !!free t in
        let used_expr =
          Subst.fold sub ~init:[] ~f:(fun ~key ~data acc ->
            if Names.mem s used then data :: acc else acc)
        in
        if List.exists used_expr ~f:(fun t -> Names.mem s (!!free t))
        then (
          let name = s ^ string_of_int (next_id ()) in
          `Abs (name, !!subst ~sub:(Subst.add ~key:s ~data:(`Var name) sub) t))
        else self#map ~f:(!!subst ~sub:(Subst.remove s sub)) l
      | `App _ as l -> self#map ~f:(!!subst ~sub) l

    method eval l =
      match self#map ~f:!!eval l with
      | `App (`Abs (s, t1), t2) ->
        !!eval (!!subst ~sub:(Subst.add ~key:s ~data:t2 Subst.empty) t1)
      | t -> t
  end

(* Operations specialized to lambda *)

let lambda = lazy_fix (new lambda_ops)

(* The expr language of arithmetic expressions *)

type 'a expr =
  [ `Var of string
  | `Num of int
  | `Add of 'a * 'a
  | `Neg of 'a
  | `Mult of 'a * 'a
  ]

class ['a] expr_ops (ops : ('a, 'a) #ops Lazy.t) =
  let var : 'a var_ops = new var_ops
  and free = lazy !!ops#free
  and subst = lazy !!ops#subst
  and eval = lazy !!ops#eval in
  object (self : ('a, 'a expr) #ops)
    constraint 'a = [> 'a expr ]

    method free =
      function
      | #var as x -> var#free x
      | `Num _ -> Names.empty
      | `Add (x, y) -> Names.union (!!free x) (!!free y)
      | `Neg x -> !!free x
      | `Mult (x, y) -> Names.union (!!free x) (!!free y)

    method map ~f =
      function
      | #var as x -> x
      | `Num _ as x -> x
      | `Add (x, y) as e ->
        let x' = f x
        and y' = f y in
        if x == x' && y == y' then e else `Add (x', y')
      | `Neg x as e ->
        let x' = f x in
        if x == x' then e else `Neg x'
      | `Mult (x, y) as e ->
        let x' = f x
        and y' = f y in
        if x == x' && y == y' then e else `Mult (x', y')

    method subst ~sub =
      function
      | #var as x -> var#subst ~sub x
      | #expr as e -> self#map ~f:(!!subst ~sub) e

    method eval (#expr as e) =
      match self#map ~f:!!eval e with
      | `Add (`Num m, `Num n) -> `Num (m + n)
      | `Neg (`Num n) -> `Num (-n)
      | `Mult (`Num m, `Num n) -> `Num (m * n)
      | e -> e
  end

(* Specialized versions *)

let expr = lazy_fix (new expr_ops)

(* The lexpr language, reunion of lambda and expr *)

type 'a lexpr =
  [ 'a lambda
  | 'a expr
  ]

class ['a] lexpr_ops (ops : ('a, 'a) #ops Lazy.t) =
  let lambda = new lambda_ops ops in
  let expr = new expr_ops ops in
  object (self : ('a, 'a lexpr) #ops)
    constraint 'a = [> 'a lexpr ]

    method free =
      function
      | #lambda as x -> lambda#free x
      | #expr as x -> expr#free x

    method subst ~sub =
      function
      | #lambda as x -> lambda#subst ~sub x
      | #expr as x -> expr#subst ~sub x

    method eval =
      function
      | #lambda as x -> lambda#eval x
      | #expr as x -> expr#eval x
  end

let lexpr = lazy_fix (new lexpr_ops)

let rec print = function
  | `Var id -> print_string id
  | `Abs (id, l) ->
    print_string (" " ^ id ^ " . ");
    print l
  | `App (l1, l2) ->
    print l1;
    print_string " ";
    print l2
  | `Num x -> print_int x
  | `Add (e1, e2) ->
    print e1;
    print_string " + ";
    print e2
  | `Neg e ->
    print_string "-";
    print e
  | `Mult (e1, e2) ->
    print e1;
    print_string " * ";
    print e2
;;

let () =
  let e1 = lambda#eval (`App (`Abs ("x", `Var "x"), `Var "y")) in
  let e2 = expr#eval (`Add (`Mult (`Num 3, `Neg (`Num 2)), `Var "x")) in
  let e3 =
    lexpr#eval (`Add (`App (`Abs ("x", `Mult (`Var "x", `Var "x")), `Num 2), `Num 5))
  in
  print e1;
  print_newline ();
  print e2;
  print_newline ();
  print e3;
  print_newline ()
;;

(* Full fledge version, using objects to structure code *)

open StdLabels
open MoreLabels

(* Use maps for substitutions and sets for free variables *)

module Subst = Map.Make (struct
    type t = string

    let compare = compare
  end)

module Names = Set.Make (struct
    type t = string

    let compare = compare
  end)

(* To build recursive objects *)

let lazy_fix make =
  let rec obj () = make (lazy (obj ()) : _ Lazy.t) in
  obj ()
;;

let ( !! ) = Lazy.force

(* The basic operations *)

class type ['a, 'b] ops = object
  method free : 'b -> Names.t
  method subst : sub:'a Subst.t -> 'b -> 'a
  method eval : 'b -> 'a
end

(* Variables are common to lambda and expr *)

type var = [ `Var of string ]

let var =
  object (self : ([> var ], var) #ops)
    method subst ~sub (`Var s as x) =
      try Subst.find s sub with
      | Not_found -> x

    method free (`Var s) = Names.singleton s
    method eval (#var as v) = v
  end
;;

(* The lambda language: free variables, substitutions, and evaluation *)

type 'a lambda =
  [ `Var of string
  | `Abs of string * 'a
  | `App of 'a * 'a
  ]

let next_id =
  let current = ref 3 in
  fun () ->
    incr current;
    !current
;;

let lambda_ops (ops : ('a, 'a) #ops Lazy.t) =
  let free = lazy !!ops#free
  and subst = lazy !!ops#subst
  and eval = lazy !!ops#eval in
  object (self : ([> 'a lambda ], 'a lambda) #ops)
    method free =
      function
      | #var as x -> var#free x
      | `Abs (s, t) -> Names.remove s (!!free t)
      | `App (t1, t2) -> Names.union (!!free t1) (!!free t2)

    method private map ~f =
      function
      | #var as x -> x
      | `Abs (s, t) as l ->
        let t' = f t in
        if t == t' then l else `Abs (s, t')
      | `App (t1, t2) as l ->
        let t'1 = f t1
        and t'2 = f t2 in
        if t'1 == t1 && t'2 == t2 then l else `App (t'1, t'2)

    method subst ~sub =
      function
      | #var as x -> var#subst ~sub x
      | `Abs (s, t) as l ->
        let used = !!free t in
        let used_expr =
          Subst.fold sub ~init:[] ~f:(fun ~key ~data acc ->
            if Names.mem s used then data :: acc else acc)
        in
        if List.exists used_expr ~f:(fun t -> Names.mem s (!!free t))
        then (
          let name = s ^ string_of_int (next_id ()) in
          `Abs (name, !!subst ~sub:(Subst.add ~key:s ~data:(`Var name) sub) t))
        else self#map ~f:(!!subst ~sub:(Subst.remove s sub)) l
      | `App _ as l -> self#map ~f:(!!subst ~sub) l

    method eval l =
      match self#map ~f:!!eval l with
      | `App (`Abs (s, t1), t2) ->
        !!eval (!!subst ~sub:(Subst.add ~key:s ~data:t2 Subst.empty) t1)
      | t -> t
  end
;;

(* Operations specialized to lambda *)

let lambda = lazy_fix lambda_ops

(* The expr language of arithmetic expressions *)

type 'a expr =
  [ `Var of string
  | `Num of int
  | `Add of 'a * 'a
  | `Neg of 'a
  | `Mult of 'a * 'a
  ]

let expr_ops (ops : ('a, 'a) #ops Lazy.t) =
  let free = lazy !!ops#free
  and subst = lazy !!ops#subst
  and eval = lazy !!ops#eval in
  object (self : ([> 'a expr ], 'a expr) #ops)
    method free =
      function
      | #var as x -> var#free x
      | `Num _ -> Names.empty
      | `Add (x, y) -> Names.union (!!free x) (!!free y)
      | `Neg x -> !!free x
      | `Mult (x, y) -> Names.union (!!free x) (!!free y)

    method private map ~f =
      function
      | #var as x -> x
      | `Num _ as x -> x
      | `Add (x, y) as e ->
        let x' = f x
        and y' = f y in
        if x == x' && y == y' then e else `Add (x', y')
      | `Neg x as e ->
        let x' = f x in
        if x == x' then e else `Neg x'
      | `Mult (x, y) as e ->
        let x' = f x
        and y' = f y in
        if x == x' && y == y' then e else `Mult (x', y')

    method subst ~sub =
      function
      | #var as x -> var#subst ~sub x
      | #expr as e -> self#map ~f:(!!subst ~sub) e

    method eval (#expr as e) =
      match self#map ~f:!!eval e with
      | `Add (`Num m, `Num n) -> `Num (m + n)
      | `Neg (`Num n) -> `Num (-n)
      | `Mult (`Num m, `Num n) -> `Num (m * n)
      | e -> e
  end
;;

(* Specialized versions *)

let expr = lazy_fix expr_ops

(* The lexpr language, reunion of lambda and expr *)

type 'a lexpr =
  [ 'a lambda
  | 'a expr
  ]

let lexpr_ops (ops : ('a, 'a) #ops Lazy.t) =
  let lambda = lambda_ops ops in
  let expr = expr_ops ops in
  object (self : ([> 'a lexpr ], 'a lexpr) #ops)
    method free =
      function
      | #lambda as x -> lambda#free x
      | #expr as x -> expr#free x

    method subst ~sub =
      function
      | #lambda as x -> lambda#subst ~sub x
      | #expr as x -> expr#subst ~sub x

    method eval =
      function
      | #lambda as x -> lambda#eval x
      | #expr as x -> expr#eval x
  end
;;

let lexpr = lazy_fix lexpr_ops

let rec print = function
  | `Var id -> print_string id
  | `Abs (id, l) ->
    print_string (" " ^ id ^ " . ");
    print l
  | `App (l1, l2) ->
    print l1;
    print_string " ";
    print l2
  | `Num x -> print_int x
  | `Add (e1, e2) ->
    print e1;
    print_string " + ";
    print e2
  | `Neg e ->
    print_string "-";
    print e
  | `Mult (e1, e2) ->
    print e1;
    print_string " * ";
    print e2
;;

let () =
  let e1 = lambda#eval (`App (`Abs ("x", `Var "x"), `Var "y")) in
  let e2 = expr#eval (`Add (`Mult (`Num 3, `Neg (`Num 2)), `Var "x")) in
  let e3 =
    lexpr#eval (`Add (`App (`Abs ("x", `Mult (`Var "x", `Var "x")), `Num 2), `Num 5))
  in
  print e1;
  print_newline ();
  print e2;
  print_newline ();
  print e3;
  print_newline ()
;;

type sexp =
  | A of string
  | L of sexp list

type 'a t = 'a array

let _ = fun (_ : 'a t) -> ()
let array_of_sexp _ _ = [||]
let sexp_of_array _ _ = A "foo"
let sexp_of_int _ = A "42"
let int_of_sexp _ = 42

let t_of_sexp : 'a. (sexp -> 'a) -> sexp -> 'a t =
  let _tp_loc = "core_array.ml.t" in
  fun _of_a t -> (array_of_sexp _of_a) t
;;

let _ = t_of_sexp
let sexp_of_t : 'a. ('a -> sexp) -> 'a t -> sexp = fun _of_a v -> (sexp_of_array _of_a) v
let _ = sexp_of_t

module T = struct
  module Int = struct
    type t_ = int array

    let _ = fun (_ : t_) -> ()

    let t__of_sexp : sexp -> t_ =
      let _tp_loc = "core_array.ml.T.Int.t_" in
      fun t -> (array_of_sexp int_of_sexp) t
    ;;

    let _ = t__of_sexp
    let sexp_of_t_ : t_ -> sexp = fun v -> (sexp_of_array sexp_of_int) v
    let _ = sexp_of_t_
  end
end

module type Permissioned = sig
  type ('a, -'perms) t
end

module Permissioned : sig
  type ('a, -'perms) t

  include sig
    val t_of_sexp : (sexp -> 'a) -> (sexp -> 'perms) -> sexp -> ('a, 'perms) t
    val sexp_of_t : ('a -> sexp) -> ('perms -> sexp) -> ('a, 'perms) t -> sexp
  end

  module Int : sig
    type nonrec -'perms t = (int, 'perms) t

    include sig
      val t_of_sexp : (sexp -> 'perms) -> sexp -> 'perms t
      val sexp_of_t : ('perms -> sexp) -> 'perms t -> sexp
    end
  end
end = struct
  type ('a, -'perms) t = 'a array

  let _ = fun (_ : ('a, 'perms) t) -> ()

  let t_of_sexp : 'a 'perms. (sexp -> 'a) -> (sexp -> 'perms) -> sexp -> ('a, 'perms) t =
    let _tp_loc = "core_array.ml.Permissioned.t" in
    fun _of_a _of_perms t -> (array_of_sexp _of_a) t
  ;;

  let _ = t_of_sexp

  let sexp_of_t : 'a 'perms. ('a -> sexp) -> ('perms -> sexp) -> ('a, 'perms) t -> sexp =
    fun _of_a _of_perms v -> (sexp_of_array _of_a) v
  ;;

  let _ = sexp_of_t

  module Int = struct
    include T.Int

    type -'perms t = t_

    let _ = fun (_ : 'perms t) -> ()

    let t_of_sexp : 'perms. (sexp -> 'perms) -> sexp -> 'perms t =
      let _tp_loc = "core_array.ml.Permissioned.Int.t" in
      fun _of_perms t -> t__of_sexp t
    ;;

    let _ = t_of_sexp

    let sexp_of_t : 'perms. ('perms -> sexp) -> 'perms t -> sexp =
      fun _of_perms v -> sexp_of_t_ v
    ;;

    let _ = sexp_of_t
  end
end

type 'a foo =
  { x : 'a
  ; y : int
  }

let r = { { x = 0; y = 0 } with x = 0 }
let r' : string foo = r

external foo : int = "%ignore"

let _ = foo ()

type 'a t = [ `A of 'a t t ] as 'a

(* fails *)

type 'a t = [ `A of 'a t t ]

(* fails *)

type 'a t = [ `A of 'a t t ] constraint 'a = 'a t
type 'a t = [ `A of 'a t ] constraint 'a = 'a t
type 'a t = [ `A of 'a ] as 'a

type 'a v = [ `A of u v ] constraint 'a = t
and t = u
and u = t

(* fails *)

type 'a t = 'a

let f (x : 'a t as 'a) = ()

(* fails *)

let f (x : 'a t) (y : 'a) = x = y

(* PR#6505 *)
module type PR6505 = sig
  type 'o is_an_object = < .. > as 'o
  and 'o abs constraint 'o = 'o is_an_object

  val abs : 'o is_an_object -> 'o abs
  val unabs : 'o abs -> 'o
end

(* fails *)
(* PR#5835 *)
let f ~x = x + 1;;

f ?x:0

(* PR#6352 *)
let foo (f : unit -> unit) = ()
let g ?x () = ();;

foo
  (();
   g)
;;

(* PR#5748 *)
foo (fun ?opt () -> ())

(* fails *)
(* PR#5907 *)

type 'a t = 'a

let f (g : 'a list -> 'a t -> 'a) s = g s s
let f (g : 'a * 'b -> 'a t -> 'a) s = g s s

type ab =
  [ `A
  | `B
  ]

let f (x : [ `A ]) =
  match x with
  | #ab -> 1
;;

let f x =
  ignore
    (match x with
     | #ab -> 1);
  ignore (x : [ `A ])
;;

let f x =
  ignore
    (match x with
     | `A | `B -> 1);
  ignore (x : [ `A ])
;;

let f (x : [< `A | `B ]) =
  match x with
  | `A | `B | `C -> 0
;;

(* warn *)
let f (x : [ `A | `B ]) =
  match x with
  | `A | `B | `C -> 0
;;

(* fail *)

(* PR#6787 *)
let revapply x f = f x

let f x (g : [< `Foo ]) =
  let y = `Bar x, g in
  revapply y (fun (`Bar i, _) -> i)
;;

(* f : 'a -> [< `Foo ] -> 'a *)

let rec x =
  [| x |];
  1.
;;

let rec x =
  let u = [| y |] in
  10.

and y = 1.

type 'a t
type a

let f : < .. > t -> unit = fun _ -> ()
let g : [< `b ] t -> unit = fun _ -> ()
let h : [> `b ] t -> unit = fun _ -> ()
let _ = fun (x : a t) -> f x
let _ = fun (x : a t) -> g x
let _ = fun (x : a t) -> h x

(* PR#7012 *)

type t =
  [ 'A_name
  | `Hi
  ]

let f (x : 'id_arg) = x
let f (x : 'Id_arg) = x

(* undefined labels *)
type t =
  { x : int
  ; y : int
  }
;;

{ x = 3; z = 2 };;
fun { x = 3; z = 2 } -> ();;

(* mixed labels *)
{ x = 3; contents = 2 }

(* private types *)
type u = private { mutable u : int };;

{ u = 3 };;
fun x -> x.u <- 3

(* Punning and abbreviations *)
module M = struct
  type t =
    { x : int
    ; y : int
    }
end

let f { M.x; y } = x + y
let r = { M.x = 1; y = 2 }
let z = f r

(* messages *)
type foo = { mutable y : int }

let f (r : int) = r.y <- 3

(* bugs *)
type foo =
  { y : int
  ; z : int
  }

type bar = { x : int }

let f (r : bar) : foo = { r with z = 3 }

type foo = { x : int }

let r : foo = { ZZZ.x = 2 };;

(ZZZ.X : int option)

(* PR#5865 *)
let f (x : Complex.t) = x.Complex.z

(* PR#6394 *)

module rec X : sig
  type t = int * bool
end = struct
  type t =
    | A
    | B

  let f = function
    | A | B -> 0
  ;;
end

(* PR#6768 *)

type _ prod = Prod : ('a * 'y) prod

let f : type t. t prod -> _ = function
  | Prod ->
    let module M = struct
      type d = d * d
    end
    in
    ()
;;

let (a : M.a) = 2
let (b : M.b) = 2
let _ = A.a = B.b

module Std = struct
  module Hash = Hashtbl
end

open Std
module Hash1 : module type of Hash = Hash

module Hash2 : sig
  include module type of Hash
end =
  Hash

let f1 (x : (_, _) Hash1.t) : (_, _) Hashtbl.t = x
let f2 (x : (_, _) Hash2.t) : (_, _) Hashtbl.t = x

(* Another case, not using include *)

module Std2 = struct
  module M = struct
    type t
  end
end

module Std' = Std2
module M' : module type of Std'.M = Std2.M

let f3 (x : M'.t) : Std2.M.t = x

(* original report required Core_kernel:
   module type S = sig
   open Core_kernel.Std

   module Hashtbl1 : module type of Hashtbl
   module Hashtbl2 : sig
   include (module type of Hashtbl)
   end

   module Coverage : Core_kernel.Std.Hashable

   type types = unit constraint 'a Coverage.Table.t = (Coverage.t, 'a) Hashtbl1.t
   type doesnt_type = unit
   constraint 'a Coverage.Table.t = (Coverage.t, 'a) Hashtbl2.t
   end
*)
module type INCLUDING = sig
  include module type of List
  include module type of ListLabels
end

module Including_typed : INCLUDING = struct
  include List
  include ListLabels
end

module X = struct
  module type SIG = sig
    type t = int

    val x : t
  end

  module F (Y : SIG) : SIG = struct
    type t = Y.t

    let x = Y.x
  end
end

module DUMMY = struct
  type t = int

  let x = 2
end

let x = (3 : X.F(DUMMY).t)

module X2 = struct
  module type SIG = sig
    type t = int

    val x : t
  end

  module F (Y : SIG) (Z : SIG) = struct
    type t = Y.t

    let x = Y.x

    type t' = Z.t

    let x' = Z.x
  end
end

let x = (3 : X2.F(DUMMY)(DUMMY).t)
let x = (3 : X2.F(DUMMY)(DUMMY).t')

module F (M : sig
    type 'a t
    type 'a u = string

    val f : unit -> _ u t
  end) =
struct
  let t = M.f ()
end

type 't a = [ `A ]
type 't wrap = 't constraint 't = [> 't wrap a ]
type t = t a wrap

module T = struct
  let foo : 't wrap -> 't wrap -> unit = fun _ _ -> ()
  let bar : 'a a wrap as 'a = `A
end

module Good : sig
  val bar : t
  val foo : t -> t -> unit
end =
  T

module Bad : sig
  val foo : t -> t -> unit
  val bar : t
end =
  T

module M : sig
  module type T

  module F (X : T) : sig end
end = struct
  module type T = sig end

  module F (X : T) = struct end
end

module type T = M.T

module F : functor (X : T) -> sig end = M.F

module type S = sig
  type t =
    { a : int
    ; b : int
    }
end

let f (module M : S with type t = int) = { M.a = 0 }
let flag = ref false

module F
    (S : sig
      module type T
    end)
    (A : S.T)
    (B : S.T) =
struct
  module X = (val if !flag then (module A) else (module B) : S.T)
end

(* If the above were accepted, one could break soundness *)
module type S = sig
  type t

  val x : t
end

module Float = struct
  type t = float

  let x = 0.0
end

module Int = struct
  type t = int

  let x = 0
end

module M = F (struct
    module type T = S
  end)

let () = flag := false

module M1 = M (Float) (Int)

let () = flag := true

module M2 = M (Float) (Int)

let _ = [| M2.X.x; M1.X.x |]

module type PR6513 = sig
  module type S = sig
    type u
  end

  module type T = sig
    type 'a wrap
    type uri
  end

  module Make : functor (Html5 : T with type 'a wrap = 'a) ->
    S with type u = < foo : Html5.uri >
end

(* Requires -package tyxml
   module type PR6513_orig = sig
   module type S =
   sig
   type t
   type u
   end

   module Make: functor (Html5: Html5_sigs.T
   with type 'a Xml.wrap = 'a and
   type 'a wrap = 'a and
   type 'a list_wrap = 'a list)
   -> S with type t = Html5_types.div Html5.elt and
   type u = < foo: Html5.uri >
   end
*)
module type S = sig
  include Set.S

  module E : sig
    val x : int
  end
end

module Make (O : Set.OrderedType) : S with type elt = O.t = struct
  include Set.Make (O)

  module E = struct
    let x = 1
  end
end

module rec A : Set.OrderedType = struct
  type t = int

  let compare = Pervasives.compare
end

and B : S = struct
  module C = Make (A)
  include C
end

module type S = sig
  module type T

  module X : T
end

module F (X : S) = X.X

module M = struct
  module type T = sig
    type t
  end

  module X = struct
    type t = int
  end
end

type t = F(M).t

module Common0 = struct
  type msg = Msg

  let handle_msg = ref (function _ -> failwith "Unable to handle message")

  let extend_handle f =
    let old = !handle_msg in
    handle_msg := f old
  ;;

  let q : _ Queue.t = Queue.create ()
  let add msg = Queue.add msg q
  let handle_queue_messages () = Queue.iter !handle_msg q
end

let q' : Common0.msg Queue.t = Common0.q

module Common = struct
  type msg = ..

  let handle_msg = ref (function _ -> failwith "Unable to handle message")

  let extend_handle f =
    let old = !handle_msg in
    handle_msg := f old
  ;;

  let q : _ Queue.t = Queue.create ()
  let add msg = Queue.add msg q
  let handle_queue_messages () = Queue.iter !handle_msg q
end

module M1 = struct
  type Common.msg += Reload of string | Alert of string

  let handle fallback = function
    | Reload s -> print_endline ("Reload " ^ s)
    | Alert s -> print_endline ("Alert " ^ s)
    | x -> fallback x
  ;;

  let () = Common.extend_handle handle
  let () = Common.add (Reload "config.file")
  let () = Common.add (Alert "Initialisation done")
end

let should_reject =
  let table = Hashtbl.create 1 in
  fun x y -> Hashtbl.add table x y
;;

type 'a t = 'a option

let is_some = function
  | None -> false
  | Some _ -> true
;;

let should_accept ?x () = is_some x

include struct
  let foo `Test = ()
  let wrap f `Test = f
  let bar = wrap ()
end

let f () =
  let module S = String in
  let module N = Map.Make (S) in
  N.add "sum" 41 N.empty
;;

module X = struct
  module Y = struct
    module type S = sig
      type t
    end
  end
end

(* open X  (* works! *) *)
module Y = X.Y

type 'a arg_t = 'at constraint 'a = (module Y.S with type t = 'at)
type t = (module X.Y.S with type t = unit)

let f (x : t arg_t) = ()
let () = f ()

module type S = sig
  type a
  type b
end

module Foo
    (Bar : S with type a = private [> `A ])
    (Baz : S with type b = private < b : Bar.b ; .. >) =
struct end

module A = struct
  module type A_S = sig end

  type t = (module A_S)
end

module type S = sig
  type t
end

let f (type a) (module X : S with type t = a) = ()
let _ = f (module A) (* ok *)

module A_annotated_alias : S with type t = (module A.A_S) = A

let _ = f (module A_annotated_alias) (* ok *)
let _ = f (module A_annotated_alias : S with type t = (module A.A_S)) (* ok *)

module A_alias = A

module A_alias_expanded = struct
  include A_alias
end

let _ = f (module A_alias_expanded : S with type t = (module A.A_S)) (* ok *)
let _ = f (module A_alias_expanded) (* ok *)
let _ = f (module A_alias : S with type t = (module A.A_S)) (* doesn't type *)
let _ = f (module A_alias) (* doesn't type either *)

module Foo
    (Bar : sig
      type a = private [> `A ]
    end)
    (Baz : module type of struct
      include Bar
    end) =
struct end

module Bazoinks = struct
  type a = [ `A ]
end

module Bug = Foo (Bazoinks) (Bazoinks)
(* PR#6992, reported by Stephen Dolan *)

type (_, _) eq = Eq : ('a, 'a) eq

let cast : type a b. (a, b) eq -> a -> b = fun Eq x -> x

module Fix (F : sig
    type 'a f
  end) =
struct
  type 'a fix = ('a, 'a F.f) eq

  let uniq (type a b) (Eq : a fix) (Eq : b fix) : (a, b) eq = Eq
end

(* This would allow:
   module FixId = Fix (struct type 'a f = 'a end)
   let bad : (int, string) eq = FixId.uniq Eq Eq
   let _ = Printf.printf "Oh dear: %s" (cast bad 42)
*)
module M = struct
  module type S = sig
    type a

    val v : a
  end

  type 'a s = (module S with type a = 'a)
end

module B = struct
  class type a = object
    method a : 'a. 'a M.s -> 'a
  end
end

module M' = M
module B' = B

class b : B.a =
  object
    method a : 'a. 'a M.s -> 'a = fun (type a) (module X : M.S with type a = a) -> X.v
    method a : 'a. 'a M.s -> 'a = fun (type a) (module X : M.S with type a = a) -> X.v
  end

class b' : B.a =
  object
    method a : 'a. 'a M'.s -> 'a = fun (type a) (module X : M'.S with type a = a) -> X.v
    method a : 'a. 'a M'.s -> 'a = fun (type a) (module X : M'.S with type a = a) -> X.v
  end

module type FOO = sig
  type t
end

module type BAR = sig
  (* Works: module rec A : (sig include FOO with type t = < b:B.t > end) *)
  module rec A : (FOO with type t = < b : B.t >)
  and B : FOO
end

module A = struct
  module type S

  module S = struct end
end

module F (_ : sig end) = struct
  module type S

  module S = A.S
end

module M = struct end
module N = M
module G (X : F(N).S) : A.S = X

module F (_ : sig end) = struct
  module type S
end

module M = struct end
module N = M
module G (X : F(N).S) : F(M).S = X

module M : sig
  type make_dec

  val add_dec : make_dec -> unit
end = struct
  type u

  module Fast : sig
    type 'd t

    val create : unit -> 'd t

    module type S = sig
      module Data : sig
        type t
      end

      val key : Data.t t
    end

    module Register (D : S) : sig end

    val attach : 'd t -> 'd -> unit
  end = struct
    type 'd t = unit

    let create () = ()

    module type S = sig
      module Data : sig
        type t
      end

      val key : Data.t t
    end

    module Register (D : S) = struct end

    let attach _ _ = ()
  end

  type make_dec

  module Dem = struct
    module Data = struct
      type t = make_dec
    end

    let key = Fast.create ()
  end

  module EDem = Fast.Register (Dem)

  let add_dec dec = Fast.attach Dem.key dec
end

(* simpler version *)

module Simple = struct
  type 'a t

  module type S = sig
    module Data : sig
      type t
    end

    val key : Data.t t
  end

  module Register (D : S) = struct
    let key = D.key
  end

  module M = struct
    module Data = struct
      type t = int
    end

    let key : _ t = Obj.magic ()
  end
end

module EM = Simple.Register (Simple.M);;

Simple.M.key

module Simple2 = struct
  type 'a t

  module type S = sig
    module Data : sig
      type t
    end

    val key : Data.t t
  end

  module M = struct
    module Data = struct
      type t = int
    end

    let key : _ t = Obj.magic ()
  end

  module Register (D : S) = struct
    let key = D.key
  end

  module EM = Simple.Register (Simple.M)

  let k : M.Data.t t = M.key
end

module rec M : sig
  external f : int -> int = "%identity"
end = struct
  external f : int -> int = "%identity"
end
(* with module *)

module type S = sig
  type t
  and s = t
end

module type S' = S with type t := int

module type S = sig
  module rec M : sig end
  and N : sig end
end

module type S' = S with module M := String

(* with module type *)
(*
   module type S = sig module type T module F(X:T) : T end;;
   module type T0 = sig type t end;;
   module type S1 = S with module type T = T0;;
   module type S2 = S with module type T := T0;;
   module type S3 = S with module type T := sig type t = int end;;
   module H = struct
   include (Hashtbl : module type of Hashtbl with
   type statistics := Hashtbl.statistics
   and module type S := Hashtbl.S
   and module Make := Hashtbl.Make
   and module MakeSeeded := Hashtbl.MakeSeeded
   and module type SeededS := Hashtbl.SeededS
   and module type HashedType := Hashtbl.HashedType
   and module type SeededHashedType := Hashtbl.SeededHashedType)
   end;;
*)

(* A subtle problem appearing with -principal *)
type -'a t

class type c = object
  method m : [ `A ] t
end

module M : sig
  val v : (#c as 'a) -> 'a
end = struct
  let v x =
    ignore (x :> c);
    x
  ;;
end

(* PR#4838 *)

let id =
  let module M = struct end in
  fun x -> x
;;

(* PR#4511 *)

let ko =
  let module M = struct end in
  fun _ -> ()
;;

(* PR#5993 *)

module M : sig
  type -'a t = private int
end = struct
  type +'a t = private int
end

(* PR#6005 *)

module type A = sig
  type t = X of int
end

type u = X of bool

module type B = A with type t = u

(* fail *)

(* PR#5815 *)
(* ---> duplicated exception name is now an error *)

module type S = sig
  exception Foo of int
  exception Foo of bool
end

(* PR#6410 *)

module F (X : sig end) = struct
  let x = 3
end
;;

F.x

(* fail *)
module C = Char;;

C.chr 66

module C' : module type of Char = C;;

C'.chr 66

module C3 = struct
  include Char
end
;;

C3.chr 66

let f x =
  let module M = struct
    module L = List
  end
  in
  M.L.length x
;;

let g x =
  let module L = List in
  L.length (L.map succ x)
;;

module F (X : sig end) = Char
module C4 = F (struct end);;

C4.chr 66

module G (X : sig end) = struct
  module M = X
end

(* does not alias X *)
module M = G (struct end)

module M' = struct
  module N = struct
    let x = 1
  end

  module N' = N
end
;;

M'.N'.x

module M'' : sig
  module N' : sig
    val x : int
  end
end =
  M'
;;

M''.N'.x

module M2 = struct
  include M'
end

module M3 : sig
  module N' : sig
    val x : int
  end
end = struct
  include M'
end
;;

M3.N'.x

module M3' : sig
  module N' : sig
    val x : int
  end
end =
  M2
;;

M3'.N'.x

module M4 : sig
  module N' : sig
    val x : int
  end
end = struct
  module N = struct
    let x = 1
  end

  module N' = N
end
;;

M4.N'.x

module F (X : sig end) = struct
  module N = struct
    let x = 1
  end

  module N' = N
end

module G : functor (X : sig end) -> sig
  module N' : sig
    val x : int
  end
end =
  F

module M5 = G (struct end);;

M5.N'.x

module M = struct
  module D = struct
    let y = 3
  end

  module N = struct
    let x = 1
  end

  module N' = N
end

module M1 : sig
  module N : sig
    val x : int
  end

  module N' = N
end =
  M
;;

M1.N'.x

module M2 : sig
  module N' : sig
    val x : int
  end
end = (
  M :
  sig
    module N : sig
      val x : int
    end

    module N' = N
  end)
;;

M2.N'.x

open M;;

N'.x

module M = struct
  module C = Char
  module C' = C
end

module M1 : sig
  module C : sig
    val escaped : char -> string
  end

  module C' = C
end =
  M
;;

(* sound, but should probably fail *)
M1.C'.escaped 'A'

module M2 : sig
  module C' : sig
    val chr : int -> char
  end
end = (
  M :
  sig
    module C : sig
      val chr : int -> char
    end

    module C' = C
  end)
;;

M2.C'.chr 66;;
StdLabels.List.map

module Q = Queue

exception QE = Q.Empty;;

try Q.pop (Q.create ()) with
| QE -> "Ok"

module type Complex = module type of Complex with type t = Complex.t

module M : sig
  module C : Complex
end = struct
  module C = Complex
end

module C = Complex;;

C.one.Complex.re

include C

module F (X : sig
    module C = Char
  end) =
struct
  module C = X.C
end

(* Applicative functors *)
module S = String
module StringSet = Set.Make (String)
module SSet = Set.Make (S)

let f (x : StringSet.t) : SSet.t = x

(* Also using include (cf. Leo's mail 2013-11-16) *)
module F (M : sig end) : sig
  type t
end = struct
  type t = int
end

module T = struct
  module M = struct end
  include F (M)
end

include T

let f (x : t) : T.t = x

(* PR#4049 *)
(* This works thanks to abbreviations *)
module A = struct
  module B = struct
    type t

    let compare x y = 0
  end

  module S = Set.Make (B)

  let empty = S.empty
end

module A1 = A;;

A1.empty = A.empty

(* PR#3476 *)
(* Does not work yet *)
module FF (X : sig end) = struct
  type t
end

module M = struct
  module X = struct end
  module Y = FF (X) (* XXX *)

  type t = Y.t
end

module F
    (Y : sig
      type t
    end)
    (M : sig
      type t = Y.t
    end) =
struct end

module G = F (M.Y)

(*module N = G (M);;
  module N = F (M.Y) (M);;*)

(* PR#6307 *)

module A1 = struct end
module A2 = struct end

module L1 = struct
  module X = A1
end

module L2 = struct
  module X = A2
end

module F (L : module type of L1) = struct end
module F1 = F (L1)

(* ok *)
module F2 = F (L2)

(* should succeed too *)

(* Counter example: why we need to be careful with PR#6307 *)
module Int = struct
  type t = int

  let compare = compare
end

module SInt = Set.Make (Int)

type (_, _) eq = Eq : ('a, 'a) eq
type wrap = W of (SInt.t, SInt.t) eq

module M = struct
  module I = Int

  type wrap' = wrap = W of (Set.Make(Int).t, Set.Make(I).t) eq
end

module type S = module type of M

(* keep alias *)

module Int2 = struct
  type t = int

  let compare x y = compare y x
end

module type S' = sig
  module I = Int2
  include S with module I := I
end

(* fail *)

(* (* if the above succeeded, one could break invariants *)
   module rec M2 : S' = M2;; (* should succeed! (but this is bad) *)

   let M2.W eq = W Eq;;

   let s = List.fold_right SInt.add [1;2;3] SInt.empty;;
   module SInt2 = Set.Make(Int2);;
   let conv : type a b. (a,b) eq -> a -> b = fun Eq x -> x;;
   let s' : SInt2.t = conv eq s;;
   SInt2.elements s';;
   SInt2.mem 2 s';; (* invariants are broken *)
*)

(* Check behavior with submodules *)
module M = struct
  module N = struct
    module I = Int
  end

  module P = struct
    module I = N.I
  end

  module Q = struct
    type wrap' = wrap = W of (Set.Make(Int).t, Set.Make(P.I).t) eq
  end
end

module type S = module type of M

module M = struct
  module N = struct
    module I = Int
  end

  module P = struct
    module I = N.I
  end

  module Q = struct
    type wrap' = wrap = W of (Set.Make(Int).t, Set.Make(N.I).t) eq
  end
end

module type S = module type of M

(* PR#6365 *)
module type S = sig
  module M : sig
    type t

    val x : t
  end
end

module H = struct
  type t = A

  let x = A
end

module H' = H

module type S' = S with module M = H'

(* shouldn't introduce an alias *)

(* PR#6376 *)
module type Alias = sig
  module N : sig end
  module M = N
end

module F (X : sig end) = struct
  type t
end

module type A = Alias with module N := F(List)

module rec Bad : A = Bad

(* Shinwell 2014-04-23 *)
module B = struct
  module R = struct
    type t = string
  end

  module O = R
end

module K = struct
  module E = B
  module N = E.O
end

let x : K.N.t = "foo"

(* PR#6465 *)

module M = struct
  type t = A

  module B = struct
    type u = B
  end
end

module P : sig
  type t = M.t = A

  module B = M.B
end =
  M

(* should be ok *)
module P : sig
  type t = M.t = A

  module B = M.B
end = struct
  include M
end

module type S = sig
  module M : sig
    module P : sig end
  end

  module Q = M
end

module type S = sig
  module M : sig
    module N : sig end
    module P : sig end
  end

  module Q : sig
    module N = M.N
    module P = M.P
  end
end

module R = struct
  module M = struct
    module N = struct end
    module P = struct end
  end

  module Q = M
end

module R' : S = R

(* should be ok *)

(* PR#6578 *)

module M = struct
  let f x = x
end

module rec R : sig
  module M : sig
    val f : 'a -> 'a
  end
end = struct
  module M = M
end
;;

R.M.f 3

module rec R : sig
  module M = M
end = struct
  module M = M
end
;;

R.M.f 3

open A

let f = L.map S.capitalize
let () = L.iter print_endline (f [ "jacques"; "garrigue" ])

module C : sig
  module L : module type of List
end = struct
  include A
end

(* The following introduces a (useless) dependency on A:
   module C : sig module L : module type of List end = A
*)

include D'

(*
   let () =
   print_endline (string_of_int D'.M.y)
*)
open A

let f = L.map S.capitalize
let () = L.iter print_endline (f [ "jacques"; "garrigue" ])

module C : sig
  module L : module type of List
end = struct
  include A
end

(* The following introduces a (useless) dependency on A:
   module C : sig module L : module type of List end = A
*)

(* No dependency on D *)
let x = 3

module M = struct
  let y = 5
end

module type S = sig
  type u
  type t
end

module type S' = sig
  type t = int
  type u = bool
end

(* ok to convert between structurally equal signatures, and parameters
   are inferred *)
let f (x : (module S with type t = 'a and type u = 'b)) : (module S') = x
let g x = (x : (module S with type t = 'a and type u = 'b) :> (module S'))

(* with subtyping it is also ok to forget some types *)
module type S2 = sig
  type u
  type t
  type w
end

let g2 x = (x : (module S2 with type t = 'a and type u = 'b) :> (module S'))
let h x = (x : (module S2 with type t = 'a) :> (module S with type t = 'a))
let f2 (x : (module S2 with type t = 'a and type u = 'b)) : (module S') = x

(* fail *)
let k (x : (module S2 with type t = 'a)) : (module S with type t = 'a) = x

(* fail *)

(* but you cannot forget values (no physical coercions) *)
module type S3 = sig
  type u
  type t

  val x : int
end

let g3 x = (x : (module S3 with type t = 'a and type u = 'b) :> (module S'))

(* fail *)
(* Using generative functors *)

(* Without type *)
module type S = sig
  val x : int
end

let v =
  (module struct
    let x = 3
  end : S)
;;

module F () = (val v)

(* ok *)
module G (X : sig end) : S = F ()

(* ok *)
module H (X : sig end) = (val v)

(* ok *)

(* With type *)
module type S = sig
  type t

  val x : t
end

let v =
  (module struct
    type t = int

    let x = 3
  end : S)
;;

module F () = (val v)

(* ok *)
module G (X : sig end) : S = F ()

(* fail *)
module H () = F ()

(* ok *)

(* Alias *)
module U = struct end
module M = F (struct end)

(* ok *)
module M = F (U)

(* fail *)

(* Cannot coerce between applicative and generative *)
module F1 (X : sig end) = struct end
module F2 : functor () -> sig end = F1

(* fail *)
module F3 () = struct end
module F4 : functor (X : sig end) -> sig end = F3

(* fail *)

(* tests for shortened functor notation () *)
module X (X : sig end) (Y : sig end) = functor (Z : sig end) -> struct end
module Y = functor (X : sig end) (Y : sig end) (Z : sig end) -> struct end
module Z = functor (_ : sig end) (_ : sig end) (_ : sig end) -> struct end

module GZ : functor (X : sig end) () (Z : sig end) -> sig end =
functor (X : sig end) () (Z : sig end) -> struct end

module F (X : sig end) = struct
  type t = int
end

type t = F(Does_not_exist).t

type expr =
  [ `Abs of string * expr
  | `App of expr * expr
  ]

class type exp = object
  method eval : (string, exp) Hashtbl.t -> expr
end

class app e1 e2 : exp =
  object
    val l = e1
    val r = e2

    method eval env =
      match l with
      | `Abs (var, body) ->
        Hashtbl.add env var r;
        body
      | _ -> `App (l, r)
  end

class virtual ['subject, 'event] observer =
  object
    method virtual notify : 'subject -> 'event -> unit
  end

class ['event] subject =
  object (self : 'subject)
    val mutable observers : ('subject, 'event) observer list = []
    method add_observer obs = observers <- obs :: observers
    method notify_observers (e : 'event) = List.iter (fun x -> x#notify self e) observers
  end

type id = int

class entity (id : id) =
  object
    val ent_destroy_subject = new subject
    method destroy_subject : id subject = ent_destroy_subject
    method entity_id = id
  end

class ['entity] entity_container =
  object (self)
    inherit ['entity, id] observer as observer
    method add_entity (e : 'entity) = e#destroy_subject#add_observer self
    method notify _ id = ()
  end

let f (x : entity entity_container) = ()

(*
   class world =
   object
   val entity_container : entity entity_container = new entity_container

   method add_entity (s : entity) =
   entity_container#add_entity (s :> entity)

   end
*)
(* Two v's in the same class *)
class c v =
  object
    initializer print_endline v
    val v = 42
  end
;;

new c "42"

(* Two hidden v's in the same class! *)
class c (v : int) =
  object
    method v0 = v

    inherit
      (fun v ->
        object
          method v : string = v
        end)
        "42"
  end
;;

(new c 42)#v0

class virtual ['a] c =
  object (s : 'a)
    method virtual m : 'b
  end

let o =
  object (s : 'a)
    inherit ['a] c
    method m = 42
  end
;;

module M : sig
  class x : int -> object
    method m : int
  end
end = struct
  class x _ =
    object
      method m = 42
    end
end

module M : sig
  class c : 'a -> object
    val x : 'b
  end
end = struct
  class c x =
    object
      val x = x
    end
end

class c (x : int) =
  object
    inherit M.c x
    method x : bool = x
  end

let r = (new c 2)#x

(* test.ml *)
class alfa =
  object (_ : 'self)
    method x : 'a. ('a, out_channel, unit) format -> 'a = Printf.printf
  end

class bravo a =
  object
    val y = (a :> alfa)
    initializer y#x "bravo initialized"
  end

class charlie a =
  object
    inherit bravo a
    initializer y#x "charlie initialized"
  end

(* The module begins *)
exception Out_of_range

class type ['a] cursor = object
  method get : 'a
  method incr : unit -> unit
  method is_last : bool
end

class type ['a] storage = object ('self)
  method first : 'a cursor
  method len : int
  method nth : int -> 'a cursor
  method copy : 'self
  method sub : int -> int -> 'self
  method concat : 'a storage -> 'self
  method fold : 'b. ('a -> int -> 'b -> 'b) -> 'b -> 'b
  method iter : ('a -> unit) -> unit
end

class virtual ['a, 'cursor] storage_base =
  object (self : 'self)
    constraint 'cursor = 'a #cursor
    method virtual first : 'cursor
    method virtual len : int
    method virtual copy : 'self
    method virtual sub : int -> int -> 'self
    method virtual concat : 'a storage -> 'self

    method fold : 'b. ('a -> int -> 'b -> 'b) -> 'b -> 'b =
      fun f a0 ->
        let cur = self#first in
        let rec loop count a =
          if count >= self#len
          then a
          else (
            let a' = f cur#get count a in
            cur#incr ();
            loop (count + 1) a')
        in
        loop 0 a0

    method iter proc =
      let p = self#first in
      for i = 0 to self#len - 2 do
        proc p#get;
        p#incr ()
      done;
      if self#len > 0 then proc p#get else ()
  end

class type ['a] obj_input_channel = object
  method get : unit -> 'a
  method close : unit -> unit
end

class type ['a] obj_output_channel = object
  method put : 'a -> unit
  method flush : unit -> unit
  method close : unit -> unit
end

module UChar = struct
  type t = int

  let highest_bit = 1 lsl 30
  let lower_bits = highest_bit - 1

  let char_of c =
    try Char.chr c with
    | Invalid_argument _ -> raise Out_of_range
  ;;

  let of_char = Char.code
  let code c = if c lsr 30 = 0 then c else raise Out_of_range
  let chr n = if n >= 0 && n lsr 31 = 0 then n else raise Out_of_range
  let uint_code c = c
  let chr_of_uint n = n
end

type uchar = UChar.t

let int_of_uchar u = UChar.uint_code u
let uchar_of_int n = UChar.chr_of_uint n

class type ucursor = [uchar] cursor
class type ustorage = [uchar] storage

class virtual ['ucursor] ustorage_base = [uchar, 'ucursor] storage_base

module UText = struct
  (* the internal representation is UCS4 with big endian*)
  (* The most significant digit appears first. *)
  let get_buf s i =
    let n = Char.code s.[i] in
    let n = (n lsl 8) lor Char.code s.[i + 1] in
    let n = (n lsl 8) lor Char.code s.[i + 2] in
    let n = (n lsl 8) lor Char.code s.[i + 3] in
    UChar.chr_of_uint n
  ;;

  let set_buf s i u =
    let n = UChar.uint_code u in
    s.[i] <- Char.chr (n lsr 24);
    s.[i + 1] <- Char.chr ((n lsr 16) lor 0xff);
    s.[i + 2] <- Char.chr ((n lsr 8) lor 0xff);
    s.[i + 3] <- Char.chr (n lor 0xff)
  ;;

  let init_buf buf pos init =
    if init#len = 0
    then ()
    else (
      let cur = init#first in
      for i = 0 to init#len - 2 do
        set_buf buf (pos + (i lsl 2)) cur#get;
        cur#incr ()
      done;
      set_buf buf (pos + ((init#len - 1) lsl 2)) cur#get)
  ;;

  let make_buf init =
    let s = String.create (init#len lsl 2) in
    init_buf s 0 init;
    s
  ;;

  class text_raw buf =
    object (self : 'self)
      inherit [cursor] ustorage_base
      val contents = buf
      method first = new cursor (self :> text_raw) 0
      method len = String.length contents / 4
      method get i = get_buf contents (4 * i)
      method nth i = new cursor (self :> text_raw) i
      method copy = {<contents = String.copy contents>}
      method sub pos len = {<contents = String.sub contents (pos * 4) (len * 4)>}

      method concat (text : ustorage) =
        let buf = String.create (String.length contents + (4 * text#len)) in
        String.blit contents 0 buf 0 (String.length contents);
        init_buf buf (String.length contents) text;
        {<contents = buf>}
    end

  and cursor text i =
    object
      val contents = text
      val mutable pos = i
      method get = contents#get pos
      method incr () = pos <- pos + 1
      method is_last = pos + 1 >= contents#len
    end

  class string_raw buf =
    object
      inherit text_raw buf
      method set i u = set_buf contents (4 * i) u
    end

  class text init = text_raw (make_buf init)
  class string init = string_raw (make_buf init)

  let of_string s =
    let buf = String.make (4 * String.length s) '\000' in
    for i = 0 to String.length s - 1 do
      buf.[4 * i] <- s.[i]
    done;
    new text_raw buf
  ;;

  let make len u =
    let s = String.create (4 * len) in
    for i = 0 to len - 1 do
      set_buf s (4 * i) u
    done;
    new string_raw s
  ;;

  let create len = make len (UChar.chr 0)
  let copy s = s#copy
  let sub s start len = s#sub start len

  let fill s start len u =
    for i = start to start + len - 1 do
      s#set i u
    done
  ;;

  let blit src srcoff dst dstoff len =
    for i = 0 to len - 1 do
      let u = src#get (srcoff + i) in
      dst#set (dstoff + i) u
    done
  ;;

  let concat s1 s2 = s1#concat (s2 (* : #ustorage *) :> uchar storage)
  let iter proc s = s#iter proc
end

class type foo_t = object
  method foo : string
end

type 'a name =
  | Foo : foo_t name
  | Int : int name

class foo =
  object (self)
    method foo = "foo"

    method cast =
      function
      | Foo -> (self :> < foo : string >)
  end

class foo : foo_t =
  object (self)
    method foo = "foo"

    method cast : type a. a name -> a =
      function
      | Foo -> (self :> foo_t)
      | _ -> raise Exit
  end

class type c = object end

module type S = sig
  class c : c
end

class virtual name = object end

and func (args_ty, ret_ty) =
  object (self)
    inherit name
    val mutable memo_args = None

    method arguments =
      match memo_args with
      | Some xs -> xs
      | None ->
        let args = List.map (fun ty -> new argument (self, ty)) args_ty in
        memo_args <- Some args;
        args
  end

and argument (func, ty) =
  object
    inherit name
  end

let f (x : #M.foo) = 0

class type ['e] t = object ('s)
  method update : 'e -> 's
end

module type S = sig
  class base : 'e -> ['e] t
end

type 'par t = 'par

module M : sig
  val x : < m : 'a. 'a >
end = struct
  let x : < m : 'a. 'a t > = Obj.magic ()
end

let ident v = v

class alias =
  object
    method alias : 'a. 'a t -> 'a = ident
  end

module Classdef = struct
  class virtual ['a, 'b, 'c] cl0 =
    object
      constraint 'c = < m : 'a -> 'b -> int ; .. >
    end

  class virtual ['a, 'b] cl1 =
    object
      method virtual raise_trouble : int -> 'a
      method virtual m : 'a -> 'b -> int
    end

  class virtual ['a, 'b] cl2 =
    object
      method virtual as_cl0 : ('a, 'b, ('a, 'b) cl1) cl0
    end
end

type refer1 = < poly : 'a 'b 'c. (('b, 'c) #Classdef.cl2 as 'a) >
type refer2 = < poly : 'a 'b 'c. (('b, 'c) #Classdef.cl2 as 'a) >

(* Actually this should succeed ... *)
let f (x : refer1) : refer2 = x

module Classdef = struct
  class virtual ['a, 'b, 'c] cl0 =
    object
      constraint 'c = < m : 'a -> 'b -> int ; .. >
    end

  class virtual ['a, 'b] cl1 =
    object
      method virtual raise_trouble : int -> 'a
      method virtual m : 'a -> 'b -> int
    end

  class virtual ['a, 'b] cl2 =
    object
      method virtual as_cl0 : ('a, 'b, ('a, 'b) cl1) cl0
    end
end

module M : sig
  type refer = { poly : 'a 'b 'c. (('b, 'c) #Classdef.cl2 as 'a) }
end = struct
  type refer = { poly : 'a 'b 'c. (('b, 'c) #Classdef.cl2 as 'a) }
end
(*
   ocamlc -c pr3918a.mli pr3918b.mli
   rm -f pr3918a.cmi
   ocamlc -c pr3918c.ml
*)

open Pr3918b

let f x = (x : 'a vlist :> 'b vlist)
let f (x : 'a vlist) : 'b vlist = x

module type Poly = sig
  type 'a t = 'a constraint 'a = [> ]
end

module Combine (A : Poly) (B : Poly) = struct
  type ('a, 'b) t = 'a A.t constraint 'a = 'b B.t
end

module C =
  Combine
    (struct
      type 'a t = 'a constraint 'a = [> ]
    end)
    (struct
      type 'a t = 'a constraint 'a = [> ]
    end)

module type Priv = sig
  type t = private int
end

module Make (Unit : sig end) : Priv = struct
  type t = int
end

module A = Make (struct end)

module type Priv' = sig
  type t = private [> `A ]
end

module Make' (Unit : sig end) : Priv' = struct
  type t = [ `A ]
end

module A' = Make' (struct end)
(* PR5057 *)

module TT = struct
  module IntSet = Set.Make (struct
      type t = int

      let compare = compare
    end)
end

let () =
  let f flag =
    let module T = TT in
    let _ =
      match flag with
      | `A -> 0
      | `B r -> r
    in
    let _ =
      match flag with
      | `A -> T.IntSet.mem
      | `B r -> r
    in
    ()
  in
  f `A
;;

(* This one should fail *)

let f flag =
  let module T =
    Set.Make (struct
      type t = int

      let compare = compare
    end)
  in
  let _ =
    match flag with
    | `A -> 0
    | `B r -> r
  in
  let _ =
    match flag with
    | `A -> T.mem
    | `B r -> r
  in
  ()
;;

module type S = sig
  type +'a t

  val foo : [ `A ] t -> unit
  val bar : [< `A | `B ] t -> unit
end

module Make (T : S) = struct
  let f x =
    T.foo x;
    T.bar x;
    (x :> [ `A | `C ] T.t)
  ;;
end

type 'a termpc =
  [ `And of 'a * 'a
  | `Or of 'a * 'a
  | `Not of 'a
  | `Atom of string
  ]

type 'a termk =
  [ `Dia of 'a
  | `Box of 'a
  | 'a termpc
  ]

module type T = sig
  type term

  val map : (term -> term) -> term -> term
  val nnf : term -> term
  val nnf_not : term -> term
end

module Fpc (X : T with type term = private [> 'a termpc ] as 'a) = struct
  type term = X.term termpc

  let nnf = function
    | `Not (`Atom _) as x -> x
    | `Not x -> X.nnf_not x
    | x -> X.map X.nnf x
  ;;

  let map f : term -> X.term = function
    | `Not x -> `Not (f x)
    | `And (x, y) -> `And (f x, f y)
    | `Or (x, y) -> `Or (f x, f y)
    | `Atom _ as x -> x
  ;;

  let nnf_not : term -> _ = function
    | `Not x -> X.nnf x
    | `And (x, y) -> `Or (X.nnf_not x, X.nnf_not y)
    | `Or (x, y) -> `And (X.nnf_not x, X.nnf_not y)
    | `Atom _ as x -> `Not x
  ;;
end

module Fk (X : T with type term = private [> 'a termk ] as 'a) = struct
  type term = X.term termk

  module Pc = Fpc (X)

  let map f : term -> _ = function
    | `Dia x -> `Dia (f x)
    | `Box x -> `Box (f x)
    | #termpc as x -> Pc.map f x
  ;;

  let nnf = Pc.nnf

  let nnf_not : term -> _ = function
    | `Dia x -> `Box (X.nnf_not x)
    | `Box x -> `Dia (X.nnf_not x)
    | #termpc as x -> Pc.nnf_not x
  ;;
end

type untyped
type -'a typed = private untyped

type -'typing wrapped = private sexp
and +'a t = 'a typed wrapped
and sexp = private untyped wrapped

class type ['a] s3 = object
  val underlying : 'a t
end

class ['a] s3object r : ['a] s3 =
  object
    val underlying = r
  end

module M (T : sig
    type t
  end) =
struct
  type t = private { t : T.t }
end

module P = struct
  module T = struct
    type t
  end

  module R = M (T)
end

module Foobar : sig
  type t = private int
end = struct
  type t = int
end

module F0 : sig
  type t = private int
end =
  Foobar

let f (x : F0.t) : Foobar.t = x

(* fails *)

module F = Foobar

let f (x : F.t) : Foobar.t = x

module M = struct
  type t = < m : int >
end

module M1 : sig
  type t = private < m : int ; .. >
end =
  M

module M2 : sig
  type t = private < m : int ; .. >
end =
  M1
;;

fun (x : M1.t) : M2.t -> x

(* fails *)

module M3 : sig
  type t = private M1.t
end =
  M1
;;

fun x -> (x : M3.t :> M1.t);;
fun x -> (x : M3.t :> M.t)

module M4 : sig
  type t = private M3.t
end =
  M2

(* fails *)
module M4 : sig
  type t = private M3.t
end =
  M

(* fails *)
module M4 : sig
  type t = private M3.t
end =
  M1

(* might be ok *)
module M5 : sig
  type t = private M1.t
end =
  M3

module M6 : sig
  type t = private < n : int ; .. >
end =
  M1

(* fails *)

module Bar : sig
  type t = private Foobar.t

  val f : int -> t
end = struct
  type t = int

  let f (x : int) : t = x
end

(* must fail *)

module M : sig
  type t = private T of int

  val mk : int -> t
end = struct
  type t = T of int

  let mk x = T x
end

module M1 : sig
  type t = M.t

  val mk : int -> t
end = struct
  type t = M.t

  let mk = M.mk
end

module M2 : sig
  type t = M.t

  val mk : int -> t
end = struct
  include M
end

module M3 : sig
  type t = M.t

  val mk : int -> t
end =
  M

module M4 : sig
  type t = M.t = T of int

  val mk : int -> t
end =
  M

(* Error: The variant or record definition does not match that of type M.t *)

module M5 : sig
  type t = M.t = private T of int

  val mk : int -> t
end =
  M

module M6 : sig
  type t = private T of int

  val mk : int -> t
end =
  M

module M' : sig
  type t_priv = private T of int
  type t = t_priv

  val mk : int -> t
end = struct
  type t_priv = T of int
  type t = t_priv

  let mk x = T x
end

module M3' : sig
  type t = M'.t

  val mk : int -> t
end =
  M'

module M : sig
  type 'a t = private T of 'a
end = struct
  type 'a t = T of 'a
end

module M1 : sig
  type 'a t = 'a M.t = private T of 'a
end = struct
  type 'a t = 'a M.t = private T of 'a
end

(* PR#6090 *)
module Test = struct
  type t = private A
end

module Test2 : module type of Test with type t = Test.t = Test

let f (x : Test.t) : Test2.t = x
let f Test2.A = ()
let a = Test2.A

(* fail *)
(* The following should fail from a semantical point of view,
   but allow it for backward compatibility *)
module Test2 : module type of Test with type t = private Test.t = Test

(* PR#6331 *)
type t = private < x : int ; .. > as 'a
type t = private (< x : int ; .. > as 'a) as 'a
type t = private < x : int > as 'a
type t = private (< x : int > as 'a) as 'b
type 'a t = private < x : int ; .. > as 'a
type 'a t = private 'a constraint 'a = < x : int ; .. >

(* Bad (t = t) *)
module rec A : sig
  type t = A.t
end = struct
  type t = A.t
end

(* Bad (t = t) *)
module rec A : sig
  type t = B.t
end = struct
  type t = B.t
end

and B : sig
  type t = A.t
end = struct
  type t = A.t
end

(* OK (t = int) *)
module rec A : sig
  type t = B.t
end = struct
  type t = B.t
end

and B : sig
  type t = int
end = struct
  type t = int
end

(* Bad (t = int * t) *)
module rec A : sig
  type t = int * A.t
end = struct
  type t = int * A.t
end

(* Bad (t = t -> int) *)
module rec A : sig
  type t = B.t -> int
end = struct
  type t = B.t -> int
end

and B : sig
  type t = A.t
end = struct
  type t = A.t
end

(* OK (t = <m:t>) *)
module rec A : sig
  type t = < m : B.t >
end = struct
  type t = < m : B.t >
end

and B : sig
  type t = A.t
end = struct
  type t = A.t
end

(* Bad (not regular) *)
module rec A : sig
  type 'a t = < m : 'a list A.t >
end = struct
  type 'a t = < m : 'a list A.t >
end

(* Bad (not regular) *)
module rec A : sig
  type 'a t = < m : 'a list B.t ; n : 'a array B.t >
end = struct
  type 'a t = < m : 'a list B.t ; n : 'a array B.t >
end

and B : sig
  type 'a t = 'a A.t
end = struct
  type 'a t = 'a A.t
end

(* Bad (not regular) *)
module rec A : sig
  type 'a t = 'a B.t
end = struct
  type 'a t = 'a B.t
end

and B : sig
  type 'a t = < m : 'a list A.t ; n : 'a array A.t >
end = struct
  type 'a t = < m : 'a list A.t ; n : 'a array A.t >
end

(* OK *)
module rec A : sig
  type 'a t = 'a array B.t * 'a list B.t
end = struct
  type 'a t = 'a array B.t * 'a list B.t
end

and B : sig
  type 'a t = < m : 'a B.t >
end = struct
  type 'a t = < m : 'a B.t >
end

(* Bad (not regular) *)
module rec A : sig
  type 'a t = 'a list B.t
end = struct
  type 'a t = 'a list B.t
end

and B : sig
  type 'a t = < m : 'a array B.t >
end = struct
  type 'a t = < m : 'a array B.t >
end

(* Bad (not regular) *)
module rec M : sig
  class ['a] c : 'a -> object
    method map : ('a -> 'b) -> 'b M.c
  end
end = struct
  class ['a] c (x : 'a) =
    object
      method map : 'b. ('a -> 'b) -> 'b M.c = fun f -> new M.c (f x)
    end
end

(* OK *)
class type ['node] extension = object
  method node : 'node
end

and ['ext] node = object
  constraint 'ext = ('ext node #extension[@id])
end

class x =
  object
    method node : x node = assert false
  end

type t = x node

(* Bad - PR 4261 *)

module PR_4261 = struct
  module type S = sig
    type t
  end

  module type T = sig
    module D : S

    type t = D.t
  end

  module rec U : (T with module D = U') = U
  and U' : (S with type t = U'.t) = U
end

(* Bad - PR 4512 *)
module type S' = sig
  type t = int
end

module rec M : (S' with type t = M.t) = struct
  type t = M.t
end

(* PR#4450 *)

module PR_4450_1 = struct
  module type MyT = sig
    type 'a t = Succ of 'a t
  end

  module MyMap (X : MyT) = X
  module rec MyList : MyT = MyMap (MyList)
end

module PR_4450_2 = struct
  module type MyT = sig
    type 'a wrap = My of 'a t
    and 'a t = private < map : 'b. ('a -> 'b) -> 'b wrap ; .. >

    val create : 'a list -> 'a t
  end

  module MyMap (X : MyT) = struct
    include X

    class ['a] c l =
      object (self)
        method map : 'b. ('a -> 'b) -> 'b wrap = fun f -> My (create (List.map f l))
      end
  end

  module rec MyList : sig
    type 'a wrap = My of 'a t
    and 'a t = < map : 'b. ('a -> 'b) -> 'b wrap >

    val create : 'a list -> 'a t
  end = struct
    include MyMap (MyList)

    let create l = new c l
  end
end

(* A synthetic example of bootstrapped data structure
   (suggested by J-C Filliatre) *)

module type ORD = sig
  type t

  val compare : t -> t -> int
end

module type SET = sig
  type elt
  type t

  val iter : (elt -> unit) -> t -> unit
end

type 'a tree =
  | E
  | N of 'a tree * 'a * 'a tree

module Bootstrap2
    (MakeDiet : functor (X : ORD) -> SET with type t = X.t tree and type elt = X.t) :
  SET with type elt = int = struct
  type elt = int

  module rec Elt : sig
    type t =
      | I of int * int
      | D of int * Diet.t * int

    val compare : t -> t -> int
    val iter : (int -> unit) -> t -> unit
  end = struct
    type t =
      | I of int * int
      | D of int * Diet.t * int

    let compare x1 x2 = 0

    let rec iter f = function
      | I (l, r) ->
        for i = l to r do
          f i
        done
      | D (_, d, _) -> Diet.iter (iter f) d
    ;;
  end

  and Diet : (SET with type t = Elt.t tree and type elt = Elt.t) = MakeDiet (Elt)

  type t = Diet.t

  let iter f = Diet.iter (Elt.iter f)
end
(* PR 4470: simplified from OMake's sources *)

module rec DirElt : sig
  type t =
    | DirRoot
    | DirSub of DirHash.t
end = struct
  type t =
    | DirRoot
    | DirSub of DirHash.t
end

and DirCompare : sig
  type t = DirElt.t
end = struct
  type t = DirElt.t
end

and DirHash : sig
  type t = DirElt.t list
end = struct
  type t = DirCompare.t list
end
(* PR 4758, PR 4266 *)

module PR_4758 = struct
  module type S = sig end

  module type Mod = sig
    module Other : S
  end

  module rec A : S = struct end

  and C : sig
    include Mod with module Other = A
  end = struct
    module Other = A
  end

  module C' = C (* check that we can take an alias *)

  module F (X : sig end) = struct
    type t
  end

  let f (x : F(C).t) : F(C').t = x
end

(* PR 4557 *)
module PR_4557 = struct
  module F (X : Set.OrderedType) = struct
    module rec Mod : sig
      module XSet : sig
        type elt = X.t
        type t = Set.Make(X).t
      end

      module XMap : sig
        type key = X.t
        type 'a t = 'a Map.Make(X).t
      end

      type elt = X.t
      type t = XSet.t XMap.t

      val compare : t -> t -> int
    end = struct
      module XSet = Set.Make (X)
      module XMap = Map.Make (X)

      type elt = X.t
      type t = XSet.t XMap.t

      let compare x y = 0
    end

    and ModSet : (Set.S with type elt = Mod.t) = Set.Make (Mod)
  end
end

module F (X : Set.OrderedType) = struct
  module rec Mod : sig
    module XSet : sig
      type elt = X.t
      type t = Set.Make(X).t
    end

    module XMap : sig
      type key = X.t
      type 'a t = 'a Map.Make(X).t
    end

    type elt = X.t
    type t = XSet.t XMap.t

    val compare : t -> t -> int
  end = struct
    module XSet = Set.Make (X)
    module XMap = Map.Make (X)

    type elt = X.t
    type t = XSet.t XMap.t

    let compare x y = 0
  end

  and ModSet : (Set.S with type elt = Mod.t) = Set.Make (Mod)
end
(* Tests for recursive modules *)

let test number result expected =
  if result = expected
  then Printf.printf "Test %d passed.\n" number
  else Printf.printf "Test %d FAILED.\n" number;
  flush stdout
;;

(* Tree of sets *)

module rec A : sig
  type t =
    | Leaf of int
    | Node of ASet.t

  val compare : t -> t -> int
end = struct
  type t =
    | Leaf of int
    | Node of ASet.t

  let compare x y =
    match x, y with
    | Leaf i, Leaf j -> Pervasives.compare i j
    | Leaf i, Node t -> -1
    | Node s, Leaf j -> 1
    | Node s, Node t -> ASet.compare s t
  ;;
end

and ASet : (Set.S with type elt = A.t) = Set.Make (A)

let _ =
  let x = A.Node (ASet.add (A.Leaf 3) (ASet.singleton (A.Leaf 2))) in
  let y = A.Node (ASet.add (A.Leaf 1) (ASet.singleton x)) in
  test 10 (A.compare x x) 0;
  test 11 (A.compare x (A.Leaf 3)) 1;
  test 12 (A.compare (A.Leaf 0) x) (-1);
  test 13 (A.compare y y) 0;
  test 14 (A.compare x y) 1
;;

(* Simple value recursion *)

module rec Fib : sig
  val f : int -> int
end = struct
  let f x = if x < 2 then 1 else Fib.f (x - 1) + Fib.f (x - 2)
end

let _ = test 20 (Fib.f 10) 89

(* Update function by infix *)

module rec Fib2 : sig
  val f : int -> int
end = struct
  let rec g x = Fib2.f (x - 1) + Fib2.f (x - 2)
  and f x = if x < 2 then 1 else g x
end

let _ = test 21 (Fib2.f 10) 89

(* Early application *)

let _ =
  let res =
    try
      let module A = struct
        module rec Bad : sig
          val f : int -> int
        end = struct
          let f =
            let y = Bad.f 5 in
            fun x -> x + y
          ;;
        end
      end
      in
      false
    with
    | Undefined_recursive_module _ -> true
  in
  test 30 res true
;;

(* Early strict evaluation *)

(*
   module rec Cyclic
   : sig val x : int end
   = struct let x = Cyclic.x + 1 end
   ;;
*)

(* Reordering of evaluation based on dependencies *)

module rec After : sig
  val x : int
end = struct
  let x = Before.x + 1
end

and Before : sig
  val x : int
end = struct
  let x = 3
end

let _ = test 40 After.x 4

(* Type identity between A.t and t within A's definition *)

module rec Strengthen : sig
  type t

  val f : t -> t
end = struct
  type t =
    | A
    | B

  let _ = (A : Strengthen.t)
  let f x = if true then A else Strengthen.f B
end

module rec Strengthen2 : sig
  type t

  val f : t -> t

  module M : sig
    type u
  end

  module R : sig
    type v
  end
end = struct
  type t =
    | A
    | B

  let _ = (A : Strengthen2.t)
  let f x = if true then A else Strengthen2.f B

  module M = struct
    type u = C

    let _ = (C : Strengthen2.M.u)
  end

  module rec R : sig
    type v = Strengthen2.R.v
  end = struct
    type v = D

    let _ = (D : R.v)
    let _ = (D : Strengthen2.R.v)
  end
end

(* Polymorphic recursion *)

module rec PolyRec : sig
  type 'a t =
    | Leaf of 'a
    | Node of 'a list t * 'a list t

  val depth : 'a t -> int
end = struct
  type 'a t =
    | Leaf of 'a
    | Node of 'a list t * 'a list t

  let x = (PolyRec.Leaf 1 : int t)

  let depth = function
    | Leaf x -> 0
    | Node (l, r) -> 1 + max (PolyRec.depth l) (PolyRec.depth r)
  ;;
end

(* Wrong LHS signatures (PR#4336) *)

(*
   module type ASig = sig type a val a:a val print:a -> unit end
   module type BSig = sig type b val b:b val print:b -> unit end

   module A = struct type a = int let a = 0 let print = print_int end
   module B = struct type b = float let b = 0.0 let print = print_float end

   module MakeA (Empty:sig end) : ASig = A
   module MakeB (Empty:sig end) : BSig = B

   module
   rec NewA : ASig = MakeA (struct end)
   and NewB : BSig with type b = NewA.a = MakeB (struct end);;
*)

(* Expressions and bindings *)

module StringSet = Set.Make (String)

module rec Expr : sig
  type t =
    | Var of string
    | Const of int
    | Add of t * t
    | Binding of Binding.t * t

  val make_let : string -> t -> t -> t
  val fv : t -> StringSet.t
  val simpl : t -> t
end = struct
  type t =
    | Var of string
    | Const of int
    | Add of t * t
    | Binding of Binding.t * t

  let make_let id e1 e2 = Binding ([ id, e1 ], e2)

  let rec fv = function
    | Var s -> StringSet.singleton s
    | Const n -> StringSet.empty
    | Add (t1, t2) -> StringSet.union (fv t1) (fv t2)
    | Binding (b, t) ->
      StringSet.union (Binding.fv b) (StringSet.diff (fv t) (Binding.bv b))
  ;;

  let rec simpl = function
    | Var s -> Var s
    | Const n -> Const n
    | Add (Const i, Const j) -> Const (i + j)
    | Add (Const 0, t) -> simpl t
    | Add (t, Const 0) -> simpl t
    | Add (t1, t2) -> Add (simpl t1, simpl t2)
    | Binding (b, t) -> Binding (Binding.simpl b, simpl t)
  ;;
end

and Binding : sig
  type t = (string * Expr.t) list

  val fv : t -> StringSet.t
  val bv : t -> StringSet.t
  val simpl : t -> t
end = struct
  type t = (string * Expr.t) list

  let fv b =
    List.fold_left (fun v (id, e) -> StringSet.union v (Expr.fv e)) StringSet.empty b
  ;;

  let bv b = List.fold_left (fun v (id, e) -> StringSet.add id v) StringSet.empty b
  let simpl b = List.map (fun (id, e) -> id, Expr.simpl e) b
end

let _ =
  let e = Expr.make_let "x" (Expr.Add (Expr.Var "y", Expr.Const 0)) (Expr.Var "x") in
  let e' = Expr.make_let "x" (Expr.Var "y") (Expr.Var "x") in
  test 50 (StringSet.elements (Expr.fv e)) [ "y" ];
  test 51 (Expr.simpl e) e'
;;

(* Okasaki's bootstrapping *)

module type ORDERED = sig
  type t

  val eq : t -> t -> bool
  val lt : t -> t -> bool
  val leq : t -> t -> bool
end

module type HEAP = sig
  module Elem : ORDERED

  type heap

  val empty : heap
  val isEmpty : heap -> bool
  val insert : Elem.t -> heap -> heap
  val merge : heap -> heap -> heap
  val findMin : heap -> Elem.t
  val deleteMin : heap -> heap
end

module Bootstrap
    (MakeH : functor (Element : ORDERED) -> HEAP with module Elem = Element)
    (Element : ORDERED) : HEAP with module Elem = Element = struct
  module Elem = Element

  module rec BE : sig
    type t =
      | E
      | H of Elem.t * PrimH.heap

    val eq : t -> t -> bool
    val lt : t -> t -> bool
    val leq : t -> t -> bool
  end = struct
    type t =
      | E
      | H of Elem.t * PrimH.heap

    let leq t1 t2 =
      match t1, t2 with
      | H (x, _), H (y, _) -> Elem.leq x y
      | H _, E -> false
      | E, H _ -> true
      | E, E -> true
    ;;

    let eq t1 t2 =
      match t1, t2 with
      | H (x, _), H (y, _) -> Elem.eq x y
      | H _, E -> false
      | E, H _ -> false
      | E, E -> true
    ;;

    let lt t1 t2 =
      match t1, t2 with
      | H (x, _), H (y, _) -> Elem.lt x y
      | H _, E -> false
      | E, H _ -> true
      | E, E -> false
    ;;
  end

  and PrimH : (HEAP with type Elem.t = BE.t) = MakeH (BE)

  type heap = BE.t

  let empty = BE.E

  let isEmpty = function
    | BE.E -> true
    | _ -> false
  ;;

  let rec merge x y =
    match x, y with
    | BE.E, _ -> y
    | _, BE.E -> x
    | (BE.H (e1, p1) as h1), (BE.H (e2, p2) as h2) ->
      if Elem.leq e1 e2
      then BE.H (e1, PrimH.insert h2 p1)
      else BE.H (e2, PrimH.insert h1 p2)
  ;;

  let insert x h = merge (BE.H (x, PrimH.empty)) h

  let findMin = function
    | BE.E -> raise Not_found
    | BE.H (x, _) -> x
  ;;

  let deleteMin = function
    | BE.E -> raise Not_found
    | BE.H (x, p) ->
      if PrimH.isEmpty p
      then BE.E
      else (
        match PrimH.findMin p with
        | BE.H (y, p1) ->
          let p2 = PrimH.deleteMin p in
          BE.H (y, PrimH.merge p1 p2)
        | BE.E -> assert false)
  ;;
end

module LeftistHeap (Element : ORDERED) : HEAP with module Elem = Element = struct
  module Elem = Element

  type heap =
    | E
    | T of int * Elem.t * heap * heap

  let rank = function
    | E -> 0
    | T (r, _, _, _) -> r
  ;;

  let make x a b =
    if rank a >= rank b then T (rank b + 1, x, a, b) else T (rank a + 1, x, b, a)
  ;;

  let empty = E

  let isEmpty = function
    | E -> true
    | _ -> false
  ;;

  let rec merge h1 h2 =
    match h1, h2 with
    | _, E -> h1
    | E, _ -> h2
    | T (_, x1, a1, b1), T (_, x2, a2, b2) ->
      if Elem.leq x1 x2 then make x1 a1 (merge b1 h2) else make x2 a2 (merge h1 b2)
  ;;

  let insert x h = merge (T (1, x, E, E)) h

  let findMin = function
    | E -> raise Not_found
    | T (_, x, _, _) -> x
  ;;

  let deleteMin = function
    | E -> raise Not_found
    | T (_, x, a, b) -> merge a b
  ;;
end

module Ints = struct
  type t = int

  let eq = ( = )
  let lt = ( < )
  let leq = ( <= )
end

module C = Bootstrap (LeftistHeap) (Ints)

let _ =
  let h = List.fold_right C.insert [ 6; 4; 8; 7; 3; 1 ] C.empty in
  test 60 (C.findMin h) 1;
  test 61 (C.findMin (C.deleteMin h)) 3;
  test 62 (C.findMin (C.deleteMin (C.deleteMin h))) 4
;;

(* Classes *)

module rec Class1 : sig
  class c : object
    method m : int -> int
  end
end = struct
  class c =
    object
      method m x = if x <= 0 then x else (new Class2.d)#m x
    end
end

and Class2 : sig
  class d : object
    method m : int -> int
  end
end = struct
  class d =
    object (self)
      inherit Class1.c as super
      method m (x : int) = super#m 0
    end
end

let _ = test 70 ((new Class1.c)#m 7) 0

let _ =
  try
    let module A = struct
      module rec BadClass1 : sig
        class c : object
          method m : int
        end
      end = struct
        class c =
          object
            method m = 123
          end
      end

      and BadClass2 : sig
        val x : int
      end = struct
        let x = (new BadClass1.c)#m
      end
    end
    in
    test 71 true false
  with
  | Undefined_recursive_module _ -> test 71 true true
;;

(* Coercions *)

module rec Coerce1 : sig
  val g : int -> int
  val f : int -> int
end = struct
  module A : sig
    val f : int -> int
  end =
    Coerce1

  let g x = x
  let f x = if x <= 0 then 1 else A.f (x - 1) * x
end

let _ = test 80 (Coerce1.f 10) 3628800

module CoerceF (S : sig end) = struct
  let f1 () = 1
  let f2 () = 2
  let f3 () = 3
  let f4 () = 4
  let f5 () = 5
end

module rec Coerce2 : sig
  val f1 : unit -> int
end =
  CoerceF (Coerce3)

and Coerce3 : sig end = struct end

let _ = test 81 (Coerce2.f1 ()) 1

module Coerce4 (A : sig
    val f : int -> int
  end) =
struct
  let x = 0
  let at a = A.f a
end

module rec Coerce5 : sig
  val blabla : int -> int
  val f : int -> int
end = struct
  let blabla x = 0
  let f x = 5
end

and Coerce6 : sig
  val at : int -> int
end =
  Coerce4 (Coerce5)

let _ = test 82 (Coerce6.at 100) 5

(* Miscellaneous bug reports *)

module rec F : sig
  type t =
    | X of int
    | Y of int

  val f : t -> bool
end = struct
  type t =
    | X of int
    | Y of int

  let f = function
    | X _ -> false
    | _ -> true
  ;;
end

let _ =
  test 100 (F.f (F.X 1)) false;
  test 101 (F.f (F.Y 2)) true
;;

(* PR#4316 *)
module G (S : sig
    val x : int Lazy.t
  end) =
struct
  include S
end

module M1 = struct
  let x = lazy 3
end

let _ = Lazy.force M1.x

module rec M2 : sig
  val x : int Lazy.t
end =
  G (M1)

let _ = test 102 (Lazy.force M2.x) 3
let _ = Gc.full_major () (* will shortcut forwarding in M1.x *)

module rec M3 : sig
  val x : int Lazy.t
end =
  G (M1)

let _ = test 103 (Lazy.force M3.x) 3

(** Pure type-checking tests: see recmod/*.ml *)
type t =
  | A of
      { x : int
      ; mutable y : int
      }

let f (A r) = r

(* -> escape *)
let f (A r) = r.x

(* ok *)
let f x = A { x; y = x }

(* ok *)
let f (A r) = A { r with y = r.x + 1 }

(* ok *)
let f () = A { a = 1 }

(* customized error message *)
let f () = A { x = 1; y = 3 }

(* ok *)

type _ t =
  | A :
      { x : 'a
      ; y : 'b
      }
      -> 'a t

let f (A { x; y }) = A { x; y = () }

(* ok *)
let f (A ({ x; y } as r)) = A { x = r.x; y = r.y }

(* ok *)

module M = struct
  type 'a t =
    | A of { x : 'a }
    | B : { u : 'b } -> unit t

  exception Foo of { x : int }
end

module N : sig
  type 'b t = 'b M.t =
    | A of { x : 'b }
    | B : { u : 'bla } -> unit t

  exception Foo of { x : int }
end = struct
  type 'b t = 'b M.t =
    | A of { x : 'b }
    | B : { u : 'z } -> unit t

  exception Foo = M.Foo
end

module type S = sig
  exception A of { x : int }
end

module F (X : sig
    val x : (module S)
  end) =
struct
  module A = (val X.x)
end

(* -> this expression creates fresh types (not really!) *)

module type S = sig
  exception A of { x : int }
  exception A of { x : string }
end

module M = struct
  exception A of { x : int }
  exception A of { x : string }
end

module M1 = struct
  exception A of { x : int }
end

module M = struct
  include M1
  include M1
end

module type S1 = sig
  exception A of { x : int }
end

module type S = sig
  include S1
  include S1
end

module M = struct
  exception A = M1.A
end

module X1 = struct
  type t = ..
end

module X2 = struct
  type t = ..
end

module Z = struct
  type X1.t += A of { x : int }
  type X2.t += A of { x : int }
end

(* PR#6716 *)

type _ c = C : [ `A ] c
type t = T : { x : [< `A ] c } -> t

let f (T { x = C }) = ()

module M : sig
  type 'a t

  type u = u t
  and v = v t

  val f : int -> u
  val g : v -> bool
end = struct
  type 'a t = 'a

  type u = int
  and v = bool

  let f x = x
  let g x = x
end

let h (x : int) : bool = M.g (M.f x)

type _ t = C : ((('a -> 'o) -> 'o) -> ('b -> 'o) -> 'o) t

let f : type a o. ((a -> o) -> o) t -> (a -> o) -> o = fun C k -> k (fun x -> x)

module type T = sig
  type 'a t
end

module Fix (T : T) = struct
  type r = 'r T.t as 'r
end

type _ t =
  | X of string
  | Y : bytes t

let y : string t = Y

let f : string A.t -> unit = function
  | A.X s -> print_endline s
;;

let () = f A.y

module rec A : sig
  type t
end = struct
  type t =
    { a : unit
    ; b : unit
    }

  let _ = { a = () }
end

type t =
  [ `A
  | `B
  ]

type 'a u = t

let a : [< int u ] = `A

type 'a s = 'a

let b : [< t s ] = `B

module Core = struct
  module Int = struct
    module T = struct
      type t = int

      let compare = compare
      let ( + ) x y = x + y
    end

    include T
    module Map = Map.Make (T)
  end

  module Std = struct
    module Int = Int
  end
end

open Core.Std

let x = Int.Map.empty
let y = x + x

(* Avoid ambiguity *)

module M = struct
  type t = A
  type u = C
end

module N = struct
  type t = B
end

open M
open N;;

A;;
B;;
C

include M
open M;;

C

module L = struct
  type v = V
end

open L;;

V

module L = struct
  type v = V
end

open L;;

V

type t1 = A

module M1 = struct
  type u = v
  and v = t1
end

module N1 = struct
  type u = v
  and v = M1.v
end

type t1 = B

module N2 = struct
  type u = v
  and v = M1.v
end

(* PR#6566 *)
module type PR6566 = sig
  type t = string
end

module PR6566 = struct
  type t = int
end

module PR6566' : PR6566 = PR6566

module A = struct
  module B = struct
    type t = T
  end
end

module M2 = struct
  type u = A.B.t
  type foo = int
  type v = A.B.t
end

(* Adapted from: An Expressive Language of Signatures
   by Norman Ramsey, Kathleen Fisher and Paul Govereau *)

module type VALUE = sig
  type value (* a Lua value *)
  type state (* the state of a Lua interpreter *)
  type usert (* a user-defined value *)
end

module type CORE0 = sig
  module V : VALUE

  val setglobal : V.state -> string -> V.value -> unit
  (* five more functions common to core and evaluator *)
end

module type CORE = sig
  include CORE0

  val apply : V.value -> V.state -> V.value list -> V.value
  (* apply function f in state s to list of args *)
end

module type AST = sig
  module Value : VALUE

  type chunk
  type program

  val get_value : chunk -> Value.value
end

module type EVALUATOR = sig
  module Value : VALUE
  module Ast : AST with module Value := Value

  type state = Value.state
  type value = Value.value

  exception Error of string

  val compile : Ast.program -> string

  include CORE0 with module V := Value
end

module type PARSER = sig
  type chunk

  val parse : string -> chunk
end

module type INTERP = sig
  include EVALUATOR
  module Parser : PARSER with type chunk = Ast.chunk

  val dostring : state -> string -> value list
  val mk : unit -> state
end

module type USERTYPE = sig
  type t

  val eq : t -> t -> bool
  val to_string : t -> string
end

module type TYPEVIEW = sig
  type combined
  type t

  val map : (combined -> t) * (t -> combined)
end

module type COMBINED_COMMON = sig
  module T : sig
    type t
  end

  module TV1 : TYPEVIEW with type combined := T.t
  module TV2 : TYPEVIEW with type combined := T.t
end

module type COMBINED_TYPE = sig
  module T : USERTYPE
  include COMBINED_COMMON with module T := T
end

module type BARECODE = sig
  type state

  val init : state -> unit
end

module USERCODE (X : TYPEVIEW) = struct
  module type F = functor (C : CORE with type V.usert = X.combined) ->
    BARECODE with type state := C.V.state
end

module Weapon = struct
  type t
end

module type WEAPON_LIB = sig
  type t = Weapon.t

  module T : USERTYPE with type t = t
  module Make : functor (TV : TYPEVIEW with type t = t) -> USERCODE(TV).F
end

module type X = functor (X : CORE) -> BARECODE
module type X = functor (_ : CORE) -> BARECODE

module M = struct
  type t = int * (< m : 'a > as 'a)
end

module type S = sig
    module M : sig
      type t
    end
  end
  with module M = M

module type Printable = sig
  type t

  val print : Format.formatter -> t -> unit
end

module type Comparable = sig
  type t

  val compare : t -> t -> int
end

module type PrintableComparable = sig
  include Printable
  include Comparable with type t = t
end

(* Fails *)
module type PrintableComparable = sig
  type t

  include Printable with type t := t
  include Comparable with type t := t
end

module type PrintableComparable = sig
  include Printable
  include Comparable with type t := t
end

module type ComparableInt = Comparable with type t := int

module type S = sig
  type t

  val f : t -> t
end

module type S' = S with type t := int

module type S = sig
  type 'a t

  val map : ('a -> 'b) -> 'a t -> 'b t
end

module type S1 = S with type 'a t := 'a list

module type S2 = sig
  type 'a dict = (string * 'a) list

  include S with type 'a t := 'a dict
end

module type S = sig
  module T : sig
    type exp
    type arg
  end

  val f : T.exp -> T.arg
end

module M = struct
  type exp = string
  type arg = int
end

module type S' = S with module T := M

module type S = sig
    type 'a t
  end
  with type 'a t := unit

(* Fails *)
let property (type t) () =
  let module M = struct
    exception E of t
  end
  in
  ( (fun x -> M.E x)
  , function
    | M.E x -> Some x
    | _ -> None )
;;

let () =
  let int_inj, int_proj = property () in
  let string_inj, string_proj = property () in
  let i = int_inj 3 in
  let s = string_inj "abc" in
  Printf.printf "%B\n%!" (int_proj i = None);
  Printf.printf "%B\n%!" (int_proj s = None);
  Printf.printf "%B\n%!" (string_proj i = None);
  Printf.printf "%B\n%!" (string_proj s = None)
;;

let sort_uniq (type s) cmp l =
  let module S =
    Set.Make (struct
      type t = s

      let compare = cmp
    end)
  in
  S.elements (List.fold_right S.add l S.empty)
;;

let () = print_endline (String.concat "," (sort_uniq compare [ "abc"; "xyz"; "abc" ]))
let f x (type a) (y : a) = x = y

(* Fails *)
class ['a] c =
  object (self)
    method m : 'a -> 'a = fun x -> x
    method n : 'a -> 'a = fun (type g) (x : g) -> self#m x
  end

(* Fails *)

external a : (int[@untagged]) -> unit = "a" "a_nat"
external b : (int32[@unboxed]) -> unit = "b" "b_nat"
external c : (int64[@unboxed]) -> unit = "c" "c_nat"
external d : (nativeint[@unboxed]) -> unit = "d" "d_nat"
external e : (float[@unboxed]) -> unit = "e" "e_nat"

type t = private int

external f : (t[@untagged]) -> unit = "f" "f_nat"

module M : sig
  external a : int -> (int[@untagged]) = "a" "a_nat"
  external b : (int[@untagged]) -> int = "b" "b_nat"
end = struct
  external a : int -> (int[@untagged]) = "a" "a_nat"
  external b : (int[@untagged]) -> int = "b" "b_nat"
end

module Global_attributes = struct
  [@@@ocaml.warning "-3"]

  external a : float -> float = "a" "noalloc" "a_nat" "float"
  external b : float -> float = "b" "noalloc" "b_nat"
  external c : float -> float = "c" "c_nat" "float"
  external d : float -> float = "d" "noalloc"
  external e : float -> float = "e"

  (* Should output a warning: no native implementation provided *)
  external f : (int32[@unboxed]) -> (int32[@unboxed]) = "f" "noalloc"
  external g : int32 -> int32 = "g" "g_nat" [@@unboxed] [@@noalloc]
  external h : (int[@untagged]) -> (int[@untagged]) = "h" "h_nat" "noalloc"
  external i : int -> int = "i" "i_nat" [@@untagged] [@@noalloc]
end

module Old_style_warning = struct
  [@@@ocaml.warning "+3"]

  external a : float -> float = "a" "noalloc" "a_nat" "float"
  external b : float -> float = "b" "noalloc" "b_nat"
  external c : float -> float = "c" "c_nat" "float"
  external d : float -> float = "d" "noalloc"
  external e : float -> float = "c" "float"
end

(* Bad: attributes not reported in the interface *)

module Bad1 : sig
  external f : int -> int = "f" "f_nat"
end = struct
  external f : int -> (int[@untagged]) = "f" "f_nat"
end

module Bad2 : sig
  external f : int -> int = "a" "a_nat"
end = struct
  external f : (int[@untagged]) -> int = "f" "f_nat"
end

module Bad3 : sig
  external f : float -> float = "f" "f_nat"
end = struct
  external f : float -> (float[@unboxed]) = "f" "f_nat"
end

module Bad4 : sig
  external f : float -> float = "a" "a_nat"
end = struct
  external f : (float[@unboxed]) -> float = "f" "f_nat"
end

(* Bad: attributes in the interface but not in the implementation *)

module Bad5 : sig
  external f : int -> (int[@untagged]) = "f" "f_nat"
end = struct
  external f : int -> int = "f" "f_nat"
end

module Bad6 : sig
  external f : (int[@untagged]) -> int = "f" "f_nat"
end = struct
  external f : int -> int = "a" "a_nat"
end

module Bad7 : sig
  external f : float -> (float[@unboxed]) = "f" "f_nat"
end = struct
  external f : float -> float = "f" "f_nat"
end

module Bad8 : sig
  external f : (float[@unboxed]) -> float = "f" "f_nat"
end = struct
  external f : float -> float = "a" "a_nat"
end

(* Bad: unboxed or untagged with the wrong type *)

external g : (float[@untagged]) -> float = "g" "g_nat"
external h : (int[@unboxed]) -> float = "h" "h_nat"

(* Bad: unboxing the function type *)
external i : (int -> float[@unboxed]) = "i" "i_nat"

(* Bad: unboxing a "deep" sub-type. *)
external j : int -> (float[@unboxed]) * float = "j" "j_nat"

(* This should be rejected, but it is quite complicated to do
   in the current state of things *)

external k : int -> (float[@unboxd]) = "k" "k_nat"

(* Bad: old style annotations + new style attributes *)

external l : float -> float = "l" "l_nat" "float" [@@unboxed]
external m : (float[@unboxed]) -> float = "m" "m_nat" "float"
external n : float -> float = "n" "noalloc" [@@noalloc]

(* Warnings: unboxed / untagged without any native implementation *)
external o : (float[@unboxed]) -> float = "o"
external p : float -> (float[@unboxed]) = "p"
external q : (int[@untagged]) -> float = "q"
external r : int -> (int[@untagged]) = "r"
external s : int -> int = "s" [@@untagged]
external t : float -> float = "t" [@@unboxed]

let _ = ignore ( + )
let _ = raise Exit 3;;

(* comment 9644 of PR#6000 *)

fun b -> if b then format_of_string "x" else "y";;
fun b -> if b then "x" else format_of_string "y";;
fun b : (_, _, _) format -> if b then "x" else "y"

(* PR#7135 *)

module PR7135 = struct
  module M : sig
    type t = private int
  end = struct
    type t = int
  end

  include M

  let lift2 (f : int -> int -> int) (x : t) (y : t) = f (x :> int) (y :> int)
end

(* exemple of non-ground coercion *)

module Test1 = struct
  type t = private int

  let f x =
    let y = if true then x else (x : t) in
    (y :> int)
  ;;
end

(* Warn about all relevant cases when possible *)
let f = function
  | None, None -> 1
  | Some _, Some _ -> 2
;;

(* Exhaustiveness check is very slow *)
type _ t =
  | A : int t
  | B : bool t
  | C : char t
  | D : float t

type (_, _, _, _) u = U : (int, int, int, int) u

type v =
  | E
  | F
  | G

let f
  : type a b c d e f g.
    a t * b t * c t * d t * e t * f t * g t * v * (a, b, c, d) u * (e, f, g, g) u -> int
  = function
  | A, A, A, A, A, A, A, _, U, U -> 1
  | _, _, _, _, _, _, _, G, _, _ -> 1
;;

(*| _ -> _ *)

(* Unused cases *)
let f (x : int t) =
  match x with
  | A -> 1
  | _ -> 2
;;

(* warn *)
let f (x : unit t option) =
  match x with
  | None -> 1
  | _ -> 2
;;

(* warn? *)
let f (x : unit t option) =
  match x with
  | None -> 1
  | Some _ -> 2
;;

(* warn *)
let f (x : int t option) =
  match x with
  | None -> 1
  | _ -> 2
;;

let f (x : int t option) =
  match x with
  | None -> 1
;;

(* warn *)

(* Example with record, type, single case *)

type 'a box = Box of 'a

type 'a pair =
  { left : 'a
  ; right : 'a
  }

let f : (int t box pair * bool) option -> unit = function
  | None -> ()
;;

let f : (string t box pair * bool) option -> unit = function
  | None -> ()
;;

(* Examples from ML2015 paper *)

type _ t =
  | Int : int t
  | Bool : bool t

let f : type a. a t -> a = function
  | Int -> 1
  | Bool -> true
;;

let g : int t -> int = function
  | Int -> 1
;;

let h : type a. a t -> a t -> bool =
  fun x y ->
  match x, y with
  | Int, Int -> true
  | Bool, Bool -> true
;;

type (_, _) cmp =
  | Eq : ('a, 'a) cmp
  | Any : ('a, 'b) cmp

module A : sig
  type a
  type b

  val eq : (a, b) cmp
end = struct
  type a
  type b = a

  let eq = Eq
end

let f : (A.a, A.b) cmp -> unit = function
  | Any -> ()
;;

let deep : char t option -> char = function
  | None -> 'c'
;;

type zero = Zero
type _ succ = Succ

type (_, _, _) plus =
  | Plus0 : (zero, 'a, 'a) plus
  | PlusS : ('a, 'b, 'c) plus -> ('a succ, 'b, 'c succ) plus

let trivial : (zero succ, zero, zero) plus option -> bool = function
  | None -> false
;;

let easy : (zero, zero succ, zero) plus option -> bool = function
  | None -> false
;;

let harder : (zero succ, zero succ, zero succ) plus option -> bool = function
  | None -> false
;;

let harder : (zero succ, zero succ, zero succ) plus option -> bool = function
  | None -> false
  | Some (PlusS _) -> .
;;

let inv_zero : type a b c d. (a, b, c) plus -> (c, d, zero) plus -> bool =
  fun p1 p2 ->
  match p1, p2 with
  | Plus0, Plus0 -> true
;;

(* Empty match *)

type _ t = Int : int t

let f (x : bool t) =
  match x with
  | _ -> .
;;

(* ok *)

(* trefis in PR#6437 *)

let f () =
  match None with
  | _ -> .
;;

(* error *)
let g () =
  match None with
  | _ -> ()
  | exception _ -> .
;;

(* error *)
let h () =
  match None with
  | _ -> .
  | exception _ -> .
;;

(* error *)
let f x =
  match x with
  | _ -> ()
  | None -> .
;;

(* do not warn *)

(* #7059, all clauses guarded *)

let f x y =
  match 1 with
  | 1 when x = y -> 1
;;

open CamlinternalOO

type _ choice =
  | Left : label choice
  | Right : tag choice

let f : label choice -> bool = function
  | Left -> true
;;

(* warn *)
exception A

type a = A;;

A;;
raise A;;
fun (A : a) -> ();;

function
| Not_found -> 1
| A -> 2
| _ -> 3
;;

try raise A with
| A -> 2

module TypEq = struct
  type (_, _) t = Eq : ('a, 'a) t
end

module type T = sig
  type _ is_t = Is : ('a, 'b) TypEq.t -> 'a is_t

  val is_t : unit -> unit is_t option
end

module Make (M : T) = struct
  let _ =
    match M.is_t () with
    | None -> 0
    | Some _ -> 0
  ;;

  let f () =
    match M.is_t () with
    | None -> 0
  ;;
end

module Make2 (M : T) = struct
  type t = T of unit M.is_t

  let g : t -> int = function
    | _ -> .
  ;;
end

type t = A : t

module X1 : sig end = struct
  let _f ~x (* x unused argument *) = function
    | A ->
      let x = () in
      x
  ;;
end

module X2 : sig end = struct
  let x = 42 (* unused value *)

  let _f = function
    | A ->
      let x = () in
      x
  ;;
end

module X3 : sig end = struct
  module O = struct
    let x = 42 (* unused *)
  end

  open O (* unused open *)

  let _f = function
    | A ->
      let x = () in
      x
  ;;
end

(* Use type information *)
module M1 = struct
  type t =
    { x : int
    ; y : int
    }

  type u =
    { x : bool
    ; y : bool
    }
end

module OK = struct
  open M1

  let f1 (r : t) = r.x (* ok *)

  let f2 r =
    ignore (r : t);
    r.x (* non principal *)
  ;;

  let f3 (r : t) =
    match r with
    | { x; y } -> y + y (* ok *)
  ;;
end

module F1 = struct
  open M1

  let f r =
    match r with
    | { x; y } -> y + y
  ;;
end

(* fails *)

module F2 = struct
  open M1

  let f r =
    ignore (r : t);
    match r with
    | { x; y } -> y + y
  ;;
end

(* fails for -principal *)

(* Use type information with modules*)
module M = struct
  type t = { x : int }
  type u = { x : bool }
end

let f (r : M.t) = r.M.x

(* ok *)
let f (r : M.t) = r.x

(* warning *)
let f ({ x } : M.t) = x

(* warning *)

module M = struct
  type t =
    { x : int
    ; y : int
    }
end

module N = struct
  type u =
    { x : bool
    ; y : bool
    }
end

module OK = struct
  open M
  open N

  let f (r : M.t) = r.x
end

module M = struct
  type t = { x : int }

  module N = struct
    type s = t = { x : int }
  end

  type u = { x : bool }
end

module OK = struct
  open M.N

  let f (r : M.t) = r.x
end

(* Use field information *)
module M = struct
  type u =
    { x : bool
    ; y : int
    ; z : char
    }

  type t =
    { x : int
    ; y : bool
    }
end

module OK = struct
  open M

  let f { x; z } = x, z
end

(* ok *)
module F3 = struct
  open M

  let r = { x = true; z = 'z' }
end

(* fail for missing label *)

module OK = struct
  type u =
    { x : int
    ; y : bool
    }

  type t =
    { x : bool
    ; y : int
    ; z : char
    }

  let r = { x = 3; y = true }
end

(* ok *)

(* Corner cases *)

module F4 = struct
  type foo =
    { x : int
    ; y : int
    }

  type bar = { x : int }

  let b : bar = { x = 3; y = 4 }
end

(* fail but don't warn *)

module M = struct
  type foo =
    { x : int
    ; y : int
    }
end

module N = struct
  type bar =
    { x : int
    ; y : int
    }
end

let r = { M.x = 3; N.y = 4 }

(* error: different definitions *)

module MN = struct
  include M
  include N
end

module NM = struct
  include N
  include M
end

let r = { MN.x = 3; NM.y = 4 }

(* error: type would change with order *)

(* Lpw25 *)

module M = struct
  type foo =
    { x : int
    ; y : int
    }

  type bar =
    { x : int
    ; y : int
    ; z : int
    }
end

module F5 = struct
  open M

  let f r =
    ignore (r : foo);
    { r with x = 2; z = 3 }
  ;;
end

module M = struct
  include M

  type other =
    { a : int
    ; b : int
    }
end

module F6 = struct
  open M

  let f r =
    ignore (r : foo);
    { r with x = 3; a = 4 }
  ;;
end

module F7 = struct
  open M

  let r = { x = 1; y = 2 }
  let r : other = { x = 1; y = 2 }
end

module A = struct
  type t = { x : int }
end

module B = struct
  type t = { x : int }
end

let f (r : B.t) = r.A.x

(* fail *)

(* Spellchecking *)

module F8 = struct
  type t =
    { x : int
    ; yyy : int
    }

  let a : t = { x = 1; yyz = 2 }
end

(* PR#6004 *)

type t = A
type s = A

class f (_ : t) = object end
class g = f A

(* ok *)

class f (_ : 'a) (_ : 'a) = object end
class g = f (A : t) A

(* warn with -principal *)

(* PR#5980 *)

module Shadow1 = struct
  type t = { x : int }

  module M = struct
    type s = { x : string }
  end

  open M (* this open is unused, it isn't reported as shadowing 'x' *)

  let y : t = { x = 0 }
end

module Shadow2 = struct
  type t = { x : int }

  module M = struct
    type s = { x : string }
  end

  open M (* this open shadows label 'x' *)

  let y = { x = "" }
end

(* PR#6235 *)

module P6235 = struct
  type t = { loc : string }

  type v =
    { loc : string
    ; x : int
    }

  type u = [ `Key of t ]

  let f (u : u) =
    match u with
    | `Key { loc } -> loc
  ;;
end

(* Remove interaction between branches *)

module P6235' = struct
  type t = { loc : string }

  type v =
    { loc : string
    ; x : int
    }

  type u = [ `Key of t ]

  let f = function
    | (_ : u) when false -> ""
    | `Key { loc } -> loc
  ;;
end

module Unused : sig end = struct
  type unused = int
end

module Unused_nonrec : sig end = struct
  type nonrec used = int
  type nonrec unused = used
end

module Unused_rec : sig end = struct
  type unused = A of unused
end

module Unused_exception : sig end = struct
  exception Nobody_uses_me
end

module Unused_extension_constructor : sig
  type t = ..
end = struct
  type t = ..
  type t += Nobody_uses_me
end

module Unused_exception_outside_patterns : sig
  val falsity : exn -> bool
end = struct
  exception Nobody_constructs_me

  let falsity = function
    | Nobody_constructs_me -> true
    | _ -> false
  ;;
end

module Unused_extension_outside_patterns : sig
  type t = ..

  val falsity : t -> bool
end = struct
  type t = ..
  type t += Nobody_constructs_me

  let falsity = function
    | Nobody_constructs_me -> true
    | _ -> false
  ;;
end

module Unused_private_exception : sig
  type exn += private Private_exn
end = struct
  exception Private_exn
end

module Unused_private_extension : sig
  type t = ..
  type t += private Private_ext
end = struct
  type t = ..
  type t += Private_ext
end
;;

for i = 10 downto 0 do
  ()
done

type t = < foo : int [@foo] >

let _ = [%foo: < foo : t > ]

type foo += private A of int

let f : 'a 'b 'c. < .. > = assert false

let () =
  let module M = (functor (T : sig end) -> struct end) (struct end) in
  ()
;;

class c =
  object
    inherit (fun () -> object end [@wee] : object end) ()
  end

let f = function
  | (x [@wee]) -> ()
;;

let f = function
  | '1' .. '9' | '1' .. '8' -> ()
  | 'a' .. 'z' -> ()
;;

let f = function
  | [| x1; x2 |] -> ()
  | [||] -> ()
  | ([| x |] [@foo]) -> ()
  | _ -> ()
;;

let g = function
  | { l = x } -> ()
  | ({ l1 = x; l2 = y } [@foo]) -> ()
  | { l1 = x; l2 = y; _ } -> ()
;;

let h ?l:(p = 1) ?y:u ?(x = 3) = 2

let _ = function
  | a, s, ba1, ba2, ba3, bg ->
    ignore
      (Array.get x 1 + Array.get [||] 0 + Array.get [| 1 |] 1 + Array.get [| 1; 2 |] 2);
    ignore [ String.get s 1; String.get "" 2; String.get "123" 3 ];
    ignore (ba1.{0} + ba2.{1, 2} + ba3.{3, 4, 5}) ignore bg.{1, 2, 3, 4}
  | b, s, ba1, ba2, ba3, bg ->
    y.(0) <- 1;
    s.[1] <- 'c';
    ba1.{1} <- 2;
    ba2.{1, 2} <- 3;
    ba3.{1, 2, 3} <- 4;
    bg.{1, 2, 3, 4, 5} <- 0
;;

let f (type t) () =
  let exception F of t in
  ();
  let exception G of t in
  ();
  let exception E of t in
  ( (fun x -> E x)
  , function
    | E _ -> print_endline "OK"
    | _ -> print_endline "KO" )
;;

let inj1, proj1 = f ()
let inj2, proj2 = f ()
let () = proj1 (inj1 42)
let () = proj1 (inj2 42)
let _ = ~-1

class id = [%exp]
(* checkpoint *)

(* Subtyping is "syntactic" *)
let _ = fun (x : < x : int >) y z -> (y :> 'a), (x :> 'a), (z :> 'a)

(* - : (< x : int > as 'a) -> 'a -> 'a * 'a = <fun> *)

class ['a] c () =
  object
    method f : int c = new c ()
  end

and ['a] d () =
  object
    inherit ['a] c ()
  end

(* PR#7329 Pattern open *)
let _ =
  let module M = struct
    type t = { x : int }
  end
  in
  let f M.(x) = () in
  let g M.{ x } = () in
  let h = function
    | M.[] | M.[ a ] | M.(a :: q) -> ()
  in
  let i = function
    | M.[||] | M.[| x |] -> true
    | _ -> false
  in
  ()
;;

class ['a] c () =
  object
    constraint 'a = < .. > -> unit
    method m : 'a = fun x -> ()
  end

let f : type a'. a' = assert false
let foo : type a' b'. a' -> b' = fun a -> assert false
let foo : type t'. t' = fun (type t') : t' -> assert false
let foo : type t. t = assert false
let foo : type a' b' c' t. a' -> b' -> c' -> t = fun a b c -> assert false

let f x =
  x.contents
  <- (print_string "coucou";
      x.contents)
;;

let ( ~$ ) x = Some x
let g x = ~$(x.contents)
let ( ~$ ) x y = x, y
let g x y = ~$(x.contents) y.contents

(* PR#7506: attributes on list tail *)

let tail1 = [ 1; 2 ] [@hello]
let tail2 = 0 :: ([ 1; 2 ] [@hello])
let tail3 = 0 :: ([] [@hello])
let f ~l:(l [@foo]) = l
let test x y = (( + ) [@foo]) x y
let test x = (( ~- ) [@foo]) x
let test contents = { contents = contents [@foo] }

class type t = object (_[@foo]) end

class t = object (_ [@foo]) end

let test f x = f ~x:(x [@foo])

let f = function
  | (`A | `B) [@bar] | `C -> ()
;;

let f = function
  | _ :: ((_ :: _) [@foo]) -> ()
  | _ -> ()
;;

function
| { contents = (contents [@foo]) } -> ()
;;

fun contents -> { contents = contents [@foo] };;

();
(();
 ())
[@foo]

(* https://github.com/LexiFi/gen_js_api/issues/61 *)

let () = foo##.bar := ()

(* "let open" in classes and class types *)

class c =
  let open M in
  object
    method f : t = x
  end

class type ct =
  let open M in
  object
  method f : t
end

(* M.(::) notation *)
module Exotic_list = struct
  module Inner = struct
    type ('a, 'b) t =
      | []
      | ( :: ) of 'a * 'b * ('a, 'b) t
  end

  let (Inner.( :: ) (x, y, Inner.[])) = Inner.( :: ) (1, "one", Inner.[])
end

(** Extended index operators *)
module Indexop = struct
  module Def = struct
    let ( .%[] ) = Hashtbl.find
    let ( .%[]<- ) = Hashtbl.add
    let ( .%() ) = Hashtbl.find
    let ( .%()<- ) = Hashtbl.add
    let ( .%{} ) = Hashtbl.find
    let ( .%{}<- ) = Hashtbl.add
  end
  ;;

  let h = Hashtbl.create 17 in
  h.Def.%["one"] <- 1;
  h.Def.%("two") <- 2;
  h.Def.%{"three"} <- 3

  let x, y, z = Def.(h.%["one"], h.%("two"), h.%{"three"})
end

type t = |

include struct
  let%test_module "as" =
    (module struct
      let%expect_test "xx xx xxxxxx xxxxxxx xxxxxx xxxxxx xxxxxxxx xx xxxxx xxx xx xxxxx" =
        ()
      ;;
    end)
  ;;
end
;;

if fffffffffffffff aaaaa bb
then (if b then aaaaaaaaaaaaaaaa ffff)
else aaaaaaaaaaaa qqqqqqqqqqq

include Base.Fn (** @open *)

let ssmap
  : (module MapT with type key = string and type data = string and type map = SSMap.map)
  =
  ()
;;

let ssmap
  :  (module MapT with type key = string and type data = string and type map = SSMap.map)
  -> unit
  =
  ()
;;

let _ =
  match x with
  | A ->
    [%expr
      match y with
      | e -> e]
;;

let _ =
  match x with
  | A ->
    [%expr
      match y with
      | e ->
        (match e with
         | x -> x)]
;;

let _ =
  List.map rows ~f:(fun row ->
    Or_error.try_with (fun () -> fffffffffffffffffffffffff row))
;;

module type T = sig
  (** @raise if not found. *)
  val find : t -> key -> value option

  (** @param blablabla *)
  val f : a_few:params -> with_long_names:to_break -> the_line:before_the_comment -> unit
end

open! Core

(** First documentation comment. *)
exception First_exception

(** Second documentation comment. *)
exception Second_exception

module M = struct
  type t
  [@@immediate] (* ______________________________________ *)
  [@@deriving variants, sexp_of]
end

module type Basic3 = sig
  type ('a, 'd, 'e) t

  val return : 'a -> ('a, _, _) t
  val apply : ('a -> 'b, 'd, 'e) t -> ('a, 'd, 'e) t -> ('b, 'd, 'e) t

  val map
    : [ `Define_using_apply
      | `Custom of ('a, 'd, 'e) t -> f:('a -> 'b) -> ('b, 'd, 'e) t
      ]
end

let _ =
  aa
    (bbbbbbbbb
       cccccccccccc
       dddddddddddddddddddddddddddddddddddddddddddddddddddddddddddddd)
;;

let _ =
  "_______________________________________________________ \
   _______________________________"
;;

let _ =
  [ very_long_function_name____________________ very_long_argument_name____________ ]
;;

(* FIX: exceed 90 columns *)
let _ =
  [%str
    let () = very_long_function_name__________________ very_long_argument_name____________]
;;

let _ =
  { long_field_name = 9999999999999999999999999999999999999999999999999999999999999999999
  }
;;

(* FIX: exceed 90 columns *)
let _ =
  match () with
  | _ ->
    (match () with
     | _ ->
       long_function_name long_argument_name__________________________________________)
;;

let _ =
  aaaaaaa
  (* __________________________________________________________________________________ *)
  := bbbbbbbbbbbbbbbbbbbbbbbbbbbbbbbbbbbbbbbbbbbbbbbbbbbbbbbbbb
;;

let g =
  f
    ~x
      (* this is a multiple-line-spanning
         comment *)
    ~y
;;

let f =
  very_long_function_name
    ~x:very_long_variable_name
      (* this is a multiple-line-spanning
         comment *)
    ~y
;;

let _ =
  match x with
  | { y =
        (* _____________________________________________________________________ *)
        ( X _ | Y _ )
    } -> ()
;;

let _ =
  match x with
  | { y =
        ( Z
        (* _____________________________________________________________________ *)
        | X _
        | Y _ )
    } -> ()
;;

type t =
  [ `XXXX
      (* __________________________________________________________________________________ *)
  | `XXXX (* __________________________________________________________________ *)
  | `XXXX (* _____________________________________________________ *)
  | `XXXX (* ___________________________________________________ *)
  | `XXXX (* ___________________________________________________ *)
  | `XXXX (* ________________________________________________ *)
  | `XXXX (* __________________________________________ *)
  | `XXXX (* _________________________________________ *)
  | `XXXX (* ______________________________________ *)
  | `XXXX (* ____________________________________ *)
  ]

type t =
  { field : ty
<<<<<<< HEAD
    (* Here is some verbatim formatted text:
     {v
=======
      (* Here is some verbatim formatted text:

         {v
>>>>>>> 8081b27e
       starting at column 7
         v}*)
  }

module Intro_sort = struct
  let foo_fooo_foooo fooo ~foooo m1 m2 m3 m4 m5 =
    (* Fooooooooooooooooooooooooooo:

       {v
          1--o-----o-----o--------------1
             |     |     |
          2--o-----|--o--|-----o--o-----2
                   |  |  |     |  |
          3--------o--o--|--o--|--o-----3
                         |  |  |
          4-----o--------o--o--|-----o--4
                |              |     |
          5-----o--------------o-----o--5
       v} *)
    foooooooooo fooooo fooo;
    foooooooooo fooooo fooo;
    foooooooooo fooooo fooo
  ;;
end

let _ =
  "_ _____________________ ___________ ________ _____________ ________ _____________ \
   _____\n\n\
  \ ___________________"
;;

let nullsafe_optimistic_third_party_params_in_non_strict =
  CLOpt.mk_bool
    ~long:"nullsafe-optimistic-third-party-params-in-non-strict"
      (* Turned on for compatibility reasons. Historically this is because
         there was no actionable way to change third party annotations. Now
         that we have such a support, this behavior should be reconsidered,
         provided our tooling and error reporting is friendly enough to be
         smoothly used by developers. *)
    ~default:true
    "Nullsafe: in this mode we treat non annotated third party method params as if they \
     were annotated as nullable."
;;

let foo () =
  if%bind
    (* this is a medium length comment of some sort *)
    this is a medium length expression of_some sort
  then x
  else y
;;

let xxxxxx =
  let%map (* _____________________________
             __________ *) () = yyyyyyyy in
  { zzzzzzzzzzzzz }
;;

let _ =
  match x with
  | _
    when f
           ~f:(function [@ocaml.warning
                          (* ....................................... *) "-4"] _ -> .) -> y
;;

let[@a
     (* .............................................. ........................... .......................... ...................... *)
     foo
     (* ....................... *)
     (* ................................. *)
     (* ...................... *)] _
  =
  match[@ocaml.warning (* ....................................... *) "-4"]
    x [@attr (* .......................... .................. *) some_attr]
  with
  | _
    when f
           ~f:(function[@ocaml.warning (* ....................................... *) "-4"]
             | _ -> .)
           ~f:(function[@ocaml.warning
                         (* ....................................... *)
                         (* ....................................... *)
                         "foooooooooooooooooooooooooooo \
                          fooooooooooooooooooooooooooooooooooooo"]
             | _ -> .)
           ~f:(function[@ocaml.warning
                         (* ....................................... *)
                         let x = a
                         and y = b in
                         x + y]
             | _ -> .) ->
    y
    [@attr
      (* ... *)
      (* ... *)
      attr (* ... *)]
;;

let x =
  foo (`A b) ~f:(fun thing ->
    something that reaaaaaaaaaaaaaaaaaaaaaaaaaaaaaaaaaaaaaaaaaaally needs wrapping)
;;

let x =
  foo (`A `b) ~f:(fun thing ->
    something that reaaaaaaaaaaaaaaaaaaaaaaaaaaaaaaaaaaaaaaaaaaally needs wrapping)
;;

let x =
  foo [ A; B ] ~f:(fun thing ->
    something that reaaaaaaaaaaaaaaaaaaaaaaaaaaaaaaaaaaaaaaaaaaally needs wrapping)
;;

let x =
  foo [ [ A ]; B ] ~f:(fun thing ->
    something that reaaaaaaaaaaaaaaaaaaaaaaaaaaaaaaaaaaaaaaaaaaally needs wrapping)
;;

let x =
  f
    ("A string _____________________"
     ^ "Another string _____________"
     ^ "Yet another string _________")
;;

let x =
  some_fun________________________________
    some_arg______________________________
    (fun param ->
       do_something ();
       do_something_else ();
       return_this_value)
;;

let x =
  some_fun________________________________
    some_arg______________________________
    ~f:(fun param ->
      do_something ();
      do_something_else ();
      return_this_value)
;;

let x =
  some_value
  |> some_fun (fun x ->
    do_something ();
    do_something_else ();
    return_this_value)
;;

let x =
  some_value
  ^ some_fun (fun x ->
    do_something ();
    do_something_else ();
    return_this_value)
;;

let bind t ~f =
  unfold_step
    ~f:(function
      | Sequence { state = seed; next }, rest ->
        (match next seed with
         | Done ->
           (match rest with
            | Sequence { state = seed; next } ->
              (match next seed with
               | Done -> Done
               | Skip { state = s } ->
                 Skip { state = empty, Sequence { state = s; next } }
               | Yield { value = a; state = s } ->
                 Skip { state = f a, Sequence { state = s; next } }))
         | Skip { state = s } -> Skip { state = Sequence { state = s; next }, rest }
         | Yield { value = a; state = s } ->
           Yield { value = a; state = Sequence { state = s; next }, rest }))
    ~init:(empty, t)
;;

let () =
  very_long_function_name
    ~very_long_argument_label:
      (fun
        very_long_argument_name_one
        very_long_argument_name_two
        very_long_argument_name_three
        -> ())
;;

let () =
  ((one_mississippi, two_mississippi, three_mississippi, four_mississippi)
   : Mississippi.t * Mississippi.t * Mississippi.t * Mississippi.t)
;;

let _ =
  ((match foo with
    | Bar -> bar
    | Baz -> baz)
   : string)
;;

let _ =
  ((match foo with
    | Bar -> bar
    | Baz -> baz)
    :> string)
;;

let _ =
  aaaaaaaaaaaaaaaaaaaaaaaaaaaaaaaaaaaaaaaaaaaaaa
    ~bbbbbbbbbbbbbbbbbbbbbbbbbbbb:
      (fun
        (_ : (ccccccccccccc * ddddddddddddddddddddddddddddd) eeee) -> FFFFFFFFF gg)
    ~h
;;

type t
[@@deriving
  some_deriver_name
, another_deriver_name
, another_deriver_name
, another_deriver_name
, yet_another_such_name
, such_that_they_line_wrap]

type t
[@@deriving
  some_deriver_name
    another_deriver_name
    another_deriver_name
    another_deriver_name
    yet_another_such_name
    such_that_they_line_wrap]

let pat =
  String.Search_pattern.create
    (String.init len ~f:(function
       | 0 -> '\n'
       | n when n < len - 1 -> ' '
       | _ -> '*'))
;;

type t =
  { break_separators : [ `Before | `After ]
  ; break_sequences : bool
  ; break_string_literals : [ `Auto | `Never ]
  (** How to potentially break string literals into new lines. *)
  ; break_struct : bool
  ; cases_exp_indent : int
  ; cases_matching_exp_indent : [ `Normal | `Compact ]
  }

let rec collect_files
          ~enable_outside_detected_project
          ~root
          ~segs
          ~ignores
          ~enables
          ~files
  =
  match segs with
  | [] | [ "" ] -> ignores, enables, files, None
;;

let _ =
  fooooooooooooooooooooooooooooooooooooooo
    fooooooooooooooooooooooooooooooooooooooo
    fooooooooooooooooooooooooooooooooooooooo
    ~f:(fun (type a) foooooooooooooooooooooooooooooooooo : 'a ->
      match fooooooooooooooooooooooooooooooooooooooo with
      | Fooooooooooooooooooooooooooooooooooooooo -> x
      | Fooooooooooooooooooooooooooooooooooooooo -> x)
;;

let _ =
  foo
  |> List.map ~f:(fun x ->
    do_something ();
    do_something ();
    do_something ();
    do_something ();
    do_something_else ())
;;

let _ =
  foo
  |> List.map ~f:(fun x ->
    do_something ();
    do_something ();
    do_something ();
    do_something ();
    do_something_else ())
  |> bar
;;

let _ =
  foo
  |> List.map
       fooooooooooo
       fooooooooooo
       fooooooooooo
       fooooooooooo
       fooooooooooo
       fooooooooooo
       fooooooooooo
       fooooooooooo
;;

let _ = foo |> List.map (function A -> do_something ())

let _ =
  foo
  |> List.map (function
    | A -> do_something ()
    | A -> do_something ()
    | A -> do_something ()
    | A -> do_something ()
    | A -> do_something_else ())
  |> bar
;;

let _ =
  foo
  |> List.double_map
       ~f1:(fun x ->
         do_something ();
         do_something ();
         do_something ();
         do_something ();
         do_something_else ())
       ~f2:(fun x ->
         do_something ();
         do_something ();
         do_something ();
         do_something ();
         do_something_else ())
  |> bar
;;

module Stritem_attributes_indent : sig
  val f : int -> int -> int -> int -> int
  [@@cold] [@@inline never] [@@local never] [@@specialise never]

  external unsafe_memset
    :  t
    -> pos:int
    -> len:int
    -> char
    -> unit
    = "bigstring_memset_stub"
  [@@noalloc]
end = struct
  let raise_length_mismatch name n1 n2 =
    invalid_argf "length mismatch in %s: %d <> %d" name n1 n2 ()
  [@@cold] [@@inline never] [@@local never] [@@specialise never]
  ;;

  external unsafe_memset
    :  t
    -> pos:int
    -> len:int
    -> char
    -> unit
    = "bigstring_memset_stub"
  [@@noalloc]
end

let _ =
  foo
  $$ (match group with
    | [] -> impossible "previous match"
    | [ cmt ] -> fmt_cmt t conf cmt ~fmt_code $ maybe_newline ~next cmt)
  $$ bar
;;

let _ =
  foo
  $$ (try group with
    | [] -> impossible "previous match"
    | [ cmt ] -> fmt_cmt t conf cmt ~fmt_code $ maybe_newline ~next cmt)
  $$ bar
;;

let _ =
  x == exp
  ||
  match x with
  | { pexp_desc = Pexp_constraint (e, _); _ } -> loop e
  | _ -> false
;;

<<<<<<< HEAD
let _ =
  let module M = struct
    include
      (val foooooooooooooooooooooooooooooooooooooooo
        : fooooooooooooooooooooooooooooooooooooooooo)
  end
  in
  ()
;;

type action =
  | In_out of [ `Impl | `Intf ] input * string option
  (** Format input file (or [-] for stdin) of given kind to output file,
      or stdout if None. *)
  (* foo *)
  | Inplace of [ `Impl | `Intf ] input list
  (** Format in-place, overwriting input file(s). *)

let%test_module "semantics" =
  (module (
   struct
     open Core
     open Appendable_list
     module Stable = Stable
   end :
     S))
;;

let _ =
  Error
    (`Foooooooooooooooooo
       (name, Format.sprintf "expecting %S but got %S" Version.version value))
;;

let _ =
  `Foooooooooooooooooo
    (name, Format.sprintf "expecting %S but got %S" Version.version value)
;;

let _ =
  Foooooooooooooooooo
    (name, Format.sprintf "expecting %S but got %S" Version.version value)
;;

let (`Foooooooooooooooooo
       (foooooooooooooo, foooooooooooooo, foooooooooooooo, foooooooooooooo))
  =
  x
;;

let (Foooooooooooooooooo
       (foooooooooooooo, foooooooooooooo, foooooooooooooo, foooooooooooooo))
  =
  x
;;

let _ =
  Foooooooooooooooooooo.foooooooooooooooooooo
    foooooooooooooooooooo
    foooooooooooooooooooo
    (fun x ->
       function
       | Foooooooooooooooooooo -> foooooooooooooooooooo
       | Foooooooooooooooooooo -> foooooooooooooooooooo)
;;

let _ =
  Foooooooooooooooooooo.foooooooooooooooooooo
    foooooooooooooooooooo
    foooooooooooooooooooo
    ~x:(fun x ->
      function
      | Foooooooooooooooooooo -> foooooooooooooooooooo
      | Foooooooooooooooooooo -> foooooooooooooooooooo)
;;

let _ =
  Foooooooooooooooooooo.foooooooooooooooooooo
    foooooooooooooooooooo
    foooooooooooooooooooo
    (fun x ->
       match foo with
       | Foooooooooooooooooooo -> foooooooooooooooooooo
       | Foooooooooooooooooooo -> foooooooooooooooooooo)
;;

let _ =
  Foooooooooooooooooooo.foooooooooooooooooooo
    foooooooooooooooooooo
    foooooooooooooooooooo
    ~x:(fun x ->
      match foo with
      | Foooooooooooooooooooo -> foooooooooooooooooooo
      | Foooooooooooooooooooo -> foooooooooooooooooooo)
;;

let _ =
  let x = x in
  fun foooooooooooooooooo
    foooooooooooooooooo
    foooooooooooooooooo
    foooooooooooooooooo
    foooooooooooooooooo
    foooooooooooooooooo ->
    ()
;;

module type For_let_syntax_local =
  For_let_syntax_gen
  with type ('a, 'b) fn := ('a[@local]) -> 'b
   and type ('a, 'b) f_labeled_fn := f:('a[@local]) -> 'b

type fooooooooooooooooooooooooooooooo =
  ( fooooooooooooooooooooooooooooooo
  , fooooooooooooooooooooooooooooooo )
    fooooooooooooooooooooooooooooooo

val fooooooooooooooooooooooooooooooo
  : ( fooooooooooooooooooooooooooooooo
    , fooooooooooooooooooooooooooooooo )
      fooooooooooooooooooooooooooooooo
=======
(*
   *)

(** xxx *)
include S1
(** @inline *)
>>>>>>> 8081b27e
<|MERGE_RESOLUTION|>--- conflicted
+++ resolved
@@ -9702,16 +9702,11 @@
 
 type t =
   { field : ty
-<<<<<<< HEAD
     (* Here is some verbatim formatted text:
-     {v
-=======
-      (* Here is some verbatim formatted text:
-
-         {v
->>>>>>> 8081b27e
+
+       {v
        starting at column 7
-         v}*)
+       v}*)
   }
 
 module Intro_sort = struct
@@ -10102,7 +10097,6 @@
   | _ -> false
 ;;
 
-<<<<<<< HEAD
 let _ =
   let module M = struct
     include
@@ -10224,11 +10218,10 @@
   : ( fooooooooooooooooooooooooooooooo
     , fooooooooooooooooooooooooooooooo )
       fooooooooooooooooooooooooooooooo
-=======
+
 (*
    *)
 
 (** xxx *)
 include S1
-(** @inline *)
->>>>>>> 8081b27e
+(** @inline *)