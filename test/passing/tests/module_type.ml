module type S = sig
  val x : unit -> unit
end

let get = failwith "TODO"

let foo () =
  let module X = (val get : S) in
  X.x ()

module type S = sig end

type t = (module S)

type 'a monoid_a = (module Monoid with type t = 'a)

type 'a monoid_a = (module Monoid with type F.t = 'a)

let sumi (type a) ((module A) : a monoid_a) (n : a) = A.mappend n A.mempty

module type BAR = sig
  module rec A : (FOO with type t = < b: B.t >)

  and B : FOO
end

module type M =
  module type of M
    with module A := A
    (*test*)
     and module A = A
    (*test*)
     and module A = A
    with module A = A
    (*test*)
    with module A = A

module U :
  S
    with type ttttttttt = int
     and type uuuuuuuu = int
     and type vvvvvvvvvvv = int = struct end

module U :
  S
    with type ttttttttt = int
     and type uuuuuuu = int
    with type vvvvvvvvv = int = struct end

module U :
  S
    with type Command.t =
      [ `Halt
      | `Unknown
      | `Error of string
      | `Config of (string * string) list
      | `Format of string ]
     and type Command.t =
      [ `Halt
      | `Unknown
      | `Error of string
      | `Config of (string * string) list
      | `Format of string ] = struct end

module U = (val S : S with type t = int and type u = int)

module U = (val S : S with type t = int and type u = int)

module type S = sig
  (* floating *)

  exception E
end

module type S' = functor
  (A : A)
  (B : sig
     type t
   end)
  (Cccccccccccccccccccccccccccccccccccccccccccccccccccccccccccccccccccccccccc
   : sig
     type t
   end)
  -> S with type t = B.t

module M : sig
  include (* foo *) module type of K

  include module type of
      Fooooooooooooooooooooooooooo (Foooooooooo.Foo) (Fooooooooooooo)
        (Fooooooooooooo)

  include (* fooooooooo *) module type of
      Fooooooooooooooooooooooooooo (Foooooooooo.Foo) (Fooooooooooooo)
        (Fooooooooooooo)
end = struct end

let foo (type foooo fooo_ooooo)
    (module Fooo : Fooooo_foooooooooo.Foooo_intf.Bar
      with type foooo = foooo
       and type Fooo_fooooooooo_fooooo.t =
         ( xxxxx
         , wwwwwwwwww
         , xxxxxxxxxxxxxxxxxxxx
         , xxxxxxxxxxxxxxxxx
         , xxxxxxxxxxxxxxxxxxxxxx
         , yyyyyyyyyyyyyyyyyyyyyy )
         Fooooo_ooooooo_oooooo.Foooo_fooooooooo_fooooo.t )
    (Fooo.Fooo.T (foo, bar)) xxxx =
  ()

<<<<<<< HEAD
module type Grammar = functor
  (Nonterm : Nonterminal)
  (* Set of nonterminals *)
  (Attr : Attribute)
  -> sig end
=======
module N : S with module type T = (U with module M = M) = struct end
>>>>>>> add090c8
<|MERGE_RESOLUTION|>--- conflicted
+++ resolved
@@ -109,12 +109,10 @@
     (Fooo.Fooo.T (foo, bar)) xxxx =
   ()
 
-<<<<<<< HEAD
+module N : S with module type T = (U with module M = M) = struct end
+
 module type Grammar = functor
   (Nonterm : Nonterminal)
   (* Set of nonterminals *)
   (Attr : Attribute)
-  -> sig end
-=======
-module N : S with module type T = (U with module M = M) = struct end
->>>>>>> add090c8
+  -> sig end