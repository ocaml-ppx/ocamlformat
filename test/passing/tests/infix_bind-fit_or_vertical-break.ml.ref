f x
>>= fun y ->
g y
>>= fun () ->
f x >>= fun y -> g y >>= fun () -> f x >>= fun y -> g y >>= fun () -> y ()
;;

f x
>>= function
| A -> (
    g y
    >>= fun () ->
    f x
    >>= fun y ->
    g y >>= function x -> ( f x >>= fun y -> g y >>= function _ -> y () ) )
;;

eeeeeeeeeeeeeeeeeeeeeeeeeeeeeeee |> fun x -> x ;;

eeeeeeeeeeeeeeeeeeeeeeeeeeeeeeeeeeeeeee
|> fun xxxxxx xxxxxxxxxx xxxxxxxx xxxxxxxx -> x
;;

eeeeeeeeeeeee eeeeeeeeeeeeeeeeee eeeeeeeeeeeeeeeeeee eeeeeeeeeeeeeeeeeeee
  eeeeeeeeeeee eeeeeeeeee
|> fun x -> x
;;

eeeeeeeeeeeee eeeeeeeeeeeeeeeeee eeeeeeeeeeeeeeeeeee eeeeeeeeeeeeeeeeeeee
  eeeeeeeeeeee eeeeeeeeee
|> fun xxxxxxxxxxxxx xxxxxxxxxxxxxx xxxxxxxxxxxxxx xxxxxxxxx ->
xxxxxxxxxxx xxxxxxxxxxxxxxxxx xxxxxxxxxxxxxxxx xxxxxxxxxxx
;;

eeeeeeeeeeeeeeeeeeeeeeeeeeeeeeee |> fun x -> x ;;

eeeeeeeeeeeeeeeeeeeeeeeeeeeeeeeeeeeeeee
|> fun xxxxxx xxxxxxxxxx xxxxxxxx xxxxxxxx -> x
;;

eeeeeeeeeeeee eeeeeeeeeeeeeeeeee |> fun xxxxxxxxx xxxxxxxxxxxxx -> x ;;

eeeeeeeeeeeee eeeeeeeeeeeeeeeeee eeeeeeeeeeeeeeeeeee
|> fun xxxxxxxx xxxxxxxxx xxxxxxxxxxxxx -> x
;;

eeeeeeeeeeeee eeeeeeeeeeeeeeeeee
|> fun xxxxxxxxxxxxx -> xxxxxxxx xxxxxxxxxx xxxxxxxxx xxxxxxxxxxxxx
;;

eeeeeeeeeeeee eeeeeeeeee
|> fun xxxxxxxxxxxxx xxxxxxxxxxxxxx xxxxxxxxxxxxxx xxxxxxxxx ->
xxxxxxxxxxx xxxxxxxxxxxxxxxxx xxxxxxxxxxxxxxxx xxxxxxxxxxx
;;

eeeeeeeeeeeeeeeeeeeeeeeeeeeeeeee |> function x -> x ;;

eeeeeeeeeeeeeeeeeeeeeeeeeeeeeeeeeeeeeee
|> function xxxxxx, xxxxxxxxxx, xxxxxxxx, xxxxxxxx -> x
;;

eeeeeeeeeeeee eeeeeeeeeeeeeeeeee eeeeeeeeeeeeeeeeeee eeeeeeeeeeeeeeeeeeee
  eeeeeeeeeeee eeeeeeeeee
|> function x -> x
;;

eeeeeeeeeeeee eeeeeeeeeeeeeeeeee eeeeeeeeeeeeeeeeeee eeeeeeeeeeeeeeeeeeee
  eeeeeeeeeeee eeeeeeeeee
|> function
| xxxxxxxxxxxxx, xxxxxxxxxxxxxx, xxxxxxxxxxxxxx, xxxxxxxxx ->
    xxxxxxxxxxx xxxxxxxxxxxxxxxxx xxxxxxxxxxxxxxxx xxxxxxxxxxx
;;

eeeeeeeeeeeeeeeeeeeeeeeeeeeeeeee |> function x -> x ;;

eeeeeeeeeeeeeeeeeeeeeeeeeeeeeeeeeeeeeee
|> function xxxxxx, xxxxxxxxxx, xxxxxxxx, xxxxxxxx -> x
;;

eeeeeeeeeeeee eeeeeeeeeeeeeeeeee |> function xxxxxxxxx, xxxxxxxxxxxxx -> x
;;

eeeeeeeeeeeee eeeeeeeeeeeeeeeeee eeeeeeeeeeeeeeeeeee
|> function xxxxxxxx, xxxxxxxxx, xxxxxxxxxxxxx -> x
;;

eeeeeeeeeeeee eeeeeeeeeeeeeeeeee
|> function xxxxxxxxxxxxx -> xxxxxxxx xxxxxxxxxx xxxxxxxxx xxxxxxxxxxxxx
;;

eeeeeeeeeeeee eeeeeeeeee
|> function
| xxxxxxxxxxxxx, xxxxxxxxxxxxxx, xxxxxxxxxxxxxx, xxxxxxxxx ->
    xxxxxxxxxxx xxxxxxxxxxxxxxxxx xxxxxxxxxxxxxxxx xxxxxxxxxxx

let parens =
  match body with
  | {pexp_desc= Pexp_function cs; pexp_attributes; pexp_loc} ->
      update_config_maybe_disabled c pexp_loc pexp_attributes
      @@ fun c ->
      fmt "@ "
      $ Cmts.fmt c.cmts pexp_loc
          (wrap_if parens "(" ")"
             ( fmt "function"
             $ fmt_extension_suffix c ext
             $ fmt_attributes c ~key:"@" pexp_attributes
             $ close_box
             $ fmt "@ "
             $ fmt_cases c ctx cs ) )
  | _ ->
      close_box $ fmt "@ " $ fmt_expression c ~eol:(fmt "@;<1000 0>") xbody

let parens =
  match body with
  | {pexp_desc= Pexp_function cs; pexp_attributes; pexp_loc} -> (
      update_config_maybe_disabled c pexp_loc pexp_attributes
      @@ function
      | _ ->
          fmt "@ "
          $ Cmts.fmt c.cmts pexp_loc
              (wrap_if parens "(" ")"
                 ( fmt "function"
                 $ fmt_extension_suffix c ext
                 $ fmt_attributes c ~key:"@" pexp_attributes
                 $ close_box
                 $ fmt "@ "
                 $ fmt_cases c ctx cs ) )
      | _ ->
          close_box
          $ fmt "@ "
          $ fmt_expression c ~eol:(fmt "@;<1000 0>") xbody )

let end_gen_implementation ?toplevel ~ppf_dump
    (clambda : clambda_and_constants) =
  Emit.begin_assembly () ;
  ( clambda
  ++ Profile.record "cmm" (Cmmgen.compunit ~ppf_dump)
  ++ Profile.record "compile_phrases" (List.iter (compile_phrase ~ppf_dump))
  ++ fun () -> () ) ;
  fooooooooooooooo

let foo =
  (* get the tree origin *)
  get_store_tree s
  >>= function
  | None -> f t >|= fun x -> Ok x (* no transaction is needed *)
  | Some (origin, old_tree) ->
      let batch = {repo; tree= old_tree; origin} in
      let b = Batch batch in
      foo

let _ = foo >>= function[@warning "-4"] A -> false | B -> true

let _ =
  foo
  >>= function[@warning "-4"]
  | Afoooooooooooooooooo fooooooooo -> false
  | Bfoooooooooooooooooooooo fooooooooo -> true

let _ = foo >>= fun [@warning "-4"] x -> fooooooooooooooooooooooo

let _ =
  foo
  >>= fun [@warning "-4"] x y ->
  fooooooooooooooooooooooo fooooooooooooooooooooooo fooooooooooooooooooooooo
    fooooooooooooooooooooooo

let _ =
  foo
  >>= function(* foo before *) [@warning "-4"] (* foo after *)
  | Afoooooooooooooooooo fooooooooo -> false
  | Bfoooooooooooooooooooooo fooooooooo -> true

let _ =
  foo
  >>= fun (* foo before *) [@warning "-4"] (* foo after *) x ->
  fooooooooooooooooooooooo

let f =
  Ok ()
  >>=
  (* *)
  fun _ -> Ok ()

let f =
  (* fooooooooooooooo foooooooooooooooo *)
  Ok ()
  >>=
  (* *)
  fun _ -> Ok foooooooooooooooooooooooooooooooooooooooooooooooooo

let f =
  Ok ()
  >>=
  (* *)
  function Foo -> Ok ()

let f =
  (* fooooooooooooooo foooooooooooooooo *)
  Ok ()
  >>=
  (* *)
  function Foo -> Ok foooooooooooooooooooooooooooooooooooooooooooooooooo

let f =
  Ok ()
  >>=
  (* fooooooooooooooo fooooooooooooooo fooooooooooooooo foooooooooooooooo *)
  fun foooooo fooooo foooo foooooo ->
  Ok foooooooooooooooooooooooooooooooooooooooooooooooooo

let f =
  Ok ()
  >>=
  (* fooooooooooooooo fooooooooooooooo fooooooooooooooo foooooooooooooooo *)
  function Foo -> Ok foooooooooooooooooooooooooooooooooooooooooooooooooo

(** The tests below are testing a dropped comment with
    `--no-break-infix-before-func` *)

let _ = x |> fun y -> y (* *)

let _ = x |> function y -> y (* *)

let _ = match () with A -> ( x |> function y -> y (* *) ) | B -> ()

let _ = x |> function y -> ( function _ -> y (* A *) ) (* B *)

let _ = () (* This is needed here to avoid the comment above from moving *)

let encoder f =
  let field_encode = unstage (t f.ftype) in
  stagged @@ fun x k : t -> field_encode (f.fget x) k

let encoder f =
  let field_encode = unstage (t f.ftype) in
  stagged @@ fun x k : t -> field_encode (f.fget x) k

let default =
<<<<<<< HEAD
  command ## hasPermission #= (fun ctx -> foooooooooooooooooo fooooooooooo) ;
  command
  ## hasPermission
  #= (fun ctx ->
  foooooooooooooooooo fooooooooooo foooooo fooooooooo foooooooooo) ;
=======
  command##hasPermission#=(fun ctx -> foooooooooooooooooo fooooooooooo) ;
  command##hasPermission#=(fun ctx ->
                        foooooooooooooooooo fooooooooooo foooooo fooooooooo
                          foooooooooo ) ;
>>>>>>> f9597524
  foo

let _ = ( let* ) x (fun y -> z)

let _ = ( let* ) x (function y -> z)

let _ = f (( let* ) x (fun y -> z))

let _ = f (( let* ) x (function y -> z))

let _ = (x >>= fun () -> ()) [@a]

let _ = ( >>= ) [@attr]

let _ = f (( >>= ) [@attr]) ;;

( >>= ) [@attr]<|MERGE_RESOLUTION|>--- conflicted
+++ resolved
@@ -237,18 +237,10 @@
   stagged @@ fun x k : t -> field_encode (f.fget x) k
 
 let default =
-<<<<<<< HEAD
-  command ## hasPermission #= (fun ctx -> foooooooooooooooooo fooooooooooo) ;
-  command
-  ## hasPermission
-  #= (fun ctx ->
-  foooooooooooooooooo fooooooooooo foooooo fooooooooo foooooooooo) ;
-=======
   command##hasPermission#=(fun ctx -> foooooooooooooooooo fooooooooooo) ;
   command##hasPermission#=(fun ctx ->
                         foooooooooooooooooo fooooooooooo foooooo fooooooooo
-                          foooooooooo ) ;
->>>>>>> f9597524
+                          foooooooooo) ;
   foo
 
 let _ = ( let* ) x (fun y -> z)
