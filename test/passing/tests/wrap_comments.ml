[@@@ocamlformat "wrap-comments=true"]

type t =
  | Aaaaaaaaaa (* Lorem ipsum dolor sit amet, consectetur adipiscing elit, sed do eiusmod tempor incididunt ut labore et dolore magna aliqua. *)
  | Bbbbbbbbbb

let _ =
  [ "a"
  ; "b"
  (* first line
     second line *)
  ; "c"
  (* first line

     second line
  *)
  ; "d"
  (* first line


     second line *)
  ; "e"
  (* first line

     second line
         *)
  ; "f"
  (* first line

     second line


         *)
  ; "g"
  ]

let _ =
  let _ =
    (* This is indented 7
This 0 *)
    0
  in
  0

let _ =
  (*no space before
    no space after*)
  0

let _ =
  (* 
    blah blah
  *)
  ()
;;

(*
 * foo
 * bar
 *)

(*
 * foo
   bar
 *)

<<<<<<< HEAD
=======
let _ =
  f
      (* foo
      *)
    a

(*   1
 * + 2
 * ---
 *   3
 *)

>>>>>>> 0636bfe9
[@@@ocamlformat "wrap-comments=false"]

type t =
  | Aaaaaaaaaa (* Lorem ipsum dolor sit amet, consectetur adipiscing elit, sed do eiusmod tempor incididunt ut labore et dolore magna aliqua. *)
  | Bbbbbbbbbb

let rex =
  Pcre.regexp
    ("^[0-9]{2}"
     (* xxxxxxxxxxx               *)
     ^ "(.{12})"
     (* xxxxxxxxxxxxxxxxxx        *)
     ^ "(.{4})"
     (* xxxxxxxxxxxx              *)
     ^ "([0-9]{3})"
     (* xxxxxxxx                  *)
     ^ "(.{60})"
     (* xxxxxxxxxxxxxxxxxxxx      *)
     ^ "(.{12})"
     (* xxxxxxxxxxxxxxx           *)
     ^ "(.{12})"
     (* xxxxxxxxxxxxxxxxxxx       *)
     ^ "([0-9]{3})"
     (* xxxxxxxxxxxxxxxxxxxxxxxxx *)
     ^ "([0-9]{3})"
     (* xxxxxxxxxxx               *)
     ^ "(.{15})"
     (* xxxxxxxxxxxxxxxxxx        *)
     ^ "([0-9]{7})"
     (* xxxxxxxxxxxxx             *)
     ^ "(.{10})"
     (* xxxxxxxxxxxxx             *)
     ^ date_fmt
     (* xxxxxxxxxxxxx             *)
     ^ "([0-9]{18})"
     (* xxxxx                     *)
     ^ "(.)"
     (* xxxxxxxxxxx               *)
     ^ "([0-9]{3})"
     (* xxxxxxxxxxxxxx            *)
     ^ "(.{15})"
     (* xxxxxxxxxxxxxxxxxxxx      *)
     ^ "(.{3})"
     (* xxxxxxxxxx                *)
     ^ "(.{27})$")
;;

type foo =
  { some_field : int
    (* long long long long long long long long long long long long long long
     * long long long long *)
  ; another_field : string }

let _ =
  [ "a"
  ; "b"
  (* first line
     second line *)
  ; "c"
  (* first line

     second line
  *)
  ; "d"
  (* first line


     second line *)
  ; "e"
  (* first line

     second line
         *)
  ; "f"
  (* first line

     second line


         *)
  ; "g"
  ]

let _ =
  let _ =
    (* This is indented 7
This 0 *)
    0
  in
  0

let _ =
  (*no space before
    no space after*)
  0

let _ =
  (*no space before
    just newline after
*)
  0

let _ =
  (* Optimal 5-element sorting network:

     {v
        1--o-----o-----o--------------1
           |     |     |
        2--o-----|--o--|-----o--o-----2
                 |  |  |     |  |
        3--------o--o--|--o--|--o-----3
                       |  |  |
        4-----o--------o--o--|-----o--4
              |              |     |
        5-----o--------------o-----o--5
      v} *)
  ()
;;

let _ =
  (* 
    blah blah
  *)
  ()
;;

(*
 * foo
 * bar
 *)

(*
 * foo
   bar
<<<<<<< HEAD
=======
 *)

let _ =
  (* It is very confusing - same expression has two different types in two contexts:*)
  (* 1. if passed as parameter it's RETURN_TYPE* since we are passing it as rvalue *)
  (* 2. for return expression it's RETURN_TYPE since backend allows to treat it as lvalue*)
  (*    of RETURN_TYPE *)
  (* Implications: *)
  (* Fields: field_deref_trans relies on it - if exp has RETURN_TYPE then *)
  (*         it means that it's not lvalue in clang's AST (it'd be reference otherwise) *)
  (* Methods: method_deref_trans actually wants a pointer to the object, which is*)
  (*          equivalent of value of ret_param. Since ret_exp has type RETURN_TYPE,*)
  (*          we optionally add pointer there to avoid backend confusion. *)
  (*          It works either way *)
  (* Passing by value: may cause problems - there needs to be extra Sil.Load, but*)
  (*                   doing so would create problems with methods. Passing structs by*)
  (*                   value doesn't work good anyway. This may need to be revisited later*)
  let x = y in z

let _ =
  (* It is very confusing - same expression has two different types in two contexts:
   * 1. if passed as parameter it's RETURN_TYPE* since we are passing it as rvalue
   * 2. for return expression it's RETURN_TYPE since backend allows to treat it as lvalue
   *    of RETURN_TYPE
   * Implications:
   * Fields: field_deref_trans relies on it - if exp has RETURN_TYPE then
   *         it means that it's not lvalue in clang's AST (it'd be reference otherwise)
   * Methods: method_deref_trans actually wants a pointer to the object, which is
   *          equivalent of value of ret_param. Since ret_exp has type RETURN_TYPE,
   *          we optionally add pointer there to avoid backend confusion.
   *          It works either way
   * Passing by value: may cause problems - there needs to be extra Sil.Load, but
   *                   doing so would create problems with methods. Passing structs by
   *                   value doesn't work good anyway. This may need to be revisited later*)
  let x = y in z

let _ =
  f
      (* foo
      *)
    a

(*   1
 * + 2
 * ---
 *   3
>>>>>>> 0636bfe9
 *)<|MERGE_RESOLUTION|>--- conflicted
+++ resolved
@@ -64,8 +64,6 @@
    bar
  *)
 
-<<<<<<< HEAD
-=======
 let _ =
   f
       (* foo
@@ -78,7 +76,6 @@
  *   3
  *)
 
->>>>>>> 0636bfe9
 [@@@ocamlformat "wrap-comments=false"]
 
 type t =
@@ -213,8 +210,6 @@
 (*
  * foo
    bar
-<<<<<<< HEAD
-=======
  *)
 
 let _ =
@@ -261,5 +256,4 @@
  * + 2
  * ---
  *   3
->>>>>>> 0636bfe9
  *)