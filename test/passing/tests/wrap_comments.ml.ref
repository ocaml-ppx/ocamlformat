--- conflicted
+++ resolved
@@ -9,24 +9,6 @@
 let _ =
   [ "a"
   ; "b" (* first line second line *)
-<<<<<<< HEAD
-  ; "c"
-    (* first line
-
-       second line *)
-  ; "d"
-    (* first line
-
-       second line *)
-  ; "e"
-    (* first line
-
-       second line *)
-  ; "f"
-    (* first line
-
-       second line *)
-=======
   ; "c" (* first line
 
            second line *)
@@ -39,7 +21,6 @@
   ; "f" (* first line
 
            second line *)
->>>>>>> 0636bfe9
   ; "g" ]
 
 let _ =
@@ -62,12 +43,6 @@
  * bar
  *)
 
-<<<<<<< HEAD
-(*
- * foo
-   bar
-*)
-=======
 (* * foo bar *)
 
 let _ = f (* foo *) a
@@ -77,7 +52,6 @@
  * ---
  *   3
  *)
->>>>>>> 0636bfe9
 
 [@@@ocamlformat "wrap-comments=false"]
 
@@ -134,18 +108,6 @@
 
 let _ =
   [ "a"
-<<<<<<< HEAD
-  ; "b"
-    (* first line
-     second line *)
-  ; "c"
-    (* first line
-
-     second line
-    *)
-  ; "d"
-    (* first line
-=======
   ; "b" (* first line
      second line *)
   ; "c" (* first line
@@ -154,24 +116,10 @@
   *)
   ; "d" (* first line
 
->>>>>>> 0636bfe9
 
      second line *)
   ; "e" (* first line
 
-<<<<<<< HEAD
-     second line *)
-  ; "e"
-    (* first line
-
-     second line
-    *)
-  ; "f"
-    (* first line
-
-     second line
-    *)
-=======
      second line
          *)
   ; "f" (* first line
@@ -180,7 +128,6 @@
 
 
          *)
->>>>>>> 0636bfe9
   ; "g" ]
 
 let _ =
@@ -232,9 +179,6 @@
 (*
  * foo
    bar
-<<<<<<< HEAD
-*)
-=======
  *)
 
 let _ =
@@ -280,5 +224,4 @@
  * + 2
  * ---
  *   3
- *)
->>>>>>> 0636bfe9
+ *)