--- conflicted
+++ resolved
@@ -206,14 +206,15 @@
 
 let _ =
   if
-<<<<<<< HEAD
     (* foooooooooooooooooooooooooooooooooooooooooo *)
     foooooooooooooooooooooooooooooooooooooooooo
   then
     foooooooooooooooooooooooooooooooooooooooooo
   else
     foooooooooooooooooooooooooooooooooooooooooo
-=======
+
+let _ =
+  if
     (* foo *)
     foo
   then
@@ -224,5 +225,4 @@
   then
     1
   else
-    2
->>>>>>> aa2ec825
+    2