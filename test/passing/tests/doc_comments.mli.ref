--- conflicted
+++ resolved
@@ -631,12 +631,10 @@
       ω
     ]}*)
 
-<<<<<<< HEAD
 (** Here, [my_list=[]]. *)
 
 (** Here, [my_list=[]]. *)
-=======
+
 (** at@ *)
 
-(** \@at *)
->>>>>>> a4b307c1
+(** \@at *)